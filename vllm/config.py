import enum
import json
from dataclasses import dataclass, field, fields
from typing import TYPE_CHECKING, ClassVar, List, Optional, Tuple, Type, Union

import torch
from transformers import PretrainedConfig

import vllm.envs as envs
from vllm.logger import init_logger
from vllm.model_executor.layers.quantization import QUANTIZATION_METHODS
from vllm.model_executor.models import ModelRegistry
from vllm.tracing import is_otel_installed
from vllm.transformers_utils.config import get_config, get_hf_text_config
from vllm.utils import (cuda_device_count_stateless, get_cpu_memory, is_cpu,
                        is_hip, is_neuron, is_openvino, is_tpu, is_xpu,
                        print_warning_once)

if TYPE_CHECKING:
    from ray.util.placement_group import PlacementGroup

    from vllm.executor.executor_base import ExecutorBase
    from vllm.model_executor.model_loader.loader import BaseModelLoader
    from vllm.transformers_utils.tokenizer_group.base_tokenizer_group import (
        BaseTokenizerGroup)

logger = init_logger(__name__)

_GB = 1 << 30
_EMBEDDING_MODEL_MAX_NUM_BATCHED_TOKENS = 32768

_PP_SUPPORTED_MODELS = [
    "AquilaModel",
    "AquilaForCausalLM",
    "DeepseekV2ForCausalLM",
    "InternLMForCausalLM",
    "LlamaForCausalLM",
    "LLaMAForCausalLM",
    "MistralForCausalLM",
    "Phi3ForCausalLM",
    "GPT2LMHeadModel",
    "MixtralForCausalLM",
    "NemotronForCausalLM",
    "Qwen2ForCausalLM",
    "Qwen2MoeForCausalLM",
    "QWenLMHeadModel",
]


class ModelConfig:
    """Configuration for the model.

    Args:
        model: Name or path of the huggingface model to use.
            It is also used as the content for `model_name` tag in metrics 
            output when `served_model_name` is not specified. 
        tokenizer: Name or path of the huggingface tokenizer to use.
        tokenizer_mode: Tokenizer mode. "auto" will use the fast tokenizer if
            available, and "slow" will always use the slow tokenizer.
        trust_remote_code: Trust remote code (e.g., from HuggingFace) when
            downloading the model and tokenizer.
        dtype: Data type for model weights and activations. The "auto" option
            will use FP16 precision for FP32 and FP16 models, and BF16 precision
            for BF16 models.
        seed: Random seed for reproducibility.
        revision: The specific model version to use. It can be a branch name,
            a tag name, or a commit id. If unspecified, will use the default
            version.
        code_revision: The specific revision to use for the model code on
            Hugging Face Hub. It can be a branch name, a tag name, or a
            commit id. If unspecified, will use the default version.
        rope_scaling: Dictionary containing the scaling configuration for the
            RoPE embeddings. When using this flag, don't update
            `max_position_embeddings` to the expected new maximum.
        tokenizer_revision: The specific tokenizer version to use. It can be a
            branch name, a tag name, or a commit id. If unspecified, will use
            the default version.
        max_model_len: Maximum length of a sequence (including prompt and
            output). If None, will be derived from the model.
        quantization: Quantization method that was used to quantize the model
            weights. If None, we assume the model weights are not quantized.
        quantization_param_path: Path to JSON file containing scaling factors.
            Used to load KV cache scaling factors into the model when KV cache
            type is FP8_E4M3 on ROCm (AMD GPU). In the future these will also
            be used to load activation and weight scaling factors when the
            model dtype is FP8_E4M3 on ROCm.
        enforce_eager: Whether to enforce eager execution. If True, we will
            disable CUDA graph and always execute the model in eager mode.
            If False, we will use CUDA graph and eager execution in hybrid.
        max_context_len_to_capture: Maximum context len covered by CUDA graphs.
            When a sequence has context length larger than this, we fall back
            to eager mode (DEPRECATED. Use max_seq_len_to_capture instead).
        max_seq_len_to_capture: Maximum sequence len covered by CUDA graphs.
            When a sequence has context length larger than this, we fall back
            to eager mode
        disable_sliding_window: Whether to disable sliding window. If True,
            we will disable the sliding window functionality of the model.
            If the model does not support sliding window, this argument is
            ignored.
        skip_tokenizer_init: If true, skip initialization of tokenizer and
            detokenizer.
        served_model_name: The model name used in metrics tag `model_name`,
            matches the model name exposed via the APIs. If multiple model 
            names provided, the first name will be used. If not specified, 
            the model name will be the same as `model`.
        use_attention_sinks: If True, allow the model to use attention sinks
            and exceed its context length during decoding.
    """

    def __init__(
        self,
        model: str,
        tokenizer: str,
        tokenizer_mode: str,
        trust_remote_code: bool,
        dtype: Union[str, torch.dtype],
        seed: int,
        revision: Optional[str] = None,
        code_revision: Optional[str] = None,
        rope_scaling: Optional[dict] = None,
        rope_theta: Optional[float] = None,
        tokenizer_revision: Optional[str] = None,
        max_model_len: Optional[int] = None,
        quantization: Optional[str] = None,
        quantization_param_path: Optional[str] = None,
        enforce_eager: bool = False,
        max_context_len_to_capture: Optional[int] = None,
        max_seq_len_to_capture: Optional[int] = None,
        max_logprobs: int = 20,
        disable_sliding_window: bool = False,
        skip_tokenizer_init: bool = False,
        served_model_name: Optional[Union[str, List[str]]] = None,
        multimodal_config: Optional["MultiModalConfig"] = None,
        use_attention_sinks: bool = False,
    ) -> None:
        self.model = model
        self.tokenizer = tokenizer
        self.tokenizer_mode = tokenizer_mode
        self.trust_remote_code = trust_remote_code
        self.seed = seed
        self.revision = revision
        self.code_revision = code_revision
        self.rope_scaling = rope_scaling
        self.rope_theta = rope_theta
        # The tokenizer version is consistent with the model version by default.
        if tokenizer_revision is None:
            self.tokenizer_revision = revision
        else:
            self.tokenizer_revision = tokenizer_revision
        self.quantization = quantization
        self.quantization_param_path = quantization_param_path
        self.enforce_eager = enforce_eager
        if max_context_len_to_capture is not None:
            raise ValueError("`max_context_len_to_capture` is deprecated. "
                             "Use `max_seq_len_to_capture` instead.")
        self.max_seq_len_to_capture = max_seq_len_to_capture
        self.max_logprobs = max_logprobs
        self.disable_sliding_window = disable_sliding_window
        self.skip_tokenizer_init = skip_tokenizer_init

        self.hf_config = get_config(self.model, trust_remote_code, revision,
                                    code_revision, rope_scaling, rope_theta)
        self.hf_text_config = get_hf_text_config(self.hf_config)
        self.dtype = _get_and_verify_dtype(self.hf_text_config, dtype)

        if (not self.disable_sliding_window
                and self.hf_text_config.model_type == "gemma2"
                and self.hf_text_config.sliding_window is not None):
            print_warning_once(
                "Gemma 2 uses sliding window attention for every odd layer, "
                "which is currently not supported by vLLM. Disabling sliding "
                "window and capping the max length to the sliding window size "
                f"({self.hf_text_config.sliding_window}).")
            self.disable_sliding_window = True

        self.max_model_len = _get_and_verify_max_len(
            hf_config=self.hf_text_config,
            max_model_len=max_model_len,
            disable_sliding_window=self.disable_sliding_window,
            sliding_window_len=self.get_hf_config_sliding_window())
        self.served_model_name = get_served_model_name(model,
                                                       served_model_name)
        self.multimodal_config = multimodal_config
        self.use_attention_sinks = use_attention_sinks

        if not self.skip_tokenizer_init:
            self._verify_tokenizer_mode()
        self._verify_embedding_mode()
        self._verify_quantization()
        self._verify_cuda_graph()

    def _verify_tokenizer_mode(self) -> None:
        tokenizer_mode = self.tokenizer_mode.lower()
        if tokenizer_mode not in ["auto", "slow"]:
            raise ValueError(
                f"Unknown tokenizer mode: {self.tokenizer_mode}. Must be "
                "either 'auto' or 'slow'.")
        self.tokenizer_mode = tokenizer_mode

    def _verify_embedding_mode(self) -> None:
        architectures = getattr(self.hf_config, "architectures", [])
        self.embedding_mode = any(
            ModelRegistry.is_embedding_model(arch) for arch in architectures)

    def _parse_quant_hf_config(self):
        quant_cfg = getattr(self.hf_config, "quantization_config", None)
        if quant_cfg is None:
            # compressed-tensors uses a "compression_config" key
            quant_cfg = getattr(self.hf_config, "compression_config", None)
        return quant_cfg

    def _verify_quantization(self) -> None:
        supported_quantization = [*QUANTIZATION_METHODS]
        rocm_supported_quantization = ["gptq", "squeezellm"]
        optimized_quantization_methods = [
            "fp8", "marlin", "gptq_marlin_24", "gptq_marlin", "awq_marlin",
            "fbgemm_fp8", "compressed_tensors", "compressed-tensors"
        ]
        if self.quantization is not None:
            self.quantization = self.quantization.lower()

        # Parse quantization method from the HF model config, if available.
        quant_cfg = self._parse_quant_hf_config()

        if quant_cfg is not None:
            quant_method = quant_cfg.get("quant_method", "").lower()

            # Detect which checkpoint is it
            for _, method in QUANTIZATION_METHODS.items():
                quantization_override = method.override_quantization_method(
                    quant_cfg, self.quantization)
                if quantization_override:
                    quant_method = quantization_override
                    self.quantization = quantization_override
                    break

            # Verify quantization configurations.
            if self.quantization is None:
                self.quantization = quant_method
            elif self.quantization != quant_method:
                raise ValueError(
                    "Quantization method specified in the model config "
                    f"({quant_method}) does not match the quantization "
                    f"method specified in the `quantization` argument "
                    f"({self.quantization}).")

        if self.quantization is not None:
            if self.quantization not in supported_quantization:
                raise ValueError(
                    f"Unknown quantization method: {self.quantization}. Must "
                    f"be one of {supported_quantization}.")
            if is_hip(
            ) and self.quantization not in rocm_supported_quantization:
                raise ValueError(
                    f"{self.quantization} quantization is currently not "
                    f"supported in ROCm.")
            if self.quantization not in optimized_quantization_methods:
                logger.warning(
                    "%s quantization is not fully "
                    "optimized yet. The speed can be slower than "
                    "non-quantized models.", self.quantization)

    def _verify_cuda_graph(self) -> None:
        if self.max_seq_len_to_capture is None:
            self.max_seq_len_to_capture = self.max_model_len
        self.max_seq_len_to_capture = min(self.max_seq_len_to_capture,
                                          self.max_model_len)

    def verify_with_parallel_config(
        self,
        parallel_config: "ParallelConfig",
    ) -> None:
        total_num_attention_heads = getattr(self.hf_text_config,
                                            "num_attention_heads", 0)
        tensor_parallel_size = parallel_config.tensor_parallel_size
        if total_num_attention_heads % tensor_parallel_size != 0:
            raise ValueError(
                f"Total number of attention heads ({total_num_attention_heads})"
                " must be divisible by tensor parallel size "
                f"({tensor_parallel_size}).")

        pipeline_parallel_size = parallel_config.pipeline_parallel_size
        architectures = getattr(self.hf_config, "architectures", [])
        if not all(arch in _PP_SUPPORTED_MODELS
                   for arch in architectures) and pipeline_parallel_size > 1:
            raise NotImplementedError(
                "Pipeline parallelism is only supported for the following "
                f" architectures: {_PP_SUPPORTED_MODELS}.")

        if self.quantization == "bitsandbytes" and (
                parallel_config.tensor_parallel_size > 1
                or parallel_config.pipeline_parallel_size > 1):
            raise ValueError(
                "BitAndBytes quantization with TP or PP is not supported yet.")

        if self.quantization == "bitsandbytes" and self.enforce_eager is False:
            raise ValueError(
                "BitAndBytes with enforce_eager = False is not supported yet.")

    def get_hf_config_sliding_window(self) -> Optional[int]:
        """Get the sliding window size, or None if disabled."""

        # Some models, like Qwen2 and Qwen1.5, use `use_sliding_window` in
        # addition to sliding window size. We check if that field is present
        # and if it's False, return None.
        if (hasattr(self.hf_text_config, "use_sliding_window")
                and not self.hf_text_config.use_sliding_window):
            return None
        return getattr(self.hf_text_config, "sliding_window", None)

    def get_sliding_window(self) -> Optional[int]:
        """Get the sliding window size, or None if disabled.
        """
        # If user disables sliding window, return None.
        if self.disable_sliding_window:
            return None
        # Otherwise get the value from the hf config.
        return self.get_hf_config_sliding_window()

    def get_vocab_size(self) -> int:
        return self.hf_text_config.vocab_size

    def get_hidden_size(self) -> int:
        return self.hf_text_config.hidden_size

    def get_head_size(self) -> int:
        # TODO remove hard code
        if hasattr(self.hf_text_config, "model_type"
                   ) and self.hf_text_config.model_type == 'deepseek_v2':
            # FlashAttention supports only head_size 32, 64, 128, 256,
            # we need to pad head_size 192 to 256
            return 256
        if hasattr(self.hf_text_config, "head_dim"):
            return self.hf_text_config.head_dim
        # FIXME(woosuk): This may not be true for all models.
        return (self.hf_text_config.hidden_size //
                self.hf_text_config.num_attention_heads)

    def get_total_num_kv_heads(self) -> int:
        """Returns the total number of KV heads."""
        # For GPTBigCode & Falcon:
        # NOTE: for falcon, when new_decoder_architecture is True, the
        # multi_query flag is ignored and we use n_head_kv for the number of
        # KV heads.
        falcon_model_types = ["falcon", "RefinedWeb", "RefinedWebModel"]
        new_decoder_arch_falcon = (
            self.hf_config.model_type in falcon_model_types
            and getattr(self.hf_config, "new_decoder_architecture", False))
        if not new_decoder_arch_falcon and getattr(self.hf_text_config,
                                                   "multi_query", False):
            # Multi-query attention, only one KV head.
            # Currently, tensor parallelism is not supported in this case.
            return 1

        # For DBRX and MPT
        if self.hf_config.model_type == "mpt":
            if "kv_n_heads" in self.hf_config.attn_config:
                return self.hf_config.attn_config["kv_n_heads"]
            return self.hf_config.num_attention_heads
        if self.hf_config.model_type == "dbrx":
            return getattr(self.hf_config.attn_config, "kv_n_heads",
                           self.hf_config.num_attention_heads)

        attributes = [
            # For Falcon:
            "n_head_kv",
            "num_kv_heads",
            # For LLaMA-2:
            "num_key_value_heads",
            # For ChatGLM:
            "multi_query_group_num",
        ]
        for attr in attributes:
            num_kv_heads = getattr(self.hf_text_config, attr, None)
            if num_kv_heads is not None:
                return num_kv_heads

        # For non-grouped-query attention models, the number of KV heads is
        # equal to the number of attention heads.
        return self.hf_text_config.num_attention_heads

    def get_num_kv_heads(self, parallel_config: "ParallelConfig") -> int:
        """Returns the number of KV heads per GPU."""
        total_num_kv_heads = self.get_total_num_kv_heads()
        # If tensor parallelism is used, we divide the number of KV heads by
        # the tensor parallel size. We will replicate the KV heads in the
        # case where the number of KV heads is smaller than the tensor
        # parallel size so each GPU has at least one KV head.
        return max(1,
                   total_num_kv_heads // parallel_config.tensor_parallel_size)

    def get_num_attention_heads(self,
                                parallel_config: "ParallelConfig") -> int:
        num_heads = getattr(self.hf_text_config, "num_attention_heads", 0)
        return num_heads // parallel_config.tensor_parallel_size

    def get_num_layers(self, parallel_config: "ParallelConfig") -> int:
        from vllm.distributed.utils import get_pp_indices
        total_num_hidden_layers = getattr(self.hf_text_config,
                                          "num_hidden_layers", 0)
        pp_rank = parallel_config.rank // parallel_config.tensor_parallel_size
        pp_size = parallel_config.pipeline_parallel_size
        start, end = get_pp_indices(total_num_hidden_layers, pp_rank, pp_size)
        return end - start

    def contains_seqlen_agnostic_layers(
            self, parallel_config: "ParallelConfig") -> bool:
        """True for Mamba/SSM models (Jamba)"""
        return self._get_num_seqlen_agnostic_layers(parallel_config) > 0

    def get_layers_block_type(self,
                              parallel_config: "ParallelConfig") -> List[str]:
        num_layers = self.get_num_layers(parallel_config)
        # Transformers supports layers_block_type @property
        return getattr(self.hf_config, "layers_block_type",
                       ["attention"] * num_layers)

    def get_num_attention_layers(self,
                                 parallel_config: "ParallelConfig") -> int:
        return len([
            t for t in self.get_layers_block_type(parallel_config)
            if t == "attention"
        ])

    def _get_num_seqlen_agnostic_layers(
            self, parallel_config: "ParallelConfig") -> int:
        return len([
            t for t in self.get_layers_block_type(parallel_config)
            if t != "attention"
        ])


class CacheConfig:
    """Configuration for the KV cache.

    Args:
        block_size: Size of a cache block in number of tokens.
        gpu_memory_utilization: Fraction of GPU memory to use for the
            vLLM execution.
        swap_space: Size of the CPU swap space per GPU (in GiB).
        cache_dtype: Data type for kv cache storage.
        num_gpu_blocks_override: Number of GPU blocks to use. This overrides the
            profiled num_gpu_blocks if specified. Does nothing if None.
    """

    def __init__(
        self,
        block_size: int,
        gpu_memory_utilization: float,
        swap_space: int,
        cache_dtype: str,
        num_gpu_blocks_override: Optional[int] = None,
        sliding_window: Optional[int] = None,
        enable_prefix_caching: bool = False,
<<<<<<< HEAD
        use_attention_sinks: bool = False,
=======
        cpu_offload_gb: float = 0,
>>>>>>> 825b0448
    ) -> None:
        self.block_size = block_size
        self.gpu_memory_utilization = gpu_memory_utilization
        self.swap_space_bytes = swap_space * _GB
        self.num_gpu_blocks_override = num_gpu_blocks_override
        self.cache_dtype = cache_dtype
        self.sliding_window = sliding_window
        self.enable_prefix_caching = enable_prefix_caching
<<<<<<< HEAD
        self.use_attention_sinks = use_attention_sinks
=======
        self.cpu_offload_gb = cpu_offload_gb
>>>>>>> 825b0448
        self._verify_args()
        self._verify_cache_dtype()
        self._verify_prefix_caching()

        # Will be set after profiling.
        self.num_gpu_blocks = None
        self.num_cpu_blocks = None

    def metrics_info(self):
        # convert cache_config to dict(key: str, value: str) for prometheus
        # metrics info
        return {key: str(value) for key, value in self.__dict__.items()}

    def _verify_args(self) -> None:
        if self.gpu_memory_utilization > 1.0:
            raise ValueError(
                "GPU memory utilization must be less than 1.0. Got "
                f"{self.gpu_memory_utilization}.")

    def _verify_cache_dtype(self) -> None:
        if self.cache_dtype == "auto":
            pass
        elif self.cache_dtype in ("fp8", "fp8_e4m3", "fp8_e5m2"):
            logger.info(
                "Using fp8 data type to store kv cache. It reduces the GPU "
                "memory footprint and boosts the performance. "
                "Meanwhile, it may cause accuracy drop without a proper "
                "scaling factor")
        else:
            raise ValueError(f"Unknown kv cache dtype: {self.cache_dtype}")

    def _verify_prefix_caching(self) -> None:
        if not self.enable_prefix_caching:
            return

        if self.sliding_window is not None:
            raise NotImplementedError(
                "Prefix caching is not supported with sliding window. "
                "Run with --disable-sliding-window to use prefix caching.")
        if self.cache_dtype == "fp8":
            raise NotImplementedError(
                "Prefix caching is not supported for fp8 cache_dtype. "
                "Run with --kv-cache-dtype auto to use prefix caching.")

    def verify_with_parallel_config(
        self,
        parallel_config: "ParallelConfig",
    ) -> None:
        total_cpu_memory = get_cpu_memory()
        # FIXME(woosuk): Here, it is assumed that the GPUs in a tensor parallel
        # group are in the same node. However, the GPUs may span multiple nodes.
        num_gpus_per_node = parallel_config.tensor_parallel_size
        cpu_memory_usage = self.swap_space_bytes * num_gpus_per_node

        msg = (f"{cpu_memory_usage / _GB:.2f} GiB out of "
               f"the {total_cpu_memory / _GB:.2f} GiB total CPU memory is "
               "allocated for the swap space.")
        if cpu_memory_usage > 0.7 * total_cpu_memory:
            raise ValueError("Too large swap space. " + msg)
        elif cpu_memory_usage > 0.4 * total_cpu_memory:
            logger.warning("Possibly too large swap space. %s", msg)


@dataclass
class TokenizerPoolConfig:
    """Configuration for the tokenizer pool.

    Args:
        pool_size: Number of tokenizer workers in the pool.
        pool_type: Type of the pool.
        extra_config: Additional config for the pool.
            The way the config will be used depends on the
            pool type.
    """
    pool_size: int
    pool_type: Union[str, Type["BaseTokenizerGroup"]]
    extra_config: dict

    def __post_init__(self):
        if self.pool_type not in ("ray", ) and not isinstance(
                self.pool_type, type):
            raise ValueError(f"Unknown pool type: {self.pool_type}")
        if not isinstance(self.extra_config, dict):
            raise ValueError("extra_config must be a dictionary.")

    @classmethod
    def create_config(
        cls, tokenizer_pool_size: int, tokenizer_pool_type: str,
        tokenizer_pool_extra_config: Optional[Union[str, dict]]
    ) -> Optional["TokenizerPoolConfig"]:
        """Create a TokenizerPoolConfig from the given parameters.

        If tokenizer_pool_size is 0, return None.

        Args:
            tokenizer_pool_size: Number of tokenizer workers in the pool.
            tokenizer_pool_type: Type of the pool.
            tokenizer_pool_extra_config: Additional config for the pool.
                The way the config will be used depends on the
                pool type. This can be a JSON string (will be parsed).
        """
        if tokenizer_pool_size:
            if isinstance(tokenizer_pool_extra_config, str):
                tokenizer_pool_extra_config_parsed = json.loads(
                    tokenizer_pool_extra_config)
            else:
                tokenizer_pool_extra_config_parsed = (
                    tokenizer_pool_extra_config or {})
            tokenizer_pool_config = cls(tokenizer_pool_size,
                                        tokenizer_pool_type,
                                        tokenizer_pool_extra_config_parsed)
        else:
            tokenizer_pool_config = None
        return tokenizer_pool_config


class LoadFormat(str, enum.Enum):
    AUTO = "auto"
    PT = "pt"
    SAFETENSORS = "safetensors"
    NPCACHE = "npcache"
    DUMMY = "dummy"
    TENSORIZER = "tensorizer"
    SHARDED_STATE = "sharded_state"
    BITSANDBYTES = "bitsandbytes"


@dataclass
class LoadConfig:
    """
        download_dir: Directory to download and load the weights, default to the
            default cache directory of huggingface.
        load_format: The format of the model weights to load:
            "auto" will try to load the weights in the safetensors format and
                fall back to the pytorch bin format if safetensors format is
                not available.
            "pt" will load the weights in the pytorch bin format.
            "safetensors" will load the weights in the safetensors format.
            "npcache" will load the weights in pytorch format and store
                a numpy cache to speed up the loading.
            "dummy" will initialize the weights with random values, which is
                mainly for profiling.
            "tensorizer" will use CoreWeave's tensorizer library for
                fast weight loading.
            "bitsandbytes" will load nf4 type weights.
        ignore_patterns: The list of patterns to ignore when loading the model.
            Default to "original/**/*" to avoid repeated loading of llama's 
            checkpoints.
            
    """

    load_format: Union[str, LoadFormat, "BaseModelLoader"] = LoadFormat.AUTO
    download_dir: Optional[str] = None
    model_loader_extra_config: Optional[Union[str, dict]] = field(
        default_factory=dict)
    ignore_patterns: Optional[Union[List[str], str]] = None

    def __post_init__(self):
        model_loader_extra_config = self.model_loader_extra_config or {}
        if isinstance(model_loader_extra_config, str):
            self.model_loader_extra_config = json.loads(
                model_loader_extra_config)
        self._verify_load_format()

        if self.ignore_patterns is not None and len(self.ignore_patterns) > 0:
            logger.info(
                "Ignoring the following patterns when downloading weights: %s",
                self.ignore_patterns)
        else:
            self.ignore_patterns = ["original/**/*"]

    def _verify_load_format(self) -> None:
        if not isinstance(self.load_format, str):
            return

        load_format = self.load_format.lower()
        self.load_format = LoadFormat(load_format)

        rocm_not_supported_load_format: List[str] = []
        if is_hip() and load_format in rocm_not_supported_load_format:
            rocm_supported_load_format = [
                f for f in LoadFormat.__members__
                if (f not in rocm_not_supported_load_format)
            ]
            raise ValueError(
                f"load format '{load_format}' is not supported in ROCm. "
                f"Supported load formats are "
                f"{rocm_supported_load_format}")


class ParallelConfig:
    """Configuration for the distributed execution.

    Args:
        pipeline_parallel_size: Number of pipeline parallel groups.
        tensor_parallel_size: Number of tensor parallel groups.
        worker_use_ray: Deprecated, use distributed_executor_backend instead.
        max_parallel_loading_workers: Maximum number of multiple batches
            when load model sequentially. To avoid RAM OOM when using tensor
            parallel and large models.
        disable_custom_all_reduce: Disable the custom all-reduce kernel and
            fall back to NCCL.
        tokenizer_pool_config: Config for the tokenizer pool.
            If None, will use synchronous tokenization.
        ray_workers_use_nsight: Whether to profile Ray workers with nsight, see
            https://docs.ray.io/en/latest/ray-observability/user-guides/profiling.html#profiling-nsight-profiler.
        placement_group: ray distributed model workers placement group.
        distributed_executor_backend: Backend to use for distributed model
            workers, either "ray" or "mp" (multiprocessing). If either
            pipeline_parallel_size or tensor_parallel_size is greater than 1,
            will default to "ray" if Ray is installed or "mp" otherwise.
    """

    def __init__(
        self,
        pipeline_parallel_size: int,
        tensor_parallel_size: int,
        worker_use_ray: Optional[bool] = None,
        max_parallel_loading_workers: Optional[int] = None,
        disable_custom_all_reduce: bool = False,
        tokenizer_pool_config: Optional[TokenizerPoolConfig] = None,
        ray_workers_use_nsight: bool = False,
        placement_group: Optional["PlacementGroup"] = None,
        distributed_executor_backend: Optional[Union[
            str, Type["ExecutorBase"]]] = None,
    ) -> None:
        self.pipeline_parallel_size = pipeline_parallel_size
        self.tensor_parallel_size = tensor_parallel_size
        self.distributed_executor_backend = distributed_executor_backend
        self.max_parallel_loading_workers = max_parallel_loading_workers
        self.disable_custom_all_reduce = disable_custom_all_reduce
        self.tokenizer_pool_config = tokenizer_pool_config
        self.ray_workers_use_nsight = ray_workers_use_nsight
        self.placement_group = placement_group

        self.world_size = pipeline_parallel_size * self.tensor_parallel_size
        if worker_use_ray:
            if self.distributed_executor_backend is None:
                self.distributed_executor_backend = "ray"
            elif not self.use_ray:
                raise ValueError(f"worker-use-ray can't be used with "
                                 f"distributed executor backend "
                                 f"'{self.distributed_executor_backend}'.")

        if self.distributed_executor_backend is None and self.world_size > 1:
            # We use multiprocessing by default if world_size fits on the
            # current node and we aren't in a ray placement group.

            from vllm.executor import ray_utils
            backend = "mp"
            ray_found = ray_utils.ray_is_available()
            if cuda_device_count_stateless() < self.world_size:
                if not ray_found:
                    raise ValueError("Unable to load Ray which is "
                                     "required for multi-node inference, "
                                     "please install Ray with `pip install "
                                     "ray`.") from ray_utils.ray_import_err
                backend = "ray"
            elif ray_found:
                if self.placement_group:
                    backend = "ray"
                else:
                    from ray import is_initialized as ray_is_initialized
                    if ray_is_initialized():
                        from ray.util import get_current_placement_group
                        if get_current_placement_group():
                            backend = "ray"
            self.distributed_executor_backend = backend
            logger.info("Defaulting to use %s for distributed inference",
                        backend)

        self._verify_args()
        self.rank: int = 0

    @property
    def use_ray(self) -> bool:
        return self.distributed_executor_backend == "ray" or (
            isinstance(self.distributed_executor_backend, type)
            and self.distributed_executor_backend.uses_ray)

    def _verify_args(self) -> None:
        # Lazy import to avoid circular import
        from vllm.executor.executor_base import ExecutorBase

        if self.distributed_executor_backend not in (
                "ray", "mp", None) and not (isinstance(
                    self.distributed_executor_backend, type) and issubclass(
                        self.distributed_executor_backend, ExecutorBase)):
            raise ValueError(
                "Unrecognized distributed executor backend "
                f"{self.distributed_executor_backend}. Supported "
                "values are 'ray', 'mp' or custom ExecutorBase subclass.")
        if self.use_ray:
            from vllm.executor import ray_utils
            ray_utils.assert_ray_available()
        if is_hip():
            self.disable_custom_all_reduce = True
            logger.info(
                "Disabled the custom all-reduce kernel because it is not "
                "supported on AMD GPUs.")
        if self.ray_workers_use_nsight and not self.use_ray:
            raise ValueError("Unable to use nsight profiling unless workers "
                             "run with Ray.")


class SchedulerConfig:
    """Scheduler configuration.

    Args:
        max_num_batched_tokens: Maximum number of tokens to be processed in
            a single iteration.
        max_num_seqs: Maximum number of sequences to be processed in a single
            iteration.
        max_model_len: Maximum length of a sequence (including prompt
            and generated text).
        use_v2_block_manager: Whether to use the BlockSpaceManagerV2 or not.
        num_lookahead_slots: The number of slots to allocate per sequence per
            step, beyond the known token ids. This is used in speculative
            decoding to store KV activations of tokens which may or may not be
            accepted.
        delay_factor: Apply a delay (of delay factor multiplied by previous
            prompt latency) before scheduling next prompt.
        enable_chunked_prefill: If True, prefill requests can be chunked based
            on the remaining max_num_batched_tokens.
        embedding_mode: Whether the running model is for embedding.
        preemption_mode: Whether to perform preemption by swapping or 
            recomputation. If not specified, we determine the mode as follows:
            We use recomputation by default since it incurs lower overhead than
            swapping. However, when the sequence group has multiple sequences
            (e.g., beam search), recomputation is not currently supported. In
            such a case, we use swapping instead.
    """

    def __init__(self,
                 max_num_batched_tokens: Optional[int],
                 max_num_seqs: int,
                 max_model_len: int,
                 use_v2_block_manager: bool = False,
                 num_lookahead_slots: int = 0,
                 delay_factor: float = 0.0,
                 enable_chunked_prefill: bool = False,
                 embedding_mode: Optional[bool] = False,
                 preemption_mode: Optional[str] = None) -> None:
        if max_num_batched_tokens is not None:
            self.max_num_batched_tokens = max_num_batched_tokens
        else:
            if enable_chunked_prefill:
                # It is the values that have the best balance between ITL
                # and TTFT on A100. Note it is not optimized for throughput.
                self.max_num_batched_tokens = 512
            elif embedding_mode:
                # For embedding, choose specific value for higher throughput
                self.max_num_batched_tokens = max(
                    max_model_len, _EMBEDDING_MODEL_MAX_NUM_BATCHED_TOKENS)
            else:
                # If max_model_len is too short, use 2048 as the default value
                # for higher throughput.
                self.max_num_batched_tokens = max(max_model_len, 2048)
        if enable_chunked_prefill:
            logger.info(
                "Chunked prefill is enabled with max_num_batched_tokens=%d.",
                self.max_num_batched_tokens)

        self.max_num_seqs = max_num_seqs
        self.max_model_len = max_model_len
        self.use_v2_block_manager = use_v2_block_manager
        self.num_lookahead_slots = num_lookahead_slots
        self.delay_factor = delay_factor
        self.chunked_prefill_enabled = enable_chunked_prefill
        self.embedding_mode = embedding_mode
        self.preemption_mode = preemption_mode
        self._verify_args()

    def _verify_args(self) -> None:
        if (self.max_num_batched_tokens < self.max_model_len
                and not self.chunked_prefill_enabled):
            raise ValueError(
                f"max_num_batched_tokens ({self.max_num_batched_tokens}) is "
                f"smaller than max_model_len ({self.max_model_len}). "
                "This effectively limits the maximum sequence length to "
                "max_num_batched_tokens and makes vLLM reject longer "
                "sequences. Please increase max_num_batched_tokens or "
                "decrease max_model_len.")

        if self.max_num_batched_tokens < self.max_num_seqs:
            raise ValueError(
                f"max_num_batched_tokens ({self.max_num_batched_tokens}) must "
                "be greater than or equal to max_num_seqs "
                f"({self.max_num_seqs}).")

        if self.num_lookahead_slots < 0:
            raise ValueError(
                "num_lookahead_slots "
                f"({self.num_lookahead_slots}) must be greater than or "
                "equal to 0.")


class DeviceConfig:
    device: Optional[torch.device]

    def __init__(self, device: str = "auto") -> None:
        if device == "auto":
            # Automated device type detection
            if is_neuron():
                self.device_type = "neuron"
            elif is_openvino():
                self.device_type = "openvino"
            elif is_tpu():
                self.device_type = "tpu"
            elif is_cpu():
                self.device_type = "cpu"
            elif is_xpu():
                self.device_type = "xpu"
            else:
                # We don't call torch.cuda.is_available() here to
                # avoid initializing CUDA before workers are forked
                self.device_type = "cuda"
        else:
            # Device type is assigned explicitly
            self.device_type = device

        # Some device types require processing inputs on CPU
        if self.device_type in ["neuron", "openvino"]:
            self.device = torch.device("cpu")
        elif self.device_type in ["tpu"]:
            self.device = None
        else:
            # Set device with device type
            self.device = torch.device(self.device_type)


class SpeculativeConfig:
    """Configuration for speculative decoding.

    The configuration is currently specialized to draft-model speculative
    decoding with top-1 proposals.
    """

    @staticmethod
    def maybe_create_spec_config(
        target_model_config: ModelConfig,
        target_parallel_config: ParallelConfig,
        target_dtype: str,
        speculative_model: Optional[str],
        speculative_draft_tensor_parallel_size: Optional[int],
        num_speculative_tokens: Optional[int],
        speculative_max_model_len: Optional[int],
        enable_chunked_prefill: bool,
        use_v2_block_manager: bool,
        speculative_disable_by_batch_size: Optional[int],
        ngram_prompt_lookup_max: Optional[int],
        ngram_prompt_lookup_min: Optional[int],
        draft_token_acceptance_method: str,
        typical_acceptance_sampler_posterior_threshold: Optional[float],
        typical_acceptance_sampler_posterior_alpha: Optional[float],
        disable_logprobs: Optional[bool],
    ) -> Optional["SpeculativeConfig"]:
        """Create a SpeculativeConfig if possible, else return None.

        This function attempts to create a SpeculativeConfig object based on the
        provided parameters. If the necessary conditions are met, it returns an
        instance of SpeculativeConfig. Otherwise, it returns None.

        Args:
            target_model_config (ModelConfig): The configuration of the target
                model.
            target_parallel_config (ParallelConfig): The parallel configuration
                for the target model.
            target_dtype (str): The data type used for the target model.
            speculative_model (Optional[str]): The name of the speculative
                model, if provided.
            speculative_draft_tensor_parallel_size (Optional[int]): The degree
                of the tensor parallelism for the draft model.
            num_speculative_tokens (Optional[int]): The number of speculative
                tokens, if provided. Will default to the number in the draft
                model config if present, otherwise is required.
            speculative_max_model_len (Optional[int]): The maximum model len of
                the speculative model. Used when testing the ability to skip
                speculation for some sequences.
            enable_chunked_prefill (bool): Whether vLLM is configured to use
                chunked prefill or not. Used for raising an error since its not
                yet compatible with spec decode.
            use_v2_block_manager (bool): Whether vLLM is configured to use the
                v2 block manager or not. Used for raising an error since the v2
                block manager is required with spec decode.
            speculative_disable_by_batch_size (Optional[int]): Disable
                speculative decoding for new incoming requests when the number
                of enqueue requests  is larger than this value, if provided.
            ngram_prompt_lookup_max (Optional[int]): Max size of ngram token
                window, if provided.
            ngram_prompt_lookup_min (Optional[int]): Min size of ngram token
                window, if provided.
            draft_token_acceptance_method (str): The method to use for
                accepting draft tokens. This can take two possible
                values 'rejection_sampler' and 'typical_acceptance_sampler'
                for RejectionSampler and TypicalAcceptanceSampler
                respectively.
            typical_acceptance_sampler_posterior_threshold (Optional[float]):
                A threshold value that sets a lower bound on the posterior
                probability of a token in the target model for it to be
                accepted. This threshold is used only when we use the 
                TypicalAcceptanceSampler for token acceptance.
            typical_acceptance_sampler_posterior_alpha (Optional[float]):
                A scaling factor for the entropy-based threshold in the
                TypicalAcceptanceSampler.
            disable_logprobs (Optional[bool]): If set to True, token log
                probabilities are not returned during speculative decoding.
                If set to False, token log probabilities are returned
                according to the log probability settings in SamplingParams.
                If not specified, it defaults to True.
    
        Returns:
            Optional["SpeculativeConfig"]: An instance of SpeculativeConfig if
                the necessary conditions are met, else None.
        """

        if speculative_model is None:
            if num_speculative_tokens is not None:
                raise ValueError("num_speculative_tokens was provided without "
                                 "speculative_model.")
            return None

        if (speculative_disable_by_batch_size is not None
                and speculative_disable_by_batch_size < 2):
            raise ValueError("Expect the batch size threshold of disabling "
                             "speculative decoding is > 1, but got "
                             f"{speculative_disable_by_batch_size=}")

        if enable_chunked_prefill:
            raise ValueError(
                "Speculative decoding and chunked prefill are "
                f"currently mutually exclusive ({enable_chunked_prefill=}).")

        if not use_v2_block_manager:
            raise ValueError(
                "Speculative decoding requires usage of the V2 "
                "block manager. Enable it with --use-v2-block-manager.")

        # TODO: The user should be able to specify revision/quantization/max
        # model len for the draft model. It is not currently supported.
        draft_revision = None
        draft_code_revision = None
        draft_quantization = None

        if speculative_model == "[ngram]":
            if ngram_prompt_lookup_min is None:
                ngram_prompt_lookup_min = 1
            if ngram_prompt_lookup_max is None or ngram_prompt_lookup_max < 1:
                raise ValueError(f"{ngram_prompt_lookup_max=} must be > 0")
            if ngram_prompt_lookup_min < 1:
                raise ValueError(f"{ngram_prompt_lookup_min=} must be > 0")
            if ngram_prompt_lookup_min > ngram_prompt_lookup_max:
                raise ValueError(f"{ngram_prompt_lookup_min=} cannot be "
                                 f"larger than {ngram_prompt_lookup_max=}")

            # TODO: current we still need extract vocab_size from target model
            # config, in future, we may try refactor it out, and set
            # draft related config as None here.
            draft_model_config = target_model_config
            draft_parallel_config = target_parallel_config
        else:
            ngram_prompt_lookup_max = 0
            ngram_prompt_lookup_min = 0
            draft_model_config = ModelConfig(
                model=speculative_model,
                tokenizer=target_model_config.tokenizer,
                tokenizer_mode=target_model_config.tokenizer_mode,
                trust_remote_code=target_model_config.trust_remote_code,
                dtype=target_model_config.dtype,
                seed=target_model_config.seed,
                revision=draft_revision,
                code_revision=draft_code_revision,
                tokenizer_revision=target_model_config.tokenizer_revision,
                max_model_len=None,
                quantization=draft_quantization,
                enforce_eager=target_model_config.enforce_eager,
                max_seq_len_to_capture=target_model_config.
                max_seq_len_to_capture,
                max_logprobs=target_model_config.max_logprobs,
            )

            draft_hf_config = draft_model_config.hf_config

            if (num_speculative_tokens is not None
                    and hasattr(draft_hf_config, "num_lookahead_tokens")):
                draft_hf_config.num_lookahead_tokens = num_speculative_tokens

            n_predict = getattr(draft_hf_config, "n_predict", None)
            if n_predict is not None:
                if num_speculative_tokens is None:
                    # Default to max value defined in draft model config.
                    num_speculative_tokens = n_predict
                elif num_speculative_tokens > n_predict:
                    # Verify provided value doesn't exceed the maximum
                    # supported by the draft model.
                    raise ValueError(
                        "This speculative model supports a maximum of "
                        f"num_speculative_tokens={n_predict}, but "
                        f"{num_speculative_tokens=} was provided.")

            draft_model_config.max_model_len = (
                SpeculativeConfig._maybe_override_draft_max_model_len(
                    speculative_max_model_len,
                    draft_model_config.max_model_len,
                    target_model_config.max_model_len,
                ))

            draft_parallel_config = (
                SpeculativeConfig.create_draft_parallel_config(
                    target_parallel_config,
                    speculative_draft_tensor_parallel_size))

        if num_speculative_tokens is None:
            raise ValueError(
                "num_speculative_tokens must be provided with "
                "speculative_model unless the draft model config contains an "
                "n_predict parameter.")

        if typical_acceptance_sampler_posterior_threshold is None:
            typical_acceptance_sampler_posterior_threshold = 0.09
        if typical_acceptance_sampler_posterior_alpha is None:
            typical_acceptance_sampler_posterior_alpha = 0.3
        if disable_logprobs is None:
            disable_logprobs = True

        return SpeculativeConfig(
            draft_model_config,
            draft_parallel_config,
            num_speculative_tokens,
            speculative_disable_by_batch_size,
            ngram_prompt_lookup_max,
            ngram_prompt_lookup_min,
            draft_token_acceptance_method=draft_token_acceptance_method,
            typical_acceptance_sampler_posterior_threshold=\
                typical_acceptance_sampler_posterior_threshold,
            typical_acceptance_sampler_posterior_alpha=\
                typical_acceptance_sampler_posterior_alpha,
            disable_logprobs=disable_logprobs
        )

    @staticmethod
    def _maybe_override_draft_max_model_len(
        speculative_max_model_len: Optional[int],
        draft_max_model_len: int,
        target_max_model_len: int,
    ) -> int:
        """Determine the max sequence len for the draft model. This is usually
        the draft_max_model_len, but may be the target_max_model_len if it is
        less than the draft_max_model_len, or may be speculative_max_model_len
        if it is specified.

        This is necessary so that sequences do not exceed the capacity of the
        draft model or the target model.

        speculative_max_model_len is mainly used for testing that sequences can
        skip speculation.
        """

        if speculative_max_model_len is not None:

            if speculative_max_model_len > draft_max_model_len:
                raise ValueError(f"{speculative_max_model_len=} cannot be "
                                 f"larger than {draft_max_model_len=}")

            if speculative_max_model_len > target_max_model_len:
                raise ValueError(f"{speculative_max_model_len=} cannot be "
                                 f"larger than {target_max_model_len=}")

            return speculative_max_model_len

        return min(
            draft_max_model_len,
            target_max_model_len,
        )

    @staticmethod
    def create_draft_parallel_config(
        target_parallel_config: ParallelConfig,
        speculative_draft_tensor_parallel_size: Optional[int]
    ) -> ParallelConfig:
        """Create a parallel config for use by the draft worker.

        This is mostly a copy of the target parallel config, except the tp_size.
        """
        if speculative_draft_tensor_parallel_size is None:
            speculative_draft_tensor_parallel_size = \
                  target_parallel_config.tensor_parallel_size
        elif speculative_draft_tensor_parallel_size != 1:
            # TODO(wooyeon): allow tp values larger than 1
            raise ValueError(
                f"{speculative_draft_tensor_parallel_size=} cannot be"
                f"other value than 1")

        draft_parallel_config = ParallelConfig(
            pipeline_parallel_size=target_parallel_config.
            pipeline_parallel_size,
            tensor_parallel_size=speculative_draft_tensor_parallel_size,
            distributed_executor_backend=target_parallel_config.
            distributed_executor_backend,
            max_parallel_loading_workers=target_parallel_config.
            max_parallel_loading_workers,
            disable_custom_all_reduce=target_parallel_config.
            disable_custom_all_reduce,
            tokenizer_pool_config=target_parallel_config.tokenizer_pool_config,
            ray_workers_use_nsight=target_parallel_config.
            ray_workers_use_nsight,
            placement_group=target_parallel_config.placement_group,
        )

        return draft_parallel_config

    def __init__(
        self,
        draft_model_config: ModelConfig,
        draft_parallel_config: ParallelConfig,
        num_speculative_tokens: int,
        speculative_disable_by_batch_size: Optional[int],
        ngram_prompt_lookup_max: Optional[int],
        ngram_prompt_lookup_min: Optional[int],
        draft_token_acceptance_method: str,
        typical_acceptance_sampler_posterior_threshold: float,
        typical_acceptance_sampler_posterior_alpha: float,
        disable_logprobs: bool,
    ):
        """Create a SpeculativeConfig object.

        Args:
            draft_model_config: ModelConfig for the draft model.
            draft_parallel_config: ParallelConfig for the draft model.
            num_speculative_tokens: The number of tokens to sample from the
                draft model before scoring with the target model.
            speculative_disable_by_batch_size: Disable speculative
                decoding for new incoming requests when the number of
                enqueue requests is larger than this value.
            ngram_prompt_lookup_max: Max size of ngram token window.
            ngram_prompt_lookup_min: Min size of ngram token window.
            draft_token_acceptance_method (str): The method to use for
                accepting draft tokens. This can take two possible
                values 'rejection_sampler' and 'typical_acceptance_sampler'
                for RejectionSampler and TypicalAcceptanceSampler
                respectively.
            typical_acceptance_sampler_posterior_threshold (Optional[float]):
                A threshold value that sets a lower bound on the posterior
                probability of a token in the target model for it to be
                accepted. This threshold is used only when we use the 
                TypicalAcceptanceSampler for token acceptance.
            typical_acceptance_sampler_posterior_alpha (Optional[float]):
                A scaling factor for the entropy-based threshold in the
                TypicalAcceptanceSampler.
            disable_logprobs: If set to True, token log probabilities will not
                be returned even if requested by sampling parameters. This 
                reduces latency by skipping logprob calculation in proposal
                sampling, target sampling, and after accepted tokens are
                determined. If set to False, log probabilities will be
                returned.
        """
        self.draft_model_config = draft_model_config
        self.draft_parallel_config = draft_parallel_config
        self.num_speculative_tokens = num_speculative_tokens
        self.speculative_disable_by_batch_size = \
            speculative_disable_by_batch_size
        self.ngram_prompt_lookup_max = ngram_prompt_lookup_max or 0
        self.ngram_prompt_lookup_min = ngram_prompt_lookup_min or 0
        self.draft_token_acceptance_method = draft_token_acceptance_method
        self.typical_acceptance_sampler_posterior_threshold = \
            typical_acceptance_sampler_posterior_threshold
        self.typical_acceptance_sampler_posterior_alpha = \
            typical_acceptance_sampler_posterior_alpha
        self.disable_logprobs = disable_logprobs

        self._verify_args()

    def _verify_args(self) -> None:
        if self.num_speculative_tokens <= 0:
            raise ValueError("Expected num_speculative_tokens to be greater "
                             f"than zero ({self.num_speculative_tokens}).")

        if self.draft_model_config:
            self.draft_model_config.verify_with_parallel_config(
                self.draft_parallel_config)
            # Validate and set draft token acceptance related settings.

        if (self.draft_token_acceptance_method is None):
            raise ValueError("draft_token_acceptance_method is not set. "
                             "Expected values are rejection_sampler or "
                             "typical_acceptance_sampler.")

        if (self.draft_token_acceptance_method != 'rejection_sampler'
                and self.draft_token_acceptance_method !=
                'typical_acceptance_sampler'):
            raise ValueError(
                "Expected draft_token_acceptance_method to be either "
                "rejection_sampler or typical_acceptance_sampler. Instead it "
                f"is {self.draft_token_acceptance_method}")

        if (self.typical_acceptance_sampler_posterior_threshold < 0
                or self.typical_acceptance_sampler_posterior_alpha < 0):
            raise ValueError(
                "Expected typical_acceptance_sampler_posterior_threshold "
                "and typical_acceptance_sampler_posterior_alpha to be > 0. "
                "Instead found "
                f"typical_acceptance_sampler_posterior_threshold = "
                f"{self.typical_acceptance_sampler_posterior_threshold} and "
                f"typical_acceptance_sampler_posterior_alpha = "
                f"{self.typical_acceptance_sampler_posterior_alpha}")

    @property
    def num_lookahead_slots(self) -> int:
        """The number of additional slots the scheduler should allocate per
        step, in addition to the slots allocated for each known token.

        This is equal to the number of speculative tokens, as each speculative
        token must be scored.
        """
        return self.num_speculative_tokens

    def __repr__(self) -> str:
        if self.ngram_prompt_lookup_max > 0:
            draft_model = "[ngram]"
        else:
            draft_model = self.draft_model_config.model
        num_spec_tokens = self.num_speculative_tokens
        return f"SpeculativeConfig({draft_model=}, {num_spec_tokens=})"


@dataclass
class LoRAConfig:
    max_lora_rank: int
    max_loras: int
    fully_sharded_loras: bool = False
    max_cpu_loras: Optional[int] = None
    lora_dtype: Optional[torch.dtype] = None
    lora_extra_vocab_size: int = 256
    # This is a constant.
    lora_vocab_padding_size: ClassVar[int] = 256
    long_lora_scaling_factors: Optional[Tuple[float]] = None

    def __post_init__(self):
        # Keep this in sync with csrc/punica/bgmv/bgmv_config.h
        possible_max_ranks = (8, 16, 32, 64)
        possible_lora_extra_vocab_size = (0, 256, 512)
        if self.max_lora_rank not in possible_max_ranks:
            raise ValueError(
                f"max_lora_rank ({self.max_lora_rank}) must be one of "
                f"{possible_max_ranks}.")
        if self.lora_extra_vocab_size not in possible_lora_extra_vocab_size:
            raise ValueError(
                f"lora_extra_vocab_size ({self.lora_extra_vocab_size}) "
                f"must be one of {possible_lora_extra_vocab_size}.")
        if self.max_loras < 1:
            raise ValueError(f"max_loras ({self.max_loras}) must be >= 1.")
        if self.max_cpu_loras is None:
            self.max_cpu_loras = self.max_loras
        elif self.max_cpu_loras < self.max_loras:
            raise ValueError(
                f"max_cpu_loras ({self.max_cpu_loras}) must be >= "
                f"max_loras ({self.max_loras})")

    def verify_with_model_config(self, model_config: ModelConfig):
        if self.lora_dtype in (None, "auto"):
            self.lora_dtype = model_config.dtype
        elif isinstance(self.lora_dtype, str):
            self.lora_dtype = getattr(torch, self.lora_dtype)
        if model_config.quantization and model_config.quantization not in [
                "awq", "gptq"
        ]:
            # TODO support marlin and squeezellm
            logger.warning("%s quantization is not tested with LoRA yet.",
                           model_config.quantization)

    def verify_with_scheduler_config(self, scheduler_config: SchedulerConfig):
        if scheduler_config.max_num_batched_tokens > 65528:
            raise ValueError(
                "Due to limitations of the custom LoRA CUDA kernel, "
                "max_num_batched_tokens must be <= 65528 when "
                "LoRA is enabled.")
        if scheduler_config.chunked_prefill_enabled:
            raise ValueError("LoRA is not supported with chunked prefill yet.")


@dataclass
class PromptAdapterConfig:
    max_prompt_adapters: int
    max_prompt_adapter_token: int
    max_cpu_prompt_adapters: Optional[int] = None
    prompt_adapter_dtype: Optional[torch.dtype] = None

    def __post_init__(self):
        library_name = 'peft'
        try:
            __import__(library_name)
        except ImportError as e:
            raise ImportError(
                f"'{library_name}' is not installed for prompt adapter support."
                f"Please install it using 'pip install {library_name}'."
            ) from e

        if self.max_prompt_adapters < 1:
            raise ValueError(f"max_prompt_adapters "
                             f"({self.max_prompt_adapters}) must be >= 1.")
        if self.max_prompt_adapter_token == 0:
            raise ValueError("max_prompt_adapter_token must be set.")
        if self.max_cpu_prompt_adapters is None:
            self.max_cpu_prompt_adapters = self.max_prompt_adapters

    def verify_with_model_config(self, model_config: ModelConfig):
        if self.prompt_adapter_dtype in (None, "auto"):
            self.prompt_adapter_dtype = model_config.dtype
        elif isinstance(self.prompt_adapter_dtype, str):
            self.prompt_adapter_dtype = getattr(torch,
                                                self.prompt_adapter_dtype)


@dataclass
class MultiModalConfig:
    """Configs the input data format and how models should run for
    multimodal models."""
    # TODO: Add configs to init vision tower or not.
    pass


_STR_DTYPE_TO_TORCH_DTYPE = {
    "half": torch.float16,
    "float16": torch.float16,
    "float": torch.float32,
    "float32": torch.float32,
    "bfloat16": torch.bfloat16,
}

_ROCM_NOT_SUPPORTED_DTYPE: List[str] = []  #


def _get_and_verify_dtype(
    config: PretrainedConfig,
    dtype: Union[str, torch.dtype],
) -> torch.dtype:
    # NOTE: getattr(config, "torch_dtype", torch.float32) is not correct
    # because config.torch_dtype can be None.
    config_dtype = getattr(config, "torch_dtype", None)
    if config_dtype is None:
        config_dtype = torch.float32

    if isinstance(dtype, str):
        dtype = dtype.lower()
        if dtype == "auto":
            if config_dtype == torch.float32:
                if config.model_type == "gemma2":
                    logger.info(
                        "For Gemma 2, we downcast float32 to bfloat16 instead "
                        "of float16 by default. Please specify `dtype` if you "
                        "want to use float16.")
                    torch_dtype = torch.bfloat16
                else:
                    # Following the common practice, we use float16 for float32
                    # models.
                    torch_dtype = torch.float16
            else:
                torch_dtype = config_dtype
        else:
            if dtype not in _STR_DTYPE_TO_TORCH_DTYPE:
                raise ValueError(f"Unknown dtype: {dtype}")
            torch_dtype = _STR_DTYPE_TO_TORCH_DTYPE[dtype]
    elif isinstance(dtype, torch.dtype):
        torch_dtype = dtype
    else:
        raise ValueError(f"Unknown dtype: {dtype}")

    # Verify the dtype.
    if torch_dtype != config_dtype:
        if torch_dtype == torch.float32:
            # Upcasting to float32 is allowed.
            logger.info("Upcasting %s to %s.", config_dtype, torch_dtype)
            pass
        elif config_dtype == torch.float32:
            # Downcasting from float32 to float16 or bfloat16 is allowed.
            logger.info("Downcasting %s to %s.", config_dtype, torch_dtype)
            pass
        else:
            # Casting between float16 and bfloat16 is allowed with a warning.
            logger.warning("Casting %s to %s.", config_dtype, torch_dtype)

    return torch_dtype


def _get_and_verify_max_len(
    hf_config: PretrainedConfig,
    max_model_len: Optional[int],
    disable_sliding_window: bool,
    sliding_window_len: Optional[int],
) -> int:
    """Get and verify the model's maximum length."""
    derived_max_model_len = float("inf")
    possible_keys = [
        # OPT
        "max_position_embeddings",
        # GPT-2
        "n_positions",
        # MPT
        "max_seq_len",
        # ChatGLM2
        "seq_length",
        # Command-R
        "model_max_length",
        # Others
        "max_sequence_length",
        "max_seq_length",
        "seq_len",
    ]
    # Choose the smallest "max_length" from the possible keys.
    max_len_key = None
    for key in possible_keys:
        max_len = getattr(hf_config, key, None)
        if max_len is not None:
            max_len_key = key if max_len < derived_max_model_len \
                else max_len_key
            derived_max_model_len = min(derived_max_model_len, max_len)

    # If sliding window is manually disabled, max_length should be less
    # than the sliding window length in the model config.
    if disable_sliding_window and sliding_window_len is not None:
        max_len_key = "sliding_window" \
            if sliding_window_len < derived_max_model_len else max_len_key
        derived_max_model_len = min(derived_max_model_len, sliding_window_len)

    # If none of the keys were found in the config, use a default and
    # log a warning.
    if derived_max_model_len == float("inf"):
        if max_model_len is not None:
            # If max_model_len is specified, we use it.
            return max_model_len

        default_max_len = 2048
        logger.warning(
            "The model's config.json does not contain any of the following "
            "keys to determine the original maximum length of the model: "
            "%s. Assuming the model's maximum length is %d.", possible_keys,
            default_max_len)
        derived_max_model_len = default_max_len

    rope_scaling = getattr(hf_config, "rope_scaling", None)
    if rope_scaling is not None:
        if "type" in rope_scaling:
            rope_type = rope_scaling["type"]
        elif "rope_type" in rope_scaling:
            rope_type = rope_scaling["rope_type"]
        else:
            raise ValueError(
                "rope_scaling must have a 'type' or 'rope_type' key.")

        # The correct one should be "longrope", kept "su" here
        # to be backward compatible
        if rope_type not in ("su", "longrope", "llama3"):
            if disable_sliding_window:
                # TODO(robertgshaw): Find a model that supports rope_scaling
                # with sliding window to see if this case should be allowed.
                raise NotImplementedError(
                    "Disabling sliding window is not supported for models "
                    "with rope_scaling. Please raise an issue so we can "
                    "investigate.")

            assert "factor" in rope_scaling
            scaling_factor = rope_scaling["factor"]
            if rope_type == "yarn":
                derived_max_model_len = rope_scaling[
                    "original_max_position_embeddings"]
            derived_max_model_len *= scaling_factor

    # If the user specified a max length, make sure it is smaller than the
    # derived length from the HF model config.
    if max_model_len is None:
        max_model_len = int(derived_max_model_len)
    elif max_model_len > derived_max_model_len:
        # Some models might have a separate key for specifying model_max_length
        # that will be bigger than derived_max_model_len. We compare user input
        # with model_max_length and allow this override when it's smaller.
        model_max_length = getattr(hf_config, "model_max_length", None)
        if model_max_length is not None and max_model_len <= model_max_length:
            if disable_sliding_window:
                # TODO(robertgshaw): Find a model that has model_max_length
                # with sliding window to see if this case should be allowed.
                raise NotImplementedError(
                    "Disabling sliding window is not supported for models "
                    "model_max_length in the config. Please raise an issue "
                    "so we can investigate.")
        else:
            msg = (
                f"User-specified max_model_len ({max_model_len}) is greater "
                f"than the derived max_model_len ({max_len_key}="
                f"{derived_max_model_len} or model_max_length="
                f"{model_max_length} in model's config.json). This may lead "
                "to incorrect model outputs or CUDA errors.")
            if envs.VLLM_ALLOW_LONG_MAX_MODEL_LEN:
                logger.warning(
                    "%s Make sure the value is correct and within the "
                    "model context size.", msg)
            else:
                raise ValueError(
                    f"{msg} To allow overriding this maximum, set "
                    "the env var VLLM_ALLOW_LONG_MAX_MODEL_LEN=1")
    return int(max_model_len)


def get_served_model_name(model: str,
                          served_model_name: Optional[Union[str, List[str]]]):
    """
    If the input is a non-empty list, the first model_name in 
    `served_model_name` is taken. 
    If the input is a non-empty string, it is used directly. 
    For cases where the input is either an empty string or an 
    empty list, the fallback is to use `self.model`.
    """
    if not served_model_name:
        return model
    if isinstance(served_model_name, list):
        return served_model_name[0]
    return served_model_name


@dataclass
class DecodingConfig:
    """Dataclass which contains the decoding strategy of the engine"""

    # Which guided decoding algo to use. 'outlines' / 'lm-format-enforcer'
    guided_decoding_backend: str = 'outlines'

    def __post_init__(self):
        valid_guided_backends = ['outlines', 'lm-format-enforcer']
        backend = self.guided_decoding_backend
        if backend not in valid_guided_backends:
            raise ValueError(f"Invalid guided_decoding_backend '{backend},"
                             f"must be one of {valid_guided_backends}")


@dataclass
class ObservabilityConfig:
    """Configuration for observability."""
    otlp_traces_endpoint: Optional[str] = None

    def __post_init__(self):
        if not is_otel_installed() and self.otlp_traces_endpoint is not None:
            raise ValueError("OpenTelemetry packages must be installed before "
                             "configuring 'otlp_traces_endpoint'")


@dataclass(frozen=True)
class EngineConfig:
    """Dataclass which contains all engine-related configuration. This
    simplifies passing around the distinct configurations in the codebase.
    """

    model_config: ModelConfig
    cache_config: CacheConfig
    parallel_config: ParallelConfig
    scheduler_config: SchedulerConfig
    device_config: DeviceConfig
    load_config: LoadConfig
    lora_config: Optional[LoRAConfig]
    multimodal_config: Optional[MultiModalConfig]
    speculative_config: Optional[SpeculativeConfig]
    decoding_config: Optional[DecodingConfig]
    observability_config: Optional[ObservabilityConfig]
    prompt_adapter_config: Optional[PromptAdapterConfig]

    def __post_init__(self):
        """Verify configs are valid & consistent with each other.
        """
        self.model_config.verify_with_parallel_config(self.parallel_config)
        self.cache_config.verify_with_parallel_config(self.parallel_config)

        if self.lora_config:
            self.lora_config.verify_with_model_config(self.model_config)
            self.lora_config.verify_with_scheduler_config(
                self.scheduler_config)
        if self.prompt_adapter_config:
            self.prompt_adapter_config.verify_with_model_config(
                self.model_config)

    def to_dict(self):
        """Return the configs as a dictionary, for use in **kwargs.
        """
        return dict(
            (field.name, getattr(self, field.name)) for field in fields(self))<|MERGE_RESOLUTION|>--- conflicted
+++ resolved
@@ -452,11 +452,8 @@
         num_gpu_blocks_override: Optional[int] = None,
         sliding_window: Optional[int] = None,
         enable_prefix_caching: bool = False,
-<<<<<<< HEAD
+        cpu_offload_gb: float = 0,
         use_attention_sinks: bool = False,
-=======
-        cpu_offload_gb: float = 0,
->>>>>>> 825b0448
     ) -> None:
         self.block_size = block_size
         self.gpu_memory_utilization = gpu_memory_utilization
@@ -465,11 +462,8 @@
         self.cache_dtype = cache_dtype
         self.sliding_window = sliding_window
         self.enable_prefix_caching = enable_prefix_caching
-<<<<<<< HEAD
+        self.cpu_offload_gb = cpu_offload_gb
         self.use_attention_sinks = use_attention_sinks
-=======
-        self.cpu_offload_gb = cpu_offload_gb
->>>>>>> 825b0448
         self._verify_args()
         self._verify_cache_dtype()
         self._verify_prefix_caching()
