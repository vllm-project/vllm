--- conflicted
+++ resolved
@@ -11,12 +11,8 @@
 import warnings
 from collections import Counter
 from contextlib import contextmanager
-<<<<<<< HEAD
-from dataclasses import MISSING, Field, field, fields, is_dataclass, replace
-=======
-from dataclasses import (MISSING, Field, asdict, dataclass, field, fields,
-                         is_dataclass, replace)
->>>>>>> 9fbf2bfb
+from dataclasses import (MISSING, Field, asdict, field, fields, is_dataclass,
+                         replace)
 from functools import cached_property
 from importlib.util import find_spec
 from pathlib import Path
@@ -24,12 +20,7 @@
                     Protocol, TypeVar, Union, cast, get_args, get_origin)
 
 import torch
-<<<<<<< HEAD
-from pydantic import (BaseModel, ConfigDict, SkipValidation, TypeAdapter,
-                      model_validator)
 from pydantic.dataclasses import dataclass
-=======
->>>>>>> 9fbf2bfb
 from torch.distributed import ProcessGroup, ReduceOp
 from transformers import PretrainedConfig
 from typing_extensions import deprecated
@@ -66,14 +57,10 @@
 
     ConfigType = type[DataclassInstance]
 else:
-<<<<<<< HEAD
     PlacementGroup = Any
     ExecutorBase = Any
     QuantizationConfig = Any
     BaseModelLoader = Any
-=======
-    QuantizationConfig = Any
->>>>>>> 9fbf2bfb
     ConfigType = type
 
 logger = init_logger(__name__)
@@ -3589,13 +3576,6 @@
     PIECEWISE = 3
 
 
-<<<<<<< HEAD
-@dataclass
-class CompilationConfig:
-    """
-    Configuration for compilation.
-    It has three parts:
-=======
 @config
 @dataclass
 class PassConfig:
@@ -3643,7 +3623,6 @@
 class CompilationConfig:
     """Configuration for compilation. It has three parts:
 
->>>>>>> 9fbf2bfb
     - Top-level Compilation control:
         - {attr}`level`
         - {attr}`debug_dump_path`
@@ -3689,16 +3668,6 @@
     compilation. By default, it will use model-related information to generate
     a cache directory."""
     backend: str = ""
-<<<<<<< HEAD
-    custom_ops: list[str] = field(default_factory=list)
-    splitting_ops: list[str] = field(default_factory=list)
-
-    use_inductor: bool = True
-    compile_sizes: Optional[list[Union[int, str]]] = None
-    inductor_compile_config: dict = field(default_factory=dict)
-    inductor_passes: dict[str, str] = field(default_factory=dict)
-
-=======
     """The backend for compilation. It needs to be a string:
 
     - "" (empty string): use the default backend.
@@ -3749,7 +3718,6 @@
     constructor, e.g. `CompilationConfig(inductor_passes={"a": func})`."""
 
     # CudaGraph compilation
->>>>>>> 9fbf2bfb
     use_cudagraph: bool = False
     """Whether to use cudagraph inside compilation.
     - False: cudagraph inside compilation is not used.
@@ -3770,68 +3738,6 @@
     - None (default): capture sizes are inferred from vllm config.
     - list[int]: capture sizes are specified as given."""
     cudagraph_copy_inputs: bool = False
-<<<<<<< HEAD
-
-    class PassConfig(BaseModel):
-        """
-        Configuration for custom Inductor passes.
-        This is separate from general CompilationConfig so that inductor passes
-        don't all have access to full configuration - that would create a cycle
-        as the PassManager is set as a property of config.
-        - dump_graph_stages: list of stages for which we want to dump the graph.
-            Each pass defines its own stages (before, after, maybe in-between).
-        - dump_graph_dir: directory to dump the graphs. Default is .
-        - enable_fusion: whether to enable the custom fusion pass.
-        - enable_noop: whether to enable the custom no-op elimination pass.
-            TODO(luka) better pass enabling system.
-        - enable_sequence_parallelism: whether to enable sequence parallelism.
-        """
-        dump_graph_stages: list[str] = field(default_factory=list)
-        dump_graph_dir: Path = Path(".")
-        enable_fusion: bool = True
-        enable_noop: bool = True
-        enable_sequence_parallelism: bool = False
-
-        def uuid(self):
-            """
-            Produces a hash unique to the pass configuration.
-            Any new fields that affect compilation should be added to the hash.
-            Do not include dump_graph_* in the hash - they don't affect
-            compilation.
-            """
-            dict_ = self.model_dump(include={"enable_fusion", "enable_noop", \
-                "enable_sequence_parallelism"})
-            return InductorPass.hash_dict(dict_)
-
-        def model_post_init(self, __context: Any) -> None:
-            if not self.enable_noop and self.enable_fusion:
-                logger.warning_once(
-                    "Fusion enabled but reshape elimination disabled. "
-                    "RMSNorm + quant (fp8) fusion might not work")
-
-    pass_config: PassConfig = field(default_factory=PassConfig)
-
-    # not configurable, computed after init
-    max_capture_size: int = None  # type: ignore
-    # local cache dir for each rank
-    local_cache_dir: str = None  # type: ignore
-    # optimization:
-    # Intuitively, bs_to_padded_graph_size should be dict[int, int].
-    # since we know all keys are in a range [0, max_capture_size],
-    # we can optimize it to list[int] for better lookup performance.
-    bs_to_padded_graph_size: list[int] = None  # type: ignore
-
-    # keep track of enabled and disabled custom ops
-    enabled_custom_ops: Counter[str] = field(default_factory=Counter)
-    disabled_custom_ops: Counter[str] = field(default_factory=Counter)
-    traced_files: set[str] = field(default_factory=set)
-    compilation_time: float = 0.0
-
-    # Per-model forward context
-    # Map from layer name to layer objects that need to be accessed outside
-    # model code, e.g., Attention, FusedMOE when dp_size>1.
-    static_forward_context: dict[str, Any] = field(default_factory=dict)
-=======
     """Whether to copy input tensors for
     cudagraph. If the caller can guarantee that the same input buffers
     are always used, it can set this to False. Otherwise, it should
@@ -3875,7 +3781,6 @@
     """Per-model forward context
     Map from layer name to layer objects that need to be accessed outside
     model code, e.g., Attention, FusedMOE when dp_size>1."""
->>>>>>> 9fbf2bfb
 
     def compute_hash(self) -> str:
         """
@@ -3910,22 +3815,8 @@
             "pass_config",
             "traced_files",
         }
-<<<<<<< HEAD
         return TypeAdapter(CompilationConfig).dump_json(
             self, exclude=exclude, exclude_unset=True).decode()
-=======
-        include = dict()
-        for k, v in asdict(self).items():
-            if k in exclude:
-                continue
-            f = get_field(CompilationConfig, k)
-            if (d := f.default) is not MISSING and d == v:
-                continue
-            if (df := f.default_factory) is not MISSING and df() == v:
-                continue
-            include[k] = v
-        return json.dumps(include)
->>>>>>> 9fbf2bfb
 
     __str__ = __repr__
 
@@ -3934,13 +3825,7 @@
         """Parse the CLI value for the compilation config."""
         if cli_value in ["0", "1", "2", "3"]:
             return cls(level=int(cli_value))
-<<<<<<< HEAD
         return TypeAdapter(CompilationConfig).validate_json(cli_value)
-
-    def __post_init__(self) -> None:
-=======
-        return cls(**json.loads(cli_value))
->>>>>>> 9fbf2bfb
 
     def __post_init__(self) -> None:
         count_none = self.custom_ops.count("none")
@@ -3976,12 +3861,9 @@
             self.inductor_compile_config[k] = func if isinstance(
                 func, InductorPass) else CallableInductorPass(func)
 
-<<<<<<< HEAD
-=======
         if isinstance(self.pass_config, dict):
             self.pass_config = PassConfig(**self.pass_config)
 
->>>>>>> 9fbf2bfb
     def init_backend(self, vllm_config: "VllmConfig") -> Union[str, Callable]:
         if self.level == CompilationLevel.NO_COMPILATION:
             raise ValueError("No compilation level is set.")
@@ -4089,13 +3971,9 @@
     load_config: LoadConfig = field(default_factory=LoadConfig)
     """Load configuration."""
     lora_config: Optional[LoRAConfig] = None
-<<<<<<< HEAD
-    speculative_config: Optional[SpeculativeConfig] = None
-=======
     """LoRA configuration."""
     speculative_config: Optional[SpeculativeConfig] = None
     """Speculative decoding configuration."""
->>>>>>> 9fbf2bfb
     decoding_config: Optional[DecodingConfig] = None
     """Decoding configuration."""
     observability_config: Optional[ObservabilityConfig] = None
@@ -4103,11 +3981,6 @@
     prompt_adapter_config: Optional[PromptAdapterConfig] = None
     """Prompt adapter configuration."""
     quant_config: Optional[QuantizationConfig] = None
-<<<<<<< HEAD
-    compilation_config: CompilationConfig = field(default=None,
-                                                  init=True)  # type: ignore
-    kv_transfer_config: Optional[KVTransferConfig] = None
-=======
     """Quantization configuration."""
     compilation_config: CompilationConfig = field(
         default_factory=CompilationConfig)
@@ -4128,20 +4001,15 @@
     """
     kv_transfer_config: Optional[KVTransferConfig] = None
     """The configurations for distributed KV cache transfer."""
->>>>>>> 9fbf2bfb
     kv_events_config: Optional[KVEventsConfig] = None
     """The configurations for event publishing."""
     # some opaque config, only used to provide additional information
     # for the hash computation, mainly used for testing, debugging or out of
     # tree config registration.
-<<<<<<< HEAD
-    additional_config: dict[str, Any] = field(default_factory=dict)
-=======
     additional_config: Union[dict, SupportsHash] = field(default_factory=dict)
     """Additional config for specified platform. Different platforms may
     support different configs. Make sure the configs are valid for the platform
     you are using. Contents must be hashable."""
->>>>>>> 9fbf2bfb
     instance_id: str = ""
     """The ID of the vLLM instance."""
 
@@ -4224,10 +4092,6 @@
         else:
             vllm_factors.append("None")
         if self.additional_config:
-<<<<<<< HEAD
-            vllm_factors.append(hash(frozenset(
-                self.additional_config.items())))
-=======
             if isinstance(additional_config := self.additional_config, dict):
                 additional_config_hash = hashlib.md5(
                     json.dumps(additional_config, sort_keys=True).encode(),
@@ -4236,7 +4100,6 @@
             else:
                 additional_config_hash = additional_config.compute_hash()
             vllm_factors.append(additional_config_hash)
->>>>>>> 9fbf2bfb
         else:
             vllm_factors.append("None")
         factors.append(vllm_factors)
