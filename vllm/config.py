import enum
import json
from dataclasses import dataclass, field, fields
from typing import (TYPE_CHECKING, Any, ClassVar, Dict, List, Mapping,
                    Optional, Tuple, Type, Union)

import torch
from transformers import PretrainedConfig

import vllm.envs as envs
from vllm.logger import init_logger
from vllm.model_executor.layers.quantization import QUANTIZATION_METHODS
from vllm.model_executor.models import ModelRegistry
from vllm.platforms import current_platform
from vllm.tracing import is_otel_available, otel_import_error_traceback
from vllm.transformers_utils.config import (ConfigFormat, get_config,
                                            get_hf_image_processor_config,
                                            get_hf_text_config)
<<<<<<< HEAD
from vllm.utils import (STR_NOT_IMPL_ENC_DEC_CUDAGRAPH, GiB_bytes,
                        cuda_device_count_stateless, get_cpu_memory, is_hip,
                        is_neuron, is_openvino, is_xpu, print_warning_once)
=======
from vllm.utils import (GiB_bytes, cuda_device_count_stateless, get_cpu_memory,
                        is_cpu, is_hip, is_neuron, is_openvino, is_xpu,
                        print_warning_once)
>>>>>>> 95965d31

if TYPE_CHECKING:
    from ray.util.placement_group import PlacementGroup

    from vllm.executor.executor_base import ExecutorBase
    from vllm.model_executor.model_loader.loader import BaseModelLoader
    from vllm.transformers_utils.tokenizer_group.base_tokenizer_group import (
        BaseTokenizerGroup)

logger = init_logger(__name__)

_EMBEDDING_MODEL_MAX_NUM_BATCHED_TOKENS = 32768
_MULTIMODAL_MODEL_MAX_NUM_BATCHED_TOKENS = 4096

_PP_SUPPORTED_MODELS = [
    "AquilaForCausalLM",
    "AquilaModel",
    "DeepseekV2ForCausalLM",
    "GPT2LMHeadModel",
    "InternLM2ForCausalLM",
    "InternLMForCausalLM",
    "InternVLChatModel",
    "JAISLMHeadModel",
    "LlamaForCausalLM",
    "LLaMAForCausalLM",
    "MistralForCausalLM",
    "MixtralForCausalLM",
    "NemotronForCausalLM",
    "Phi3ForCausalLM",
    "Qwen2ForCausalLM",
    "Qwen2MoeForCausalLM",
    "QWenLMHeadModel",
]


class ModelConfig:
    """Configuration for the model.

    Args:
        model: Name or path of the huggingface model to use.
            It is also used as the content for `model_name` tag in metrics 
            output when `served_model_name` is not specified. 
        tokenizer: Name or path of the huggingface tokenizer to use.
        tokenizer_mode: Tokenizer mode. "auto" will use the fast tokenizer if
            available, "slow" will always use the slow tokenizer, and
            "mistral" will always use the tokenizer from `mistral_common`.
        trust_remote_code: Trust remote code (e.g., from HuggingFace) when
            downloading the model and tokenizer.
        dtype: Data type for model weights and activations. The "auto" option
            will use FP16 precision for FP32 and FP16 models, and BF16 precision
            for BF16 models.
        seed: Random seed for reproducibility.
        revision: The specific model version to use. It can be a branch name,
            a tag name, or a commit id. If unspecified, will use the default
            version.
        code_revision: The specific revision to use for the model code on
            Hugging Face Hub. It can be a branch name, a tag name, or a
            commit id. If unspecified, will use the default version.
        rope_scaling: Dictionary containing the scaling configuration for the
            RoPE embeddings. When using this flag, don't update
            `max_position_embeddings` to the expected new maximum.
        tokenizer_revision: The specific tokenizer version to use. It can be a
            branch name, a tag name, or a commit id. If unspecified, will use
            the default version.
        max_model_len: Maximum length of a sequence (including prompt and
            output). If None, will be derived from the model.
        quantization: Quantization method that was used to quantize the model
            weights. If None, we assume the model weights are not quantized.
        quantization_param_path: Path to JSON file containing scaling factors.
            Used to load KV cache scaling factors into the model when KV cache
            type is FP8_E4M3 on ROCm (AMD GPU). In the future these will also
            be used to load activation and weight scaling factors when the
            model dtype is FP8_E4M3 on ROCm.
        enforce_eager: Whether to enforce eager execution. If True, we will
            disable CUDA graph and always execute the model in eager mode.
            If False, we will use CUDA graph and eager execution in hybrid.
            If None, the user did not specify, so default to False.
        max_context_len_to_capture: Maximum context len covered by CUDA graphs.
            When a sequence has context length larger than this, we fall back
            to eager mode (DEPRECATED. Use max_seq_len_to_capture instead).
        max_seq_len_to_capture: Maximum sequence len covered by CUDA graphs.
            When a sequence has context length larger than this, we fall back
            to eager mode. Additionally for encoder-decoder models, if the
            sequence length of the encoder input is larger than this, we fall
            back to the eager mode.
        disable_sliding_window: Whether to disable sliding window. If True,
            we will disable the sliding window functionality of the model.
            If the model does not support sliding window, this argument is
            ignored.
        skip_tokenizer_init: If true, skip initialization of tokenizer and
            detokenizer.
        served_model_name: The model name used in metrics tag `model_name`,
            matches the model name exposed via the APIs. If multiple model 
            names provided, the first name will be used. If not specified, 
            the model name will be the same as `model`.
        limit_mm_per_prompt: Maximum number of data instances per modality 
            per prompt. Only applicable for multimodal models.
        override_neuron_config: Initialize non default neuron config or 
            override default neuron config that are specific to Neuron devices, 
            this argument will be used to configure the neuron config that 
            can not be gathered from the vllm arguments. 
        config_format: The config format which shall be loaded.
            Defaults to 'auto' which defaults to 'hf'.
    """

    def __init__(self,
                 model: str,
                 tokenizer: str,
                 tokenizer_mode: str,
                 trust_remote_code: bool,
                 dtype: Union[str, torch.dtype],
                 seed: int,
                 revision: Optional[str] = None,
                 code_revision: Optional[str] = None,
                 rope_scaling: Optional[dict] = None,
                 rope_theta: Optional[float] = None,
                 tokenizer_revision: Optional[str] = None,
                 max_model_len: Optional[int] = None,
                 spec_target_max_model_len: Optional[int] = None,
                 quantization: Optional[str] = None,
                 quantization_param_path: Optional[str] = None,
                 enforce_eager: Optional[bool] = None,
                 max_context_len_to_capture: Optional[int] = None,
                 max_seq_len_to_capture: Optional[int] = None,
                 max_logprobs: int = 20,
                 disable_sliding_window: bool = False,
                 skip_tokenizer_init: bool = False,
                 served_model_name: Optional[Union[str, List[str]]] = None,
                 limit_mm_per_prompt: Optional[Mapping[str, int]] = None,
                 use_async_output_proc: bool = True,
                 override_neuron_config: Optional[Dict[str, Any]] = None,
                 config_format: ConfigFormat = ConfigFormat.AUTO) -> None:
        self.model = model
        self.tokenizer = tokenizer
        self.tokenizer_mode = tokenizer_mode
        self.trust_remote_code = trust_remote_code
        self.seed = seed
        self.revision = revision
        self.code_revision = code_revision
        self.rope_scaling = rope_scaling
        self.rope_theta = rope_theta
        # The tokenizer version is consistent with the model version by default.
        if tokenizer_revision is None:
            self.tokenizer_revision = revision
        else:
            self.tokenizer_revision = tokenizer_revision
        self.quantization = quantization
        self.quantization_param_path = quantization_param_path
        self.enforce_eager = enforce_eager
        if max_context_len_to_capture is not None:
            raise ValueError("`max_context_len_to_capture` is deprecated. "
                             "Use `max_seq_len_to_capture` instead.")
        self.max_seq_len_to_capture = max_seq_len_to_capture
        self.max_logprobs = max_logprobs
        self.disable_sliding_window = disable_sliding_window
        self.skip_tokenizer_init = skip_tokenizer_init

        self.hf_config = get_config(self.model, trust_remote_code, revision,
                                    code_revision, rope_scaling, rope_theta,
                                    config_format)
        self.hf_text_config = get_hf_text_config(self.hf_config)
        self.hf_image_processor_config = get_hf_image_processor_config(
            self.model, revision)
        self.dtype = _get_and_verify_dtype(self.hf_text_config, dtype)
        self.use_async_output_proc = use_async_output_proc

        # Set enforce_eager to False if the value is unset.
        if self.enforce_eager is None:
            self.enforce_eager = False

        if (not self.disable_sliding_window
                and self.hf_text_config.model_type == "gemma2"
                and self.hf_text_config.sliding_window is not None):
            print_warning_once(
                "Gemma 2 uses sliding window attention for every odd layer, "
                "which is currently not supported by vLLM. Disabling sliding "
                "window and capping the max length to the sliding window size "
                f"({self.hf_text_config.sliding_window}).")
            self.disable_sliding_window = True

        self.max_model_len = _get_and_verify_max_len(
            hf_config=self.hf_text_config,
            max_model_len=max_model_len,
            disable_sliding_window=self.disable_sliding_window,
            sliding_window_len=self.get_hf_config_sliding_window(),
            spec_target_max_model_len=spec_target_max_model_len)
        self.served_model_name = get_served_model_name(model,
                                                       served_model_name)
        self.multimodal_config = self._init_multimodal_config(
            limit_mm_per_prompt)
        if not self.skip_tokenizer_init:
            self._verify_tokenizer_mode()

        self.override_neuron_config = override_neuron_config if is_neuron(
        ) else None
        self._verify_embedding_mode()
        self._verify_quantization()
        self._verify_cuda_graph()

    def _init_multimodal_config(
        self, limit_mm_per_prompt: Optional[Mapping[str, int]]
    ) -> Optional["MultiModalConfig"]:
        architectures = getattr(self.hf_config, "architectures", [])
        if any(
                ModelRegistry.is_multimodal_model(arch)
                for arch in architectures):
            return MultiModalConfig(limit_per_prompt=limit_mm_per_prompt or {})
        else:
            if limit_mm_per_prompt:
                raise ValueError(
                    "limit_mm_per_prompt is only supported for multimodal "
                    "models.")
            return None

    def _verify_tokenizer_mode(self) -> None:
        tokenizer_mode = self.tokenizer_mode.lower()
        if tokenizer_mode not in ["auto", "slow", "mistral"]:
            raise ValueError(
                f"Unknown tokenizer mode: {self.tokenizer_mode}. Must be "
                "either 'auto', 'slow' or 'mistral'.")
        self.tokenizer_mode = tokenizer_mode

    def _verify_embedding_mode(self) -> None:
        architectures = getattr(self.hf_config, "architectures", [])
        self.embedding_mode = any(
            ModelRegistry.is_embedding_model(arch) for arch in architectures)

    def _parse_quant_hf_config(self):
        quant_cfg = getattr(self.hf_config, "quantization_config", None)
        if quant_cfg is None:
            # compressed-tensors uses a "compression_config" key
            quant_cfg = getattr(self.hf_config, "compression_config", None)
        return quant_cfg

    def _verify_quantization(self) -> None:
        supported_quantization = [*QUANTIZATION_METHODS]
        rocm_supported_quantization = ["awq", "gptq", "fp8"]
        optimized_quantization_methods = [
            "fp8", "marlin", "modelopt", "gptq_marlin_24", "gptq_marlin",
            "awq_marlin", "fbgemm_fp8", "compressed_tensors",
            "compressed-tensors", "experts_int8"
        ]
        tpu_supported_quantization = ["tpu_int8"]
        neuron_supported_quantization = ["neuron_quant"]
        if self.quantization is not None:
            self.quantization = self.quantization.lower()

        # Parse quantization method from the HF model config, if available.
        quant_cfg = self._parse_quant_hf_config()

        if quant_cfg is not None:
            quant_method = quant_cfg.get("quant_method", "").lower()

            # Detect which checkpoint is it
            for _, method in QUANTIZATION_METHODS.items():
                quantization_override = method.override_quantization_method(
                    quant_cfg, self.quantization)
                if quantization_override:
                    quant_method = quantization_override
                    self.quantization = quantization_override
                    break

            # Verify quantization configurations.
            if self.quantization is None:
                self.quantization = quant_method
            elif self.quantization != quant_method:
                raise ValueError(
                    "Quantization method specified in the model config "
                    f"({quant_method}) does not match the quantization "
                    f"method specified in the `quantization` argument "
                    f"({self.quantization}).")

        if self.quantization is not None:
            if self.quantization not in supported_quantization:
                raise ValueError(
                    f"Unknown quantization method: {self.quantization}. Must "
                    f"be one of {supported_quantization}.")
            if is_hip(
            ) and self.quantization not in rocm_supported_quantization:
                raise ValueError(
                    f"{self.quantization} quantization is currently not "
                    f"supported in ROCm.")
            if current_platform.is_tpu(
            ) and self.quantization not in tpu_supported_quantization:
                raise ValueError(
                    f"{self.quantization} quantization is currently not "
                    f"supported in TPU Backend.")
            if self.quantization not in optimized_quantization_methods:
                logger.warning(
                    "%s quantization is not fully "
                    "optimized yet. The speed can be slower than "
                    "non-quantized models.", self.quantization)
            if (self.quantization == "awq" and is_hip()
                    and not envs.VLLM_USE_TRITON_AWQ):
                logger.warning(
                    "Using AWQ quantization with ROCm, but VLLM_USE_TRITON_AWQ"
                    " is not set, enabling VLLM_USE_TRITON_AWQ.")
                envs.VLLM_USE_TRITON_AWQ = True
            if is_neuron(
            ) and self.quantization not in neuron_supported_quantization:
                raise ValueError(
                    f"{self.quantization} quantization is currently not "
                    f"supported in Neuron Backend.")

    def _verify_cuda_graph(self) -> None:
        if self.max_seq_len_to_capture is None:
            self.max_seq_len_to_capture = self.max_model_len
        self.max_seq_len_to_capture = min(self.max_seq_len_to_capture,
                                          self.max_model_len)

    def verify_async_output_proc(self, parallel_config, speculative_config,
                                 device_config) -> None:
        if not self.use_async_output_proc:
            # Nothing to check
            return

        if parallel_config.pipeline_parallel_size > 1:
            logger.warning("Async output processing can not be enabled "
                           "with pipeline parallel")
            self.use_async_output_proc = False
            return

        if device_config.device_type not in ("cuda", "tpu"):
            logger.warning(
                "Async output processing is only supported for CUDA or TPU. "
                "Disabling it for other platforms.")
            self.use_async_output_proc = False
            return

        if envs.VLLM_USE_RAY_SPMD_WORKER:
            logger.warning(
                "Async output processing can not be enabled with ray spmd")
            self.use_async_output_proc = False
            return

        if device_config.device_type == "cuda" and self.enforce_eager:
            logger.warning(
                "To see benefits of async output processing, enable CUDA "
                "graph. Since, enforce-eager is enabled, async output "
                "processor cannot be used")
            self.use_async_output_proc = not self.enforce_eager
            return

        # Async postprocessor is not necessary with embedding mode
        # since there is no token generation
        if self.embedding_mode:
            self.use_async_output_proc = False

        if speculative_config:
            logger.warning("Async output processing is not supported with"
                           " speculative decoding currently.")
            self.use_async_output_proc = False

    def verify_with_parallel_config(
        self,
        parallel_config: "ParallelConfig",
    ) -> None:
        total_num_attention_heads = getattr(self.hf_text_config,
                                            "num_attention_heads", 0)
        tensor_parallel_size = parallel_config.tensor_parallel_size
        if total_num_attention_heads % tensor_parallel_size != 0:
            raise ValueError(
                f"Total number of attention heads ({total_num_attention_heads})"
                " must be divisible by tensor parallel size "
                f"({tensor_parallel_size}).")

        pipeline_parallel_size = parallel_config.pipeline_parallel_size
        architectures = getattr(self.hf_config, "architectures", [])
        if not all(arch in _PP_SUPPORTED_MODELS
                   for arch in architectures) and pipeline_parallel_size > 1:
            raise NotImplementedError(
                "Pipeline parallelism is only supported for the following "
                f" architectures: {_PP_SUPPORTED_MODELS}.")

        # Remove the constraint after the bitsandbytes issue is fixed:
        # https://github.com/bitsandbytes-foundation/bitsandbytes/issues/1308
        if self.quantization == "bitsandbytes" and self.enforce_eager is False:
            logger.warning("CUDA graph is not supported on BitAndBytes yet, "
                           "fallback to the eager mode.")
            self.enforce_eager = True

        if pipeline_parallel_size > 1 and self.use_async_output_proc:
            logger.warning("Async output processor is not supported with "
                           "pipeline parallelism currently. Disabling it.")
            self.use_async_output_proc = False

    def get_hf_config_sliding_window(self) -> Optional[int]:
        """Get the sliding window size, or None if disabled."""

        # Some models, like Qwen2 and Qwen1.5, use `use_sliding_window` in
        # addition to sliding window size. We check if that field is present
        # and if it's False, return None.
        if (hasattr(self.hf_text_config, "use_sliding_window")
                and not self.hf_text_config.use_sliding_window):
            return None
        return getattr(self.hf_text_config, "sliding_window", None)

    def get_sliding_window(self) -> Optional[int]:
        """Get the sliding window size, or None if disabled.
        """
        # If user disables sliding window, return None.
        if self.disable_sliding_window:
            return None
        # Otherwise get the value from the hf config.
        return self.get_hf_config_sliding_window()

    def get_vocab_size(self) -> int:
        return self.hf_text_config.vocab_size

    def get_hidden_size(self) -> int:
        return self.hf_text_config.hidden_size

    def get_head_size(self) -> int:
        # TODO remove hard code
        if hasattr(self.hf_text_config, "model_type"
                   ) and self.hf_text_config.model_type == 'deepseek_v2':
            # FlashAttention supports only head_size 32, 64, 128, 256,
            # we need to pad head_size 192 to 256
            return 256
        if hasattr(self.hf_text_config, "head_dim"):
            return self.hf_text_config.head_dim
        # FIXME(woosuk): This may not be true for all models.
        return (self.hf_text_config.hidden_size //
                self.hf_text_config.num_attention_heads)

    def get_total_num_kv_heads(self) -> int:
        """Returns the total number of KV heads."""
        # For GPTBigCode & Falcon:
        # NOTE: for falcon, when new_decoder_architecture is True, the
        # multi_query flag is ignored and we use n_head_kv for the number of
        # KV heads.
        falcon_model_types = ["falcon", "RefinedWeb", "RefinedWebModel"]
        new_decoder_arch_falcon = (
            self.hf_config.model_type in falcon_model_types
            and getattr(self.hf_config, "new_decoder_architecture", False))
        if not new_decoder_arch_falcon and getattr(self.hf_text_config,
                                                   "multi_query", False):
            # Multi-query attention, only one KV head.
            # Currently, tensor parallelism is not supported in this case.
            return 1

        # For DBRX and MPT
        if self.hf_config.model_type == "mpt":
            if "kv_n_heads" in self.hf_config.attn_config:
                return self.hf_config.attn_config["kv_n_heads"]
            return self.hf_config.num_attention_heads
        if self.hf_config.model_type == "dbrx":
            return getattr(self.hf_config.attn_config, "kv_n_heads",
                           self.hf_config.num_attention_heads)

        attributes = [
            # For Falcon:
            "n_head_kv",
            "num_kv_heads",
            # For LLaMA-2:
            "num_key_value_heads",
            # For ChatGLM:
            "multi_query_group_num",
        ]
        for attr in attributes:
            num_kv_heads = getattr(self.hf_text_config, attr, None)
            if num_kv_heads is not None:
                return num_kv_heads

        # For non-grouped-query attention models, the number of KV heads is
        # equal to the number of attention heads.
        return self.hf_text_config.num_attention_heads

    def get_num_kv_heads(self, parallel_config: "ParallelConfig") -> int:
        """Returns the number of KV heads per GPU."""
        total_num_kv_heads = self.get_total_num_kv_heads()
        # If tensor parallelism is used, we divide the number of KV heads by
        # the tensor parallel size. We will replicate the KV heads in the
        # case where the number of KV heads is smaller than the tensor
        # parallel size so each GPU has at least one KV head.
        return max(1,
                   total_num_kv_heads // parallel_config.tensor_parallel_size)

    def get_num_attention_heads(self,
                                parallel_config: "ParallelConfig") -> int:
        num_heads = getattr(self.hf_text_config, "num_attention_heads", 0)
        return num_heads // parallel_config.tensor_parallel_size

    def get_num_layers(self, parallel_config: "ParallelConfig") -> int:
        from vllm.distributed.utils import get_pp_indices
        total_num_hidden_layers = getattr(self.hf_text_config,
                                          "num_hidden_layers", 0)
        pp_rank = parallel_config.rank // parallel_config.tensor_parallel_size
        pp_size = parallel_config.pipeline_parallel_size
        start, end = get_pp_indices(total_num_hidden_layers, pp_rank, pp_size)
        return end - start

    def contains_seqlen_agnostic_layers(
            self, parallel_config: "ParallelConfig") -> bool:
        """True for Mamba/SSM models (Jamba)"""
        return self._get_num_seqlen_agnostic_layers(parallel_config) > 0

    def get_layers_block_type(self,
                              parallel_config: "ParallelConfig") -> List[str]:
        num_layers = self.get_num_layers(parallel_config)
        # Transformers supports layers_block_type @property
        return getattr(self.hf_config, "layers_block_type",
                       ["attention"] * num_layers)

    def get_num_attention_layers(self,
                                 parallel_config: "ParallelConfig") -> int:
        return len([
            t for t in self.get_layers_block_type(parallel_config)
            if t == "attention"
        ])

    def _get_num_seqlen_agnostic_layers(
            self, parallel_config: "ParallelConfig") -> int:
        return len([
            t for t in self.get_layers_block_type(parallel_config)
            if t != "attention"
        ])

    def get_multimodal_config(self) -> "MultiModalConfig":
        """
        Get the multimodal configuration of the model.

        Raises:
            ValueError: If the model is not multimodal.
        """
        if self.multimodal_config is None:
            raise ValueError("The model is not multimodal.")

        return self.multimodal_config

    @property
    def is_encoder_decoder_model(self) -> bool:
        """Extract the HF encoder/decoder model flag."""
        return getattr(self.hf_config, "is_encoder_decoder", False)

    @property
    def is_embedding_model(self) -> bool:
        """Extract the embedding model flag."""
        return self.embedding_mode

    @property
    def is_multimodal_model(self) -> bool:
        return self.multimodal_config is not None


class CacheConfig:
    """Configuration for the KV cache.

    Args:
        block_size: Size of a cache block in number of tokens.
        gpu_memory_utilization: Fraction of GPU memory to use for the
            vLLM execution.
        swap_space: Size of the CPU swap space per GPU (in GiB).
        cache_dtype: Data type for kv cache storage.
        num_gpu_blocks_override: Number of GPU blocks to use. This overrides the
            profiled num_gpu_blocks if specified. Does nothing if None.
    """

    def __init__(
        self,
        block_size: int,
        gpu_memory_utilization: float,
        swap_space: float,
        cache_dtype: str,
        num_gpu_blocks_override: Optional[int] = None,
        sliding_window: Optional[int] = None,
        enable_prefix_caching: bool = False,
        cpu_offload_gb: float = 0,
    ) -> None:
        self.block_size = block_size
        self.gpu_memory_utilization = gpu_memory_utilization
        self.swap_space_bytes = swap_space * GiB_bytes
        self.num_gpu_blocks_override = num_gpu_blocks_override
        self.cache_dtype = cache_dtype
        self.sliding_window = sliding_window
        self.enable_prefix_caching = enable_prefix_caching
        self.cpu_offload_gb = cpu_offload_gb
        self._verify_args()
        self._verify_cache_dtype()
        self._verify_prefix_caching()

        # Will be set after profiling.
        self.num_gpu_blocks = None
        self.num_cpu_blocks = None

    def metrics_info(self):
        # convert cache_config to dict(key: str, value: str) for prometheus
        # metrics info
        return {key: str(value) for key, value in self.__dict__.items()}

    def _verify_args(self) -> None:
        if self.gpu_memory_utilization > 1.0:
            raise ValueError(
                "GPU memory utilization must be less than 1.0. Got "
                f"{self.gpu_memory_utilization}.")

    def _verify_cache_dtype(self) -> None:
        if self.cache_dtype == "auto":
            pass
        elif self.cache_dtype in ("fp8", "fp8_e4m3", "fp8_e5m2"):
            logger.info(
                "Using fp8 data type to store kv cache. It reduces the GPU "
                "memory footprint and boosts the performance. "
                "Meanwhile, it may cause accuracy drop without a proper "
                "scaling factor")
        else:
            raise ValueError(f"Unknown kv cache dtype: {self.cache_dtype}")

    def _verify_prefix_caching(self) -> None:
        if not self.enable_prefix_caching:
            return

        if self.sliding_window is not None:
            raise NotImplementedError(
                "Prefix caching is not supported with sliding window. "
                "Run with --disable-sliding-window to use prefix caching.")

    def verify_with_parallel_config(
        self,
        parallel_config: "ParallelConfig",
    ) -> None:
        total_cpu_memory = get_cpu_memory()
        # FIXME(woosuk): Here, it is assumed that the GPUs in a tensor parallel
        # group are in the same node. However, the GPUs may span multiple nodes.
        num_gpus_per_node = parallel_config.tensor_parallel_size
        cpu_memory_usage = self.swap_space_bytes * num_gpus_per_node

        msg = (f"{cpu_memory_usage / GiB_bytes:.2f} GiB out of the "
               f"{total_cpu_memory / GiB_bytes:.2f} GiB total CPU memory "
               "is allocated for the swap space.")
        if cpu_memory_usage > 0.7 * total_cpu_memory:
            raise ValueError("Too large swap space. " + msg)
        elif cpu_memory_usage > 0.4 * total_cpu_memory:
            logger.warning("Possibly too large swap space. %s", msg)


@dataclass
class TokenizerPoolConfig:
    """Configuration for the tokenizer pool.

    Args:
        pool_size: Number of tokenizer workers in the pool.
        pool_type: Type of the pool.
        extra_config: Additional config for the pool.
            The way the config will be used depends on the
            pool type.
    """
    pool_size: int
    pool_type: Union[str, Type["BaseTokenizerGroup"]]
    extra_config: dict

    def __post_init__(self):
        if self.pool_type not in ("ray", ) and not isinstance(
                self.pool_type, type):
            raise ValueError(f"Unknown pool type: {self.pool_type}")
        if not isinstance(self.extra_config, dict):
            raise ValueError("extra_config must be a dictionary.")

    @classmethod
    def create_config(
        cls, tokenizer_pool_size: int, tokenizer_pool_type: str,
        tokenizer_pool_extra_config: Optional[Union[str, dict]]
    ) -> Optional["TokenizerPoolConfig"]:
        """Create a TokenizerPoolConfig from the given parameters.

        If tokenizer_pool_size is 0, return None.

        Args:
            tokenizer_pool_size: Number of tokenizer workers in the pool.
            tokenizer_pool_type: Type of the pool.
            tokenizer_pool_extra_config: Additional config for the pool.
                The way the config will be used depends on the
                pool type. This can be a JSON string (will be parsed).
        """
        if tokenizer_pool_size:
            if isinstance(tokenizer_pool_extra_config, str):
                tokenizer_pool_extra_config_parsed = json.loads(
                    tokenizer_pool_extra_config)
            else:
                tokenizer_pool_extra_config_parsed = (
                    tokenizer_pool_extra_config or {})
            tokenizer_pool_config = cls(tokenizer_pool_size,
                                        tokenizer_pool_type,
                                        tokenizer_pool_extra_config_parsed)
        else:
            tokenizer_pool_config = None
        return tokenizer_pool_config


class LoadFormat(str, enum.Enum):
    AUTO = "auto"
    PT = "pt"
    SAFETENSORS = "safetensors"
    NPCACHE = "npcache"
    DUMMY = "dummy"
    TENSORIZER = "tensorizer"
    SHARDED_STATE = "sharded_state"
    GGUF = "gguf"
    BITSANDBYTES = "bitsandbytes"
    MISTRAL = "mistral"


@dataclass
class LoadConfig:
    """
        download_dir: Directory to download and load the weights, default to the
            default cache directory of huggingface.
        load_format: The format of the model weights to load:
            "auto" will try to load the weights in the safetensors format and
                fall back to the pytorch bin format if safetensors format is
                not available.
            "pt" will load the weights in the pytorch bin format.
            "safetensors" will load the weights in the safetensors format.
            "npcache" will load the weights in pytorch format and store
                a numpy cache to speed up the loading.
            "dummy" will initialize the weights with random values, which is
                mainly for profiling.
            "tensorizer" will use CoreWeave's tensorizer library for
                fast weight loading.
            "bitsandbytes" will load nf4 type weights.
        ignore_patterns: The list of patterns to ignore when loading the model.
            Default to "original/**/*" to avoid repeated loading of llama's 
            checkpoints.

    """

    load_format: Union[str, LoadFormat, "BaseModelLoader"] = LoadFormat.AUTO
    download_dir: Optional[str] = None
    model_loader_extra_config: Optional[Union[str, dict]] = field(
        default_factory=dict)
    ignore_patterns: Optional[Union[List[str], str]] = None

    def __post_init__(self):
        model_loader_extra_config = self.model_loader_extra_config or {}
        if isinstance(model_loader_extra_config, str):
            self.model_loader_extra_config = json.loads(
                model_loader_extra_config)
        self._verify_load_format()

        if self.ignore_patterns is not None and len(self.ignore_patterns) > 0:
            logger.info(
                "Ignoring the following patterns when downloading weights: %s",
                self.ignore_patterns)
        else:
            self.ignore_patterns = ["original/**/*"]

    def _verify_load_format(self) -> None:
        if not isinstance(self.load_format, str):
            return

        load_format = self.load_format.lower()
        self.load_format = LoadFormat(load_format)

        rocm_not_supported_load_format: List[str] = []
        if is_hip() and load_format in rocm_not_supported_load_format:
            rocm_supported_load_format = [
                f for f in LoadFormat.__members__
                if (f not in rocm_not_supported_load_format)
            ]
            raise ValueError(
                f"load format '{load_format}' is not supported in ROCm. "
                f"Supported load formats are "
                f"{rocm_supported_load_format}")


class ParallelConfig:
    """Configuration for the distributed execution.

    Args:
        pipeline_parallel_size: Number of pipeline parallel groups.
        tensor_parallel_size: Number of tensor parallel groups.
        worker_use_ray: Deprecated, use distributed_executor_backend instead.
        max_parallel_loading_workers: Maximum number of multiple batches
            when load model sequentially. To avoid RAM OOM when using tensor
            parallel and large models.
        disable_custom_all_reduce: Disable the custom all-reduce kernel and
            fall back to NCCL.
        tokenizer_pool_config: Config for the tokenizer pool.
            If None, will use synchronous tokenization.
        ray_workers_use_nsight: Whether to profile Ray workers with nsight, see
            https://docs.ray.io/en/latest/ray-observability/user-guides/profiling.html#profiling-nsight-profiler.
        placement_group: ray distributed model workers placement group.
        distributed_executor_backend: Backend to use for distributed model
            workers, either "ray" or "mp" (multiprocessing). If either
            pipeline_parallel_size or tensor_parallel_size is greater than 1,
            will default to "ray" if Ray is installed or "mp" otherwise.
    """

    def __init__(
        self,
        pipeline_parallel_size: int,
        tensor_parallel_size: int,
        worker_use_ray: Optional[bool] = None,
        max_parallel_loading_workers: Optional[int] = None,
        disable_custom_all_reduce: bool = False,
        tokenizer_pool_config: Optional[TokenizerPoolConfig] = None,
        ray_workers_use_nsight: bool = False,
        placement_group: Optional["PlacementGroup"] = None,
        distributed_executor_backend: Optional[Union[
            str, Type["ExecutorBase"]]] = None,
    ) -> None:
        self.pipeline_parallel_size = pipeline_parallel_size
        self.tensor_parallel_size = tensor_parallel_size
        self.distributed_executor_backend = distributed_executor_backend
        self.max_parallel_loading_workers = max_parallel_loading_workers
        self.disable_custom_all_reduce = disable_custom_all_reduce
        self.tokenizer_pool_config = tokenizer_pool_config
        self.ray_workers_use_nsight = ray_workers_use_nsight
        self.placement_group = placement_group
        self.world_size = pipeline_parallel_size * self.tensor_parallel_size

        if worker_use_ray:
            if self.distributed_executor_backend is None:
                self.distributed_executor_backend = "ray"
            elif not self.use_ray:
                raise ValueError(f"worker-use-ray can't be used with "
                                 f"distributed executor backend "
                                 f"'{self.distributed_executor_backend}'.")

        if current_platform.is_tpu() and self.world_size > 1:
            if self.distributed_executor_backend is None:
                self.distributed_executor_backend = "ray"
            if self.distributed_executor_backend != "ray":
                raise ValueError(
                    "TPU backend only supports Ray for distributed inference.")

        if self.distributed_executor_backend is None and self.world_size > 1:
            # We use multiprocessing by default if world_size fits on the
            # current node and we aren't in a ray placement group.

            from vllm.executor import ray_utils
            backend = "mp"
            ray_found = ray_utils.ray_is_available()
            if (current_platform.is_cuda()
                    and cuda_device_count_stateless() < self.world_size):
                if not ray_found:
                    raise ValueError("Unable to load Ray which is "
                                     "required for multi-node inference, "
                                     "please install Ray with `pip install "
                                     "ray`.") from ray_utils.ray_import_err
                backend = "ray"
            elif ray_found:
                if self.placement_group:
                    backend = "ray"
                else:
                    from ray import is_initialized as ray_is_initialized
                    if ray_is_initialized():
                        from ray.util import get_current_placement_group
                        if get_current_placement_group():
                            backend = "ray"
            self.distributed_executor_backend = backend
            logger.info("Defaulting to use %s for distributed inference",
                        backend)

        self._verify_args()
        self.rank: int = 0

    @property
    def use_ray(self) -> bool:
        return self.distributed_executor_backend == "ray" or (
            isinstance(self.distributed_executor_backend, type)
            and self.distributed_executor_backend.uses_ray)

    def _verify_args(self) -> None:
        # Lazy import to avoid circular import
        from vllm.executor.executor_base import ExecutorBase

        if self.distributed_executor_backend not in (
                "ray", "mp", None) and not (isinstance(
                    self.distributed_executor_backend, type) and issubclass(
                        self.distributed_executor_backend, ExecutorBase)):
            raise ValueError(
                "Unrecognized distributed executor backend "
                f"{self.distributed_executor_backend}. Supported "
                "values are 'ray', 'mp' or custom ExecutorBase subclass.")
        if self.use_ray:
            from vllm.executor import ray_utils
            ray_utils.assert_ray_available()
        if is_hip():
            self.disable_custom_all_reduce = True
            logger.info(
                "Disabled the custom all-reduce kernel because it is not "
                "supported on AMD GPUs.")
        if self.ray_workers_use_nsight and not self.use_ray:
            raise ValueError("Unable to use nsight profiling unless workers "
                             "run with Ray.")


class SchedulerConfig:
    """Scheduler configuration.

    Args:
        max_num_batched_tokens: Maximum number of tokens to be processed in
            a single iteration.
        max_num_seqs: Maximum number of sequences to be processed in a single
            iteration.
        max_model_len: Maximum length of a sequence (including prompt
            and generated text).
        use_v2_block_manager: Whether to use the BlockSpaceManagerV2 or not.
        num_lookahead_slots: The number of slots to allocate per sequence per
            step, beyond the known token ids. This is used in speculative
            decoding to store KV activations of tokens which may or may not be
            accepted.
        delay_factor: Apply a delay (of delay factor multiplied by previous
            prompt latency) before scheduling next prompt.
        enable_chunked_prefill: If True, prefill requests can be chunked based
            on the remaining max_num_batched_tokens.
        embedding_mode: Whether the running model is for embedding.
        preemption_mode: Whether to perform preemption by swapping or 
            recomputation. If not specified, we determine the mode as follows:
            We use recomputation by default since it incurs lower overhead than
            swapping. However, when the sequence group has multiple sequences
            (e.g., beam search), recomputation is not currently supported. In
            such a case, we use swapping instead.
        send_delta_data: Private API. If used, scheduler sends delta data to
            workers instead of an entire data. It should be enabled only
            when SPMD worker architecture is enabled. I.e.,
            VLLM_USE_RAY_SPMD_WORKER=1

    """

    def __init__(self,
                 max_num_batched_tokens: Optional[int],
                 max_num_seqs: int,
                 max_model_len: int,
                 use_v2_block_manager: bool = False,
                 num_lookahead_slots: int = 0,
                 delay_factor: float = 0.0,
                 enable_chunked_prefill: bool = False,
                 embedding_mode: bool = False,
                 is_multimodal_model: bool = False,
                 preemption_mode: Optional[str] = None,
                 num_scheduler_steps: int = 1,
                 send_delta_data: bool = False) -> None:
        if max_num_batched_tokens is None:
            if enable_chunked_prefill:
                # It is the values that have the best balance between ITL
                # and TTFT on A100. Note it is not optimized for throughput.
                max_num_batched_tokens = 512
            else:
                # If max_model_len is too short, use 2048 as the default value
                # for higher throughput.
                max_num_batched_tokens = max(max_model_len, 2048)

            if embedding_mode:
                # For embedding, choose specific value for higher throughput
                max_num_batched_tokens = max(
                    max_num_batched_tokens,
                    _EMBEDDING_MODEL_MAX_NUM_BATCHED_TOKENS,
                )
            if is_multimodal_model:
                # The value needs to be at least the number of multimodal tokens
                max_num_batched_tokens = max(
                    max_num_batched_tokens,
                    _MULTIMODAL_MODEL_MAX_NUM_BATCHED_TOKENS,
                )

        self.max_num_batched_tokens = max_num_batched_tokens

        if enable_chunked_prefill:
            logger.info(
                "Chunked prefill is enabled with max_num_batched_tokens=%d.",
                self.max_num_batched_tokens)

        self.max_num_seqs = max_num_seqs
        self.max_model_len = max_model_len
        self.use_v2_block_manager = use_v2_block_manager
        self.num_lookahead_slots = num_lookahead_slots
        self.delay_factor = delay_factor
        self.chunked_prefill_enabled = enable_chunked_prefill
        self.embedding_mode = embedding_mode
        self.preemption_mode = preemption_mode
        self.num_scheduler_steps = num_scheduler_steps
        self.send_delta_data = send_delta_data
        self._verify_args()

    def _verify_args(self) -> None:
        if (self.max_num_batched_tokens < self.max_model_len
                and not self.chunked_prefill_enabled):
            raise ValueError(
                f"max_num_batched_tokens ({self.max_num_batched_tokens}) is "
                f"smaller than max_model_len ({self.max_model_len}). "
                "This effectively limits the maximum sequence length to "
                "max_num_batched_tokens and makes vLLM reject longer "
                "sequences. Please increase max_num_batched_tokens or "
                "decrease max_model_len.")

        if self.max_num_batched_tokens < self.max_num_seqs:
            raise ValueError(
                f"max_num_batched_tokens ({self.max_num_batched_tokens}) must "
                "be greater than or equal to max_num_seqs "
                f"({self.max_num_seqs}).")

        if self.num_lookahead_slots < 0:
            raise ValueError(
                "num_lookahead_slots "
                f"({self.num_lookahead_slots}) must be greater than or "
                "equal to 0.")

        if self.num_scheduler_steps < 1:
            raise ValueError(
                "num_scheduler_steps "
                f"({self.num_scheduler_steps}) must be greater than or "
                "equal to 1.")

    @property
    def is_multi_step(self) -> bool:
        return self.num_scheduler_steps > 1


class DeviceConfig:
    device: Optional[torch.device]

    def __init__(self, device: str = "auto") -> None:
        if device == "auto":
            # Automated device type detection
            if current_platform.is_cuda_alike():
                self.device_type = "cuda"
            elif is_neuron():
                self.device_type = "neuron"
            elif is_openvino():
                self.device_type = "openvino"
            elif current_platform.is_tpu():
                self.device_type = "tpu"
            elif current_platform.is_cpu():
                self.device_type = "cpu"
            elif is_xpu():
                self.device_type = "xpu"
            else:
                raise RuntimeError("Failed to infer device type")
        else:
            # Device type is assigned explicitly
            self.device_type = device

        # Some device types require processing inputs on CPU
        if self.device_type in ["neuron", "openvino"]:
            self.device = torch.device("cpu")
        elif self.device_type in ["tpu"]:
            self.device = None
        else:
            # Set device with device type
            self.device = torch.device(self.device_type)


class SpeculativeConfig:
    """Configuration for speculative decoding.

    The configuration is currently specialized to draft-model speculative
    decoding with top-1 proposals.
    """

    @staticmethod
    def maybe_create_spec_config(
        target_model_config: ModelConfig,
        target_parallel_config: ParallelConfig,
        target_dtype: str,
        speculative_model: Optional[str],
        speculative_model_quantization: Optional[str],
        speculative_draft_tensor_parallel_size: Optional[int],
        num_speculative_tokens: Optional[int],
        speculative_max_model_len: Optional[int],
        enable_chunked_prefill: bool,
        use_v2_block_manager: bool,
        disable_log_stats: bool,
        speculative_disable_by_batch_size: Optional[int],
        ngram_prompt_lookup_max: Optional[int],
        ngram_prompt_lookup_min: Optional[int],
        draft_token_acceptance_method: str,
        typical_acceptance_sampler_posterior_threshold: Optional[float],
        typical_acceptance_sampler_posterior_alpha: Optional[float],
        disable_logprobs: Optional[bool],
    ) -> Optional["SpeculativeConfig"]:
        """Create a SpeculativeConfig if possible, else return None.

        This function attempts to create a SpeculativeConfig object based on the
        provided parameters. If the necessary conditions are met, it returns an
        instance of SpeculativeConfig. Otherwise, it returns None.

        Args:
            target_model_config (ModelConfig): The configuration of the target
                model.
            target_parallel_config (ParallelConfig): The parallel configuration
                for the target model.
            target_dtype (str): The data type used for the target model.
            speculative_model (Optional[str]): The name of the speculative
                model, if provided.
            speculative_model_quantization (Optional[str]): Quantization method
                that was used to quantize the speculative model weights. If
                None, we assume the model weights are not quantized.
            speculative_draft_tensor_parallel_size (Optional[int]): The degree
                of the tensor parallelism for the draft model.
            num_speculative_tokens (Optional[int]): The number of speculative
                tokens, if provided. Will default to the number in the draft
                model config if present, otherwise is required.
            speculative_max_model_len (Optional[int]): The maximum model len of
                the speculative model. Used when testing the ability to skip
                speculation for some sequences.
            enable_chunked_prefill (bool): Whether vLLM is configured to use
                chunked prefill or not. Used for raising an error since its not
                yet compatible with spec decode.
            use_v2_block_manager (bool): Whether vLLM is configured to use the
                v2 block manager or not. Used for raising an error since the v2
                block manager is required with spec decode.
            speculative_disable_by_batch_size (Optional[int]): Disable
                speculative decoding for new incoming requests when the number
                of enqueue requests  is larger than this value, if provided.
            ngram_prompt_lookup_max (Optional[int]): Max size of ngram token
                window, if provided.
            ngram_prompt_lookup_min (Optional[int]): Min size of ngram token
                window, if provided.
            draft_token_acceptance_method (str): The method to use for
                accepting draft tokens. This can take two possible
                values 'rejection_sampler' and 'typical_acceptance_sampler'
                for RejectionSampler and TypicalAcceptanceSampler
                respectively.
            typical_acceptance_sampler_posterior_threshold (Optional[float]):
                A threshold value that sets a lower bound on the posterior
                probability of a token in the target model for it to be
                accepted. This threshold is used only when we use the 
                TypicalAcceptanceSampler for token acceptance.
            typical_acceptance_sampler_posterior_alpha (Optional[float]):
                A scaling factor for the entropy-based threshold in the
                TypicalAcceptanceSampler.
            disable_logprobs (Optional[bool]): If set to True, token log
                probabilities are not returned during speculative decoding.
                If set to False, token log probabilities are returned
                according to the log probability settings in SamplingParams.
                If not specified, it defaults to True.
    
        Returns:
            Optional["SpeculativeConfig"]: An instance of SpeculativeConfig if
                the necessary conditions are met, else None.
        """

        if speculative_model is None:
            if num_speculative_tokens is not None:
                raise ValueError("num_speculative_tokens was provided without "
                                 "speculative_model.")
            return None

        if (speculative_disable_by_batch_size is not None
                and speculative_disable_by_batch_size < 2):
            raise ValueError("Expect the batch size threshold of disabling "
                             "speculative decoding is > 1, but got "
                             f"{speculative_disable_by_batch_size=}")

        if enable_chunked_prefill:
            raise ValueError(
                "Speculative decoding and chunked prefill are "
                f"currently mutually exclusive ({enable_chunked_prefill=}).")

        if not use_v2_block_manager:
            raise ValueError(
                "Speculative decoding requires usage of the V2 "
                "block manager. Enable it with --use-v2-block-manager.")

        # TODO: The user should be able to specify revision/max model len
        # for the draft model. It is not currently supported.
        draft_revision = None
        draft_code_revision = None
        draft_quantization = speculative_model_quantization

        if speculative_model == "[ngram]":
            if ngram_prompt_lookup_min is None:
                ngram_prompt_lookup_min = 1
            if ngram_prompt_lookup_max is None or ngram_prompt_lookup_max < 1:
                raise ValueError(f"{ngram_prompt_lookup_max=} must be > 0")
            if ngram_prompt_lookup_min < 1:
                raise ValueError(f"{ngram_prompt_lookup_min=} must be > 0")
            if ngram_prompt_lookup_min > ngram_prompt_lookup_max:
                raise ValueError(f"{ngram_prompt_lookup_min=} cannot be "
                                 f"larger than {ngram_prompt_lookup_max=}")

            # TODO: current we still need extract vocab_size from target model
            # config, in future, we may try refactor it out, and set
            # draft related config as None here.
            draft_model_config = target_model_config
            draft_parallel_config = target_parallel_config
        else:
            ngram_prompt_lookup_max = 0
            ngram_prompt_lookup_min = 0
            draft_model_config = ModelConfig(
                model=speculative_model,
                tokenizer=target_model_config.tokenizer,
                tokenizer_mode=target_model_config.tokenizer_mode,
                trust_remote_code=target_model_config.trust_remote_code,
                dtype=target_model_config.dtype,
                seed=target_model_config.seed,
                revision=draft_revision,
                code_revision=draft_code_revision,
                tokenizer_revision=target_model_config.tokenizer_revision,
                max_model_len=None,
                spec_target_max_model_len=target_model_config.max_model_len,
                quantization=draft_quantization,
                enforce_eager=target_model_config.enforce_eager,
                max_seq_len_to_capture=target_model_config.
                max_seq_len_to_capture,
                max_logprobs=target_model_config.max_logprobs,
            )

            draft_hf_config = draft_model_config.hf_config

            if (num_speculative_tokens is not None
                    and hasattr(draft_hf_config, "num_lookahead_tokens")):
                draft_hf_config.num_lookahead_tokens = num_speculative_tokens

            n_predict = getattr(draft_hf_config, "n_predict", None)
            if n_predict is not None:
                if num_speculative_tokens is None:
                    # Default to max value defined in draft model config.
                    num_speculative_tokens = n_predict
                elif num_speculative_tokens > n_predict:
                    # Verify provided value doesn't exceed the maximum
                    # supported by the draft model.
                    raise ValueError(
                        "This speculative model supports a maximum of "
                        f"num_speculative_tokens={n_predict}, but "
                        f"{num_speculative_tokens=} was provided.")

            draft_model_config.max_model_len = (
                SpeculativeConfig._maybe_override_draft_max_model_len(
                    speculative_max_model_len,
                    draft_model_config.max_model_len,
                    target_model_config.max_model_len,
                ))

            draft_parallel_config = (
                SpeculativeConfig.create_draft_parallel_config(
                    target_parallel_config,
                    speculative_draft_tensor_parallel_size, draft_hf_config))

        if num_speculative_tokens is None:
            raise ValueError(
                "num_speculative_tokens must be provided with "
                "speculative_model unless the draft model config contains an "
                "n_predict parameter.")

        if typical_acceptance_sampler_posterior_threshold is None:
            typical_acceptance_sampler_posterior_threshold = 0.09
        if typical_acceptance_sampler_posterior_alpha is None:
            typical_acceptance_sampler_posterior_alpha = 0.3
        if disable_logprobs is None:
            disable_logprobs = True

        return SpeculativeConfig(
            draft_model_config,
            draft_parallel_config,
            num_speculative_tokens,
            speculative_disable_by_batch_size,
            ngram_prompt_lookup_max,
            ngram_prompt_lookup_min,
            draft_token_acceptance_method=draft_token_acceptance_method,
            typical_acceptance_sampler_posterior_threshold=\
                typical_acceptance_sampler_posterior_threshold,
            typical_acceptance_sampler_posterior_alpha=\
                typical_acceptance_sampler_posterior_alpha,
            disable_logprobs=disable_logprobs,
            disable_log_stats=disable_log_stats,
        )

    @staticmethod
    def _maybe_override_draft_max_model_len(
        speculative_max_model_len: Optional[int],
        draft_max_model_len: int,
        target_max_model_len: int,
    ) -> int:
        """Determine the max sequence len for the draft model. This is usually
        the draft_max_model_len, but may be the target_max_model_len if it is
        less than the draft_max_model_len, or may be speculative_max_model_len
        if it is specified.

        This is necessary so that sequences do not exceed the capacity of the
        draft model or the target model.

        speculative_max_model_len is mainly used for testing that sequences can
        skip speculation.
        """

        if speculative_max_model_len is not None:

            if speculative_max_model_len > draft_max_model_len:
                raise ValueError(f"{speculative_max_model_len=} cannot be "
                                 f"larger than {draft_max_model_len=}")

            if speculative_max_model_len > target_max_model_len:
                raise ValueError(f"{speculative_max_model_len=} cannot be "
                                 f"larger than {target_max_model_len=}")

            return speculative_max_model_len

        return min(
            draft_max_model_len,
            target_max_model_len,
        )

    @staticmethod
    def create_draft_parallel_config(
        target_parallel_config: ParallelConfig,
        speculative_draft_tensor_parallel_size: Optional[int],
        draft_hf_config: PretrainedConfig,
    ) -> ParallelConfig:
        """Create a parallel config for use by the draft worker.

        This is mostly a copy of the target parallel config, except the tp_size.
        """
        if speculative_draft_tensor_parallel_size is None:
            if draft_hf_config.model_type == "mlp_speculator":
                speculative_draft_tensor_parallel_size = 1
                if target_parallel_config.tensor_parallel_size > 1:
                    logger.warning(
                        "MLPSpeculator cannot currently be run with tp>1; "
                        "setting speculative_draft_tensor_parallel_size=1")
            else:
                speculative_draft_tensor_parallel_size = \
                    target_parallel_config.tensor_parallel_size
        elif speculative_draft_tensor_parallel_size != 1:
            # TODO(wooyeon): allow tp values larger than 1
            raise ValueError(
                f"{speculative_draft_tensor_parallel_size=} cannot be "
                f"other value than 1")

        draft_parallel_config = ParallelConfig(
            pipeline_parallel_size=target_parallel_config.
            pipeline_parallel_size,
            tensor_parallel_size=speculative_draft_tensor_parallel_size,
            distributed_executor_backend=target_parallel_config.
            distributed_executor_backend,
            max_parallel_loading_workers=target_parallel_config.
            max_parallel_loading_workers,
            disable_custom_all_reduce=target_parallel_config.
            disable_custom_all_reduce,
            tokenizer_pool_config=target_parallel_config.tokenizer_pool_config,
            ray_workers_use_nsight=target_parallel_config.
            ray_workers_use_nsight,
            placement_group=target_parallel_config.placement_group,
        )

        return draft_parallel_config

    def __init__(
        self,
        draft_model_config: ModelConfig,
        draft_parallel_config: ParallelConfig,
        num_speculative_tokens: int,
        speculative_disable_by_batch_size: Optional[int],
        ngram_prompt_lookup_max: Optional[int],
        ngram_prompt_lookup_min: Optional[int],
        draft_token_acceptance_method: str,
        typical_acceptance_sampler_posterior_threshold: float,
        typical_acceptance_sampler_posterior_alpha: float,
        disable_logprobs: bool,
        disable_log_stats: bool,
    ):
        """Create a SpeculativeConfig object.

        Args:
            draft_model_config: ModelConfig for the draft model.
            draft_parallel_config: ParallelConfig for the draft model.
            num_speculative_tokens: The number of tokens to sample from the
                draft model before scoring with the target model.
            speculative_disable_by_batch_size: Disable speculative
                decoding for new incoming requests when the number of
                enqueue requests is larger than this value.
            ngram_prompt_lookup_max: Max size of ngram token window.
            ngram_prompt_lookup_min: Min size of ngram token window.
            draft_token_acceptance_method (str): The method to use for
                accepting draft tokens. This can take two possible
                values 'rejection_sampler' and 'typical_acceptance_sampler'
                for RejectionSampler and TypicalAcceptanceSampler
                respectively.
            typical_acceptance_sampler_posterior_threshold (Optional[float]):
                A threshold value that sets a lower bound on the posterior
                probability of a token in the target model for it to be
                accepted. This threshold is used only when we use the 
                TypicalAcceptanceSampler for token acceptance.
            typical_acceptance_sampler_posterior_alpha (Optional[float]):
                A scaling factor for the entropy-based threshold in the
                TypicalAcceptanceSampler.
            disable_logprobs: If set to True, token log probabilities will not
                be returned even if requested by sampling parameters. This 
                reduces latency by skipping logprob calculation in proposal
                sampling, target sampling, and after accepted tokens are
                determined. If set to False, log probabilities will be
                returned.
            disable_log_stats: Whether to disable periodic printing of stage
                times in speculative decoding.
        """
        self.draft_model_config = draft_model_config
        self.draft_parallel_config = draft_parallel_config
        self.num_speculative_tokens = num_speculative_tokens
        self.speculative_disable_by_batch_size = \
            speculative_disable_by_batch_size
        self.ngram_prompt_lookup_max = ngram_prompt_lookup_max or 0
        self.ngram_prompt_lookup_min = ngram_prompt_lookup_min or 0
        self.draft_token_acceptance_method = draft_token_acceptance_method
        self.typical_acceptance_sampler_posterior_threshold = \
            typical_acceptance_sampler_posterior_threshold
        self.typical_acceptance_sampler_posterior_alpha = \
            typical_acceptance_sampler_posterior_alpha
        self.disable_logprobs = disable_logprobs
        self.disable_log_stats = disable_log_stats

        self._verify_args()

    def _verify_args(self) -> None:
        if self.num_speculative_tokens <= 0:
            raise ValueError("Expected num_speculative_tokens to be greater "
                             f"than zero ({self.num_speculative_tokens}).")

        if self.draft_model_config:
            self.draft_model_config.verify_with_parallel_config(
                self.draft_parallel_config)
            # Validate and set draft token acceptance related settings.

        if (self.draft_token_acceptance_method is None):
            raise ValueError("draft_token_acceptance_method is not set. "
                             "Expected values are rejection_sampler or "
                             "typical_acceptance_sampler.")

        if (self.draft_token_acceptance_method != 'rejection_sampler'
                and self.draft_token_acceptance_method !=
                'typical_acceptance_sampler'):
            raise ValueError(
                "Expected draft_token_acceptance_method to be either "
                "rejection_sampler or typical_acceptance_sampler. Instead it "
                f"is {self.draft_token_acceptance_method}")

        if (self.typical_acceptance_sampler_posterior_threshold < 0
                or self.typical_acceptance_sampler_posterior_alpha < 0):
            raise ValueError(
                "Expected typical_acceptance_sampler_posterior_threshold "
                "and typical_acceptance_sampler_posterior_alpha to be > 0. "
                "Instead found "
                f"typical_acceptance_sampler_posterior_threshold = "
                f"{self.typical_acceptance_sampler_posterior_threshold} and "
                f"typical_acceptance_sampler_posterior_alpha = "
                f"{self.typical_acceptance_sampler_posterior_alpha}")

    @property
    def num_lookahead_slots(self) -> int:
        """The number of additional slots the scheduler should allocate per
        step, in addition to the slots allocated for each known token.

        This is equal to the number of speculative tokens, as each speculative
        token must be scored.
        """
        return self.num_speculative_tokens

    def __repr__(self) -> str:
        if self.ngram_prompt_lookup_max > 0:
            draft_model = "[ngram]"
        else:
            draft_model = self.draft_model_config.model
        num_spec_tokens = self.num_speculative_tokens
        return f"SpeculativeConfig({draft_model=}, {num_spec_tokens=})"


@dataclass
class LoRAConfig:
    max_lora_rank: int
    max_loras: int
    fully_sharded_loras: bool = False
    max_cpu_loras: Optional[int] = None
    lora_dtype: Optional[torch.dtype] = None
    lora_extra_vocab_size: int = 256
    # This is a constant.
    lora_vocab_padding_size: ClassVar[int] = 256
    long_lora_scaling_factors: Optional[Tuple[float]] = None

    def __post_init__(self):
        # Setting the maximum rank to 256 should be able to satisfy the vast
        # majority of applications.
        possible_max_ranks = (8, 16, 32, 64, 128, 256)
        possible_lora_extra_vocab_size = (0, 256, 512)
        if self.max_lora_rank not in possible_max_ranks:
            raise ValueError(
                f"max_lora_rank ({self.max_lora_rank}) must be one of "
                f"{possible_max_ranks}.")
        if self.lora_extra_vocab_size not in possible_lora_extra_vocab_size:
            raise ValueError(
                f"lora_extra_vocab_size ({self.lora_extra_vocab_size}) "
                f"must be one of {possible_lora_extra_vocab_size}.")
        if self.max_loras < 1:
            raise ValueError(f"max_loras ({self.max_loras}) must be >= 1.")
        if self.max_cpu_loras is None:
            self.max_cpu_loras = self.max_loras
        elif self.max_cpu_loras < self.max_loras:
            raise ValueError(
                f"max_cpu_loras ({self.max_cpu_loras}) must be >= "
                f"max_loras ({self.max_loras})")

    def verify_with_model_config(self, model_config: ModelConfig):
        if self.lora_dtype in (None, "auto"):
            self.lora_dtype = model_config.dtype
        elif isinstance(self.lora_dtype, str):
            self.lora_dtype = getattr(torch, self.lora_dtype)
        if model_config.quantization and model_config.quantization not in [
                "awq", "gptq"
        ]:
            # TODO support marlin
            logger.warning("%s quantization is not tested with LoRA yet.",
                           model_config.quantization)

    def verify_with_scheduler_config(self, scheduler_config: SchedulerConfig):
        if scheduler_config.chunked_prefill_enabled:
            raise ValueError("LoRA is not supported with chunked prefill yet.")


@dataclass
class PromptAdapterConfig:
    max_prompt_adapters: int
    max_prompt_adapter_token: int
    max_cpu_prompt_adapters: Optional[int] = None
    prompt_adapter_dtype: Optional[torch.dtype] = None

    def __post_init__(self):

        if self.max_prompt_adapters < 1:
            raise ValueError(f"max_prompt_adapters "
                             f"({self.max_prompt_adapters}) must be >= 1.")
        if self.max_prompt_adapter_token == 0:
            raise ValueError("max_prompt_adapter_token must be set.")
        if self.max_cpu_prompt_adapters is None:
            self.max_cpu_prompt_adapters = self.max_prompt_adapters

    def verify_with_model_config(self, model_config: ModelConfig):
        if self.prompt_adapter_dtype in (None, "auto"):
            self.prompt_adapter_dtype = model_config.dtype
        elif isinstance(self.prompt_adapter_dtype, str):
            self.prompt_adapter_dtype = getattr(torch,
                                                self.prompt_adapter_dtype)


@dataclass
class MultiModalConfig:
    """Controls the behavior of multimodal models."""

    limit_per_prompt: Mapping[str, int] = field(default_factory=dict)
    """
    The maximum number of multi-modal input instances allowed per prompt
    for each :class:`~vllm.multimodal.MultiModalPlugin`.
    """

    # TODO: Add configs to init vision tower or not.


_STR_DTYPE_TO_TORCH_DTYPE = {
    "half": torch.float16,
    "float16": torch.float16,
    "float": torch.float32,
    "float32": torch.float32,
    "bfloat16": torch.bfloat16,
}

_ROCM_NOT_SUPPORTED_DTYPE: List[str] = []  #


def _get_and_verify_dtype(
    config: PretrainedConfig,
    dtype: Union[str, torch.dtype],
) -> torch.dtype:
    # NOTE: getattr(config, "torch_dtype", torch.float32) is not correct
    # because config.torch_dtype can be None.
    config_dtype = getattr(config, "torch_dtype", None)
    if config_dtype is None:
        config_dtype = torch.float32

    if isinstance(dtype, str):
        dtype = dtype.lower()
        if dtype == "auto":
            if config_dtype == torch.float32:
                if config.model_type == "gemma2":
                    logger.info(
                        "For Gemma 2, we downcast float32 to bfloat16 instead "
                        "of float16 by default. Please specify `dtype` if you "
                        "want to use float16.")
                    torch_dtype = torch.bfloat16
                else:
                    # Following the common practice, we use float16 for float32
                    # models.
                    torch_dtype = torch.float16
            else:
                torch_dtype = config_dtype
        else:
            if dtype not in _STR_DTYPE_TO_TORCH_DTYPE:
                raise ValueError(f"Unknown dtype: {dtype}")
            torch_dtype = _STR_DTYPE_TO_TORCH_DTYPE[dtype]
    elif isinstance(dtype, torch.dtype):
        torch_dtype = dtype
    else:
        raise ValueError(f"Unknown dtype: {dtype}")

    # Verify the dtype.
    if torch_dtype != config_dtype:
        if torch_dtype == torch.float32:
            # Upcasting to float32 is allowed.
            logger.info("Upcasting %s to %s.", config_dtype, torch_dtype)
            pass
        elif config_dtype == torch.float32:
            # Downcasting from float32 to float16 or bfloat16 is allowed.
            logger.info("Downcasting %s to %s.", config_dtype, torch_dtype)
            pass
        else:
            # Casting between float16 and bfloat16 is allowed with a warning.
            logger.warning("Casting %s to %s.", config_dtype, torch_dtype)

    return torch_dtype


def _get_and_verify_max_len(
    hf_config: PretrainedConfig,
    max_model_len: Optional[int],
    disable_sliding_window: bool,
    sliding_window_len: Optional[int],
    spec_target_max_model_len: Optional[int] = None,
) -> int:
    """Get and verify the model's maximum length."""
    derived_max_model_len = float("inf")
    possible_keys = [
        # OPT
        "max_position_embeddings",
        # GPT-2
        "n_positions",
        # MPT
        "max_seq_len",
        # ChatGLM2
        "seq_length",
        # Command-R
        "model_max_length",
        # Others
        "max_sequence_length",
        "max_seq_length",
        "seq_len",
    ]
    # Choose the smallest "max_length" from the possible keys.
    max_len_key = None
    for key in possible_keys:
        max_len = getattr(hf_config, key, None)
        if max_len is not None:
            max_len_key = key if max_len < derived_max_model_len \
                else max_len_key
            derived_max_model_len = min(derived_max_model_len, max_len)

    # If sliding window is manually disabled, max_length should be less
    # than the sliding window length in the model config.
    if disable_sliding_window and sliding_window_len is not None:
        max_len_key = "sliding_window" \
            if sliding_window_len < derived_max_model_len else max_len_key
        derived_max_model_len = min(derived_max_model_len, sliding_window_len)

    # If none of the keys were found in the config, use a default and
    # log a warning.
    if derived_max_model_len == float("inf"):
        if max_model_len is not None:
            # If max_model_len is specified, we use it.
            return max_model_len

        if spec_target_max_model_len is not None:
            # If this is a speculative draft model, we use the max model len
            # from the target model.
            return spec_target_max_model_len

        default_max_len = 2048
        logger.warning(
            "The model's config.json does not contain any of the following "
            "keys to determine the original maximum length of the model: "
            "%s. Assuming the model's maximum length is %d.", possible_keys,
            default_max_len)
        derived_max_model_len = default_max_len

    rope_scaling = getattr(hf_config, "rope_scaling", None)
    if rope_scaling is not None:
        if "type" in rope_scaling:
            rope_type = rope_scaling["type"]
        elif "rope_type" in rope_scaling:
            rope_type = rope_scaling["rope_type"]
        else:
            raise ValueError(
                "rope_scaling must have a 'type' or 'rope_type' key.")

        # The correct one should be "longrope", kept "su" here
        # to be backward compatible
        if rope_type not in ("su", "longrope", "llama3"):
            if disable_sliding_window:
                # TODO(robertgshaw): Find a model that supports rope_scaling
                # with sliding window to see if this case should be allowed.
                raise NotImplementedError(
                    "Disabling sliding window is not supported for models "
                    "with rope_scaling. Please raise an issue so we can "
                    "investigate.")

            if rope_type == "mrope":
                scaling_factor = 1
            else:
                assert "factor" in rope_scaling
                scaling_factor = rope_scaling["factor"]
            if rope_type == "yarn":
                derived_max_model_len = rope_scaling[
                    "original_max_position_embeddings"]
            derived_max_model_len *= scaling_factor

    # If the user specified a max length, make sure it is smaller than the
    # derived length from the HF model config.
    if max_model_len is None:
        max_model_len = int(derived_max_model_len)
    elif max_model_len > derived_max_model_len:
        # Some models might have a separate key for specifying model_max_length
        # that will be bigger than derived_max_model_len. We compare user input
        # with model_max_length and allow this override when it's smaller.
        model_max_length = getattr(hf_config, "model_max_length", None)
        if model_max_length is not None and max_model_len <= model_max_length:
            if disable_sliding_window:
                # TODO(robertgshaw): Find a model that has model_max_length
                # with sliding window to see if this case should be allowed.
                raise NotImplementedError(
                    "Disabling sliding window is not supported for models "
                    "model_max_length in the config. Please raise an issue "
                    "so we can investigate.")
        else:
            msg = (
                f"User-specified max_model_len ({max_model_len}) is greater "
                f"than the derived max_model_len ({max_len_key}="
                f"{derived_max_model_len} or model_max_length="
                f"{model_max_length} in model's config.json). This may lead "
                "to incorrect model outputs or CUDA errors.")
            if envs.VLLM_ALLOW_LONG_MAX_MODEL_LEN:
                logger.warning(
                    "%s Make sure the value is correct and within the "
                    "model context size.", msg)
            else:
                raise ValueError(
                    f"{msg} To allow overriding this maximum, set "
                    "the env var VLLM_ALLOW_LONG_MAX_MODEL_LEN=1")
    return int(max_model_len)


def get_served_model_name(model: str,
                          served_model_name: Optional[Union[str, List[str]]]):
    """
    If the input is a non-empty list, the first model_name in 
    `served_model_name` is taken. 
    If the input is a non-empty string, it is used directly. 
    For cases where the input is either an empty string or an 
    empty list, the fallback is to use `self.model`.
    """
    if not served_model_name:
        return model
    if isinstance(served_model_name, list):
        return served_model_name[0]
    return served_model_name


@dataclass
class DecodingConfig:
    """Dataclass which contains the decoding strategy of the engine"""

    # Which guided decoding algo to use. 'outlines' / 'lm-format-enforcer'
    guided_decoding_backend: str = 'outlines'

    def __post_init__(self):
        valid_guided_backends = ['outlines', 'lm-format-enforcer']
        backend = self.guided_decoding_backend
        if backend not in valid_guided_backends:
            raise ValueError(f"Invalid guided_decoding_backend '{backend},"
                             f"must be one of {valid_guided_backends}")


@dataclass
class ObservabilityConfig:
    """Configuration for observability."""
    otlp_traces_endpoint: Optional[str] = None

    # Collecting detailed timing information for each request can be expensive.

    # If set, collects the model forward time for the request.
    collect_model_forward_time: bool = False

    # If set, collects the model execute time for the request.
    collect_model_execute_time: bool = False

    def __post_init__(self):
        if not is_otel_available() and self.otlp_traces_endpoint is not None:
            raise ValueError(
                "OpenTelemetry is not available. Unable to configure "
                "'otlp_traces_endpoint'. Ensure OpenTelemetry packages are "
                f"installed. Original error:\n{otel_import_error_traceback}")

        if ((self.collect_model_forward_time
             or self.collect_model_execute_time)
                and self.otlp_traces_endpoint is None):
            raise ValueError(
                "collect_model_forward_time or collect_model_execute_time "
                "requires --otlp-traces-endpoint to be set.")


@dataclass(frozen=True)
class EngineConfig:
    """Dataclass which contains all engine-related configuration. This
    simplifies passing around the distinct configurations in the codebase.
    """

    model_config: ModelConfig
    cache_config: CacheConfig
    parallel_config: ParallelConfig
    scheduler_config: SchedulerConfig
    device_config: DeviceConfig
    load_config: LoadConfig
    lora_config: Optional[LoRAConfig]
    speculative_config: Optional[SpeculativeConfig]
    decoding_config: Optional[DecodingConfig]
    observability_config: Optional[ObservabilityConfig]
    prompt_adapter_config: Optional[PromptAdapterConfig]

    def __post_init__(self):
        """Verify configs are valid & consistent with each other.
        """
        self.model_config.verify_async_output_proc(self.parallel_config,
                                                   self.speculative_config,
                                                   self.device_config)
        self.model_config.verify_with_parallel_config(self.parallel_config)
        self.cache_config.verify_with_parallel_config(self.parallel_config)

        if self.lora_config:
            self.lora_config.verify_with_model_config(self.model_config)
            self.lora_config.verify_with_scheduler_config(
                self.scheduler_config)
        if self.prompt_adapter_config:
            self.prompt_adapter_config.verify_with_model_config(
                self.model_config)

    def to_dict(self):
        """Return the configs as a dictionary, for use in **kwargs.
        """
        return dict(
            (field.name, getattr(self, field.name)) for field in fields(self))<|MERGE_RESOLUTION|>--- conflicted
+++ resolved
@@ -16,15 +16,9 @@
 from vllm.transformers_utils.config import (ConfigFormat, get_config,
                                             get_hf_image_processor_config,
                                             get_hf_text_config)
-<<<<<<< HEAD
-from vllm.utils import (STR_NOT_IMPL_ENC_DEC_CUDAGRAPH, GiB_bytes,
-                        cuda_device_count_stateless, get_cpu_memory, is_hip,
-                        is_neuron, is_openvino, is_xpu, print_warning_once)
-=======
 from vllm.utils import (GiB_bytes, cuda_device_count_stateless, get_cpu_memory,
-                        is_cpu, is_hip, is_neuron, is_openvino, is_xpu,
+                        is_hip, is_neuron, is_openvino, is_xpu,
                         print_warning_once)
->>>>>>> 95965d31
 
 if TYPE_CHECKING:
     from ray.util.placement_group import PlacementGroup
