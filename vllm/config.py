import ast
import copy
import enum
import hashlib
import json
import warnings
from contextlib import contextmanager
from dataclasses import dataclass, field, replace
from pathlib import Path
from typing import (TYPE_CHECKING, Any, Callable, ClassVar, Counter, Dict,
                    Final, List, Literal, Mapping, Optional, Set, Tuple, Type,
                    Union)

import torch
from pydantic import BaseModel, Field, PrivateAttr
from transformers import PretrainedConfig

import vllm.envs as envs
from vllm.compilation.inductor_pass import CallableInductorPass, InductorPass
from vllm.logger import init_logger
from vllm.model_executor.layers.quantization import (QUANTIZATION_METHODS,
                                                     get_quantization_config)
from vllm.model_executor.models import ModelRegistry
from vllm.platforms import current_platform
from vllm.tracing import is_otel_available, otel_import_error_traceback
from vllm.transformers_utils.config import (
    ConfigFormat, get_config, get_hf_image_processor_config,
    get_hf_text_config, get_pooling_config,
    get_sentence_transformer_tokenizer_config, is_encoder_decoder, uses_mrope)
from vllm.utils import (GiB_bytes, cuda_device_count_stateless, get_cpu_memory,
<<<<<<< HEAD
                        is_mi250, is_navi, print_warning_once,
=======
                        print_warning_once, random_uuid,
>>>>>>> d1c2e15e
                        resolve_obj_by_qualname)

if TYPE_CHECKING:
    from ray.util.placement_group import PlacementGroup

    from vllm.executor.executor_base import ExecutorBase
    from vllm.model_executor.layers.quantization.base_config import (
        QuantizationConfig)
    from vllm.model_executor.model_loader.loader import BaseModelLoader
    from vllm.transformers_utils.tokenizer_group.base_tokenizer_group import (
        BaseTokenizerGroup)
else:
    QuantizationConfig = None

logger = init_logger(__name__)

_EMBEDDING_MODEL_MAX_NUM_BATCHED_TOKENS = 32768
_MULTIMODAL_MODEL_MAX_NUM_BATCHED_TOKENS = 5120

TaskOption = Literal["auto", "generate", "embedding"]

# "draft" is only used internally for speculative decoding
_Task = Literal["generate", "embedding", "draft"]

HfOverrides = Union[Dict[str, Any], Callable[[PretrainedConfig],
                                             PretrainedConfig]]


class ModelConfig:
    """Configuration for the model.

    Args:
        model: Name or path of the huggingface model to use.
            It is also used as the content for `model_name` tag in metrics
            output when `served_model_name` is not specified.
        task: The task to use the model for. Each vLLM instance only supports
            one task, even if the same model can be used for multiple tasks.
            When the model only supports one task, "auto" can be used to select
            it; otherwise, you must specify explicitly which task to use.
        tokenizer: Name or path of the huggingface tokenizer to use.
        tokenizer_mode: Tokenizer mode. "auto" will use the fast tokenizer if
            available, "slow" will always use the slow tokenizer, and
            "mistral" will always use the tokenizer from `mistral_common`.
        trust_remote_code: Trust remote code (e.g., from HuggingFace) when
            downloading the model and tokenizer.
        allowed_local_media_path: Allowing API requests to read local images or
            videos from directories specified by the server file system.
            This is a security risk. Should only be enabled in trusted
            environments.
        dtype: Data type for model weights and activations. The "auto" option
            will use FP16 precision for FP32 and FP16 models, and BF16 precision
            for BF16 models.
        seed: Random seed for reproducibility.
        revision: The specific model version to use. It can be a branch name,
            a tag name, or a commit id. If unspecified, will use the default
            version.
        code_revision: The specific revision to use for the model code on
            Hugging Face Hub. It can be a branch name, a tag name, or a
            commit id. If unspecified, will use the default version.
        tokenizer_revision: The specific tokenizer version to use. It can be a
            branch name, a tag name, or a commit id. If unspecified, will use
            the default version.
        max_model_len: Maximum length of a sequence (including prompt and
            output). If None, will be derived from the model.
        spec_target_max_model_len: Specify the the maximum length for spec
            decoding draft models.
        quantization: Quantization method that was used to quantize the model
            weights. If None, we assume the model weights are not quantized.
        quantization_param_path: Path to JSON file containing scaling factors.
            Used to load KV cache scaling factors into the model when KV cache
            type is FP8_E4M3 on ROCm (AMD GPU). In the future these will also
            be used to load activation and weight scaling factors when the
            model dtype is FP8_E4M3 on ROCm.
        enforce_eager: Whether to enforce eager execution. If True, we will
            disable CUDA graph and always execute the model in eager mode.
            If False, we will use CUDA graph and eager execution in hybrid.
            If None, the user did not specify, so default to False.
        max_seq_len_to_capture: Maximum sequence len covered by CUDA graphs.
            When a sequence has context length larger than this, we fall back
            to eager mode. Additionally for encoder-decoder models, if the
            sequence length of the encoder input is larger than this, we fall
            back to the eager mode.
        max_logprobs: Maximum number of log probabilities. Defaults to 20.
        disable_sliding_window: Whether to disable sliding window. If True,
            we will disable the sliding window functionality of the model.
            If the model does not support sliding window, this argument is
            ignored.
        skip_tokenizer_init: If true, skip initialization of tokenizer and
            detokenizer.
        served_model_name: The model name used in metrics tag `model_name`,
            matches the model name exposed via the APIs. If multiple model
            names provided, the first name will be used. If not specified,
            the model name will be the same as `model`.
        limit_mm_per_prompt: Maximum number of data items per modality
            per prompt. Only applicable for multimodal models.
        use_async_output_proc: Whether to use async output processor.
            Defaults to True.
        config_format: The config format which shall be loaded.
            Defaults to 'auto' which defaults to 'hf'.
        hf_overrides: If a dictionary, contains arguments to be forwarded to the
            HuggingFace config. If a callable, it is called to update the
            HuggingFace config.
        mm_processor_kwargs: Arguments to be forwarded to the model's processor
            for multi-modal data, e.g., image processor.
        override_neuron_config: Initialize non default neuron config or
            override default neuron config that are specific to Neuron devices,
            this argument will be used to configure the neuron config that
            can not be gathered from the vllm arguments.
        override_pooler_config: Initialize non default pooling config or
            override default pooling config for the embedding model.
    """

    def __init__(
            self,
            model: str,
            task: Union[TaskOption, _Task],
            tokenizer: str,
            tokenizer_mode: str,
            trust_remote_code: bool,
            dtype: Union[str, torch.dtype],
            seed: int,
            allowed_local_media_path: str = "",
            revision: Optional[str] = None,
            code_revision: Optional[str] = None,
            rope_scaling: Optional[Dict[str, Any]] = None,
            rope_theta: Optional[float] = None,
            tokenizer_revision: Optional[str] = None,
            max_model_len: Optional[int] = None,
            spec_target_max_model_len: Optional[int] = None,
            quantization: Optional[str] = None,
            quantization_param_path: Optional[str] = None,
            enforce_eager: Optional[bool] = None,
            max_seq_len_to_capture: Optional[int] = None,
            max_logprobs: int = 20,
            disable_sliding_window: bool = False,
            skip_tokenizer_init: bool = False,
            served_model_name: Optional[Union[str, List[str]]] = None,
            limit_mm_per_prompt: Optional[Mapping[str, int]] = None,
            use_async_output_proc: bool = True,
            config_format: ConfigFormat = ConfigFormat.AUTO,
            hf_overrides: Optional[HfOverrides] = None,
            mm_processor_kwargs: Optional[Dict[str, Any]] = None,
            override_neuron_config: Optional[Dict[str, Any]] = None,
            override_pooler_config: Optional["PoolerConfig"] = None) -> None:
        self.model = model
        self.tokenizer = tokenizer
        self.tokenizer_mode = tokenizer_mode
        self.trust_remote_code = trust_remote_code
        self.allowed_local_media_path = allowed_local_media_path
        self.seed = seed
        self.revision = revision
        self.code_revision = code_revision

        if hf_overrides is None:
            hf_overrides = {}

        if callable(hf_overrides):
            hf_overrides_kw = {}
            hf_overrides_fn = hf_overrides
        else:
            hf_overrides_kw = hf_overrides
            hf_overrides_fn = None

        if rope_scaling is not None:
            hf_override: Dict[str, Any] = {"rope_scaling": rope_scaling}
            hf_overrides_kw.update(hf_override)
            msg = ("`--rope-scaling` will be removed in a future release. "
                   f"'Please instead use `--hf-overrides '{hf_override!r}'`")
            warnings.warn(DeprecationWarning(msg), stacklevel=2)
        if rope_theta is not None:
            hf_override = {"rope_theta": rope_theta}
            hf_overrides_kw.update(hf_override)
            msg = ("`--rope-theta` will be removed in a future release. "
                   f"'Please instead use `--hf-overrides '{hf_override!r}'`")
            warnings.warn(DeprecationWarning(msg), stacklevel=2)

        # The tokenizer version is consistent with the model version by default.
        if tokenizer_revision is None:
            self.tokenizer_revision = revision
        else:
            self.tokenizer_revision = tokenizer_revision
        self.quantization = quantization
        self.quantization_param_path = quantization_param_path
        self.enforce_eager = enforce_eager
        self.max_seq_len_to_capture = max_seq_len_to_capture
        self.max_logprobs = max_logprobs
        self.disable_sliding_window = disable_sliding_window
        self.skip_tokenizer_init = skip_tokenizer_init

        hf_config = get_config(self.model, trust_remote_code, revision,
                               code_revision, config_format)

        if hf_overrides_kw:
            logger.info("Overriding HF config with %s", hf_overrides_kw)
            hf_config.update(hf_overrides_kw)
        if hf_overrides_fn:
            logger.info("Overriding HF config with %s", hf_overrides_fn)
            hf_config = hf_overrides_fn(hf_config)

        self.hf_config = hf_config

        self.hf_text_config = get_hf_text_config(self.hf_config)
        self.encoder_config = self._get_encoder_config()
        self.hf_image_processor_config = get_hf_image_processor_config(
            self.model, revision)
        self.dtype = _get_and_verify_dtype(self.hf_text_config, dtype)
        self.use_async_output_proc = use_async_output_proc
        self.mm_processor_kwargs = mm_processor_kwargs

        # Set enforce_eager to False if the value is unset.
        if self.enforce_eager is None:
            self.enforce_eager = False

        sliding_window = getattr(self.hf_text_config, "sliding_window", None)
        has_interleaved_attention = (sliding_window is not None) and (
            isinstance(sliding_window, list) or
            (self.hf_text_config.model_type in ["gemma2"]))

        if (not self.disable_sliding_window and has_interleaved_attention):
            if envs.VLLM_ATTENTION_BACKEND == "XFORMERS":
                sliding_window_len_min = get_min_sliding_window(
                    self.hf_text_config.sliding_window)

                print_warning_once(
                    f"{self.hf_text_config.model_type} has interleaved "
                    "attention, which is currently not supported by the "
                    "XFORMERS backend. Disabling sliding window and capping "
                    "the max length to the sliding window size "
                    f"({sliding_window_len_min}).")
                self.disable_sliding_window = True
            else:
                # for a model with interleaved attention,
                # the scheduler and the model treat it as full attention
                # (i.e., not dropping any tokens outside the window).
                # only the attention layer itself is aware of the sliding
                # window, and use the window size to compute the attention.
                self.hf_text_config.interleaved_sliding_window = sliding_window
                delattr(self.hf_text_config, "sliding_window")
                sliding_window = None

        self.max_model_len = _get_and_verify_max_len(
            hf_config=self.hf_text_config,
            max_model_len=max_model_len,
            disable_sliding_window=self.disable_sliding_window,
            sliding_window_len=self.get_hf_config_sliding_window(),
            spec_target_max_model_len=spec_target_max_model_len,
            encoder_config=self.encoder_config)
        self.served_model_name = get_served_model_name(model,
                                                       served_model_name)
        self.multimodal_config = self._init_multimodal_config(
            limit_mm_per_prompt)
        if not self.skip_tokenizer_init:
            self._verify_tokenizer_mode()

        self.is_attention_free = self._init_attention_free()
        self.has_inner_state = self._init_has_inner_state()

        if current_platform.is_neuron():
            self.override_neuron_config = override_neuron_config
        else:
            self.override_neuron_config = None

        supported_tasks, task = self._resolve_task(task, self.hf_config)
        self.supported_tasks = supported_tasks
        self.task: Final = task
        self.pooler_config = self._init_pooler_config(override_pooler_config)

        self._verify_quantization()
        self._verify_cuda_graph()
        self._verify_bnb_config()

    def _init_multimodal_config(
        self, limit_mm_per_prompt: Optional[Mapping[str, int]]
    ) -> Optional["MultiModalConfig"]:
        architectures = getattr(self.hf_config, "architectures", [])
        if ModelRegistry.is_multimodal_model(architectures):
            return MultiModalConfig(limit_per_prompt=limit_mm_per_prompt or {})

        if limit_mm_per_prompt:
            raise ValueError("`limit_mm_per_prompt` is only supported for "
                             "multimodal models.")

        return None

    def _get_encoder_config(self):
        return get_sentence_transformer_tokenizer_config(
            self.model, self.revision)

    def _init_pooler_config(
        self,
        override_pooler_config: Optional["PoolerConfig"],
    ) -> Optional["PoolerConfig"]:

        if self.task == "embedding":
            user_config = override_pooler_config or PoolerConfig()

            base_config = get_pooling_config(self.model, self.revision)
            if base_config is not None:
                # Only set values that are not overridden by the user
                for k, v in base_config.items():
                    if getattr(user_config, k) is None:
                        setattr(user_config, k, v)

            return user_config

        return None

    def _init_attention_free(self) -> bool:
        architectures = getattr(self.hf_config, "architectures", [])
        return ModelRegistry.is_attention_free_model(architectures)

    def _init_has_inner_state(self) -> bool:
        architectures = getattr(self.hf_config, "architectures", [])
        return ModelRegistry.model_has_inner_state(architectures)

    def _verify_tokenizer_mode(self) -> None:
        tokenizer_mode = self.tokenizer_mode.lower()
        if tokenizer_mode not in ["auto", "slow", "mistral"]:
            raise ValueError(
                f"Unknown tokenizer mode: {self.tokenizer_mode}. Must be "
                "either 'auto', 'slow' or 'mistral'.")
        self.tokenizer_mode = tokenizer_mode

    def _resolve_task(
        self,
        task_option: Union[TaskOption, _Task],
        hf_config: PretrainedConfig,
    ) -> Tuple[Set[_Task], _Task]:
        if task_option == "draft":
            return {"draft"}, "draft"

        architectures = getattr(hf_config, "architectures", [])

        task_support: Dict[_Task, bool] = {
            # NOTE: Listed from highest to lowest priority,
            # in case the model supports multiple of them
            "generate": ModelRegistry.is_text_generation_model(architectures),
            "embedding": ModelRegistry.is_pooling_model(architectures),
        }
        supported_tasks_lst: List[_Task] = [
            task for task, is_supported in task_support.items() if is_supported
        ]
        supported_tasks = set(supported_tasks_lst)

        if task_option == "auto":
            selected_task = next(iter(supported_tasks_lst))

            if len(supported_tasks) > 1:
                suffix_to_preferred_task: List[Tuple[str, _Task]] = [
                    # Hardcode the models that are exceptions
                    ("AquilaModel", "generate"),
                    ("ChatGLMModel", "generate"),
                    # Other models follow this pattern
                    ("ForCausalLM", "generate"),
                    ("ForConditionalGeneration", "generate"),
                    ("ChatModel", "generate"),
                    ("LMHeadModel", "generate"),
                    ("EmbeddingModel", "embedding"),
                    ("RewardModel", "embedding"),
                    ("ForSequenceClassification", "embedding"),
                ]
                info, arch = ModelRegistry.inspect_model_cls(architectures)

                for suffix, pref_task in suffix_to_preferred_task:
                    if arch.endswith(suffix) and pref_task in supported_tasks:
                        selected_task = pref_task
                        break
                else:
                    if (arch.endswith("Model")
                            and info.architecture.endswith("ForCausalLM")
                            and "embedding" in supported_tasks):
                        selected_task = "embedding"

                logger.info(
                    "This model supports multiple tasks: %s. "
                    "Defaulting to '%s'.", supported_tasks, selected_task)
        else:
            if task_option not in supported_tasks:
                msg = (
                    f"This model does not support the '{task_option}' task. "
                    f"Supported tasks: {supported_tasks}")
                raise ValueError(msg)

            selected_task = task_option

        return supported_tasks, selected_task

    def _parse_quant_hf_config(self):
        quant_cfg = getattr(self.hf_config, "quantization_config", None)
        if quant_cfg is None:
            # compressed-tensors uses a "compression_config" key
            quant_cfg = getattr(self.hf_config, "compression_config", None)
        return quant_cfg

    def _verify_quantization(self) -> None:
        supported_quantization = QUANTIZATION_METHODS
        optimized_quantization_methods = [
            "fp8", "marlin", "modelopt", "gptq_marlin_24", "gptq_marlin",
            "awq_marlin", "fbgemm_fp8", "compressed_tensors",
            "compressed-tensors", "experts_int8"
        ]
        if self.quantization is not None:
            self.quantization = self.quantization.lower()

        # Parse quantization method from the HF model config, if available.
        quant_cfg = self._parse_quant_hf_config()

        if quant_cfg is not None:
            quant_method = quant_cfg.get("quant_method", "").lower()

            # Detect which checkpoint is it
            for name in QUANTIZATION_METHODS:
                method = get_quantization_config(name)
                quantization_override = method.override_quantization_method(
                    quant_cfg, self.quantization)
                if (quantization_override and quantization_override
                        in current_platform.supported_quantization):
                    quant_method = quantization_override
                    self.quantization = quantization_override
                    break

            # Verify quantization configurations.
            if self.quantization is None:
                self.quantization = quant_method
            elif self.quantization != quant_method:
                raise ValueError(
                    "Quantization method specified in the model config "
                    f"({quant_method}) does not match the quantization "
                    f"method specified in the `quantization` argument "
                    f"({self.quantization}).")

        if self.quantization is not None:
            if self.quantization not in supported_quantization:
                raise ValueError(
                    f"Unknown quantization method: {self.quantization}. Must "
                    f"be one of {supported_quantization}.")
            current_platform.verify_quantization(self.quantization)
            if self.quantization not in optimized_quantization_methods:
                logger.warning(
                    "%s quantization is not fully "
                    "optimized yet. The speed can be slower than "
                    "non-quantized models.", self.quantization)

    def _verify_cuda_graph(self) -> None:
        if self.max_seq_len_to_capture is None:
            self.max_seq_len_to_capture = self.max_model_len
        self.max_seq_len_to_capture = min(self.max_seq_len_to_capture,
                                          self.max_model_len)

    def _verify_bnb_config(self) -> None:
        """
        The current version of bitsandbytes (0.44.0) with 8-bit models does not
        yet support CUDA graph.
        """
        is_bitsandbytes = self.quantization == "bitsandbytes"
        has_quantization_config = (getattr(self.hf_config,
                                           "quantization_config", None)
                                   is not None)
        is_8bit = (self.hf_config.quantization_config.get(
            "load_in_8bit", False) if has_quantization_config else False)
        if all([
                is_bitsandbytes,
                has_quantization_config,
                is_8bit,
                not self.enforce_eager,
        ]):
            logger.warning(
                "CUDA graph is not supported on BitAndBytes 8bit yet, "
                "fallback to the eager mode.")
            self.enforce_eager = True

    def verify_async_output_proc(self, parallel_config, speculative_config,
                                 device_config) -> None:
        if not self.use_async_output_proc:
            # Nothing to check
            return

        if parallel_config.pipeline_parallel_size > 1:
            logger.warning("Async output processing can not be enabled "
                           "with pipeline parallel")
            self.use_async_output_proc = False
            return

        # Reminder: Please update docs/source/usage/compatibility_matrix.rst
        # If the feature combo become valid
        if device_config.device_type not in ("cuda", "tpu", "xpu", "hpu"):
            logger.warning(
                "Async output processing is only supported for CUDA, TPU, XPU "
                "and HPU."
                "Disabling it for other platforms.")
            self.use_async_output_proc = False
            return

        if envs.VLLM_USE_RAY_SPMD_WORKER:
            logger.warning(
                "Async output processing can not be enabled with ray spmd")
            self.use_async_output_proc = False
            return

        # Reminder: Please update docs/source/usage/compatibility_matrix.rst
        # If the feature combo become valid
        if device_config.device_type == "cuda" and self.enforce_eager:
            logger.warning(
                "To see benefits of async output processing, enable CUDA "
                "graph. Since, enforce-eager is enabled, async output "
                "processor cannot be used")
            self.use_async_output_proc = not self.enforce_eager
            return

        # Async postprocessor is not necessary with embedding mode
        # since there is no token generation
        if self.task == "embedding":
            self.use_async_output_proc = False

        # Reminder: Please update docs/source/usage/compatibility_matrix.rst
        # If the feature combo become valid
        if speculative_config:
            logger.warning("Async output processing is not supported with"
                           " speculative decoding currently.")
            self.use_async_output_proc = False

    def verify_with_parallel_config(
        self,
        parallel_config: "ParallelConfig",
    ) -> None:
        total_num_attention_heads = getattr(self.hf_text_config,
                                            "num_attention_heads", 0)
        tensor_parallel_size = parallel_config.tensor_parallel_size
        if total_num_attention_heads % tensor_parallel_size != 0:
            raise ValueError(
                f"Total number of attention heads ({total_num_attention_heads})"
                " must be divisible by tensor parallel size "
                f"({tensor_parallel_size}).")

        pipeline_parallel_size = parallel_config.pipeline_parallel_size
        if pipeline_parallel_size > 1:
            architectures = getattr(self.hf_config, "architectures", [])
            if not ModelRegistry.is_pp_supported_model(architectures):
                raise NotImplementedError(
                    "Pipeline parallelism is not supported for this model. "
                    "Supported models implement the `SupportsPP` interface.")

            if self.use_async_output_proc:
                logger.warning("Async output processor is not supported with "
                               "pipeline parallelism currently. Disabling it.")
                self.use_async_output_proc = False

    def get_hf_config_sliding_window(
            self) -> Union[Optional[int], List[Optional[int]]]:
        """Get the sliding window size, or None if disabled."""

        # Some models, like Qwen2 and Qwen1.5, use `use_sliding_window` in
        # addition to sliding window size. We check if that field is present
        # and if it's False, return None.
        if (hasattr(self.hf_text_config, "use_sliding_window")
                and not self.hf_text_config.use_sliding_window):
            return None
        return getattr(self.hf_text_config, "sliding_window", None)

    def get_sliding_window(self) -> Optional[Union[int, List[Optional[int]]]]:
        """Get the sliding window size, or None if disabled.
        """
        # If user disables sliding window, return None.
        if self.disable_sliding_window:
            return None
        # Otherwise get the value from the hf config.
        return self.get_hf_config_sliding_window()

    def get_vocab_size(self) -> int:
        return self.hf_text_config.vocab_size

    def get_hidden_size(self) -> int:
        return self.hf_text_config.hidden_size

    def get_head_size(self) -> int:
        # TODO remove hard code
        if hasattr(self.hf_text_config, "model_type"
                   ) and self.hf_text_config.model_type == 'deepseek_v2':
            # FlashAttention supports only head_size 32, 64, 128, 256,
            # we need to pad head_size 192 to 256
            return 256

        if self.is_attention_free:
            return 0

        if hasattr(self.hf_text_config, "head_dim"):
            return self.hf_text_config.head_dim
        # FIXME(woosuk): This may not be true for all models.
        return (self.hf_text_config.hidden_size //
                self.hf_text_config.num_attention_heads)

    def get_total_num_kv_heads(self) -> int:
        """Returns the total number of KV heads."""
        # For GPTBigCode & Falcon:
        # NOTE: for falcon, when new_decoder_architecture is True, the
        # multi_query flag is ignored and we use n_head_kv for the number of
        # KV heads.
        falcon_model_types = ["falcon", "RefinedWeb", "RefinedWebModel"]
        new_decoder_arch_falcon = (
            self.hf_config.model_type in falcon_model_types
            and getattr(self.hf_config, "new_decoder_architecture", False))
        if not new_decoder_arch_falcon and getattr(self.hf_text_config,
                                                   "multi_query", False):
            # Multi-query attention, only one KV head.
            # Currently, tensor parallelism is not supported in this case.
            return 1

        # For DBRX and MPT
        if self.hf_config.model_type == "mpt":
            if "kv_n_heads" in self.hf_config.attn_config:
                return self.hf_config.attn_config["kv_n_heads"]
            return self.hf_config.num_attention_heads
        if self.hf_config.model_type == "dbrx":
            return getattr(self.hf_config.attn_config, "kv_n_heads",
                           self.hf_config.num_attention_heads)

        if self.is_attention_free:
            return 0

        attributes = [
            # For Falcon:
            "n_head_kv",
            "num_kv_heads",
            # For LLaMA-2:
            "num_key_value_heads",
            # For ChatGLM:
            "multi_query_group_num",
        ]
        for attr in attributes:
            num_kv_heads = getattr(self.hf_text_config, attr, None)
            if num_kv_heads is not None:
                return num_kv_heads

        # For non-grouped-query attention models, the number of KV heads is
        # equal to the number of attention heads.
        return self.hf_text_config.num_attention_heads

    def get_num_kv_heads(self, parallel_config: "ParallelConfig") -> int:
        """Returns the number of KV heads per GPU."""
        total_num_kv_heads = self.get_total_num_kv_heads()
        # If tensor parallelism is used, we divide the number of KV heads by
        # the tensor parallel size. We will replicate the KV heads in the
        # case where the number of KV heads is smaller than the tensor
        # parallel size so each GPU has at least one KV head.
        return max(1,
                   total_num_kv_heads // parallel_config.tensor_parallel_size)

    def get_num_attention_heads(self,
                                parallel_config: "ParallelConfig") -> int:
        num_heads = getattr(self.hf_text_config, "num_attention_heads", 0)
        return num_heads // parallel_config.tensor_parallel_size

    def get_num_layers(self, parallel_config: "ParallelConfig") -> int:
        from vllm.distributed.utils import get_pp_indices
        total_num_hidden_layers = getattr(self.hf_text_config,
                                          "num_hidden_layers", 0)
        pp_rank = parallel_config.rank // parallel_config.tensor_parallel_size
        pp_size = parallel_config.pipeline_parallel_size
        start, end = get_pp_indices(total_num_hidden_layers, pp_rank, pp_size)
        return end - start

    def get_num_attention_layers(self,
                                 parallel_config: "ParallelConfig") -> int:
        if self.is_attention_free:
            return 0

        num_layers = self.get_num_layers(parallel_config)

        # Transformers supports layers_block_type @property
        layers = getattr(self.hf_config, "layers_block_type",
                         ["attention"] * num_layers)
        return len([t for t in layers if t == "attention"])

    def get_multimodal_config(self) -> "MultiModalConfig":
        """
        Get the multimodal configuration of the model.

        Raises:
            ValueError: If the model is not multimodal.
        """
        if self.multimodal_config is None:
            raise ValueError("The model is not multimodal.")

        return self.multimodal_config

    @property
    def is_encoder_decoder(self) -> bool:
        """Extract the HF encoder/decoder model flag."""
        return is_encoder_decoder(self.hf_config)

    @property
    def uses_mrope(self) -> bool:
        return uses_mrope(self.hf_config)

    @property
    def is_multimodal_model(self) -> bool:
        return self.multimodal_config is not None

    @property
    def is_cross_encoder(self) -> bool:
        architectures = getattr(self.hf_config, "architectures", [])
        return ModelRegistry.is_cross_encoder_model(architectures)


class CacheConfig:
    """Configuration for the KV cache.

    Args:
        block_size: Size of a cache block in number of tokens.
        gpu_memory_utilization: Fraction of GPU memory to use for the
            vLLM execution.
        swap_space: Size of the CPU swap space per GPU (in GiB).
        cache_dtype: Data type for kv cache storage.
        is_attention_free: Whether the model is attention-free.
        num_gpu_blocks_override: Number of GPU blocks to use. This overrides the
            profiled num_gpu_blocks if specified. Does nothing if None.
        sliding_window: Sliding window size for the KV cache. Can not work with
            prefix caching enabled.
        enable_prefix_caching: Whether to enable prefix caching.
        cpu_offload_gb: Size of the CPU offload buffer in GiB.
    """

    def __init__(
        self,
        block_size: int,
        gpu_memory_utilization: float,
        swap_space: float,
        cache_dtype: str,
        is_attention_free: bool = False,
        num_gpu_blocks_override: Optional[int] = None,
        sliding_window: Optional[int] = None,
        enable_prefix_caching: bool = False,
        cpu_offload_gb: float = 0,
    ) -> None:
        self.block_size = block_size
        self.gpu_memory_utilization = gpu_memory_utilization
        self.swap_space_bytes = swap_space * GiB_bytes
        self.num_gpu_blocks_override = num_gpu_blocks_override
        self.cache_dtype = cache_dtype
        self.is_attention_free = is_attention_free
        self.sliding_window = sliding_window
        self.enable_prefix_caching = enable_prefix_caching
        self.cpu_offload_gb = cpu_offload_gb

        self._verify_args()
        self._verify_cache_dtype()
        self._verify_prefix_caching()

        # Will be set after profiling.
        self.num_gpu_blocks: Optional[int] = None
        self.num_cpu_blocks: Optional[int] = None

    def metrics_info(self):
        # convert cache_config to dict(key: str, value: str) for prometheus
        # metrics info
        return {key: str(value) for key, value in self.__dict__.items()}

    def _verify_args(self) -> None:
        if self.gpu_memory_utilization > 1.0:
            raise ValueError(
                "GPU memory utilization must be less than 1.0. Got "
                f"{self.gpu_memory_utilization}.")

    def _verify_cache_dtype(self) -> None:
        if self.cache_dtype == "auto":
            pass
        elif self.cache_dtype in ("fp8", "fp8_e4m3", "fp8_e5m2"):
            logger.info(
                "Using fp8 data type to store kv cache. It reduces the GPU "
                "memory footprint and boosts the performance. "
                "Meanwhile, it may cause accuracy drop without a proper "
                "scaling factor")
        else:
            raise ValueError(f"Unknown kv cache dtype: {self.cache_dtype}")

    def _verify_prefix_caching(self) -> None:
        if not self.enable_prefix_caching:
            return

        if self.sliding_window is not None:
            raise NotImplementedError(
                "Prefix caching is not supported with sliding window. "
                "Run with --disable-sliding-window to use prefix caching.")

    def verify_with_parallel_config(
        self,
        parallel_config: "ParallelConfig",
    ) -> None:
        total_cpu_memory = get_cpu_memory()
        # FIXME(woosuk): Here, it is assumed that the GPUs in a tensor parallel
        # group are in the same node. However, the GPUs may span multiple nodes.
        num_gpus_per_node = parallel_config.tensor_parallel_size
        cpu_memory_usage = self.swap_space_bytes * num_gpus_per_node

        msg = (f"{cpu_memory_usage / GiB_bytes:.2f} GiB out of the "
               f"{total_cpu_memory / GiB_bytes:.2f} GiB total CPU memory "
               "is allocated for the swap space.")
        if cpu_memory_usage > 0.7 * total_cpu_memory:
            raise ValueError("Too large swap space. " + msg)
        elif cpu_memory_usage > 0.4 * total_cpu_memory:
            logger.warning("Possibly too large swap space. %s", msg)


@dataclass
class TokenizerPoolConfig:
    """Configuration for the tokenizer pool.

    Args:
        pool_size: Number of tokenizer workers in the pool.
        pool_type: Type of the pool.
        extra_config: Additional config for the pool.
            The way the config will be used depends on the
            pool type.
    """
    pool_size: int
    pool_type: Union[str, Type["BaseTokenizerGroup"]]
    extra_config: dict

    def __post_init__(self):
        if self.pool_type not in ("ray", ) and not isinstance(
                self.pool_type, type):
            raise ValueError(f"Unknown pool type: {self.pool_type}")
        if not isinstance(self.extra_config, dict):
            raise ValueError("extra_config must be a dictionary.")

    @classmethod
    def create_config(
        cls, tokenizer_pool_size: int,
        tokenizer_pool_type: Union[str, Type["BaseTokenizerGroup"]],
        tokenizer_pool_extra_config: Optional[Union[str, dict]]
    ) -> Optional["TokenizerPoolConfig"]:
        """Create a TokenizerPoolConfig from the given parameters.

        If tokenizer_pool_size is 0, return None.

        Args:
            tokenizer_pool_size: Number of tokenizer workers in the pool.
            tokenizer_pool_type: Type of the pool.
            tokenizer_pool_extra_config: Additional config for the pool.
                The way the config will be used depends on the
                pool type. This can be a JSON string (will be parsed).
        """
        if tokenizer_pool_size:
            if isinstance(tokenizer_pool_extra_config, str):
                tokenizer_pool_extra_config_parsed = json.loads(
                    tokenizer_pool_extra_config)
            else:
                tokenizer_pool_extra_config_parsed = (
                    tokenizer_pool_extra_config or {})
            tokenizer_pool_config = cls(tokenizer_pool_size,
                                        tokenizer_pool_type,
                                        tokenizer_pool_extra_config_parsed)
        else:
            tokenizer_pool_config = None
        return tokenizer_pool_config


class LoadFormat(str, enum.Enum):
    AUTO = "auto"
    PT = "pt"
    SAFETENSORS = "safetensors"
    NPCACHE = "npcache"
    DUMMY = "dummy"
    TENSORIZER = "tensorizer"
    SHARDED_STATE = "sharded_state"
    GGUF = "gguf"
    BITSANDBYTES = "bitsandbytes"
    MISTRAL = "mistral"


@dataclass
class LoadConfig:
    """
        download_dir: Directory to download and load the weights, default to the
            default cache directory of huggingface.
        load_format: The format of the model weights to load:
            "auto" will try to load the weights in the safetensors format and
                fall back to the pytorch bin format if safetensors format is
                not available.
            "pt" will load the weights in the pytorch bin format.
            "safetensors" will load the weights in the safetensors format.
            "npcache" will load the weights in pytorch format and store
                a numpy cache to speed up the loading.
            "dummy" will initialize the weights with random values, which is
                mainly for profiling.
            "tensorizer" will use CoreWeave's tensorizer library for
                fast weight loading.
            "bitsandbytes" will load nf4 type weights.
        model_loader_extra_config: The extra config for the model loader.
        ignore_patterns: The list of patterns to ignore when loading the model.
            Default to "original/**/*" to avoid repeated loading of llama's
            checkpoints.
    """

    load_format: Union[str, LoadFormat, "BaseModelLoader"] = LoadFormat.AUTO
    download_dir: Optional[str] = None
    model_loader_extra_config: Optional[Union[str, dict]] = field(
        default_factory=dict)
    ignore_patterns: Optional[Union[List[str], str]] = None

    def __post_init__(self):
        model_loader_extra_config = self.model_loader_extra_config or {}
        if isinstance(model_loader_extra_config, str):
            self.model_loader_extra_config = json.loads(
                model_loader_extra_config)
        if isinstance(self.load_format, str):
            load_format = self.load_format.lower()
            self.load_format = LoadFormat(load_format)

        if self.ignore_patterns is not None and len(self.ignore_patterns) > 0:
            logger.info(
                "Ignoring the following patterns when downloading weights: %s",
                self.ignore_patterns)
        else:
            self.ignore_patterns = ["original/**/*"]


@dataclass
class ParallelConfig:
    """Configuration for the distributed execution."""

    pipeline_parallel_size: int = 1  # Number of pipeline parallel groups.
    tensor_parallel_size: int = 1  # Number of tensor parallel groups.

    # Deprecated, use distributed_executor_backend instead.
    worker_use_ray: Optional[bool] = None

    # Maximum number of multiple batches
    # when load model sequentially. To avoid RAM OOM when using tensor
    # parallel and large models.
    max_parallel_loading_workers: Optional[int] = None

    # Disable the custom all-reduce kernel and fall back to NCCL.
    disable_custom_all_reduce: bool = False

    # Config for the tokenizer pool. If None, will use synchronous tokenization.
    tokenizer_pool_config: Optional[TokenizerPoolConfig] = None

    # Whether to profile Ray workers with nsight, see https://docs.ray.io/en/latest/ray-observability/user-guides/profiling.html#profiling-nsight-profiler.
    ray_workers_use_nsight: bool = False

    # ray distributed model workers placement group.
    placement_group: Optional["PlacementGroup"] = None

    # Backend to use for distributed model
    # workers, either "ray" or "mp" (multiprocessing). If the product
    # of pipeline_parallel_size and tensor_parallel_size is less than
    # or equal to the number of GPUs available, "mp" will be used to
    # keep processing on a single host. Otherwise, this will default
    # to "ray" if Ray is installed and fail otherwise. Note that tpu
    # and hpu only support Ray for distributed inference.
    distributed_executor_backend: Optional[Union[str,
                                                 Type["ExecutorBase"]]] = None

    # the full name of the worker class to use. If "auto", the worker class
    # will be determined based on the platform.
    worker_cls: str = "auto"
    sd_worker_cls: str = "auto"

    world_size: int = field(init=False)

    rank: int = 0

    def __post_init__(self) -> None:
        self.world_size = self.pipeline_parallel_size * \
            self.tensor_parallel_size

        if self.worker_use_ray:
            if self.distributed_executor_backend is None:
                self.distributed_executor_backend = "ray"
            elif not self.use_ray:
                raise ValueError(f"worker-use-ray can't be used with "
                                 f"distributed executor backend "
                                 f"'{self.distributed_executor_backend}'.")
        ray_only_devices = ["tpu", "hpu"]
        if (current_platform.device_type in ray_only_devices
                and self.world_size > 1):
            if self.distributed_executor_backend is None:
                self.distributed_executor_backend = "ray"
            if self.distributed_executor_backend != "ray":
                raise ValueError(
                    f"{current_platform.device_type.upper()} backend only "
                    "supports Ray for distributed inference.")

        if self.distributed_executor_backend is None and self.world_size > 1:
            # We use multiprocessing by default if world_size fits on the
            # current node and we aren't in a ray placement group.

            from vllm.executor import ray_utils
            backend = "mp"
            ray_found = ray_utils.ray_is_available()
            if (current_platform.is_cuda()
                    and cuda_device_count_stateless() < self.world_size):
                if not ray_found:
                    raise ValueError("Unable to load Ray which is "
                                     "required for multi-node inference, "
                                     "please install Ray with `pip install "
                                     "ray`.") from ray_utils.ray_import_err
                backend = "ray"
            elif ray_found:
                if self.placement_group:
                    backend = "ray"
                else:
                    from ray import is_initialized as ray_is_initialized
                    if ray_is_initialized():
                        from ray.util import get_current_placement_group
                        if get_current_placement_group():
                            backend = "ray"
            self.distributed_executor_backend = backend
            logger.info("Defaulting to use %s for distributed inference",
                        backend)

        self._verify_args()

        if is_mi250() and self.tensor_parallel_size > 1:
            self.disable_custom_all_reduce = True
            logger.info(
                "Disabled the custom all-reduce kernel because it is not "
                "working correctly on multi AMD MI250.")

        if is_navi() and self.tensor_parallel_size <= 2:
            self.disable_custom_all_reduce = True
            logger.info(
                "Disabled the custom all-reduce kernel because it is not "
                "working correctly when using two AMD Navi GPUs.")

        if is_mi250() and self.tensor_parallel_size > 1:
            self.disable_custom_all_reduce = True
            logger.info(
                "Disabled the custom all-reduce kernel because it is not "
                "working correctly on multi AMD MI250.")

        if is_navi() and self.tensor_parallel_size <= 2:
            self.disable_custom_all_reduce = True
            logger.info(
                "Disabled the custom all-reduce kernel because it is not "
                "working correctly when using two AMD Navi GPUs.")

    @property
    def use_ray(self) -> bool:
        return self.distributed_executor_backend == "ray" or (
            isinstance(self.distributed_executor_backend, type)
            and self.distributed_executor_backend.uses_ray)

    def _verify_args(self) -> None:
        # Lazy import to avoid circular import
        from vllm.executor.executor_base import ExecutorBase

        if self.distributed_executor_backend not in (
                "ray", "mp", None) and not (isinstance(
                    self.distributed_executor_backend, type) and issubclass(
                        self.distributed_executor_backend, ExecutorBase)):
            raise ValueError(
                "Unrecognized distributed executor backend "
                f"{self.distributed_executor_backend}. Supported "
                "values are 'ray', 'mp' or custom ExecutorBase subclass.")
        if self.use_ray:
            from vllm.executor import ray_utils
            ray_utils.assert_ray_available()
        if (not self.disable_custom_all_reduce and self.world_size > 1
                and self.pipeline_parallel_size > 1):
            self.disable_custom_all_reduce = True
            logger.info(
                "Disabled the custom all-reduce kernel because it is not "
                "supported with pipeline parallelism.")
        if self.ray_workers_use_nsight and not self.use_ray:
            raise ValueError("Unable to use nsight profiling unless workers "
                             "run with Ray.")


@dataclass
class SchedulerConfig:
    """Scheduler configuration."""

    task: str = "generate"  # The task to use the model for.

    # Maximum number of tokens to be processed in a single iteration.
    max_num_batched_tokens: int = field(default=None)  # type: ignore

    # Maximum number of sequences to be processed in a single iteration.
    max_num_seqs: int = 128

    # Maximum length of a sequence (including prompt and generated text).
    max_model_len: int = 8192

    # The number of slots to allocate per sequence per
    # step, beyond the known token ids. This is used in speculative
    # decoding to store KV activations of tokens which may or may not be
    # accepted.
    num_lookahead_slots: int = 0

    # Apply a delay (of delay factor multiplied by previous
    # prompt latency) before scheduling next prompt.
    delay_factor: float = 0.0

    # If True, prefill requests can be chunked based
    # on the remaining max_num_batched_tokens.
    enable_chunked_prefill: bool = False

    is_multimodal_model: bool = False

    # Whether to perform preemption by swapping or
    # recomputation. If not specified, we determine the mode as follows:
    # We use recomputation by default since it incurs lower overhead than
    # swapping. However, when the sequence group has multiple sequences
    # (e.g., beam search), recomputation is not currently supported. In
    # such a case, we use swapping instead.
    preemption_mode: Optional[str] = None

    num_scheduler_steps: int = 1

    multi_step_stream_outputs: bool = False

    # Private API. If used, scheduler sends delta data to
    # workers instead of an entire data. It should be enabled only
    # when SPMD worker architecture is enabled. I.e.,
    # VLLM_USE_RAY_SPMD_WORKER=1
    send_delta_data: bool = False

    # The scheduling policy to use. "fcfs" (default) or "priority".
    policy: str = "fcfs"

    chunked_prefill_enabled: bool = field(init=False)

    def __post_init__(self) -> None:
        if self.max_num_batched_tokens is None:
            if self.enable_chunked_prefill:
                if self.num_scheduler_steps > 1:
                    # Multi-step Chunked-Prefill doesn't allow prompt-chunking
                    # for now. Have max_num_batched_tokens set to max_model_len
                    # so we don't reject sequences on account of a short
                    # max_num_batched_tokens.
                    self.max_num_batched_tokens = max(self.max_model_len, 2048)
                else:
                    # This value is chosen to have a balance between ITL
                    # and TTFT. Note it is not optimized for throughput.
                    self.max_num_batched_tokens = 2048
            else:
                # If max_model_len is too short, use 2048 as the default value
                # for higher throughput.
                self.max_num_batched_tokens = max(self.max_model_len, 2048)

            if self.task == "embedding":
                # For embedding, choose specific value for higher throughput
                self.max_num_batched_tokens = max(
                    self.max_num_batched_tokens,
                    _EMBEDDING_MODEL_MAX_NUM_BATCHED_TOKENS,
                )
            if self.is_multimodal_model:
                # The value needs to be at least the number of multimodal tokens
                self.max_num_batched_tokens = max(
                    self.max_num_batched_tokens,
                    _MULTIMODAL_MODEL_MAX_NUM_BATCHED_TOKENS,
                )

        if self.enable_chunked_prefill:
            logger.info(
                "Chunked prefill is enabled with max_num_batched_tokens=%d.",
                self.max_num_batched_tokens)

        self.chunked_prefill_enabled = self.enable_chunked_prefill
        self._verify_args()

    def _verify_args(self) -> None:
        if (self.max_num_batched_tokens < self.max_model_len
                and not self.chunked_prefill_enabled):
            raise ValueError(
                f"max_num_batched_tokens ({self.max_num_batched_tokens}) is "
                f"smaller than max_model_len ({self.max_model_len}). "
                "This effectively limits the maximum sequence length to "
                "max_num_batched_tokens and makes vLLM reject longer "
                "sequences. Please increase max_num_batched_tokens or "
                "decrease max_model_len.")

        if self.max_num_batched_tokens < self.max_num_seqs:
            raise ValueError(
                f"max_num_batched_tokens ({self.max_num_batched_tokens}) must "
                "be greater than or equal to max_num_seqs "
                f"({self.max_num_seqs}).")

        if self.num_lookahead_slots < 0:
            raise ValueError(
                "num_lookahead_slots "
                f"({self.num_lookahead_slots}) must be greater than or "
                "equal to 0.")

        if self.num_scheduler_steps < 1:
            raise ValueError(
                "num_scheduler_steps "
                f"({self.num_scheduler_steps}) must be greater than or "
                "equal to 1.")

    @property
    def is_multi_step(self) -> bool:
        return self.num_scheduler_steps > 1


class DeviceConfig:
    device: Optional[torch.device]
    device_type: str

    def __init__(self, device: str = "auto") -> None:
        if device == "auto":
            # Automated device type detection
            self.device_type = current_platform.device_type
            if not self.device_type:
                raise RuntimeError("Failed to infer device type")
        else:
            # Device type is assigned explicitly
            self.device_type = device

        # Some device types require processing inputs on CPU
        if self.device_type in ["neuron", "openvino"]:
            self.device = torch.device("cpu")
        elif self.device_type in ["tpu"]:
            self.device = None
        else:
            # Set device with device type
            self.device = torch.device(self.device_type)


class SpeculativeConfig:
    """Configuration for speculative decoding.

    The configuration is currently specialized to draft-model speculative
    decoding with top-1 proposals.
    """

    @staticmethod
    def maybe_create_spec_config(
        target_model_config: ModelConfig,
        target_parallel_config: ParallelConfig,
        target_dtype: str,
        speculative_model: Optional[str],
        speculative_model_quantization: Optional[str],
        speculative_draft_tensor_parallel_size: Optional[int],
        num_speculative_tokens: Optional[int],
        speculative_disable_mqa_scorer: Optional[bool],
        speculative_max_model_len: Optional[int],
        enable_chunked_prefill: bool,
        disable_log_stats: bool,
        speculative_disable_by_batch_size: Optional[int],
        ngram_prompt_lookup_max: Optional[int],
        ngram_prompt_lookup_min: Optional[int],
        draft_token_acceptance_method: str,
        typical_acceptance_sampler_posterior_threshold: Optional[float],
        typical_acceptance_sampler_posterior_alpha: Optional[float],
        disable_logprobs: Optional[bool],
    ) -> Optional["SpeculativeConfig"]:
        """Create a SpeculativeConfig if possible, else return None.

        This function attempts to create a SpeculativeConfig object based on the
        provided parameters. If the necessary conditions are met, it returns an
        instance of SpeculativeConfig. Otherwise, it returns None.

        Args:
            target_model_config (ModelConfig): The configuration of the target
                model.
            target_parallel_config (ParallelConfig): The parallel configuration
                for the target model.
            target_dtype (str): The data type used for the target model.
            speculative_model (Optional[str]): The name of the speculative
                model, if provided.
            speculative_model_quantization (Optional[str]): Quantization method
                that was used to quantize the speculative model weights. If
                None, we assume the model weights are not quantized.
            speculative_draft_tensor_parallel_size (Optional[int]): The degree
                of the tensor parallelism for the draft model.
            num_speculative_tokens (Optional[int]): The number of speculative
                tokens, if provided. Will default to the number in the draft
                model config if present, otherwise is required.
            speculative_disable_mqa_scorer (Optional[bool]): Disable the MQA
                scorer for the speculative model and fall back to batch
                expansion for scoring.
            speculative_max_model_len (Optional[int]): The maximum model len of
                the speculative model. Used when testing the ability to skip
                speculation for some sequences.
            enable_chunked_prefill (bool): Whether vLLM is configured to use
                chunked prefill or not. Used for raising an error since its not
                yet compatible with spec decode.
            speculative_disable_by_batch_size (Optional[int]): Disable
                speculative decoding for new incoming requests when the number
                of enqueue requests  is larger than this value, if provided.
            ngram_prompt_lookup_max (Optional[int]): Max size of ngram token
                window, if provided.
            ngram_prompt_lookup_min (Optional[int]): Min size of ngram token
                window, if provided.
            draft_token_acceptance_method (str): The method to use for
                accepting draft tokens. This can take two possible
                values 'rejection_sampler' and 'typical_acceptance_sampler'
                for RejectionSampler and TypicalAcceptanceSampler
                respectively.
            typical_acceptance_sampler_posterior_threshold (Optional[float]):
                A threshold value that sets a lower bound on the posterior
                probability of a token in the target model for it to be
                accepted. This threshold is used only when we use the
                TypicalAcceptanceSampler for token acceptance.
            typical_acceptance_sampler_posterior_alpha (Optional[float]):
                A scaling factor for the entropy-based threshold in the
                TypicalAcceptanceSampler.
            disable_logprobs (Optional[bool]): If set to True, token log
                probabilities are not returned during speculative decoding.
                If set to False, token log probabilities are returned
                according to the log probability settings in SamplingParams.
                If not specified, it defaults to True.

        Returns:
            Optional["SpeculativeConfig"]: An instance of SpeculativeConfig if
                the necessary conditions are met, else None.
        """

        if speculative_model is None:
            if num_speculative_tokens is not None:
                raise ValueError("num_speculative_tokens was provided without "
                                 "speculative_model.")
            return None

        if (speculative_disable_by_batch_size is not None
                and speculative_disable_by_batch_size < 2):
            raise ValueError("Expect the batch size threshold of disabling "
                             "speculative decoding is > 1, but got "
                             f"{speculative_disable_by_batch_size=}")

        # TODO: The user should be able to specify revision/max model len
        # for the draft model. It is not currently supported.
        draft_revision = None
        draft_code_revision = None
        draft_quantization = speculative_model_quantization

        if speculative_model == "[ngram]":
            if ngram_prompt_lookup_min is None:
                ngram_prompt_lookup_min = 1
            if ngram_prompt_lookup_max is None or ngram_prompt_lookup_max < 1:
                raise ValueError(f"{ngram_prompt_lookup_max=} must be > 0")
            if ngram_prompt_lookup_min < 1:
                raise ValueError(f"{ngram_prompt_lookup_min=} must be > 0")
            if ngram_prompt_lookup_min > ngram_prompt_lookup_max:
                raise ValueError(f"{ngram_prompt_lookup_min=} cannot be "
                                 f"larger than {ngram_prompt_lookup_max=}")

            # TODO: current we still need extract vocab_size from target model
            # config, in future, we may try refactor it out, and set
            # draft related config as None here.
            draft_model_config = target_model_config
            draft_parallel_config = target_parallel_config
        else:
            ngram_prompt_lookup_max = 0
            ngram_prompt_lookup_min = 0
            draft_model_config = ModelConfig(
                model=speculative_model,
                task="draft",
                tokenizer=target_model_config.tokenizer,
                tokenizer_mode=target_model_config.tokenizer_mode,
                trust_remote_code=target_model_config.trust_remote_code,
                allowed_local_media_path=target_model_config.
                allowed_local_media_path,
                dtype=target_model_config.dtype,
                seed=target_model_config.seed,
                revision=draft_revision,
                code_revision=draft_code_revision,
                tokenizer_revision=target_model_config.tokenizer_revision,
                max_model_len=None,
                spec_target_max_model_len=target_model_config.max_model_len,
                quantization=draft_quantization,
                enforce_eager=target_model_config.enforce_eager,
                max_seq_len_to_capture=target_model_config.
                max_seq_len_to_capture,
                max_logprobs=target_model_config.max_logprobs,
            )

            draft_hf_config = draft_model_config.hf_config

            if (num_speculative_tokens is not None
                    and hasattr(draft_hf_config, "num_lookahead_tokens")):
                draft_hf_config.num_lookahead_tokens = num_speculative_tokens

            n_predict = getattr(draft_hf_config, "n_predict", None)
            if n_predict is not None:
                if num_speculative_tokens is None:
                    # Default to max value defined in draft model config.
                    num_speculative_tokens = n_predict
                elif num_speculative_tokens > n_predict:
                    # Verify provided value doesn't exceed the maximum
                    # supported by the draft model.
                    raise ValueError(
                        "This speculative model supports a maximum of "
                        f"num_speculative_tokens={n_predict}, but "
                        f"{num_speculative_tokens=} was provided.")

            if enable_chunked_prefill and draft_hf_config.model_type in (
                    "medusa", "mlp_speculator", "eagle"):
                raise ValueError(
                    "Chunked prefill and hidden-state based draft models are "
                    "not compatible.")

            speculative_draft_tensor_parallel_size = \
                SpeculativeConfig._verify_and_get_draft_model_tensor_parallel_size(
                    target_parallel_config,
                    speculative_draft_tensor_parallel_size,
                    draft_hf_config
            )

            draft_model_config.max_model_len = (
                SpeculativeConfig._maybe_override_draft_max_model_len(
                    speculative_max_model_len,
                    draft_model_config.max_model_len,
                    target_model_config.max_model_len,
                ))

            draft_parallel_config = (
                SpeculativeConfig.create_draft_parallel_config(
                    target_parallel_config,
                    speculative_draft_tensor_parallel_size, draft_hf_config))

        if num_speculative_tokens is None:
            raise ValueError(
                "num_speculative_tokens must be provided with "
                "speculative_model unless the draft model config contains an "
                "n_predict parameter.")

        if typical_acceptance_sampler_posterior_threshold is None:
            typical_acceptance_sampler_posterior_threshold = 0.09
        if typical_acceptance_sampler_posterior_alpha is None:
            typical_acceptance_sampler_posterior_alpha = 0.3
        if disable_logprobs is None:
            disable_logprobs = True

        return SpeculativeConfig(
            draft_model_config,
            draft_parallel_config,
            num_speculative_tokens,
            speculative_disable_mqa_scorer,
            speculative_disable_by_batch_size,
            ngram_prompt_lookup_max,
            ngram_prompt_lookup_min,
            draft_token_acceptance_method=draft_token_acceptance_method,
            typical_acceptance_sampler_posterior_threshold=\
                typical_acceptance_sampler_posterior_threshold,
            typical_acceptance_sampler_posterior_alpha=\
                typical_acceptance_sampler_posterior_alpha,
            disable_logprobs=disable_logprobs,
            disable_log_stats=disable_log_stats,
        )

    @staticmethod
    def _maybe_override_draft_max_model_len(
        speculative_max_model_len: Optional[int],
        draft_max_model_len: int,
        target_max_model_len: int,
    ) -> int:
        """Determine the max sequence len for the draft model. This is usually
        the draft_max_model_len, but may be the target_max_model_len if it is
        less than the draft_max_model_len, or may be speculative_max_model_len
        if it is specified.

        This is necessary so that sequences do not exceed the capacity of the
        draft model or the target model.

        speculative_max_model_len is mainly used for testing that sequences can
        skip speculation.
        """

        if speculative_max_model_len is not None:

            if speculative_max_model_len > draft_max_model_len:
                raise ValueError(f"{speculative_max_model_len=} cannot be "
                                 f"larger than {draft_max_model_len=}")

            if speculative_max_model_len > target_max_model_len:
                raise ValueError(f"{speculative_max_model_len=} cannot be "
                                 f"larger than {target_max_model_len=}")

            return speculative_max_model_len

        return min(
            draft_max_model_len,
            target_max_model_len,
        )

    @staticmethod
    def _verify_and_get_draft_model_tensor_parallel_size(
            target_parallel_config: ParallelConfig,
            speculative_draft_tensor_parallel_size: Optional[int],
            draft_hf_config: PretrainedConfig) -> int:
        """
        Verifies and adjusts the tensor parallel size for a draft model
        specified using speculative_draft_tensor_parallel_size.
        """
        # If speculative_draft_tensor_parallel_size is unset then set it
        # appropriately else verify that it is set correctly.
        if speculative_draft_tensor_parallel_size is None:
            if draft_hf_config.model_type == "mlp_speculator":
                speculative_draft_tensor_parallel_size = 1
                if target_parallel_config.tensor_parallel_size > 1:
                    logger.warning(
                        "MLPSpeculator cannot currently be run with tp>1; "
                        "setting speculative_draft_tensor_parallel_size=1")
            else:
                speculative_draft_tensor_parallel_size = \
                    target_parallel_config.tensor_parallel_size
        elif speculative_draft_tensor_parallel_size not in (
                1, target_parallel_config.tensor_parallel_size):
            raise ValueError(
                f"{speculative_draft_tensor_parallel_size=} cannot be "
                f"other value than 1 or target model tensor_parallel_size")
        return speculative_draft_tensor_parallel_size

    @staticmethod
    def create_draft_parallel_config(
        target_parallel_config: ParallelConfig,
        speculative_draft_tensor_parallel_size: int,
        draft_hf_config: PretrainedConfig,
    ) -> ParallelConfig:
        """Create a parallel config for use by the draft worker.

        This is mostly a copy of the target parallel config, except the tp_size.
        """
        draft_parallel_config = ParallelConfig(
            pipeline_parallel_size=target_parallel_config.
            pipeline_parallel_size,
            tensor_parallel_size=speculative_draft_tensor_parallel_size,
            distributed_executor_backend=target_parallel_config.
            distributed_executor_backend,
            max_parallel_loading_workers=target_parallel_config.
            max_parallel_loading_workers,
            disable_custom_all_reduce=target_parallel_config.
            disable_custom_all_reduce,
            tokenizer_pool_config=target_parallel_config.tokenizer_pool_config,
            ray_workers_use_nsight=target_parallel_config.
            ray_workers_use_nsight,
            placement_group=target_parallel_config.placement_group,
        )

        return draft_parallel_config

    def __init__(
        self,
        draft_model_config: ModelConfig,
        draft_parallel_config: ParallelConfig,
        num_speculative_tokens: int,
        speculative_disable_mqa_scorer: Optional[bool],
        speculative_disable_by_batch_size: Optional[int],
        ngram_prompt_lookup_max: Optional[int],
        ngram_prompt_lookup_min: Optional[int],
        draft_token_acceptance_method: str,
        typical_acceptance_sampler_posterior_threshold: float,
        typical_acceptance_sampler_posterior_alpha: float,
        disable_logprobs: bool,
        disable_log_stats: bool,
    ):
        """Create a SpeculativeConfig object.

        Args:
            draft_model_config: ModelConfig for the draft model.
            draft_parallel_config: ParallelConfig for the draft model.
            num_speculative_tokens: The number of tokens to sample from the
                draft model before scoring with the target model.
            speculative_disable_by_batch_size: Disable speculative
                decoding for new incoming requests when the number of
                enqueue requests is larger than this value.
            ngram_prompt_lookup_max: Max size of ngram token window.
            ngram_prompt_lookup_min: Min size of ngram token window.
            draft_token_acceptance_method (str): The method to use for
                accepting draft tokens. This can take two possible
                values 'rejection_sampler' and 'typical_acceptance_sampler'
                for RejectionSampler and TypicalAcceptanceSampler
                respectively.
            typical_acceptance_sampler_posterior_threshold (Optional[float]):
                A threshold value that sets a lower bound on the posterior
                probability of a token in the target model for it to be
                accepted. This threshold is used only when we use the
                TypicalAcceptanceSampler for token acceptance.
            typical_acceptance_sampler_posterior_alpha (Optional[float]):
                A scaling factor for the entropy-based threshold in the
                TypicalAcceptanceSampler.
            disable_logprobs: If set to True, token log probabilities will not
                be returned even if requested by sampling parameters. This
                reduces latency by skipping logprob calculation in proposal
                sampling, target sampling, and after accepted tokens are
                determined. If set to False, log probabilities will be
                returned.
            disable_log_stats: Whether to disable periodic printing of stage
                times in speculative decoding.
        """
        self.draft_model_config = draft_model_config
        self.draft_parallel_config = draft_parallel_config
        self.num_speculative_tokens = num_speculative_tokens
        self.speculative_disable_mqa_scorer = speculative_disable_mqa_scorer
        self.speculative_disable_by_batch_size = \
            speculative_disable_by_batch_size
        self.ngram_prompt_lookup_max = ngram_prompt_lookup_max or 0
        self.ngram_prompt_lookup_min = ngram_prompt_lookup_min or 0
        self.draft_token_acceptance_method = draft_token_acceptance_method
        self.typical_acceptance_sampler_posterior_threshold = \
            typical_acceptance_sampler_posterior_threshold
        self.typical_acceptance_sampler_posterior_alpha = \
            typical_acceptance_sampler_posterior_alpha
        self.disable_logprobs = disable_logprobs
        self.disable_log_stats = disable_log_stats

        self._verify_args()

    def _verify_args(self) -> None:
        if self.num_speculative_tokens <= 0:
            raise ValueError("Expected num_speculative_tokens to be greater "
                             f"than zero ({self.num_speculative_tokens}).")

        if self.draft_model_config:
            self.draft_model_config.verify_with_parallel_config(
                self.draft_parallel_config)
            # Validate and set draft token acceptance related settings.

        if (self.draft_token_acceptance_method is None):
            raise ValueError("draft_token_acceptance_method is not set. "
                             "Expected values are rejection_sampler or "
                             "typical_acceptance_sampler.")

        if (self.draft_token_acceptance_method != 'rejection_sampler'
                and self.draft_token_acceptance_method !=
                'typical_acceptance_sampler'):
            raise ValueError(
                "Expected draft_token_acceptance_method to be either "
                "rejection_sampler or typical_acceptance_sampler. Instead it "
                f"is {self.draft_token_acceptance_method}")

        if (self.typical_acceptance_sampler_posterior_threshold < 0
                or self.typical_acceptance_sampler_posterior_alpha < 0):
            raise ValueError(
                "Expected typical_acceptance_sampler_posterior_threshold "
                "and typical_acceptance_sampler_posterior_alpha to be > 0. "
                "Instead found "
                f"typical_acceptance_sampler_posterior_threshold = "
                f"{self.typical_acceptance_sampler_posterior_threshold} and "
                f"typical_acceptance_sampler_posterior_alpha = "
                f"{self.typical_acceptance_sampler_posterior_alpha}")

    @property
    def num_lookahead_slots(self) -> int:
        """The number of additional slots the scheduler should allocate per
        step, in addition to the slots allocated for each known token.

        This is equal to the number of speculative tokens, as each speculative
        token must be scored.
        """
        return self.num_speculative_tokens

    def __repr__(self) -> str:
        if self.ngram_prompt_lookup_max > 0:
            draft_model = "[ngram]"
        else:
            draft_model = self.draft_model_config.model
        num_spec_tokens = self.num_speculative_tokens
        return f"SpeculativeConfig({draft_model=}, {num_spec_tokens=})"


@dataclass
class LoRAConfig:
    max_lora_rank: int
    max_loras: int
    fully_sharded_loras: bool = False
    max_cpu_loras: Optional[int] = None
    lora_dtype: Optional[Union[torch.dtype, str]] = None
    lora_extra_vocab_size: int = 256
    # This is a constant.
    lora_vocab_padding_size: ClassVar[int] = 256
    long_lora_scaling_factors: Optional[Tuple[float]] = None
    bias_enabled: bool = False

    def __post_init__(self):
        # Setting the maximum rank to 256 should be able to satisfy the vast
        # majority of applications.
        possible_max_ranks = (8, 16, 32, 64, 128, 256)
        possible_lora_extra_vocab_size = (0, 256, 512)
        if self.max_lora_rank not in possible_max_ranks:
            raise ValueError(
                f"max_lora_rank ({self.max_lora_rank}) must be one of "
                f"{possible_max_ranks}.")
        if self.lora_extra_vocab_size not in possible_lora_extra_vocab_size:
            raise ValueError(
                f"lora_extra_vocab_size ({self.lora_extra_vocab_size}) "
                f"must be one of {possible_lora_extra_vocab_size}.")
        if self.max_loras < 1:
            raise ValueError(f"max_loras ({self.max_loras}) must be >= 1.")
        if self.max_cpu_loras is None:
            self.max_cpu_loras = self.max_loras
        elif self.max_cpu_loras < self.max_loras:
            raise ValueError(
                f"max_cpu_loras ({self.max_cpu_loras}) must be >= "
                f"max_loras ({self.max_loras})")

    def verify_with_model_config(self, model_config: ModelConfig):
        if self.lora_dtype in (None, "auto"):
            self.lora_dtype = model_config.dtype
        elif isinstance(self.lora_dtype, str):
            self.lora_dtype = getattr(torch, self.lora_dtype)
        if model_config.quantization and model_config.quantization not in [
                "awq", "gptq"
        ]:
            # TODO support marlin
            logger.warning("%s quantization is not tested with LoRA yet.",
                           model_config.quantization)

    def verify_with_scheduler_config(self, scheduler_config: SchedulerConfig):
        # Reminder: Please update docs/source/usage/compatibility_matrix.rst
        # If the feature combo become valid
        if scheduler_config.chunked_prefill_enabled:
            raise ValueError("LoRA is not supported with chunked prefill yet.")


@dataclass
class PromptAdapterConfig:
    max_prompt_adapters: int
    max_prompt_adapter_token: int
    max_cpu_prompt_adapters: Optional[int] = None
    prompt_adapter_dtype: Optional[torch.dtype] = None

    def __post_init__(self):

        if self.max_prompt_adapters < 1:
            raise ValueError(f"max_prompt_adapters "
                             f"({self.max_prompt_adapters}) must be >= 1.")
        if self.max_prompt_adapter_token == 0:
            raise ValueError("max_prompt_adapter_token must be set.")
        if self.max_cpu_prompt_adapters is None:
            self.max_cpu_prompt_adapters = self.max_prompt_adapters

    def verify_with_model_config(self, model_config: ModelConfig):
        if self.prompt_adapter_dtype in (None, "auto"):
            self.prompt_adapter_dtype = model_config.dtype
        elif isinstance(self.prompt_adapter_dtype, str):
            self.prompt_adapter_dtype = getattr(torch,
                                                self.prompt_adapter_dtype)


@dataclass
class MultiModalConfig:
    """Controls the behavior of multimodal models."""

    limit_per_prompt: Mapping[str, int] = field(default_factory=dict)
    """
    The maximum number of multi-modal input instances allowed per prompt
    for each :class:`~vllm.multimodal.MultiModalPlugin`.
    """

    # TODO: Add configs to init vision tower or not.


@dataclass
class PoolerConfig:
    """Controls the behavior of output pooling in embedding models."""

    pooling_type: Optional[str] = None
    """
    The pooling method of the embedding model. This should be a key in
    :class:`vllm.model_executor.layers.pooler.PoolingType`.
    """

    normalize: Optional[bool] = None
    """
    Whether to normalize the pooled outputs. Usually, this should be set to
    ``True`` for embedding outputs.
    """

    softmax: Optional[bool] = None
    """
    Whether to apply softmax to the pooled outputs. Usually, this should be set
    to ``True`` for classification outputs.
    """

    step_tag_id: Optional[int] = None
    """
    If set, only the score corresponding to the ``step_tag_id`` in the
    generated sentence should be returned. Otherwise, the scores for all tokens
    are returned.
    """

    returned_token_ids: Optional[List[int]] = None
    """
    A list of indices for the vocabulary dimensions to be extracted,
    such as the token IDs of ``good_token`` and ``bad_token`` in the
    ``math-shepherd-mistral-7b-prm`` model.
    """

    @staticmethod
    def from_json(json_str: str) -> "PoolerConfig":
        return PoolerConfig(**json.loads(json_str))


_STR_DTYPE_TO_TORCH_DTYPE = {
    "half": torch.float16,
    "float16": torch.float16,
    "float": torch.float32,
    "float32": torch.float32,
    "bfloat16": torch.bfloat16,
}

_ROCM_NOT_SUPPORTED_DTYPE: List[str] = []  #


def _get_and_verify_dtype(
    config: PretrainedConfig,
    dtype: Union[str, torch.dtype],
) -> torch.dtype:
    # NOTE: getattr(config, "torch_dtype", torch.float32) is not correct
    # because config.torch_dtype can be None.
    config_dtype = getattr(config, "torch_dtype", None)
    if config_dtype is None:
        config_dtype = torch.float32

    if isinstance(dtype, str):
        dtype = dtype.lower()
        if dtype == "auto":
            if config_dtype == torch.float32:
                if config.model_type == "gemma2":
                    logger.info(
                        "For Gemma 2, we downcast float32 to bfloat16 instead "
                        "of float16 by default. Please specify `dtype` if you "
                        "want to use float16.")
                    torch_dtype = torch.bfloat16
                else:
                    # Following the common practice, we use float16 for float32
                    # models.
                    torch_dtype = torch.float16
            else:
                torch_dtype = config_dtype

            if current_platform.is_hpu() and config_dtype == torch.float16:
                logger.info(
                    "For HPU, we cast models to bfloat16 instead of"
                    "using float16 by default. Please specify `dtype` if you "
                    "want to use float16.")
                torch_dtype = torch.bfloat16
        else:
            if dtype not in _STR_DTYPE_TO_TORCH_DTYPE:
                raise ValueError(f"Unknown dtype: {dtype}")
            torch_dtype = _STR_DTYPE_TO_TORCH_DTYPE[dtype]
    elif isinstance(dtype, torch.dtype):
        torch_dtype = dtype
    else:
        raise ValueError(f"Unknown dtype: {dtype}")

    # Verify the dtype.
    if torch_dtype != config_dtype:
        if torch_dtype == torch.float32:
            # Upcasting to float32 is allowed.
            logger.info("Upcasting %s to %s.", config_dtype, torch_dtype)
            pass
        elif config_dtype == torch.float32:
            # Downcasting from float32 to float16 or bfloat16 is allowed.
            logger.info("Downcasting %s to %s.", config_dtype, torch_dtype)
            pass
        else:
            # Casting between float16 and bfloat16 is allowed with a warning.
            logger.warning("Casting %s to %s.", config_dtype, torch_dtype)

    return torch_dtype


def _get_and_verify_max_len(
    hf_config: PretrainedConfig,
    max_model_len: Optional[int],
    disable_sliding_window: bool,
    sliding_window_len: Optional[Union[int, List[Optional[int]]]],
    spec_target_max_model_len: Optional[int] = None,
    encoder_config: Optional[Any] = None,
) -> int:
    """Get and verify the model's maximum length."""
    derived_max_model_len = float("inf")
    possible_keys = [
        # OPT
        "max_position_embeddings",
        # GPT-2
        "n_positions",
        # MPT
        "max_seq_len",
        # ChatGLM2
        "seq_length",
        # Command-R
        "model_max_length",
        # Others
        "max_sequence_length",
        "max_seq_length",
        "seq_len",
    ]
    # Choose the smallest "max_length" from the possible keys.
    max_len_key = None
    for key in possible_keys:
        max_len = getattr(hf_config, key, None)
        if max_len is not None:
            max_len_key = key if max_len < derived_max_model_len \
                else max_len_key
            derived_max_model_len = min(derived_max_model_len, max_len)

    # If sliding window is manually disabled, max_length should be less
    # than the sliding window length in the model config.
    if disable_sliding_window and sliding_window_len is not None:

        sliding_window_len_min = get_min_sliding_window(sliding_window_len)
        max_len_key = "sliding_window" \
            if sliding_window_len_min < derived_max_model_len else max_len_key
        derived_max_model_len = min(derived_max_model_len,
                                    sliding_window_len_min)

    # If none of the keys were found in the config, use a default and
    # log a warning.
    if derived_max_model_len == float("inf"):
        if max_model_len is not None:
            # If max_model_len is specified, we use it.
            return max_model_len

        if spec_target_max_model_len is not None:
            # If this is a speculative draft model, we use the max model len
            # from the target model.
            return spec_target_max_model_len

        default_max_len = 2048
        logger.warning(
            "The model's config.json does not contain any of the following "
            "keys to determine the original maximum length of the model: "
            "%s. Assuming the model's maximum length is %d.", possible_keys,
            default_max_len)
        derived_max_model_len = default_max_len

    rope_scaling = getattr(hf_config, "rope_scaling", None)
    if rope_scaling is not None:
        # No need to consider "type" key because of patch_rope_scaling when
        # loading HF config
        rope_type = rope_scaling["rope_type"]

        if rope_type not in ("su", "longrope", "llama3"):
            if disable_sliding_window:
                # TODO(robertgshaw): Find a model that supports rope_scaling
                # with sliding window to see if this case should be allowed.
                raise NotImplementedError(
                    "Disabling sliding window is not supported for models "
                    "with rope_scaling. Please raise an issue so we can "
                    "investigate.")

            # NOTE: rope_type == "default" does not define factor
            # https://github.com/huggingface/transformers/blob/v4.45.2/src/transformers/modeling_rope_utils.py
            scaling_factor = rope_scaling.get("factor", 1.0)

            if rope_type == "yarn":
                derived_max_model_len = rope_scaling[
                    "original_max_position_embeddings"]
            derived_max_model_len *= scaling_factor

    if encoder_config and "max_seq_length" in encoder_config:
        derived_max_model_len = encoder_config["max_seq_length"]

    # If the user specified a max length, make sure it is smaller than the
    # derived length from the HF model config.
    if max_model_len is None:
        max_model_len = int(derived_max_model_len)
    elif max_model_len > derived_max_model_len:
        # Some models might have a separate key for specifying model_max_length
        # that will be bigger than derived_max_model_len. We compare user input
        # with model_max_length and allow this override when it's smaller.
        model_max_length = getattr(hf_config, "model_max_length", None)
        if model_max_length is not None and max_model_len <= model_max_length:
            if disable_sliding_window:
                # TODO(robertgshaw): Find a model that has model_max_length
                # with sliding window to see if this case should be allowed.
                raise NotImplementedError(
                    "Disabling sliding window is not supported for models "
                    "model_max_length in the config. Please raise an issue "
                    "so we can investigate.")
        else:
            msg = (
                f"User-specified max_model_len ({max_model_len}) is greater "
                f"than the derived max_model_len ({max_len_key}="
                f"{derived_max_model_len} or model_max_length="
                f"{model_max_length} in model's config.json). This may lead "
                "to incorrect model outputs or CUDA errors.")
            if envs.VLLM_ALLOW_LONG_MAX_MODEL_LEN:
                logger.warning(
                    "%s Make sure the value is correct and within the "
                    "model context size.", msg)
            else:
                raise ValueError(
                    f"{msg} To allow overriding this maximum, set "
                    "the env var VLLM_ALLOW_LONG_MAX_MODEL_LEN=1")
    return int(max_model_len)


def get_min_sliding_window(
        sliding_window: Union[int, List[Optional[int]]]) -> int:
    if isinstance(sliding_window, list):
        return min(s for s in sliding_window if s is not None)

    return sliding_window


def get_served_model_name(model: str,
                          served_model_name: Optional[Union[str, List[str]]]):
    """
    If the input is a non-empty list, the first model_name in
    `served_model_name` is taken.
    If the input is a non-empty string, it is used directly.
    For cases where the input is either an empty string or an
    empty list, the fallback is to use `self.model`.
    """
    if not served_model_name:
        return model
    if isinstance(served_model_name, list):
        return served_model_name[0]
    return served_model_name


@dataclass
class DecodingConfig:
    """Dataclass which contains the decoding strategy of the engine"""

    # Which guided decoding algo to use.
    # 'outlines' / 'lm-format-enforcer' / 'xgrammar'
    guided_decoding_backend: str = 'xgrammar'

    def __post_init__(self):
        valid_guided_backends = ['outlines', 'lm-format-enforcer', 'xgrammar']
        backend = self.guided_decoding_backend
        if backend not in valid_guided_backends:
            raise ValueError(f"Invalid guided_decoding_backend '{backend},"
                             f"must be one of {valid_guided_backends}")


@dataclass
class ObservabilityConfig:
    """Configuration for observability."""
    otlp_traces_endpoint: Optional[str] = None

    # Collecting detailed timing information for each request can be expensive.

    # If set, collects the model forward time for the request.
    collect_model_forward_time: bool = False

    # If set, collects the model execute time for the request.
    collect_model_execute_time: bool = False

    def __post_init__(self):
        if not is_otel_available() and self.otlp_traces_endpoint is not None:
            raise ValueError(
                "OpenTelemetry is not available. Unable to configure "
                "'otlp_traces_endpoint'. Ensure OpenTelemetry packages are "
                f"installed. Original error:\n{otel_import_error_traceback}")


class KVTransferConfig(BaseModel):
    """Configuration for distributed KV cache transfer."""

    # The KV connector for vLLM to transmit KV caches between vLLM instances.
    kv_connector: Optional[str] = None

    # The device used by kv connector to buffer the KV cache.
    # Currently only support 'cuda'.
    kv_buffer_device: Optional[str] = "cuda"

    # The buffer size for TorchDistributedConnector. Measured in number of
    # bytes. Recommended value: 1e9 (about 1GB).
    kv_buffer_size: float = 1e9

    # Whether this vLLM instance produces, consumes KV cache, or both. Choices
    # are 'kv_producer', 'kv_consumer', and 'both'.
    kv_role: Optional[str] = None

    # The rank of this vLLM instance in the KV cache transfer. Typical value:
    # 0 for prefill instance, 1 for decode instance.
    # Currently only 1P1D is supported.
    kv_rank: Optional[int] = None

    # The number of parallel instances for KV cache transfer. For
    # PyNcclConnector, this should be 2.
    kv_parallel_size: int = 1

    # The KV connector ip, used to build distributed connection
    kv_ip: str = "127.0.0.1"

    # The KV connector port, used to build distributed connection
    kv_port: int = 14579

    @classmethod
    def from_cli(cls, cli_value: str) -> "KVTransferConfig":
        """Parse the CLI value for the kv cache transfer config."""
        return KVTransferConfig.model_validate_json(cli_value)

    def model_post_init(self, __context: Any) -> None:
        if all([
                self.kv_connector is not None,
                self.kv_connector != "PyNcclConnector"
        ]):
            raise ValueError(f"Unsupported kv_connector: {self.kv_connector}. "
                             f"Supported connectors are "
                             f"`PyNcclConnector`.")

        if self.kv_role is not None and self.kv_role not in [
                "kv_producer", "kv_consumer", "kv_both"
        ]:
            raise ValueError(
                f"Unsupported kv_role: {self.kv_role}. "
                f"Supported roles are `kv_producer`, `kv_consumer`, "
                f"and `kv_both`")

        if self.kv_connector is not None and self.kv_role is None:
            raise ValueError("Please specify kv_disagg_role when kv_connector "
                             "is set, supported roles are `kv_producer`, "
                             "`kv_consumer`, and `kv_both`")

    @property
    def is_kv_transfer_instance(self) -> bool:
        return self.kv_connector is not None and \
            self.kv_role in ["kv_producer", "kv_consumer", "kv_both"]

    @property
    def need_kv_parallel_group(self) -> bool:
        # for those database-based connector, vLLM does not need to create
        # parallel group, and in that case the kv parallel size will be 1.
        return self.kv_connector is not None and self.kv_parallel_size > 1

    @property
    def is_kv_producer(self) -> bool:
        return self.kv_connector is not None and \
            self.kv_role in ["kv_producer", "kv_both"]

    @property
    def is_kv_consumer(self) -> bool:
        return self.kv_connector is not None and \
            self.kv_role in ["kv_consumer", "kv_both"]


class CompilationLevel:
    # constants for the levels of the compilation process
    NO_COMPILATION = 0
    DYNAMO_AS_IS = 1
    DYNAMO_ONCE = 2
    PIECEWISE = 3


class CompilationConfig(BaseModel):
    """
    Configuration for compilation.
    It has three parts:
    - Top-level Compilation control:
        - level: the level of compilation.
            - 0: no compilation.
            - 1: dynamo as is.
            - 2: dynamo once.
            - 3: piecewise compilation.
        - backend: the backend for compilation. It needs to be a string.
            - "" (empty string): use the default backend.
            - "eager"/"openxla"/...: use the specified backend registered in PyTorch.
            - "full.module.name": a qualified name which can be used to import the backend function.
            We use string to avoid serialization issues when using compilation in a distributed setting.
            When the compilation level is 1 or 2, the backend is used for the compilation directly (it sees the whole graph).
            When the compilation level is 3, the backend is used for the piecewise compilation (it sees a part of the graph).
        - custom_ops: fine-grained control over which custom ops to enable/disable.
            Use 'all' to enable all, 'none' to disable all.
            Also specify a list of custom op names to enable (prefixed with a '+'),
            or disable (prefixed with a '-').
            Examples:
                - 'all,-op1' to enable all except op1
                - 'none,+op1,+op2' to enable only op1 and op2
            By default, all custom ops are enabled when running without Inductor
                and disabled when running with Inductor (compile_level >= Inductor).
        - splitting_ops: a list of ops to split the full graph into subgraphs, used in piecewise compilation.
    - CudaGraph capture:
        - use_cudagraph: whether to use cudagraph inside compilation.
            - False: cudagraph inside compilation is not used.
            - True: cudagraph inside compilation is used. It requires
                that all input buffers have fixed addresses, and all
                splitting ops write their outputs to input buffers.
            Note that this is orthogonal to the cudagraph capture logic
            outside of compilation.
            TODO: move outside cudagraph logic into compilation.
            torch.compile will handle cudagraph capture logic in the future.
        - cudagraph_capture_sizes: sizes to capture cudagraph.
            - None (default): capture sizes are inferred from vllm config.
            - List[int]: capture sizes are specified as given.
        - cudagraph_num_of_warmups: number of warmup runs for cudagraph.
            It means the first several runs will be treated as warmup runs.
            Only after that, the execution will be recorded, and the recorded
            cudagraph will be used for subsequent runs.
        - cudagraph_copy_inputs: whether to copy input tensors for
            cudagraph. If the caller can guarantee that the same input buffers
            are always used, it can set this to False. Otherwise, it should
            set this to True, and the compiler will copy the input to an
            internally managed buffer. Default is False.
    - Inductor compilation:
        - use_inductor: whether to use inductor compilation.
            - False: inductor compilation is not used. graph runs in eager.
            - True: inductor compilation is used. one graph for symbolic shape
                is compiled. In addition, compile for cudagraph sizes that are
                in candidate_compile_sizes, using configurations
                in inductor_compile_config.
        - candidate_compile_sizes: sizes to compile for inductor.
        - inductor_compile_config: additional configurations for inductor.
            - None: use default configurations.
        - inductor_passes: additional passes for inductor. It is a dictionary
            from pass name to pass function qualified name. We use function
            name because the config uses json format. If we pass the config
            from Python, functions can also be passed directly via Python object
            constructor, e.g. `CompilationConfig(inductor_passes={"a": func})`
        - custom inductor passes: see PassConfig for more details

    Why we have different sizes for cudagraph and inductor:
    - cudagraph: a cudagraph captured for a specific size can only be used
        for the same size. We need to capture all the sizes we want to use.
    - inductor: a graph compiled by inductor for a general shape can be used
        for different sizes. Inductor can also compile for specific sizes,
        where it can have more information to optimize the graph with fully
        static shapes. However, we find the general shape compilation is
        sufficient for most cases. It might be beneficial to compile for
        certain small batchsizes, where inductor is good at optimizing.
    """ # noqa
    level: int = 0
    backend: str = ""
    custom_ops: List[str] = Field(default_factory=list)
    splitting_ops: List[str] = Field(default_factory=lambda: [
        "vllm.unified_attention",
        "vllm.unified_attention_with_output",
    ])

    use_inductor: bool = True
    candidate_compile_sizes: Optional[List[int]] = Field(default=None)
    inductor_compile_config: Dict = Field(default_factory=dict)
    inductor_passes: Dict[str, str] = Field(default_factory=dict)

    use_cudagraph: bool = False
    cudagraph_num_of_warmups: int = 0
    cudagraph_capture_sizes: Optional[List[int]] = None
    cudagraph_copy_inputs: bool = False

    class PassConfig(BaseModel):
        """
        Configuration for custom Inductor passes.
        This is separate from general CompilationConfig so that inductor passes
        don't all have access to full configuration - that would create a cycle
        as the PassManager is set as a property of config.
        - dump_graph_stages: list of stages for which we want to dump the graph.
            Each pass defines its own stages (before, after, maybe in-between).
        - dump_graph_dir: directory to dump the graphs. Default is .
        - enable_fusion: whether to enable the custom fusion pass.
        - enable_reshape: whether to enable the custom reshape elimination pass.
            TODO better pass enabling system.
        """
        dump_graph_stages: List[str] = Field(default_factory=list)
        dump_graph_dir: Path = Field(default=Path("."))
        enable_fusion: bool = True
        enable_reshape: bool = True

        def uuid(self):
            """
            Produces a hash unique to the pass configuration.
            Any new fields that affect compilation should be added to the hash.
            Do not include dump_graph_* in the hash - they don't affect
            compilation.
            """
            dict_ = self.model_dump(
                include={"enable_fusion", "enable_reshape"})
            encoded = json.dumps(dict_, sort_keys=True).encode("utf-8")
            return hashlib.sha256(encoded).digest()

        def model_post_init(self, __context: Any) -> None:
            if not self.enable_reshape and self.enable_fusion:
                print_warning_once(
                    "Fusion enabled but reshape elimination disabled."
                    "RMSNorm + quant (fp8) fusion might not work")

    pass_config: PassConfig = Field(default_factory=PassConfig)

    # not configurable, computed after init
    compile_sizes: List[int] = PrivateAttr
    capture_sizes: List[int] = PrivateAttr

    # keep track of enabled and disabled custom ops
    enabled_custom_ops: Counter[str] = PrivateAttr
    disabled_custom_ops: Counter[str] = PrivateAttr
    compilation_time: float = PrivateAttr

    # Per-model forward context
    # Mainly used to store attention cls
    # Map from layer name to the attention cls
    static_forward_context: Dict[str, Any] = PrivateAttr

    @classmethod
    def from_cli(cls, cli_value: str) -> "CompilationConfig":
        """Parse the CLI value for the compilation config."""
        if cli_value in ["0", "1", "2", "3"]:
            return cls(level=int(cli_value))
        # do not use `eval`, it is dangerous and can execute arbitrary code
        dict_value = ast.literal_eval(cli_value)
        return CompilationConfig.model_validate(dict_value)

    def model_post_init(self, __context: Any) -> None:

        count_none = self.custom_ops.count("none")
        count_all = self.custom_ops.count("all")
        assert count_none + count_all <= 1, "Can only specify 'none' or 'all'"

        for k, v in self.inductor_passes.items():
            if not isinstance(v, str):
                assert callable(v), (
                    f"pass {k} should be callable or a qualified name")
                self.inductor_compile_config[k] = v if isinstance(
                    v, InductorPass) else CallableInductorPass(v)
                continue

            # resolve function from qualified name
            names = v.split(".")
            module = ".".join(names[:-1])
            func_name = names[-1]
            func = __import__(module).__dict__[func_name]
            self.inductor_compile_config[k] = func if isinstance(
                func, InductorPass) else CallableInductorPass(func)

        self.enabled_custom_ops = Counter()
        self.disabled_custom_ops = Counter()
        self.static_forward_context = {}
        self.compilation_time = 0.0

    def init_backend(self) -> Union[str, Callable]:
        if self.level == CompilationLevel.NO_COMPILATION:
            raise ValueError("No compilation level is set.")

        from torch._dynamo.backends.registry import list_backends
        torch_backends = list_backends(exclude_tags=tuple())
        if self.level in [
                CompilationLevel.DYNAMO_AS_IS, CompilationLevel.DYNAMO_ONCE
        ]:
            if self.backend == "":
                return "eager"
            if self.backend in torch_backends:
                return self.backend
            return resolve_obj_by_qualname(self.backend)

        # TODO: pass user-specified backend to piecewise compilation
        # merge with the config use_inductor
        assert self.level == CompilationLevel.PIECEWISE
        from vllm.compilation.backends import VllmBackend
        return VllmBackend(self)

    def init_with_cudagraph_sizes(self, sizes_to_specialize: List[int]):
        """To complete the initialization of config,
        we need to know the cudagraph sizes."""

        if self.cudagraph_capture_sizes is None:
            self.capture_sizes = sizes_to_specialize
        else:
            self.capture_sizes = self.cudagraph_capture_sizes
            logger.info(("cudagraph sizes specified by model runner"
                         " %s is overridden by config %s"),
                        sizes_to_specialize, self.cudagraph_capture_sizes)

        if self.candidate_compile_sizes is None:
            self.candidate_compile_sizes = []
        self.compile_sizes = [
            x for x in self.candidate_compile_sizes if x in self.capture_sizes
        ]
        ignored_sizes = [
            x for x in self.candidate_compile_sizes
            if x not in self.capture_sizes
        ]
        if ignored_sizes:
            logger.warning(("candidate_compile_sizes %s are ignored "
                            "because they are not cudagraph capture sizes."),
                           ignored_sizes)

        # sort to make sure cudagraph capture sizes are in descending order
        self.capture_sizes.sort(reverse=True)


_BATCH_SIZE_ALIGNMENT = 8
# all the token sizes that **can** be captured by cudagraph.
# they can be arbitrarily large.
# currently it includes: 1, 2, 4, 8, 16, 24, 32, 40, ..., 8192.
# the actual sizes to capture will be determined by the model,
# depending on the model's max_num_seqs.
# NOTE: get_graph_batch_size needs to be updated if this list is changed.
_BATCH_SIZES_TO_CAPTURE = [1, 2, 4] + [
    _BATCH_SIZE_ALIGNMENT * i for i in range(1, 1025)
]


@dataclass
class VllmConfig:
    """Dataclass which contains all vllm-related configuration. This
    simplifies passing around the distinct configurations in the codebase.
    """

    model_config: ModelConfig = field(default=None, init=True)  # type: ignore
    cache_config: CacheConfig = field(default=None, init=True)  # type: ignore
    parallel_config: ParallelConfig = field(default_factory=ParallelConfig,
                                            init=True)
    scheduler_config: SchedulerConfig = field(default_factory=SchedulerConfig,
                                              init=True)
    device_config: DeviceConfig = field(default=None,
                                        init=True)  # type: ignore
    load_config: LoadConfig = field(default=None, init=True)  # type: ignore
    lora_config: Optional[LoRAConfig] = None
    speculative_config: Optional[SpeculativeConfig] = None
    decoding_config: Optional[DecodingConfig] = None
    observability_config: Optional[ObservabilityConfig] = None
    prompt_adapter_config: Optional[PromptAdapterConfig] = None
    quant_config: Optional[QuantizationConfig] = None
    compilation_config: CompilationConfig = field(default=None,
                                                  init=True)  # type: ignore
    kv_transfer_config: KVTransferConfig = field(default=None,
                                                 init=True)  # type: ignore
    instance_id: str = ""

    @staticmethod
    def get_graph_batch_size(batch_size: int) -> int:
        """Returns the padded batch size given actual batch size.

        Batch sizes are 1, 2, 4, _BATCH_SIZE_ALIGNMENT,
        2*_BATCH_SIZE_ALIGNMENT, 3*_BATCH_SIZE_ALIGNMENT...
        """
        if batch_size <= 2:
            return batch_size
        elif batch_size <= 4:
            return 4
        else:
            return ((batch_size + _BATCH_SIZE_ALIGNMENT - 1) //
                    _BATCH_SIZE_ALIGNMENT * _BATCH_SIZE_ALIGNMENT)

    @staticmethod
    def get_max_graph_batch_size(max_num_seqs: int) -> int:
        """
        max_num_seqs: Maximum number of sequences in a batch.
        _BATCH_SIZES_TO_CAPTURE: all the sizes that we want to capture.

        pad the max_num_seqs if necessary by calling get_graph_batch_size,
        which will deal with some edge cases like 1, 2, 4.

        if the padded size is in _BATCH_SIZES_TO_CAPTURE, return the padded
        size. if not, it means the padded size is larger than the largest size
        in _BATCH_SIZES_TO_CAPTURE, return the largest size in
        _BATCH_SIZES_TO_CAPTURE.
        """
        padded_size = VllmConfig.get_graph_batch_size(max_num_seqs)
        if padded_size in _BATCH_SIZES_TO_CAPTURE:
            return padded_size
        assert padded_size > _BATCH_SIZES_TO_CAPTURE[-1]
        return _BATCH_SIZES_TO_CAPTURE[-1]

    @staticmethod
    def _get_quantization_config(
            model_config: ModelConfig,
            load_config: LoadConfig) -> Optional[QuantizationConfig]:
        """Get the quantization config."""
        if model_config.quantization is not None:
            from vllm.model_executor.model_loader.weight_utils import (
                get_quant_config)
            quant_config = get_quant_config(model_config, load_config)
            capability_tuple = current_platform.get_device_capability()

            if capability_tuple is not None:
                capability = capability_tuple.to_int()
                if capability < quant_config.get_min_capability():
                    raise ValueError(
                        f"The quantization method {model_config.quantization} "
                        "is not supported for the current GPU. Minimum "
                        f"capability: {quant_config.get_min_capability()}. "
                        f"Current capability: {capability}.")
            supported_dtypes = quant_config.get_supported_act_dtypes()
            if model_config.dtype not in supported_dtypes:
                raise ValueError(
                    f"{model_config.dtype} is not supported for quantization "
                    f"method {model_config.quantization}. Supported dtypes: "
                    f"{supported_dtypes}")
            return quant_config
        return None

    def with_hf_config(
        self,
        hf_config: PretrainedConfig,
        architectures: Optional[list[str]] = None,
    ) -> "VllmConfig":
        if architectures is not None:
            hf_config = copy.deepcopy(hf_config)
            hf_config.architectures = architectures

        model_config = copy.deepcopy(self.model_config)
        model_config.hf_config = hf_config

        return replace(self, model_config=model_config)

    def __post_init__(self):
        """Verify configs are valid & consistent with each other.
        """
        if self.model_config is not None:
            self.model_config.verify_async_output_proc(self.parallel_config,
                                                       self.speculative_config,
                                                       self.device_config)
            self.model_config.verify_with_parallel_config(self.parallel_config)

        if self.cache_config is not None:
            self.cache_config.verify_with_parallel_config(self.parallel_config)

        if self.lora_config:
            self.lora_config.verify_with_model_config(self.model_config)
            self.lora_config.verify_with_scheduler_config(
                self.scheduler_config)
        if self.prompt_adapter_config:
            self.prompt_adapter_config.verify_with_model_config(
                self.model_config)

        if self.quant_config is None and \
            self.model_config is not None and self.load_config is not None:
            self.quant_config = VllmConfig._get_quantization_config(
                self.model_config, self.load_config)

        if self.scheduler_config is not None and \
            self.model_config is not None and \
            self.scheduler_config.chunked_prefill_enabled and \
            self.model_config.dtype == torch.float32 and \
            current_platform.get_device_capability() == (7, 5):
            print_warning_once(
                "Turing devices tensor cores do not support float32 matmul. "
                "To workaround this limitation, vLLM will set 'ieee' input "
                "precision for chunked prefill triton kernels.")

        if self.compilation_config is None:
            self.compilation_config = CompilationConfig()
        if envs.VLLM_USE_V1 and not self.model_config.enforce_eager:
            # NOTE(woosuk): Currently, we use inductor because the piecewise
            # CUDA graphs do not work properly with the custom CUDA kernels.
            # FIXME(woosuk): Disable inductor to reduce the compilation time
            # and avoid any potential issues with the inductor.
            self.compilation_config.custom_ops = ["none"]
            self.compilation_config.use_cudagraph = True
            self.compilation_config.use_inductor = True
            self.compilation_config.pass_config.enable_fusion = False
            self.compilation_config.pass_config.enable_reshape = False
            self.compilation_config.level = CompilationLevel.PIECEWISE

        if not envs.VLLM_USE_V1:
            max_batchsize_to_capture = 0
            if self.scheduler_config is not None and \
                self.model_config is not None and \
                    not self.model_config.enforce_eager:
                max_batchsize_to_capture = \
                    self.get_max_graph_batch_size(
                    self.scheduler_config.max_num_seqs)
            batch_size_capture_list = [
                size for size in _BATCH_SIZES_TO_CAPTURE
                if size <= max_batchsize_to_capture
            ]
        else:
            batch_size_capture_list = []
            if self.model_config is not None and \
                not self.model_config.enforce_eager:
                batch_size_capture_list = [1, 2, 4
                                           ] + [i for i in range(8, 513, 8)]

        self.compilation_config.init_with_cudagraph_sizes(
            batch_size_capture_list)

        if self.cache_config is not None and \
            self.cache_config.cpu_offload_gb > 0 and \
            self.compilation_config.level != CompilationLevel.NO_COMPILATION:
            logger.warning(
                "CPU offload is not supported with `torch.compile` yet."
                " Disabling `torch.compile`.")
            self.compilation_config.level = CompilationLevel.NO_COMPILATION

        if self.lora_config is not None and self.compilation_config.level !=\
             CompilationLevel.NO_COMPILATION:
            logger.warning("LoRA is not supported with `torch.compile` yet. "
                           "Disabling `torch.compile`.")
            self.compilation_config.level = CompilationLevel.NO_COMPILATION

        current_platform.check_and_update_config(self)

        if not self.instance_id:
            self.instance_id = random_uuid()[:5]

    def __str__(self):
        return (
            f"model={self.model_config.model!r},"
            f" speculative_config={self.speculative_config!r},"
            f" tokenizer={self.model_config.tokenizer!r}, "
            f"skip_tokenizer_init={self.model_config.skip_tokenizer_init},"
            f" tokenizer_mode={self.model_config.tokenizer_mode}, "
            f"revision={self.model_config.revision}, "
            f"override_neuron_config={self.model_config.override_neuron_config},"
            f" tokenizer_revision={self.model_config.tokenizer_revision}, "
            f"trust_remote_code={self.model_config.trust_remote_code}, "
            f"dtype={self.model_config.dtype}, "
            f"max_seq_len={self.model_config.max_model_len},"
            f" download_dir={self.load_config.download_dir!r}, "
            f"load_format={self.load_config.load_format}, "
            f"tensor_parallel_size={self.parallel_config.tensor_parallel_size},"
            f" pipeline_parallel_size={self.parallel_config.pipeline_parallel_size}, "  # noqa
            f"disable_custom_all_reduce={self.parallel_config.disable_custom_all_reduce}, "  # noqa
            f"quantization={self.model_config.quantization}, "
            f"enforce_eager={self.model_config.enforce_eager}, "
            f"kv_cache_dtype={self.cache_config.cache_dtype}, "
            f"quantization_param_path={self.model_config.quantization_param_path},"
            f" device_config={self.device_config.device}, "
            f"decoding_config={self.decoding_config!r}, "
            f"observability_config={self.observability_config!r}, "
            f"seed={self.model_config.seed}, "
            f"served_model_name={self.model_config.served_model_name}, "
            f"num_scheduler_steps={self.scheduler_config.num_scheduler_steps}, "
            f"multi_step_stream_outputs={self.scheduler_config.multi_step_stream_outputs}, "  # noqa
            f"enable_prefix_caching={self.cache_config.enable_prefix_caching}, "
            f"chunked_prefill_enabled={self.scheduler_config.chunked_prefill_enabled}, "  # noqa
            f"use_async_output_proc={self.model_config.use_async_output_proc}, "
            f"mm_processor_kwargs={self.model_config.mm_processor_kwargs}, "
            f"pooler_config={self.model_config.pooler_config!r},"
            f" compilation_config={self.compilation_config!r}")


_current_vllm_config: Optional[VllmConfig] = None


@contextmanager
def set_current_vllm_config(vllm_config: VllmConfig):
    """
    Temporarily set the current VLLM config.
    Used during model initialization.
    We save the current VLLM config in a global variable,
    so that all modules can access it, e.g. custom ops
    can access the VLLM config to determine how to dispatch.
    """
    global _current_vllm_config
    old_vllm_config = _current_vllm_config
    from vllm.compilation.counter import compilation_counter
    num_models_seen = compilation_counter.num_models_seen
    try:
        _current_vllm_config = vllm_config
        yield
    finally:
        logger.debug("enabled custom ops: %s",
                     vllm_config.compilation_config.enabled_custom_ops)
        logger.debug("disabled custom ops: %s",
                     vllm_config.compilation_config.disabled_custom_ops)
        if vllm_config.compilation_config.level == CompilationLevel.PIECEWISE \
            and compilation_counter.num_models_seen == num_models_seen:
            # If the model supports compilation,
            # compilation_counter.num_models_seen should be increased
            # by at least 1.
            # If it is not increased, it means the model does not support
            # compilation (does not have @support_torch_compile decorator).
            logger.warning(
                "`torch.compile` is turned on, but the model %s"
                " does not support it. Please open an issue on GitHub"
                "if you want it to be supported.",
                vllm_config.model_config.model)
        _current_vllm_config = old_vllm_config


def get_current_vllm_config() -> VllmConfig:
    if _current_vllm_config is None:
        # in ci, usually when we test custom ops/modules directly,
        # we don't set the vllm config. In that case, we set a default
        # config.
        logger.warning("Current VLLM config is not set.")
        from vllm.config import VllmConfig
        return VllmConfig()
    return _current_vllm_config<|MERGE_RESOLUTION|>--- conflicted
+++ resolved
@@ -28,11 +28,7 @@
     get_hf_text_config, get_pooling_config,
     get_sentence_transformer_tokenizer_config, is_encoder_decoder, uses_mrope)
 from vllm.utils import (GiB_bytes, cuda_device_count_stateless, get_cpu_memory,
-<<<<<<< HEAD
-                        is_mi250, is_navi, print_warning_once,
-=======
-                        print_warning_once, random_uuid,
->>>>>>> d1c2e15e
+                        is_mi250, is_navi, print_warning_once, random_uuid,
                         resolve_obj_by_qualname)
 
 if TYPE_CHECKING:
@@ -1651,8 +1647,8 @@
                              "typical_acceptance_sampler.")
 
         if (self.draft_token_acceptance_method != 'rejection_sampler'
-                and self.draft_token_acceptance_method !=
-                'typical_acceptance_sampler'):
+                and self.draft_token_acceptance_method
+                != 'typical_acceptance_sampler'):
             raise ValueError(
                 "Expected draft_token_acceptance_method to be either "
                 "rejection_sampler or typical_acceptance_sampler. Instead it "
@@ -2119,8 +2115,8 @@
 
     def model_post_init(self, __context: Any) -> None:
         if all([
-                self.kv_connector is not None,
-                self.kv_connector != "PyNcclConnector"
+                self.kv_connector is not None, self.kv_connector
+                != "PyNcclConnector"
         ]):
             raise ValueError(f"Unsupported kv_connector: {self.kv_connector}. "
                              f"Supported connectors are "
