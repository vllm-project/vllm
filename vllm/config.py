--- conflicted
+++ resolved
@@ -360,11 +360,7 @@
         self.hf_text_config = get_hf_text_config(self.hf_config)
         self.encoder_config = self._get_encoder_config()
         self.hf_image_processor_config = get_hf_image_processor_config(
-<<<<<<< HEAD
-            self.model, revision)
-=======
             self.model, hf_token=hf_token, revision=revision)
->>>>>>> 95d63f38
         self.dtype = _get_and_verify_dtype(self.hf_config, dtype)
         self.use_async_output_proc = use_async_output_proc
         self.mm_processor_kwargs = mm_processor_kwargs
