--- conflicted
+++ resolved
@@ -556,13 +556,10 @@
             "awq_marlin", "fbgemm_fp8", "compressed_tensors",
             "compressed-tensors", "experts_int8"
         ]
-<<<<<<< HEAD
         tpu_supported_quantization = [
             "tpu_int8", "compressed_tensors", "compressed-tensors"
         ]
         neuron_supported_quantization = ["neuron_quant"]
-=======
->>>>>>> 91b361ae
         if self.quantization is not None:
             self.quantization = self.quantization.lower()
 
