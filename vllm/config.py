--- conflicted
+++ resolved
@@ -815,15 +815,6 @@
             quantization_methods = quantization_methods + overrides
 
             # Detect which checkpoint is it
-<<<<<<< HEAD
-            for name in QUANTIZATION_METHODS:
-                from vllm.platforms import current_platform
-                method = get_quantization_config(name)
-                quantization_override = method.override_quantization_method(
-                    quant_cfg, self.quantization)
-                if (quantization_override and quantization_override
-                        in current_platform.supported_quantization):
-=======
             for name in quantization_methods:
                 method = get_quantization_config(name)
                 quantization_override = method.override_quantization_method(
@@ -839,7 +830,6 @@
                             "is has not been added to the `overrides` list "
                             "above. This is necessary to ensure that the "
                             "overrides are checked in order of preference.")
->>>>>>> a6977dbd
                     quant_method = quantization_override
                     self.quantization = quantization_override
                     break
@@ -4001,16 +3991,13 @@
             # FIXME(woosuk): Disable inductor to reduce the compilation time
             # and avoid any potential issues with the inductor.
             # FIXME(rob): Add function to set all of these.
-<<<<<<< HEAD
-            self.compilation_config.custom_ops = ["none"]
-            if current_platform.is_rocm():
-                self.compilation_config.custom_ops = [
-                    "+rms_norm", "+silu_and_mul"
-                ]
-=======
             if not self.compilation_config.custom_ops:
                 self.compilation_config.custom_ops = ["none"]
->>>>>>> a6977dbd
+            if current_platform.is_rocm():
+                if "none" in self.compilation_config.custom_ops:
+                    self.compilation_config.custom_ops.remove("none")
+                self.compilation_config.custom_ops.append("+rms_norm")
+                self.compilation_config.custom_ops.append("+silu_and_mul")
             self.compilation_config.use_cudagraph = True
             self.compilation_config.use_inductor = True
             self.compilation_config.cudagraph_num_of_warmups = 1
