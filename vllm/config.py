import ast
import copy
import enum
import hashlib
import json
import os
import warnings
from contextlib import contextmanager
from dataclasses import dataclass, field, replace
from pathlib import Path
from typing import (TYPE_CHECKING, Any, Callable, ClassVar, Counter, Dict,
                    Final, List, Literal, Mapping, Optional, Set, Tuple, Type,
                    Union)

import torch
from pydantic import BaseModel, Field, PrivateAttr
from transformers import PretrainedConfig

import vllm.envs as envs
from vllm.compilation.inductor_pass import CallableInductorPass, InductorPass
from vllm.logger import init_logger
from vllm.model_executor.layers.quantization import (QUANTIZATION_METHODS,
                                                     get_quantization_config)
from vllm.model_executor.models import ModelRegistry
from vllm.platforms import current_platform
from vllm.tracing import is_otel_available, otel_import_error_traceback
from vllm.transformers_utils.config import (
    ConfigFormat, get_config, get_hf_image_processor_config,
    get_hf_text_config, get_pooling_config,
<<<<<<< HEAD
    get_sentence_transformer_tokenizer_config, is_encoder_decoder, uses_mrope)
from vllm.transformers_utils.utils import is_s3
=======
    get_sentence_transformer_tokenizer_config, is_encoder_decoder,
    try_get_generation_config, uses_mrope)
>>>>>>> 6c7f8815
from vllm.utils import (GiB_bytes, LayerBlockType, cuda_device_count_stateless,
                        get_cpu_memory, print_warning_once, random_uuid,
                        resolve_obj_by_qualname)

if TYPE_CHECKING:
    from ray.util.placement_group import PlacementGroup

    from vllm.executor.executor_base import ExecutorBase
    from vllm.model_executor.layers.quantization.base_config import (
        QuantizationConfig)
    from vllm.model_executor.model_loader.loader import BaseModelLoader
    from vllm.transformers_utils.tokenizer_group.base_tokenizer_group import (
        BaseTokenizerGroup)
else:
    QuantizationConfig = None

logger = init_logger(__name__)

_POOLING_MODEL_MAX_NUM_BATCHED_TOKENS = 32768
_MULTIMODAL_MODEL_MAX_NUM_BATCHED_TOKENS = 5120

TaskOption = Literal["auto", "generate", "embedding", "embed", "classify",
                     "score", "reward"]

_ResolvedTask = Literal["generate", "embed", "classify", "score", "reward",
                        "draft"]

RunnerType = Literal["generate", "pooling", "draft"]

_RUNNER_TASKS: Dict[RunnerType, List[_ResolvedTask]] = {
    "generate": ["generate"],
    "pooling": ["embed", "classify", "score", "reward"],
    "draft": ["draft"],
}

_TASK_RUNNER: Dict[_ResolvedTask, RunnerType] = {
    task: runner
    for runner, tasks in _RUNNER_TASKS.items() for task in tasks
}

HfOverrides = Union[Dict[str, Any], Callable[[PretrainedConfig],
                                             PretrainedConfig]]


class ModelConfig:
    """Configuration for the model.

    Args:
        model: Name or path of the huggingface model to use.
            It is also used as the content for `model_name` tag in metrics
            output when `served_model_name` is not specified.
        task: The task to use the model for. Each vLLM instance only supports
            one task, even if the same model can be used for multiple tasks.
            When the model only supports one task, "auto" can be used to select
            it; otherwise, you must specify explicitly which task to use.
        tokenizer: Name or path of the huggingface tokenizer to use.
        tokenizer_mode: Tokenizer mode. "auto" will use the fast tokenizer if
            available, "slow" will always use the slow tokenizer, and
            "mistral" will always use the tokenizer from `mistral_common`.
        trust_remote_code: Trust remote code (e.g., from HuggingFace) when
            downloading the model and tokenizer.
        allowed_local_media_path: Allowing API requests to read local images or
            videos from directories specified by the server file system.
            This is a security risk. Should only be enabled in trusted
            environments.
        dtype: Data type for model weights and activations. The "auto" option
            will use FP16 precision for FP32 and FP16 models, and BF16 precision
            for BF16 models.
        seed: Random seed for reproducibility.
        revision: The specific model version to use. It can be a branch name,
            a tag name, or a commit id. If unspecified, will use the default
            version.
        code_revision: The specific revision to use for the model code on
            Hugging Face Hub. It can be a branch name, a tag name, or a
            commit id. If unspecified, will use the default version.
        tokenizer_revision: The specific tokenizer version to use. It can be a
            branch name, a tag name, or a commit id. If unspecified, will use
            the default version.
        max_model_len: Maximum length of a sequence (including prompt and
            output). If None, will be derived from the model.
        spec_target_max_model_len: Specify the the maximum length for spec
            decoding draft models.
        quantization: Quantization method that was used to quantize the model
            weights. If None, we assume the model weights are not quantized.
        quantization_param_path: Path to JSON file containing scaling factors.
            Used to load KV cache scaling factors into the model when KV cache
            type is FP8_E4M3 on ROCm (AMD GPU). In the future these will also
            be used to load activation and weight scaling factors when the
            model dtype is FP8_E4M3 on ROCm.
        enforce_eager: Whether to enforce eager execution. If True, we will
            disable CUDA graph and always execute the model in eager mode.
            If False, we will use CUDA graph and eager execution in hybrid.
            If None, the user did not specify, so default to False.
        max_seq_len_to_capture: Maximum sequence len covered by CUDA graphs.
            When a sequence has context length larger than this, we fall back
            to eager mode. Additionally for encoder-decoder models, if the
            sequence length of the encoder input is larger than this, we fall
            back to the eager mode.
        max_logprobs: Maximum number of log probabilities. Defaults to 20.
        disable_sliding_window: Whether to disable sliding window. If True,
            we will disable the sliding window functionality of the model.
            If the model does not support sliding window, this argument is
            ignored.
        skip_tokenizer_init: If true, skip initialization of tokenizer and
            detokenizer.
        served_model_name: The model name used in metrics tag `model_name`,
            matches the model name exposed via the APIs. If multiple model
            names provided, the first name will be used. If not specified,
            the model name will be the same as `model`.
        limit_mm_per_prompt: Maximum number of data items per modality
            per prompt. Only applicable for multimodal models.
        use_async_output_proc: Whether to use async output processor.
            Defaults to True.
        config_format: The config format which shall be loaded.
            Defaults to 'auto' which defaults to 'hf'.
        hf_overrides: If a dictionary, contains arguments to be forwarded to the
            HuggingFace config. If a callable, it is called to update the
            HuggingFace config.
        mm_processor_kwargs: Arguments to be forwarded to the model's processor
            for multi-modal data, e.g., image processor.
        disable_mm_preprocessor_cache: If true, then disables caching of the
            multi-modal preprocessor/mapper. (not recommended)
        override_neuron_config: Initialize non default neuron config or
            override default neuron config that are specific to Neuron devices,
            this argument will be used to configure the neuron config that
            can not be gathered from the vllm arguments.
        override_pooler_config: Initialize non default pooling config or
            override default pooling config for the pooling model.
        logits_processor_pattern: Optional regex pattern specifying valid
            logits processor qualified names that can be passed with the
            `logits_processors` extra completion argument. Defaults to None, 
            which allows no processors.
        generation_config: Configuration parameter file for generation.
    """

    def compute_hash(self) -> str:
        """
        WARNING: Whenever a new field is added to this config,
        ensure that it is included in the factors list if
        it affects the computation graph.

        Provide a hash that uniquely identifies all the configs
        that affect the structure of the computation
        graph from input ids/embeddings to the final hidden states,
        excluding anything before input ids/embeddings and after
        the final hidden states.
        """
        factors: List[Any] = []
        factors.append(self.model)
        factors.append(self.dtype)
        factors.append(self.quantization)
        factors.append(self.quantization_param_path)
        factors.append(self.revision)
        factors.append(self.code_revision)
        factors.append(self.trust_remote_code)
        factors.append(self.rope_scaling)
        factors.append(self.rope_theta)
        return hashlib.sha256(str(factors).encode()).hexdigest()

    def __init__(self,
                 model: str,
                 task: Union[TaskOption, Literal["draft"]],
                 tokenizer: str,
                 tokenizer_mode: str,
                 trust_remote_code: bool,
                 dtype: Union[str, torch.dtype],
                 seed: int,
                 allowed_local_media_path: str = "",
                 revision: Optional[str] = None,
                 code_revision: Optional[str] = None,
                 rope_scaling: Optional[Dict[str, Any]] = None,
                 rope_theta: Optional[float] = None,
                 tokenizer_revision: Optional[str] = None,
                 max_model_len: Optional[int] = None,
                 spec_target_max_model_len: Optional[int] = None,
                 quantization: Optional[str] = None,
                 quantization_param_path: Optional[str] = None,
                 enforce_eager: Optional[bool] = None,
                 max_seq_len_to_capture: Optional[int] = None,
                 max_logprobs: int = 20,
                 disable_sliding_window: bool = False,
                 skip_tokenizer_init: bool = False,
                 served_model_name: Optional[Union[str, List[str]]] = None,
                 limit_mm_per_prompt: Optional[Mapping[str, int]] = None,
                 use_async_output_proc: bool = True,
                 config_format: ConfigFormat = ConfigFormat.AUTO,
                 hf_overrides: Optional[HfOverrides] = None,
                 mm_processor_kwargs: Optional[Dict[str, Any]] = None,
                 disable_mm_preprocessor_cache: bool = False,
                 override_neuron_config: Optional[Dict[str, Any]] = None,
                 override_pooler_config: Optional["PoolerConfig"] = None,
                 logits_processor_pattern: Optional[str] = None,
                 generation_config: Optional[str] = None) -> None:
        self.model = model
        self.tokenizer = tokenizer
        self.tokenizer_mode = tokenizer_mode
        self.trust_remote_code = trust_remote_code
        self.allowed_local_media_path = allowed_local_media_path
        self.seed = seed
        self.revision = revision
        self.code_revision = code_revision
        self.rope_scaling = rope_scaling
        self.rope_theta = rope_theta

        if hf_overrides is None:
            hf_overrides = {}

        if callable(hf_overrides):
            hf_overrides_kw = {}
            hf_overrides_fn = hf_overrides
        else:
            hf_overrides_kw = hf_overrides
            hf_overrides_fn = None

        if rope_scaling is not None:
            hf_override: Dict[str, Any] = {"rope_scaling": rope_scaling}
            hf_overrides_kw.update(hf_override)
            msg = ("`--rope-scaling` will be removed in a future release. "
                   f"'Please instead use `--hf-overrides '{hf_override!r}'`")
            warnings.warn(DeprecationWarning(msg), stacklevel=2)
        if rope_theta is not None:
            hf_override = {"rope_theta": rope_theta}
            hf_overrides_kw.update(hf_override)
            msg = ("`--rope-theta` will be removed in a future release. "
                   f"'Please instead use `--hf-overrides '{hf_override!r}'`")
            warnings.warn(DeprecationWarning(msg), stacklevel=2)

        self.pull_model_tokenizer_for_s3(model, tokenizer)

        # The tokenizer version is consistent with the model version by default.
        if tokenizer_revision is None:
            self.tokenizer_revision = revision
        else:
            self.tokenizer_revision = tokenizer_revision
        self.quantization = quantization
        self.quantization_param_path = quantization_param_path
        self.enforce_eager = enforce_eager
        self.max_seq_len_to_capture = max_seq_len_to_capture
        self.max_logprobs = max_logprobs
        self.disable_sliding_window = disable_sliding_window
        self.skip_tokenizer_init = skip_tokenizer_init

        hf_config = get_config(self.model, trust_remote_code, revision,
                               code_revision, config_format)

        if hf_overrides_kw:
            logger.info("Overriding HF config with %s", hf_overrides_kw)
            hf_config.update(hf_overrides_kw)
        if hf_overrides_fn:
            logger.info("Overriding HF config with %s", hf_overrides_fn)
            hf_config = hf_overrides_fn(hf_config)

        self.hf_config = hf_config

        self.hf_text_config = get_hf_text_config(self.hf_config)
        self.encoder_config = self._get_encoder_config()
        self.hf_image_processor_config = get_hf_image_processor_config(
            self.model, revision)
        self.dtype = _get_and_verify_dtype(self.hf_text_config, dtype)
        self.use_async_output_proc = use_async_output_proc
        self.mm_processor_kwargs = mm_processor_kwargs
        self.disable_mm_preprocessor_cache = disable_mm_preprocessor_cache

        # Set enforce_eager to False if the value is unset.
        if self.enforce_eager is None:
            self.enforce_eager = False

        sliding_window = getattr(self.hf_text_config, "sliding_window", None)
        has_interleaved_attention = (sliding_window is not None) and (
            isinstance(sliding_window, list) or
            (self.hf_text_config.model_type in ["gemma2"]))

        if (not self.disable_sliding_window and has_interleaved_attention):
            if envs.VLLM_ATTENTION_BACKEND == "XFORMERS":
                sliding_window_len_min = get_min_sliding_window(
                    self.hf_text_config.sliding_window)

                print_warning_once(
                    f"{self.hf_text_config.model_type} has interleaved "
                    "attention, which is currently not supported by the "
                    "XFORMERS backend. Disabling sliding window and capping "
                    "the max length to the sliding window size "
                    f"({sliding_window_len_min}).")
                self.disable_sliding_window = True
            else:
                # for a model with interleaved attention,
                # the scheduler and the model treat it as full attention
                # (i.e., not dropping any tokens outside the window).
                # only the attention layer itself is aware of the sliding
                # window, and use the window size to compute the attention.
                self.hf_text_config.interleaved_sliding_window = sliding_window
                delattr(self.hf_text_config, "sliding_window")
                sliding_window = None

        self.max_model_len = _get_and_verify_max_len(
            hf_config=self.hf_text_config,
            max_model_len=max_model_len,
            disable_sliding_window=self.disable_sliding_window,
            sliding_window_len=self.get_hf_config_sliding_window(),
            spec_target_max_model_len=spec_target_max_model_len,
            encoder_config=self.encoder_config)
        self.served_model_name = get_served_model_name(model,
                                                       served_model_name)
        self.multimodal_config = self._init_multimodal_config(
            limit_mm_per_prompt)
        if not self.skip_tokenizer_init:
            self._verify_tokenizer_mode()

        self.is_attention_free = self._init_attention_free()
        self.is_hybrid = self._init_is_hybrid()
        self.has_inner_state = self._init_has_inner_state()

        if current_platform.is_neuron():
            self.override_neuron_config = override_neuron_config
        else:
            self.override_neuron_config = None

        supported_tasks, task = self._resolve_task(task, self.hf_config)
        self.supported_tasks = supported_tasks
        self.task: Final = task

        self.pooler_config = self._init_pooler_config(override_pooler_config)
        self.logits_processor_pattern = logits_processor_pattern

        self.generation_config = generation_config

        self._verify_quantization()
        self._verify_cuda_graph()
        self._verify_bnb_config()

    def pull_model_tokenizer_for_s3(self, model: str, tokenizer: str) -> None:
        if is_s3(model) or is_s3(tokenizer):
            try:
                from vllm.transformers_utils.s3_utils import S3Model
            except ImportError as err:
                raise ImportError(
                    "Please install Run:ai optional dependency "
                    "to use the S3 capabilities. "
                    "You can install it with: pip install vllm[runai]"
                ) from err

            if is_s3(model):
                self.s3_model = S3Model()
                self.s3_model.pull_files(model, allow_pattern=["*config.json"])
                self.model_weights = self.model
                self.model = self.s3_model.dir

            if is_s3(tokenizer):
                self.s3_tokenizer = S3Model()
                self.s3_tokenizer.pull_files(
                    model, ignore_pattern=["*.pt", "*.safetensors", "*.bin"])
                self.tokenizer = self.s3_tokenizer.dir

    def _init_multimodal_config(
        self, limit_mm_per_prompt: Optional[Mapping[str, int]]
    ) -> Optional["MultiModalConfig"]:
        architectures = getattr(self.hf_config, "architectures", [])
        if ModelRegistry.is_multimodal_model(architectures):
            return MultiModalConfig(limit_per_prompt=limit_mm_per_prompt or {})

        if limit_mm_per_prompt:
            raise ValueError("`limit_mm_per_prompt` is only supported for "
                             "multimodal models.")

        return None

    def _get_encoder_config(self):
        return get_sentence_transformer_tokenizer_config(
            self.model, self.revision)

    def _init_pooler_config(
        self,
        override_pooler_config: Optional["PoolerConfig"],
    ) -> Optional["PoolerConfig"]:

        if self.runner_type == "pooling":
            user_config = override_pooler_config or PoolerConfig()

            base_config = get_pooling_config(self.model, self.revision)
            if base_config is not None:
                # Only set values that are not overridden by the user
                for k, v in base_config.items():
                    if getattr(user_config, k) is None:
                        setattr(user_config, k, v)

            return user_config

        return None

    def _init_attention_free(self) -> bool:
        architectures = getattr(self.hf_config, "architectures", [])
        return ModelRegistry.is_attention_free_model(architectures)

    def _init_is_hybrid(self) -> bool:
        architectures = getattr(self.hf_config, "architectures", [])
        return ModelRegistry.is_hybrid_model(architectures)

    def _init_has_inner_state(self) -> bool:
        architectures = getattr(self.hf_config, "architectures", [])
        return ModelRegistry.model_has_inner_state(architectures)

    def _verify_tokenizer_mode(self) -> None:
        tokenizer_mode = self.tokenizer_mode.lower()
        if tokenizer_mode not in ["auto", "slow", "mistral"]:
            raise ValueError(
                f"Unknown tokenizer mode: {self.tokenizer_mode}. Must be "
                "either 'auto', 'slow' or 'mistral'.")
        self.tokenizer_mode = tokenizer_mode

    def _get_preferred_task(
        self,
        architectures: List[str],
        supported_tasks: Set[_ResolvedTask],
    ) -> Optional[_ResolvedTask]:
        model_id = self.model
        if get_pooling_config(model_id, self.revision):
            return "embed"
        if ModelRegistry.is_cross_encoder_model(architectures):
            return "score"

        suffix_to_preferred_task: List[Tuple[str, _ResolvedTask]] = [
            # Other models follow this pattern
            ("ForCausalLM", "generate"),
            ("ForConditionalGeneration", "generate"),
            ("ForSequenceClassification", "classify"),
            ("ChatModel", "generate"),
            ("LMHeadModel", "generate"),
            ("EmbeddingModel", "embed"),
            ("RewardModel", "reward"),
        ]
        _, arch = ModelRegistry.inspect_model_cls(architectures)

        for suffix, pref_task in suffix_to_preferred_task:
            if arch.endswith(suffix) and pref_task in supported_tasks:
                return pref_task

        return None

    def _resolve_task(
        self,
        task_option: Union[TaskOption, Literal["draft"]],
        hf_config: PretrainedConfig,
    ) -> Tuple[Set[_ResolvedTask], _ResolvedTask]:
        if task_option == "draft":
            return {"draft"}, "draft"

        architectures = getattr(hf_config, "architectures", [])

        runner_support: Dict[RunnerType, bool] = {
            # NOTE: Listed from highest to lowest priority,
            # in case the model supports multiple of them
            "generate": ModelRegistry.is_text_generation_model(architectures),
            "pooling": ModelRegistry.is_pooling_model(architectures),
        }
        supported_runner_types_lst: List[RunnerType] = [
            runner_type
            for runner_type, is_supported in runner_support.items()
            if is_supported
        ]

        supported_tasks_lst: List[_ResolvedTask] = [
            task for runner_type in supported_runner_types_lst
            for task in _RUNNER_TASKS[runner_type]
        ]
        supported_tasks = set(supported_tasks_lst)

        if task_option == "auto":
            selected_task = next(iter(supported_tasks_lst))

            if len(supported_tasks_lst) > 1:
                preferred_task = self._get_preferred_task(
                    architectures, supported_tasks)
                if preferred_task is not None:
                    selected_task = preferred_task

                logger.info(
                    "This model supports multiple tasks: %s. "
                    "Defaulting to '%s'.", supported_tasks, selected_task)
        else:
            # Aliases
            if task_option == "embedding":
                preferred_task = self._get_preferred_task(
                    architectures, supported_tasks)
                if preferred_task != "embed":
                    msg = ("The 'embedding' task will be restricted to "
                           "embedding models in a future release. Please "
                           "pass `--task classify`, `--task score`, or "
                           "`--task reward` explicitly for other pooling "
                           "models.")
                    warnings.warn(msg, DeprecationWarning, stacklevel=2)

                task_option = preferred_task or "embed"

            if task_option not in supported_tasks:
                msg = (
                    f"This model does not support the '{task_option}' task. "
                    f"Supported tasks: {supported_tasks}")
                raise ValueError(msg)

            selected_task = task_option

        return supported_tasks, selected_task

    def _parse_quant_hf_config(self):
        quant_cfg = getattr(self.hf_config, "quantization_config", None)
        if quant_cfg is None:
            # compressed-tensors uses a "compression_config" key
            quant_cfg = getattr(self.hf_config, "compression_config", None)
        return quant_cfg

    def _verify_quantization(self) -> None:
        supported_quantization = QUANTIZATION_METHODS
        optimized_quantization_methods = [
            "fp8", "marlin", "modelopt", "gptq_marlin_24", "gptq_marlin",
            "awq_marlin", "fbgemm_fp8", "compressed_tensors",
            "compressed-tensors", "experts_int8"
        ]
        if self.quantization is not None:
            self.quantization = self.quantization.lower()

        # Parse quantization method from the HF model config, if available.
        quant_cfg = self._parse_quant_hf_config()

        if quant_cfg is not None:
            quant_method = quant_cfg.get("quant_method", "").lower()

            # Detect which checkpoint is it
            for name in QUANTIZATION_METHODS:
                method = get_quantization_config(name)
                quantization_override = method.override_quantization_method(
                    quant_cfg, self.quantization)
                if quantization_override:
                    quant_method = quantization_override
                    self.quantization = quantization_override
                    break

            # Verify quantization configurations.
            if self.quantization is None:
                self.quantization = quant_method
            elif self.quantization != quant_method:
                raise ValueError(
                    "Quantization method specified in the model config "
                    f"({quant_method}) does not match the quantization "
                    f"method specified in the `quantization` argument "
                    f"({self.quantization}).")

        if self.quantization is not None:
            if self.quantization not in supported_quantization:
                raise ValueError(
                    f"Unknown quantization method: {self.quantization}. Must "
                    f"be one of {supported_quantization}.")
            current_platform.verify_quantization(self.quantization)
            if self.quantization not in optimized_quantization_methods:
                logger.warning(
                    "%s quantization is not fully "
                    "optimized yet. The speed can be slower than "
                    "non-quantized models.", self.quantization)

    def _verify_cuda_graph(self) -> None:
        if self.max_seq_len_to_capture is None:
            self.max_seq_len_to_capture = self.max_model_len
        self.max_seq_len_to_capture = min(self.max_seq_len_to_capture,
                                          self.max_model_len)

    def _verify_bnb_config(self) -> None:
        """
        The current version of bitsandbytes (0.44.0) with 8-bit models does not
        yet support CUDA graph.
        """
        is_bitsandbytes = self.quantization == "bitsandbytes"
        has_quantization_config = (getattr(self.hf_config,
                                           "quantization_config", None)
                                   is not None)
        is_8bit = (self.hf_config.quantization_config.get(
            "load_in_8bit", False) if has_quantization_config else False)
        if all([
                is_bitsandbytes,
                has_quantization_config,
                is_8bit,
                not self.enforce_eager,
        ]):
            logger.warning(
                "CUDA graph is not supported on BitAndBytes 8bit yet, "
                "fallback to the eager mode.")
            self.enforce_eager = True

    def verify_async_output_proc(self, parallel_config, speculative_config,
                                 device_config) -> None:
        if not self.use_async_output_proc:
            # Nothing to check
            return

        if parallel_config.pipeline_parallel_size > 1:
            logger.warning("Async output processing can not be enabled "
                           "with pipeline parallel")
            self.use_async_output_proc = False
            return

        # Reminder: Please update docs/source/usage/compatibility_matrix.rst
        # If the feature combo become valid
        if not current_platform.is_async_output_supported(self.enforce_eager):
            logger.warning(
                "Async output processing is not supported on the "
                "current platform type %s.", current_platform.device_type)
            self.use_async_output_proc = False
            return

        if envs.VLLM_USE_RAY_SPMD_WORKER:
            logger.warning(
                "Async output processing can not be enabled with ray spmd")
            self.use_async_output_proc = False
            return

        # Async postprocessor is not necessary for pooling models
        # since there is no token generation
        if self.runner_type == "pooling":
            self.use_async_output_proc = False

        # Reminder: Please update docs/source/usage/compatibility_matrix.rst
        # If the feature combo become valid
        if speculative_config:
            logger.warning("Async output processing is not supported with"
                           " speculative decoding currently.")
            self.use_async_output_proc = False

    def verify_with_parallel_config(
        self,
        parallel_config: "ParallelConfig",
    ) -> None:
        total_num_attention_heads = getattr(self.hf_text_config,
                                            "num_attention_heads", 0)
        tensor_parallel_size = parallel_config.tensor_parallel_size
        if total_num_attention_heads % tensor_parallel_size != 0:
            raise ValueError(
                f"Total number of attention heads ({total_num_attention_heads})"
                " must be divisible by tensor parallel size "
                f"({tensor_parallel_size}).")

        pipeline_parallel_size = parallel_config.pipeline_parallel_size
        if pipeline_parallel_size > 1:
            architectures = getattr(self.hf_config, "architectures", [])
            if not ModelRegistry.is_pp_supported_model(architectures):
                raise NotImplementedError(
                    "Pipeline parallelism is not supported for this model. "
                    "Supported models implement the `SupportsPP` interface.")

            if self.use_async_output_proc:
                logger.warning("Async output processor is not supported with "
                               "pipeline parallelism currently. Disabling it.")
                self.use_async_output_proc = False

    def get_hf_config_sliding_window(
            self) -> Union[Optional[int], List[Optional[int]]]:
        """Get the sliding window size, or None if disabled."""

        # Some models, like Qwen2 and Qwen1.5, use `use_sliding_window` in
        # addition to sliding window size. We check if that field is present
        # and if it's False, return None.
        if (hasattr(self.hf_text_config, "use_sliding_window")
                and not self.hf_text_config.use_sliding_window):
            return None
        return getattr(self.hf_text_config, "sliding_window", None)

    def get_sliding_window(self) -> Optional[Union[int, List[Optional[int]]]]:
        """Get the sliding window size, or None if disabled.
        """
        # If user disables sliding window, return None.
        if self.disable_sliding_window:
            return None
        # Otherwise get the value from the hf config.
        return self.get_hf_config_sliding_window()

    def get_vocab_size(self) -> int:
        return self.hf_text_config.vocab_size

    def get_hidden_size(self) -> int:
        return self.hf_text_config.hidden_size

    def get_head_size(self) -> int:
        # TODO remove hard code
        if hasattr(self.hf_text_config, "model_type"
                   ) and self.hf_text_config.model_type == 'deepseek_v2':
            # FlashAttention supports only head_size 32, 64, 128, 256,
            # we need to pad head_size 192 to 256
            return 256

        if self.is_attention_free:
            return 0

        if hasattr(self.hf_text_config, "head_dim"):
            return self.hf_text_config.head_dim
        # FIXME(woosuk): This may not be true for all models.
        return (self.hf_text_config.hidden_size //
                self.hf_text_config.num_attention_heads)

    def get_total_num_kv_heads(self) -> int:
        """Returns the total number of KV heads."""
        # For GPTBigCode & Falcon:
        # NOTE: for falcon, when new_decoder_architecture is True, the
        # multi_query flag is ignored and we use n_head_kv for the number of
        # KV heads.
        falcon_model_types = ["falcon", "RefinedWeb", "RefinedWebModel"]
        new_decoder_arch_falcon = (
            self.hf_config.model_type in falcon_model_types
            and getattr(self.hf_config, "new_decoder_architecture", False))
        if not new_decoder_arch_falcon and getattr(self.hf_text_config,
                                                   "multi_query", False):
            # Multi-query attention, only one KV head.
            # Currently, tensor parallelism is not supported in this case.
            return 1

        # For DBRX and MPT
        if self.hf_config.model_type == "mpt":
            if "kv_n_heads" in self.hf_config.attn_config:
                return self.hf_config.attn_config["kv_n_heads"]
            return self.hf_config.num_attention_heads
        if self.hf_config.model_type == "dbrx":
            return getattr(self.hf_config.attn_config, "kv_n_heads",
                           self.hf_config.num_attention_heads)

        if self.is_attention_free:
            return 0

        attributes = [
            # For Falcon:
            "n_head_kv",
            "num_kv_heads",
            # For LLaMA-2:
            "num_key_value_heads",
            # For ChatGLM:
            "multi_query_group_num",
        ]
        for attr in attributes:
            num_kv_heads = getattr(self.hf_text_config, attr, None)
            if num_kv_heads is not None:
                return num_kv_heads

        # For non-grouped-query attention models, the number of KV heads is
        # equal to the number of attention heads.
        return self.hf_text_config.num_attention_heads

    def get_num_kv_heads(self, parallel_config: "ParallelConfig") -> int:
        """Returns the number of KV heads per GPU."""
        total_num_kv_heads = self.get_total_num_kv_heads()
        # If tensor parallelism is used, we divide the number of KV heads by
        # the tensor parallel size. We will replicate the KV heads in the
        # case where the number of KV heads is smaller than the tensor
        # parallel size so each GPU has at least one KV head.
        return max(1,
                   total_num_kv_heads // parallel_config.tensor_parallel_size)

    def get_num_attention_heads(self,
                                parallel_config: "ParallelConfig") -> int:
        num_heads = getattr(self.hf_text_config, "num_attention_heads", 0)
        return num_heads // parallel_config.tensor_parallel_size

    def get_layers_start_end_indices(
            self, parallel_config: "ParallelConfig") -> Tuple[int, int]:
        from vllm.distributed.utils import get_pp_indices
        total_num_hidden_layers = getattr(self.hf_text_config,
                                          "num_hidden_layers", 0)
        pp_rank = parallel_config.rank // parallel_config.tensor_parallel_size
        pp_size = parallel_config.pipeline_parallel_size
        start, end = get_pp_indices(total_num_hidden_layers, pp_rank, pp_size)
        return start, end

    def get_num_layers(self, parallel_config: "ParallelConfig") -> int:
        start, end = self.get_layers_start_end_indices(parallel_config)
        return end - start

    def get_num_layers_by_block_type(
        self,
        parallel_config: "ParallelConfig",
        block_type: LayerBlockType = LayerBlockType.attention,
    ) -> int:
        # This function relies on 'layers_block_type' in hf_config,
        # for w/o this attribute, we will need to have workarounds like so
        attn_block_type = block_type == LayerBlockType.attention
        is_transformer = not self.is_hybrid and not self.is_attention_free
        start, end = self.get_layers_start_end_indices(parallel_config)

        if is_transformer:
            # Handle the basic case first
            return end - start if attn_block_type else 0
        elif self.is_attention_free:
            # Attention free
            # Note that this code assumes there
            # is only one type of attention-free block type.
            return 0 if attn_block_type else end - start
        else:
            # Hybrid model
            layers_block_type_value = getattr(self.hf_config,
                                              "layers_block_type", None)
            if layers_block_type_value is None:
                raise ValueError("The model is an hybrid without a"
                                 "layers_block_type in the hf_config,"
                                 "cannot determine the num of "
                                 f"{block_type.value} layers")

            return sum(t == block_type.value
                       for t in layers_block_type_value[start:end])

    def get_multimodal_config(self) -> "MultiModalConfig":
        """
        Get the multimodal configuration of the model.

        Raises:
            ValueError: If the model is not multimodal.
        """
        if self.multimodal_config is None:
            raise ValueError("The model is not multimodal.")

        return self.multimodal_config

    def try_get_generation_config(self) -> Dict[str, Any]:
        if self.generation_config is None or self.generation_config == "auto":
            config = try_get_generation_config(
                self.model,
                trust_remote_code=self.trust_remote_code,
                revision=self.revision,
            )
        else:
            config = try_get_generation_config(
                self.generation_config,
                trust_remote_code=self.trust_remote_code,
            )

        if config is None:
            return {}

        return config.to_diff_dict()

    def get_diff_sampling_param(self) -> Dict[str, Any]:
        """
        This method returns a dictionary containing the parameters 
        that differ from the default sampling parameters, but only 
        if `generation_config` is set. If `generation_config` is not 
        set, an empty dictionary is returned.

        Returns:
            Dict[str, Any]: A dictionary with the differing sampling 
            parameters if `generation_config` is set, otherwise an 
            empty dictionary.
        """
        if self.generation_config is None:
            # When generation_config is not set
            return {}
        config = self.try_get_generation_config()
        available_params = [
            "repetition_penalty",
            "temperature",
            "top_k",
            "top_p",
            "min_p",
        ]
        if any(p in config for p in available_params):
            diff_sampling_param = {
                p: config.get(p)
                for p in available_params if config.get(p) is not None
            }
        else:
            diff_sampling_param = {}
        return diff_sampling_param

    @property
    def is_encoder_decoder(self) -> bool:
        """Extract the HF encoder/decoder model flag."""
        return is_encoder_decoder(self.hf_config)

    @property
    def uses_mrope(self) -> bool:
        return uses_mrope(self.hf_config)

    @property
    def is_multimodal_model(self) -> bool:
        return self.multimodal_config is not None

    @property
    def is_cross_encoder(self) -> bool:
        architectures = getattr(self.hf_config, "architectures", [])
        return ModelRegistry.is_cross_encoder_model(architectures)

    @property
    def supported_runner_types(self) -> Set[RunnerType]:
        return {_TASK_RUNNER[task] for task in self.supported_tasks}

    @property
    def runner_type(self) -> RunnerType:
        return _TASK_RUNNER[self.task]


class CacheConfig:
    """Configuration for the KV cache.

    Args:
        block_size: Size of a cache block in number of tokens.
        gpu_memory_utilization: Fraction of GPU memory to use for the
            vLLM execution.
        swap_space: Size of the CPU swap space per GPU (in GiB).
        cache_dtype: Data type for kv cache storage.
        is_attention_free: Whether the model is attention-free.
        num_gpu_blocks_override: Number of GPU blocks to use. This overrides the
            profiled num_gpu_blocks if specified. Does nothing if None.
        sliding_window: Sliding window size for the KV cache. Can not work with
            prefix caching enabled.
        enable_prefix_caching: Whether to enable prefix caching.
        cpu_offload_gb: Size of the CPU offload buffer in GiB.
    """

    def compute_hash(self) -> str:
        """
        WARNING: Whenever a new field is added to this config,
        ensure that it is included in the factors list if
        it affects the computation graph.

        Provide a hash that uniquely identifies all the configs
        that affect the structure of the computation
        graph from input ids/embeddings to the final hidden states,
        excluding anything before input ids/embeddings and after
        the final hidden states.
        """
        factors: List[Any] = []
        factors.append(self.cache_dtype)
        # `cpu_offload_gb` does not use `torch.compile` yet.
        hash_str = hashlib.md5(str(factors).encode()).hexdigest()
        return hash_str

    def __init__(
        self,
        block_size: int,
        gpu_memory_utilization: float,
        swap_space: float,
        cache_dtype: str,
        is_attention_free: bool = False,
        num_gpu_blocks_override: Optional[int] = None,
        sliding_window: Optional[int] = None,
        enable_prefix_caching: bool = False,
        cpu_offload_gb: float = 0,
    ) -> None:
        self.block_size = block_size
        self.gpu_memory_utilization = gpu_memory_utilization
        self.swap_space_bytes = swap_space * GiB_bytes
        self.num_gpu_blocks_override = num_gpu_blocks_override
        self.cache_dtype = cache_dtype
        self.is_attention_free = is_attention_free
        self.sliding_window = sliding_window
        self.enable_prefix_caching = enable_prefix_caching
        self.cpu_offload_gb = cpu_offload_gb

        self._verify_args()
        self._verify_cache_dtype()
        self._verify_prefix_caching()

        # Will be set after profiling.
        self.num_gpu_blocks: Optional[int] = None
        self.num_cpu_blocks: Optional[int] = None

    def metrics_info(self):
        # convert cache_config to dict(key: str, value: str) for prometheus
        # metrics info
        return {key: str(value) for key, value in self.__dict__.items()}

    def _verify_args(self) -> None:
        if self.gpu_memory_utilization > 1.0:
            raise ValueError(
                "GPU memory utilization must be less than 1.0. Got "
                f"{self.gpu_memory_utilization}.")
        if (current_platform.is_cuda() and self.block_size is not None
                and self.block_size > 32):
            raise ValueError("CUDA Paged Attention kernel only supports "
                             f"block sizes up to 32. Got {self.block_size}.")

    def _verify_cache_dtype(self) -> None:
        if self.cache_dtype == "auto":
            pass
        elif self.cache_dtype in ("fp8", "fp8_e4m3", "fp8_e5m2"):
            logger.info(
                "Using fp8 data type to store kv cache. It reduces the GPU "
                "memory footprint and boosts the performance. "
                "Meanwhile, it may cause accuracy drop without a proper "
                "scaling factor")
        else:
            raise ValueError(f"Unknown kv cache dtype: {self.cache_dtype}")

    def _verify_prefix_caching(self) -> None:
        if not self.enable_prefix_caching:
            return

        if self.sliding_window is not None:
            raise NotImplementedError(
                "Prefix caching is not supported with sliding window. "
                "Run with --disable-sliding-window to use prefix caching.")

    def verify_with_parallel_config(
        self,
        parallel_config: "ParallelConfig",
    ) -> None:
        total_cpu_memory = get_cpu_memory()
        # FIXME(woosuk): Here, it is assumed that the GPUs in a tensor parallel
        # group are in the same node. However, the GPUs may span multiple nodes.
        num_gpus_per_node = parallel_config.tensor_parallel_size
        cpu_memory_usage = self.swap_space_bytes * num_gpus_per_node

        msg = (f"{cpu_memory_usage / GiB_bytes:.2f} GiB out of the "
               f"{total_cpu_memory / GiB_bytes:.2f} GiB total CPU memory "
               "is allocated for the swap space.")
        if cpu_memory_usage > 0.7 * total_cpu_memory:
            raise ValueError("Too large swap space. " + msg)
        elif cpu_memory_usage > 0.4 * total_cpu_memory:
            logger.warning("Possibly too large swap space. %s", msg)


@dataclass
class TokenizerPoolConfig:
    """Configuration for the tokenizer pool.

    Args:
        pool_size: Number of tokenizer workers in the pool.
        pool_type: Type of the pool.
        extra_config: Additional config for the pool.
            The way the config will be used depends on the
            pool type.
    """
    pool_size: int
    pool_type: Union[str, Type["BaseTokenizerGroup"]]
    extra_config: dict

    def compute_hash(self) -> str:
        """
        WARNING: Whenever a new field is added to this config,
        ensure that it is included in the factors list if
        it affects the computation graph.

        Provide a hash that uniquely identifies all the configs
        that affect the structure of the computation
        graph from input ids/embeddings to the final hidden states,
        excluding anything before input ids/embeddings and after
        the final hidden states.
        """
        # no factors to consider.
        # this config will not affect the computation graph.
        factors: List[Any] = []
        hash_str = hashlib.md5(str(factors).encode()).hexdigest()
        return hash_str

    def __post_init__(self):
        if self.pool_type not in ("ray", ) and not isinstance(
                self.pool_type, type):
            raise ValueError(f"Unknown pool type: {self.pool_type}")
        if not isinstance(self.extra_config, dict):
            raise ValueError("extra_config must be a dictionary.")

    @classmethod
    def create_config(
        cls, tokenizer_pool_size: int,
        tokenizer_pool_type: Union[str, Type["BaseTokenizerGroup"]],
        tokenizer_pool_extra_config: Optional[Union[str, dict]]
    ) -> Optional["TokenizerPoolConfig"]:
        """Create a TokenizerPoolConfig from the given parameters.

        If tokenizer_pool_size is 0, return None.

        Args:
            tokenizer_pool_size: Number of tokenizer workers in the pool.
            tokenizer_pool_type: Type of the pool.
            tokenizer_pool_extra_config: Additional config for the pool.
                The way the config will be used depends on the
                pool type. This can be a JSON string (will be parsed).
        """
        if tokenizer_pool_size:
            if isinstance(tokenizer_pool_extra_config, str):
                tokenizer_pool_extra_config_parsed = json.loads(
                    tokenizer_pool_extra_config)
            else:
                tokenizer_pool_extra_config_parsed = (
                    tokenizer_pool_extra_config or {})
            tokenizer_pool_config = cls(tokenizer_pool_size,
                                        tokenizer_pool_type,
                                        tokenizer_pool_extra_config_parsed)
        else:
            tokenizer_pool_config = None
        return tokenizer_pool_config


class LoadFormat(str, enum.Enum):
    AUTO = "auto"
    PT = "pt"
    SAFETENSORS = "safetensors"
    NPCACHE = "npcache"
    DUMMY = "dummy"
    TENSORIZER = "tensorizer"
    SHARDED_STATE = "sharded_state"
    GGUF = "gguf"
    BITSANDBYTES = "bitsandbytes"
    MISTRAL = "mistral"
    RUNAI_STREAMER = "runai_streamer"


@dataclass
class LoadConfig:
    """
        download_dir: Directory to download and load the weights, default to the
            default cache directory of huggingface.
        load_format: The format of the model weights to load:
            "auto" will try to load the weights in the safetensors format and
                fall back to the pytorch bin format if safetensors format is
                not available.
            "pt" will load the weights in the pytorch bin format.
            "safetensors" will load the weights in the safetensors format.
            "npcache" will load the weights in pytorch format and store
                a numpy cache to speed up the loading.
            "dummy" will initialize the weights with random values, which is
                mainly for profiling.
            "tensorizer" will use CoreWeave's tensorizer library for
                fast weight loading.
            "bitsandbytes" will load nf4 type weights.
        model_loader_extra_config: The extra config for the model loader.
        ignore_patterns: The list of patterns to ignore when loading the model.
            Default to "original/**/*" to avoid repeated loading of llama's
            checkpoints.
    """

    load_format: Union[str, LoadFormat, "BaseModelLoader"] = LoadFormat.AUTO
    download_dir: Optional[str] = None
    model_loader_extra_config: Optional[Union[str, dict]] = field(
        default_factory=dict)
    ignore_patterns: Optional[Union[List[str], str]] = None

    def compute_hash(self) -> str:
        """
        WARNING: Whenever a new field is added to this config,
        ensure that it is included in the factors list if
        it affects the computation graph.

        Provide a hash that uniquely identifies all the configs
        that affect the structure of the computation
        graph from input ids/embeddings to the final hidden states,
        excluding anything before input ids/embeddings and after
        the final hidden states.
        """
        # no factors to consider.
        # this config will not affect the computation graph.
        factors: List[Any] = []
        hash_str = hashlib.md5(str(factors).encode()).hexdigest()
        return hash_str

    def __post_init__(self):
        model_loader_extra_config = self.model_loader_extra_config or {}
        if isinstance(model_loader_extra_config, str):
            self.model_loader_extra_config = json.loads(
                model_loader_extra_config)
        if isinstance(self.load_format, str):
            load_format = self.load_format.lower()
            self.load_format = LoadFormat(load_format)

        if self.ignore_patterns is not None and len(self.ignore_patterns) > 0:
            logger.info(
                "Ignoring the following patterns when downloading weights: %s",
                self.ignore_patterns)
        else:
            self.ignore_patterns = ["original/**/*"]


@dataclass
class ParallelConfig:
    """Configuration for the distributed execution."""

    pipeline_parallel_size: int = 1  # Number of pipeline parallel groups.
    tensor_parallel_size: int = 1  # Number of tensor parallel groups.

    # Deprecated, use distributed_executor_backend instead.
    worker_use_ray: Optional[bool] = None

    # Maximum number of multiple batches
    # when load model sequentially. To avoid RAM OOM when using tensor
    # parallel and large models.
    max_parallel_loading_workers: Optional[int] = None

    # Disable the custom all-reduce kernel and fall back to NCCL.
    disable_custom_all_reduce: bool = False

    # Config for the tokenizer pool. If None, will use synchronous tokenization.
    tokenizer_pool_config: Optional[TokenizerPoolConfig] = None

    # Whether to profile Ray workers with nsight, see https://docs.ray.io/en/latest/ray-observability/user-guides/profiling.html#profiling-nsight-profiler.
    ray_workers_use_nsight: bool = False

    # ray distributed model workers placement group.
    placement_group: Optional["PlacementGroup"] = None

    # Backend to use for distributed model
    # workers, either "ray" or "mp" (multiprocessing). If the product
    # of pipeline_parallel_size and tensor_parallel_size is less than
    # or equal to the number of GPUs available, "mp" will be used to
    # keep processing on a single host. Otherwise, this will default
    # to "ray" if Ray is installed and fail otherwise. Note that tpu
    # and hpu only support Ray for distributed inference.
    distributed_executor_backend: Optional[Union[str,
                                                 Type["ExecutorBase"]]] = None

    # the full name of the worker class to use. If "auto", the worker class
    # will be determined based on the platform.
    worker_cls: str = "auto"
    sd_worker_cls: str = "auto"

    world_size: int = field(init=False)

    rank: int = 0

    def compute_hash(self):
        """
        Provide a hash that uniquely identifies all the configs
        that affect the structure of the computation
        graph from input ids/embeddings to the final hidden states,
        excluding anything before input ids/embeddings and after
        the final hidden states.
        """
        factors: List[Any] = []
        factors.append(self.pipeline_parallel_size)
        factors.append(self.tensor_parallel_size)
        return hashlib.sha256(str(factors).encode()).hexdigest()

    def __post_init__(self) -> None:
        self.world_size = self.pipeline_parallel_size * \
            self.tensor_parallel_size

        if self.worker_use_ray:
            if self.distributed_executor_backend is None:
                self.distributed_executor_backend = "ray"
            elif not self.use_ray:
                raise ValueError(f"worker-use-ray can't be used with "
                                 f"distributed executor backend "
                                 f"'{self.distributed_executor_backend}'.")
        ray_only_devices = ["tpu", "hpu"]
        if (current_platform.device_type in ray_only_devices
                and self.world_size > 1):
            if self.distributed_executor_backend is None:
                self.distributed_executor_backend = "ray"
            if self.distributed_executor_backend != "ray":
                raise ValueError(
                    f"{current_platform.device_type.upper()} backend only "
                    "supports Ray for distributed inference.")

        if self.distributed_executor_backend is None and self.world_size > 1:
            # We use multiprocessing by default if world_size fits on the
            # current node and we aren't in a ray placement group.

            from vllm.executor import ray_utils
            backend = "mp"
            ray_found = ray_utils.ray_is_available()
            if (current_platform.is_cuda()
                    and cuda_device_count_stateless() < self.world_size):
                if not ray_found:
                    raise ValueError("Unable to load Ray which is "
                                     "required for multi-node inference, "
                                     "please install Ray with `pip install "
                                     "ray`.") from ray_utils.ray_import_err
                backend = "ray"
            elif ray_found:
                if self.placement_group:
                    backend = "ray"
                else:
                    from ray import is_initialized as ray_is_initialized
                    if ray_is_initialized():
                        from ray.util import get_current_placement_group
                        if get_current_placement_group():
                            backend = "ray"
            self.distributed_executor_backend = backend
            logger.info("Defaulting to use %s for distributed inference",
                        backend)

        self._verify_args()

    @property
    def use_ray(self) -> bool:
        return self.distributed_executor_backend == "ray" or (
            isinstance(self.distributed_executor_backend, type)
            and self.distributed_executor_backend.uses_ray)

    def _verify_args(self) -> None:
        # Lazy import to avoid circular import
        from vllm.executor.executor_base import ExecutorBase

        if self.distributed_executor_backend not in (
                "ray", "mp", None) and not (isinstance(
                    self.distributed_executor_backend, type) and issubclass(
                        self.distributed_executor_backend, ExecutorBase)):
            raise ValueError(
                "Unrecognized distributed executor backend "
                f"{self.distributed_executor_backend}. Supported "
                "values are 'ray', 'mp' or custom ExecutorBase subclass.")
        if self.use_ray:
            from vllm.executor import ray_utils
            ray_utils.assert_ray_available()
        if current_platform.is_rocm():
            self.disable_custom_all_reduce = True
            logger.info(
                "Disabled the custom all-reduce kernel because it is not "
                "supported on AMD GPUs.")
        if self.ray_workers_use_nsight and not self.use_ray:
            raise ValueError("Unable to use nsight profiling unless workers "
                             "run with Ray.")


@dataclass
class SchedulerConfig:
    """Scheduler configuration."""

    runner_type: str = "generate"  # The runner type to launch for the model.

    # Maximum number of tokens to be processed in a single iteration.
    max_num_batched_tokens: int = field(default=None)  # type: ignore

    # Maximum number of sequences to be processed in a single iteration.
    max_num_seqs: int = 128

    # Maximum length of a sequence (including prompt and generated text).
    max_model_len: int = 8192

    # The number of slots to allocate per sequence per
    # step, beyond the known token ids. This is used in speculative
    # decoding to store KV activations of tokens which may or may not be
    # accepted.
    num_lookahead_slots: int = 0

    # Apply a delay (of delay factor multiplied by previous
    # prompt latency) before scheduling next prompt.
    delay_factor: float = 0.0

    # If True, prefill requests can be chunked based
    # on the remaining max_num_batched_tokens.
    enable_chunked_prefill: bool = False

    is_multimodal_model: bool = False

    # FIXME(woosuk & ywang96): Below are placeholder values. We need to
    # calculate the actual values from the configurations.
    # Multimodal encoder run compute budget, only used in V1
    max_num_encoder_input_tokens = 16384

    # Multimodal encoder cache size, only used in V1
    encoder_cache_size = 16384

    # Whether to perform preemption by swapping or
    # recomputation. If not specified, we determine the mode as follows:
    # We use recomputation by default since it incurs lower overhead than
    # swapping. However, when the sequence group has multiple sequences
    # (e.g., beam search), recomputation is not currently supported. In
    # such a case, we use swapping instead.
    preemption_mode: Optional[str] = None

    num_scheduler_steps: int = 1

    multi_step_stream_outputs: bool = False

    # Private API. If used, scheduler sends delta data to
    # workers instead of an entire data. It should be enabled only
    # when SPMD worker architecture is enabled. I.e.,
    # VLLM_USE_RAY_SPMD_WORKER=1
    send_delta_data: bool = False

    # The scheduling policy to use. "fcfs" (default) or "priority".
    policy: str = "fcfs"

    chunked_prefill_enabled: bool = field(init=False)

    def compute_hash(self) -> str:
        """
        WARNING: Whenever a new field is added to this config,
        ensure that it is included in the factors list if
        it affects the computation graph.

        Provide a hash that uniquely identifies all the configs
        that affect the structure of the computation
        graph from input ids/embeddings to the final hidden states,
        excluding anything before input ids/embeddings and after
        the final hidden states.
        """
        # no factors to consider.
        # this config will not affect the computation graph.
        factors: List[Any] = []
        hash_str = hashlib.md5(str(factors).encode()).hexdigest()
        return hash_str

    def __post_init__(self) -> None:
        if self.max_num_batched_tokens is None:
            if self.enable_chunked_prefill:
                if self.num_scheduler_steps > 1:
                    # Multi-step Chunked-Prefill doesn't allow prompt-chunking
                    # for now. Have max_num_batched_tokens set to max_model_len
                    # so we don't reject sequences on account of a short
                    # max_num_batched_tokens.
                    self.max_num_batched_tokens = max(self.max_model_len, 2048)
                else:
                    # This value is chosen to have a balance between ITL
                    # and TTFT. Note it is not optimized for throughput.
                    self.max_num_batched_tokens = 2048
            else:
                # If max_model_len is too short, use 2048 as the default value
                # for higher throughput.
                self.max_num_batched_tokens = max(self.max_model_len, 2048)

            if self.runner_type == "pooling":
                # Choose specific value for higher throughput
                self.max_num_batched_tokens = max(
                    self.max_num_batched_tokens,
                    _POOLING_MODEL_MAX_NUM_BATCHED_TOKENS,
                )
            if self.is_multimodal_model:
                # The value needs to be at least the number of multimodal tokens
                self.max_num_batched_tokens = max(
                    self.max_num_batched_tokens,
                    _MULTIMODAL_MODEL_MAX_NUM_BATCHED_TOKENS,
                )

        if self.enable_chunked_prefill:
            logger.info(
                "Chunked prefill is enabled with max_num_batched_tokens=%d.",
                self.max_num_batched_tokens)

        self.chunked_prefill_enabled = self.enable_chunked_prefill
        self._verify_args()

    def _verify_args(self) -> None:
        if (self.max_num_batched_tokens < self.max_model_len
                and not self.chunked_prefill_enabled):
            raise ValueError(
                f"max_num_batched_tokens ({self.max_num_batched_tokens}) is "
                f"smaller than max_model_len ({self.max_model_len}). "
                "This effectively limits the maximum sequence length to "
                "max_num_batched_tokens and makes vLLM reject longer "
                "sequences. Please increase max_num_batched_tokens or "
                "decrease max_model_len.")

        if self.max_num_batched_tokens < self.max_num_seqs:
            raise ValueError(
                f"max_num_batched_tokens ({self.max_num_batched_tokens}) must "
                "be greater than or equal to max_num_seqs "
                f"({self.max_num_seqs}).")

        if self.num_lookahead_slots < 0:
            raise ValueError(
                "num_lookahead_slots "
                f"({self.num_lookahead_slots}) must be greater than or "
                "equal to 0.")

        if self.num_scheduler_steps < 1:
            raise ValueError(
                "num_scheduler_steps "
                f"({self.num_scheduler_steps}) must be greater than or "
                "equal to 1.")

    @property
    def is_multi_step(self) -> bool:
        return self.num_scheduler_steps > 1


class DeviceConfig:
    device: Optional[torch.device]
    device_type: str

    def compute_hash(self) -> str:
        """
        WARNING: Whenever a new field is added to this config,
        ensure that it is included in the factors list if
        it affects the computation graph.

        Provide a hash that uniquely identifies all the configs
        that affect the structure of the computation
        graph from input ids/embeddings to the final hidden states,
        excluding anything before input ids/embeddings and after
        the final hidden states.
        """
        # no factors to consider.
        # the device/platform information will be summarized
        # by torch/vllm automatically.
        factors: List[Any] = []
        hash_str = hashlib.md5(str(factors).encode()).hexdigest()
        return hash_str

    def __init__(self, device: str = "auto") -> None:
        if device == "auto":
            # Automated device type detection
            self.device_type = current_platform.device_type
            if not self.device_type:
                raise RuntimeError("Failed to infer device type")
        else:
            # Device type is assigned explicitly
            self.device_type = device

        # Some device types require processing inputs on CPU
        if self.device_type in ["neuron", "openvino"]:
            self.device = torch.device("cpu")
        elif self.device_type in ["tpu"]:
            self.device = None
        else:
            # Set device with device type
            self.device = torch.device(self.device_type)


class SpeculativeConfig:
    """Configuration for speculative decoding.

    The configuration is currently specialized to draft-model speculative
    decoding with top-1 proposals.
    """

    def compute_hash(self) -> str:
        """
        WARNING: Whenever a new field is added to this config,
        ensure that it is included in the factors list if
        it affects the computation graph.

        Provide a hash that uniquely identifies all the configs
        that affect the structure of the computation
        graph from input ids/embeddings to the final hidden states,
        excluding anything before input ids/embeddings and after
        the final hidden states.
        """
        # no factors to consider.
        # spec decode does not use `torch.compile` yet.
        factors: List[Any] = []
        hash_str = hashlib.md5(str(factors).encode()).hexdigest()
        return hash_str

    @staticmethod
    def maybe_create_spec_config(
        target_model_config: ModelConfig,
        target_parallel_config: ParallelConfig,
        target_dtype: str,
        speculative_model: Optional[str],
        speculative_model_quantization: Optional[str],
        speculative_draft_tensor_parallel_size: Optional[int],
        num_speculative_tokens: Optional[int],
        speculative_disable_mqa_scorer: Optional[bool],
        speculative_max_model_len: Optional[int],
        enable_chunked_prefill: bool,
        disable_log_stats: bool,
        speculative_disable_by_batch_size: Optional[int],
        ngram_prompt_lookup_max: Optional[int],
        ngram_prompt_lookup_min: Optional[int],
        draft_token_acceptance_method: str,
        typical_acceptance_sampler_posterior_threshold: Optional[float],
        typical_acceptance_sampler_posterior_alpha: Optional[float],
        disable_logprobs: Optional[bool],
    ) -> Optional["SpeculativeConfig"]:
        """Create a SpeculativeConfig if possible, else return None.

        This function attempts to create a SpeculativeConfig object based on the
        provided parameters. If the necessary conditions are met, it returns an
        instance of SpeculativeConfig. Otherwise, it returns None.

        Args:
            target_model_config (ModelConfig): The configuration of the target
                model.
            target_parallel_config (ParallelConfig): The parallel configuration
                for the target model.
            target_dtype (str): The data type used for the target model.
            speculative_model (Optional[str]): The name of the speculative
                model, if provided.
            speculative_model_quantization (Optional[str]): Quantization method
                that was used to quantize the speculative model weights. If
                None, we assume the model weights are not quantized.
            speculative_draft_tensor_parallel_size (Optional[int]): The degree
                of the tensor parallelism for the draft model.
            num_speculative_tokens (Optional[int]): The number of speculative
                tokens, if provided. Will default to the number in the draft
                model config if present, otherwise is required.
            speculative_disable_mqa_scorer (Optional[bool]): Disable the MQA
                scorer for the speculative model and fall back to batch
                expansion for scoring.
            speculative_max_model_len (Optional[int]): The maximum model len of
                the speculative model. Used when testing the ability to skip
                speculation for some sequences.
            enable_chunked_prefill (bool): Whether vLLM is configured to use
                chunked prefill or not. Used for raising an error since its not
                yet compatible with spec decode.
            speculative_disable_by_batch_size (Optional[int]): Disable
                speculative decoding for new incoming requests when the number
                of enqueue requests  is larger than this value, if provided.
            ngram_prompt_lookup_max (Optional[int]): Max size of ngram token
                window, if provided.
            ngram_prompt_lookup_min (Optional[int]): Min size of ngram token
                window, if provided.
            draft_token_acceptance_method (str): The method to use for
                accepting draft tokens. This can take two possible
                values 'rejection_sampler' and 'typical_acceptance_sampler'
                for RejectionSampler and TypicalAcceptanceSampler
                respectively.
            typical_acceptance_sampler_posterior_threshold (Optional[float]):
                A threshold value that sets a lower bound on the posterior
                probability of a token in the target model for it to be
                accepted. This threshold is used only when we use the
                TypicalAcceptanceSampler for token acceptance.
            typical_acceptance_sampler_posterior_alpha (Optional[float]):
                A scaling factor for the entropy-based threshold in the
                TypicalAcceptanceSampler.
            disable_logprobs (Optional[bool]): If set to True, token log
                probabilities are not returned during speculative decoding.
                If set to False, token log probabilities are returned
                according to the log probability settings in SamplingParams.
                If not specified, it defaults to True.

        Returns:
            Optional["SpeculativeConfig"]: An instance of SpeculativeConfig if
                the necessary conditions are met, else None.
        """

        if speculative_model is None:
            if num_speculative_tokens is not None:
                raise ValueError("num_speculative_tokens was provided without "
                                 "speculative_model.")
            return None

        if (speculative_disable_by_batch_size is not None
                and speculative_disable_by_batch_size < 2):
            raise ValueError("Expect the batch size threshold of disabling "
                             "speculative decoding is > 1, but got "
                             f"{speculative_disable_by_batch_size=}")

        # TODO: The user should be able to specify revision/max model len
        # for the draft model. It is not currently supported.
        draft_revision = None
        draft_code_revision = None
        draft_quantization = speculative_model_quantization

        if speculative_model == "[ngram]":
            if ngram_prompt_lookup_min is None:
                ngram_prompt_lookup_min = 1
            if ngram_prompt_lookup_max is None or ngram_prompt_lookup_max < 1:
                raise ValueError(f"{ngram_prompt_lookup_max=} must be > 0")
            if ngram_prompt_lookup_min < 1:
                raise ValueError(f"{ngram_prompt_lookup_min=} must be > 0")
            if ngram_prompt_lookup_min > ngram_prompt_lookup_max:
                raise ValueError(f"{ngram_prompt_lookup_min=} cannot be "
                                 f"larger than {ngram_prompt_lookup_max=}")

            # TODO: current we still need extract vocab_size from target model
            # config, in future, we may try refactor it out, and set
            # draft related config as None here.
            draft_model_config = target_model_config
            draft_parallel_config = target_parallel_config
        else:
            ngram_prompt_lookup_max = 0
            ngram_prompt_lookup_min = 0
            draft_model_config = ModelConfig(
                model=speculative_model,
                task="draft",
                tokenizer=target_model_config.tokenizer,
                tokenizer_mode=target_model_config.tokenizer_mode,
                trust_remote_code=target_model_config.trust_remote_code,
                allowed_local_media_path=target_model_config.
                allowed_local_media_path,
                dtype=target_model_config.dtype,
                seed=target_model_config.seed,
                revision=draft_revision,
                code_revision=draft_code_revision,
                tokenizer_revision=target_model_config.tokenizer_revision,
                max_model_len=None,
                spec_target_max_model_len=target_model_config.max_model_len,
                quantization=draft_quantization,
                enforce_eager=target_model_config.enforce_eager,
                max_seq_len_to_capture=target_model_config.
                max_seq_len_to_capture,
                max_logprobs=target_model_config.max_logprobs,
            )

            draft_hf_config = draft_model_config.hf_config

            if (num_speculative_tokens is not None
                    and hasattr(draft_hf_config, "num_lookahead_tokens")):
                draft_hf_config.num_lookahead_tokens = num_speculative_tokens

            n_predict = getattr(draft_hf_config, "n_predict", None)
            if n_predict is not None:
                if num_speculative_tokens is None:
                    # Default to max value defined in draft model config.
                    num_speculative_tokens = n_predict
                elif num_speculative_tokens > n_predict:
                    # Verify provided value doesn't exceed the maximum
                    # supported by the draft model.
                    raise ValueError(
                        "This speculative model supports a maximum of "
                        f"num_speculative_tokens={n_predict}, but "
                        f"{num_speculative_tokens=} was provided.")

            if enable_chunked_prefill and draft_hf_config.model_type in (
                    "medusa", "mlp_speculator", "eagle"):
                raise ValueError(
                    "Chunked prefill and hidden-state based draft models are "
                    "not compatible.")

            speculative_draft_tensor_parallel_size = \
                SpeculativeConfig._verify_and_get_draft_model_tensor_parallel_size(
                    target_parallel_config,
                    speculative_draft_tensor_parallel_size,
                    draft_hf_config
            )

            draft_model_config.max_model_len = (
                SpeculativeConfig._maybe_override_draft_max_model_len(
                    speculative_max_model_len,
                    draft_model_config.max_model_len,
                    target_model_config.max_model_len,
                ))

            draft_parallel_config = (
                SpeculativeConfig.create_draft_parallel_config(
                    target_parallel_config,
                    speculative_draft_tensor_parallel_size, draft_hf_config))

        if num_speculative_tokens is None:
            raise ValueError(
                "num_speculative_tokens must be provided with "
                "speculative_model unless the draft model config contains an "
                "n_predict parameter.")

        if typical_acceptance_sampler_posterior_threshold is None:
            typical_acceptance_sampler_posterior_threshold = 0.09
        if typical_acceptance_sampler_posterior_alpha is None:
            typical_acceptance_sampler_posterior_alpha = 0.3
        if disable_logprobs is None:
            disable_logprobs = True

        return SpeculativeConfig(
            draft_model_config,
            draft_parallel_config,
            num_speculative_tokens,
            speculative_disable_mqa_scorer,
            speculative_disable_by_batch_size,
            ngram_prompt_lookup_max,
            ngram_prompt_lookup_min,
            draft_token_acceptance_method=draft_token_acceptance_method,
            typical_acceptance_sampler_posterior_threshold=\
                typical_acceptance_sampler_posterior_threshold,
            typical_acceptance_sampler_posterior_alpha=\
                typical_acceptance_sampler_posterior_alpha,
            disable_logprobs=disable_logprobs,
            disable_log_stats=disable_log_stats,
        )

    @staticmethod
    def _maybe_override_draft_max_model_len(
        speculative_max_model_len: Optional[int],
        draft_max_model_len: int,
        target_max_model_len: int,
    ) -> int:
        """Determine the max sequence len for the draft model. This is usually
        the draft_max_model_len, but may be the target_max_model_len if it is
        less than the draft_max_model_len, or may be speculative_max_model_len
        if it is specified.

        This is necessary so that sequences do not exceed the capacity of the
        draft model or the target model.

        speculative_max_model_len is mainly used for testing that sequences can
        skip speculation.
        """

        if speculative_max_model_len is not None:

            if speculative_max_model_len > draft_max_model_len:
                raise ValueError(f"{speculative_max_model_len=} cannot be "
                                 f"larger than {draft_max_model_len=}")

            if speculative_max_model_len > target_max_model_len:
                raise ValueError(f"{speculative_max_model_len=} cannot be "
                                 f"larger than {target_max_model_len=}")

            return speculative_max_model_len

        return min(
            draft_max_model_len,
            target_max_model_len,
        )

    @staticmethod
    def _verify_and_get_draft_model_tensor_parallel_size(
            target_parallel_config: ParallelConfig,
            speculative_draft_tensor_parallel_size: Optional[int],
            draft_hf_config: PretrainedConfig) -> int:
        """
        Verifies and adjusts the tensor parallel size for a draft model
        specified using speculative_draft_tensor_parallel_size.
        """
        # If speculative_draft_tensor_parallel_size is unset then set it
        # appropriately else verify that it is set correctly.
        if speculative_draft_tensor_parallel_size is None:
            if draft_hf_config.model_type == "mlp_speculator":
                speculative_draft_tensor_parallel_size = 1
                if target_parallel_config.tensor_parallel_size > 1:
                    logger.warning(
                        "MLPSpeculator cannot currently be run with tp>1; "
                        "setting speculative_draft_tensor_parallel_size=1")
            else:
                speculative_draft_tensor_parallel_size = \
                    target_parallel_config.tensor_parallel_size
        elif speculative_draft_tensor_parallel_size not in (
                1, target_parallel_config.tensor_parallel_size):
            raise ValueError(
                f"{speculative_draft_tensor_parallel_size=} cannot be "
                f"other value than 1 or target model tensor_parallel_size")
        return speculative_draft_tensor_parallel_size

    @staticmethod
    def create_draft_parallel_config(
        target_parallel_config: ParallelConfig,
        speculative_draft_tensor_parallel_size: int,
        draft_hf_config: PretrainedConfig,
    ) -> ParallelConfig:
        """Create a parallel config for use by the draft worker.

        This is mostly a copy of the target parallel config, except the tp_size.
        """
        draft_parallel_config = ParallelConfig(
            pipeline_parallel_size=target_parallel_config.
            pipeline_parallel_size,
            tensor_parallel_size=speculative_draft_tensor_parallel_size,
            distributed_executor_backend=target_parallel_config.
            distributed_executor_backend,
            max_parallel_loading_workers=target_parallel_config.
            max_parallel_loading_workers,
            disable_custom_all_reduce=target_parallel_config.
            disable_custom_all_reduce,
            tokenizer_pool_config=target_parallel_config.tokenizer_pool_config,
            ray_workers_use_nsight=target_parallel_config.
            ray_workers_use_nsight,
            placement_group=target_parallel_config.placement_group,
        )

        return draft_parallel_config

    def __init__(
        self,
        draft_model_config: ModelConfig,
        draft_parallel_config: ParallelConfig,
        num_speculative_tokens: int,
        speculative_disable_mqa_scorer: Optional[bool],
        speculative_disable_by_batch_size: Optional[int],
        ngram_prompt_lookup_max: Optional[int],
        ngram_prompt_lookup_min: Optional[int],
        draft_token_acceptance_method: str,
        typical_acceptance_sampler_posterior_threshold: float,
        typical_acceptance_sampler_posterior_alpha: float,
        disable_logprobs: bool,
        disable_log_stats: bool,
    ):
        """Create a SpeculativeConfig object.

        Args:
            draft_model_config: ModelConfig for the draft model.
            draft_parallel_config: ParallelConfig for the draft model.
            num_speculative_tokens: The number of tokens to sample from the
                draft model before scoring with the target model.
            speculative_disable_by_batch_size: Disable speculative
                decoding for new incoming requests when the number of
                enqueue requests is larger than this value.
            ngram_prompt_lookup_max: Max size of ngram token window.
            ngram_prompt_lookup_min: Min size of ngram token window.
            draft_token_acceptance_method (str): The method to use for
                accepting draft tokens. This can take two possible
                values 'rejection_sampler' and 'typical_acceptance_sampler'
                for RejectionSampler and TypicalAcceptanceSampler
                respectively.
            typical_acceptance_sampler_posterior_threshold (Optional[float]):
                A threshold value that sets a lower bound on the posterior
                probability of a token in the target model for it to be
                accepted. This threshold is used only when we use the
                TypicalAcceptanceSampler for token acceptance.
            typical_acceptance_sampler_posterior_alpha (Optional[float]):
                A scaling factor for the entropy-based threshold in the
                TypicalAcceptanceSampler.
            disable_logprobs: If set to True, token log probabilities will not
                be returned even if requested by sampling parameters. This
                reduces latency by skipping logprob calculation in proposal
                sampling, target sampling, and after accepted tokens are
                determined. If set to False, log probabilities will be
                returned.
            disable_log_stats: Whether to disable periodic printing of stage
                times in speculative decoding.
        """
        self.draft_model_config = draft_model_config
        self.draft_parallel_config = draft_parallel_config
        self.num_speculative_tokens = num_speculative_tokens
        self.speculative_disable_mqa_scorer = speculative_disable_mqa_scorer
        self.speculative_disable_by_batch_size = \
            speculative_disable_by_batch_size
        self.ngram_prompt_lookup_max = ngram_prompt_lookup_max or 0
        self.ngram_prompt_lookup_min = ngram_prompt_lookup_min or 0
        self.draft_token_acceptance_method = draft_token_acceptance_method
        self.typical_acceptance_sampler_posterior_threshold = \
            typical_acceptance_sampler_posterior_threshold
        self.typical_acceptance_sampler_posterior_alpha = \
            typical_acceptance_sampler_posterior_alpha
        self.disable_logprobs = disable_logprobs
        self.disable_log_stats = disable_log_stats

        self._verify_args()

    def _verify_args(self) -> None:
        if self.num_speculative_tokens <= 0:
            raise ValueError("Expected num_speculative_tokens to be greater "
                             f"than zero ({self.num_speculative_tokens}).")

        if self.draft_model_config:
            self.draft_model_config.verify_with_parallel_config(
                self.draft_parallel_config)
            # Validate and set draft token acceptance related settings.

        if (self.draft_token_acceptance_method is None):
            raise ValueError("draft_token_acceptance_method is not set. "
                             "Expected values are rejection_sampler or "
                             "typical_acceptance_sampler.")

        if (self.draft_token_acceptance_method != 'rejection_sampler'
                and self.draft_token_acceptance_method !=
                'typical_acceptance_sampler'):
            raise ValueError(
                "Expected draft_token_acceptance_method to be either "
                "rejection_sampler or typical_acceptance_sampler. Instead it "
                f"is {self.draft_token_acceptance_method}")

        if (self.typical_acceptance_sampler_posterior_threshold < 0
                or self.typical_acceptance_sampler_posterior_alpha < 0):
            raise ValueError(
                "Expected typical_acceptance_sampler_posterior_threshold "
                "and typical_acceptance_sampler_posterior_alpha to be > 0. "
                "Instead found "
                f"typical_acceptance_sampler_posterior_threshold = "
                f"{self.typical_acceptance_sampler_posterior_threshold} and "
                f"typical_acceptance_sampler_posterior_alpha = "
                f"{self.typical_acceptance_sampler_posterior_alpha}")

    @property
    def num_lookahead_slots(self) -> int:
        """The number of additional slots the scheduler should allocate per
        step, in addition to the slots allocated for each known token.

        This is equal to the number of speculative tokens, as each speculative
        token must be scored.
        """
        return self.num_speculative_tokens

    def __repr__(self) -> str:
        if self.ngram_prompt_lookup_max > 0:
            draft_model = "[ngram]"
        else:
            draft_model = self.draft_model_config.model
        num_spec_tokens = self.num_speculative_tokens
        return f"SpeculativeConfig({draft_model=}, {num_spec_tokens=})"


@dataclass
class LoRAConfig:
    max_lora_rank: int
    max_loras: int
    fully_sharded_loras: bool = False
    max_cpu_loras: Optional[int] = None
    lora_dtype: Optional[Union[torch.dtype, str]] = None
    lora_extra_vocab_size: int = 256
    # This is a constant.
    lora_vocab_padding_size: ClassVar[int] = 256
    long_lora_scaling_factors: Optional[Tuple[float]] = None
    bias_enabled: bool = False

    def compute_hash(self) -> str:
        """
        WARNING: Whenever a new field is added to this config,
        ensure that it is included in the factors list if
        it affects the computation graph.

        Provide a hash that uniquely identifies all the configs
        that affect the structure of the computation
        graph from input ids/embeddings to the final hidden states,
        excluding anything before input ids/embeddings and after
        the final hidden states.
        """
        # no factors to consider.
        # LoRA is not compatible with `torch.compile` .
        factors: List[Any] = []
        hash_str = hashlib.md5(str(factors).encode()).hexdigest()
        return hash_str

    def __post_init__(self):
        # Setting the maximum rank to 256 should be able to satisfy the vast
        # majority of applications.
        possible_max_ranks = (8, 16, 32, 64, 128, 256)
        possible_lora_extra_vocab_size = (0, 256, 512)
        if self.max_lora_rank not in possible_max_ranks:
            raise ValueError(
                f"max_lora_rank ({self.max_lora_rank}) must be one of "
                f"{possible_max_ranks}.")
        if self.lora_extra_vocab_size not in possible_lora_extra_vocab_size:
            raise ValueError(
                f"lora_extra_vocab_size ({self.lora_extra_vocab_size}) "
                f"must be one of {possible_lora_extra_vocab_size}.")
        if self.max_loras < 1:
            raise ValueError(f"max_loras ({self.max_loras}) must be >= 1.")
        if self.max_cpu_loras is None:
            self.max_cpu_loras = self.max_loras
        elif self.max_cpu_loras < self.max_loras:
            raise ValueError(
                f"max_cpu_loras ({self.max_cpu_loras}) must be >= "
                f"max_loras ({self.max_loras})")

    def verify_with_model_config(self, model_config: ModelConfig):
        if self.lora_dtype in (None, "auto"):
            self.lora_dtype = model_config.dtype
        elif isinstance(self.lora_dtype, str):
            self.lora_dtype = getattr(torch, self.lora_dtype)
        if model_config.quantization and model_config.quantization not in [
                "awq", "gptq"
        ]:
            # TODO support marlin
            logger.warning("%s quantization is not tested with LoRA yet.",
                           model_config.quantization)

    def verify_with_scheduler_config(self, scheduler_config: SchedulerConfig):
        # Reminder: Please update docs/source/usage/compatibility_matrix.rst
        # If the feature combo become valid
        if scheduler_config.chunked_prefill_enabled:
            logger.warning("LoRA with chunked prefill is still experimental "
                           "and may be unstable.")


@dataclass
class PromptAdapterConfig:
    max_prompt_adapters: int
    max_prompt_adapter_token: int
    max_cpu_prompt_adapters: Optional[int] = None
    prompt_adapter_dtype: Optional[torch.dtype] = None

    def compute_hash(self) -> str:
        """
        WARNING: Whenever a new field is added to this config,
        ensure that it is included in the factors list if
        it affects the computation graph.

        Provide a hash that uniquely identifies all the configs
        that affect the structure of the computation
        graph from input ids/embeddings to the final hidden states,
        excluding anything before input ids/embeddings and after
        the final hidden states.
        """
        # no factors to consider.
        # this config will not affect the computation graph.
        factors: List[Any] = []
        hash_str = hashlib.md5(str(factors).encode()).hexdigest()
        return hash_str

    def __post_init__(self):

        if self.max_prompt_adapters < 1:
            raise ValueError(f"max_prompt_adapters "
                             f"({self.max_prompt_adapters}) must be >= 1.")
        if self.max_prompt_adapter_token == 0:
            raise ValueError("max_prompt_adapter_token must be set.")
        if self.max_cpu_prompt_adapters is None:
            self.max_cpu_prompt_adapters = self.max_prompt_adapters

    def verify_with_model_config(self, model_config: ModelConfig):
        if self.prompt_adapter_dtype in (None, "auto"):
            self.prompt_adapter_dtype = model_config.dtype
        elif isinstance(self.prompt_adapter_dtype, str):
            self.prompt_adapter_dtype = getattr(torch,
                                                self.prompt_adapter_dtype)


@dataclass
class MultiModalConfig:
    """Controls the behavior of multimodal models."""

    limit_per_prompt: Mapping[str, int] = field(default_factory=dict)
    """
    The maximum number of multi-modal input instances allowed per prompt
    for each :class:`~vllm.multimodal.MultiModalPlugin`.
    """

    def compute_hash(self) -> str:
        """
        WARNING: Whenever a new field is added to this config,
        ensure that it is included in the factors list if
        it affects the computation graph.

        Provide a hash that uniquely identifies all the configs
        that affect the structure of the computation
        graph from input ids/embeddings to the final hidden states,
        excluding anything before input ids/embeddings and after
        the final hidden states.
        """
        # no factors to consider.
        # this config will not affect the computation graph.
        factors: List[Any] = []
        hash_str = hashlib.md5(str(factors).encode()).hexdigest()
        return hash_str

    # TODO: Add configs to init vision tower or not.


@dataclass
class PoolerConfig:
    """Controls the behavior of output pooling in pooling models."""

    pooling_type: Optional[str] = None
    """
    The pooling method of the pooling model. This should be a key in
    :class:`vllm.model_executor.layers.pooler.PoolingType`.
    """

    normalize: Optional[bool] = None
    """
    Whether to normalize the pooled outputs. Usually, this should be set to
    ``True`` for embedding outputs.
    """

    softmax: Optional[bool] = None
    """
    Whether to apply softmax to the pooled outputs. Usually, this should be set
    to ``True`` for classification outputs.
    """

    step_tag_id: Optional[int] = None
    """
    If set, only the score corresponding to the ``step_tag_id`` in the
    generated sentence should be returned. Otherwise, the scores for all tokens
    are returned.
    """

    returned_token_ids: Optional[List[int]] = None
    """
    A list of indices for the vocabulary dimensions to be extracted,
    such as the token IDs of ``good_token`` and ``bad_token`` in the
    ``math-shepherd-mistral-7b-prm`` model.
    """

    def compute_hash(self) -> str:
        """
        WARNING: Whenever a new field is added to this config,
        ensure that it is included in the factors list if
        it affects the computation graph.

        Provide a hash that uniquely identifies all the configs
        that affect the structure of the computation
        graph from input ids/embeddings to the final hidden states,
        excluding anything before input ids/embeddings and after
        the final hidden states.
        """
        # no factors to consider.
        # this config will not affect the computation graph.
        factors: List[Any] = []
        hash_str = hashlib.md5(str(factors).encode()).hexdigest()
        return hash_str

    @staticmethod
    def from_json(json_str: str) -> "PoolerConfig":
        return PoolerConfig(**json.loads(json_str))


_STR_DTYPE_TO_TORCH_DTYPE = {
    "half": torch.float16,
    "float16": torch.float16,
    "float": torch.float32,
    "float32": torch.float32,
    "bfloat16": torch.bfloat16,
}

_ROCM_NOT_SUPPORTED_DTYPE: List[str] = []  #


def _get_and_verify_dtype(
    config: PretrainedConfig,
    dtype: Union[str, torch.dtype],
) -> torch.dtype:
    # NOTE: getattr(config, "torch_dtype", torch.float32) is not correct
    # because config.torch_dtype can be None.
    config_dtype = getattr(config, "torch_dtype", None)
    if config_dtype is None:
        config_dtype = torch.float32

    if isinstance(dtype, str):
        dtype = dtype.lower()
        if dtype == "auto":
            if config_dtype == torch.float32:
                if config.model_type == "gemma2":
                    logger.info(
                        "For Gemma 2, we downcast float32 to bfloat16 instead "
                        "of float16 by default. Please specify `dtype` if you "
                        "want to use float16.")
                    torch_dtype = torch.bfloat16
                else:
                    # Following the common practice, we use float16 for float32
                    # models.
                    torch_dtype = torch.float16
            else:
                torch_dtype = config_dtype

            if current_platform.is_hpu() and config_dtype == torch.float16:
                logger.info(
                    "For HPU, we cast models to bfloat16 instead of"
                    "using float16 by default. Please specify `dtype` if you "
                    "want to use float16.")
                torch_dtype = torch.bfloat16
        else:
            if dtype not in _STR_DTYPE_TO_TORCH_DTYPE:
                raise ValueError(f"Unknown dtype: {dtype}")
            torch_dtype = _STR_DTYPE_TO_TORCH_DTYPE[dtype]
    elif isinstance(dtype, torch.dtype):
        torch_dtype = dtype
    else:
        raise ValueError(f"Unknown dtype: {dtype}")

    # Verify the dtype.
    if torch_dtype != config_dtype:
        if torch_dtype == torch.float32:
            # Upcasting to float32 is allowed.
            logger.info("Upcasting %s to %s.", config_dtype, torch_dtype)
            pass
        elif config_dtype == torch.float32:
            # Downcasting from float32 to float16 or bfloat16 is allowed.
            logger.info("Downcasting %s to %s.", config_dtype, torch_dtype)
            pass
        else:
            # Casting between float16 and bfloat16 is allowed with a warning.
            logger.warning("Casting %s to %s.", config_dtype, torch_dtype)

    return torch_dtype


def _get_and_verify_max_len(
    hf_config: PretrainedConfig,
    max_model_len: Optional[int],
    disable_sliding_window: bool,
    sliding_window_len: Optional[Union[int, List[Optional[int]]]],
    spec_target_max_model_len: Optional[int] = None,
    encoder_config: Optional[Any] = None,
) -> int:
    """Get and verify the model's maximum length."""
    derived_max_model_len = float("inf")
    possible_keys = [
        # OPT
        "max_position_embeddings",
        # GPT-2
        "n_positions",
        # MPT
        "max_seq_len",
        # ChatGLM2
        "seq_length",
        # Command-R
        "model_max_length",
        # Others
        "max_sequence_length",
        "max_seq_length",
        "seq_len",
    ]
    # Choose the smallest "max_length" from the possible keys.
    max_len_key = None
    for key in possible_keys:
        max_len = getattr(hf_config, key, None)
        if max_len is not None:
            max_len_key = key if max_len < derived_max_model_len \
                else max_len_key
            derived_max_model_len = min(derived_max_model_len, max_len)

    # If sliding window is manually disabled, max_length should be less
    # than the sliding window length in the model config.
    if disable_sliding_window and sliding_window_len is not None:

        sliding_window_len_min = get_min_sliding_window(sliding_window_len)
        max_len_key = "sliding_window" \
            if sliding_window_len_min < derived_max_model_len else max_len_key
        derived_max_model_len = min(derived_max_model_len,
                                    sliding_window_len_min)

    # If none of the keys were found in the config, use a default and
    # log a warning.
    if derived_max_model_len == float("inf"):
        if max_model_len is not None:
            # If max_model_len is specified, we use it.
            return max_model_len

        if spec_target_max_model_len is not None:
            # If this is a speculative draft model, we use the max model len
            # from the target model.
            return spec_target_max_model_len

        default_max_len = 2048
        logger.warning(
            "The model's config.json does not contain any of the following "
            "keys to determine the original maximum length of the model: "
            "%s. Assuming the model's maximum length is %d.", possible_keys,
            default_max_len)
        derived_max_model_len = default_max_len

    rope_scaling = getattr(hf_config, "rope_scaling", None)
    if rope_scaling is not None:
        # No need to consider "type" key because of patch_rope_scaling when
        # loading HF config
        rope_type = rope_scaling["rope_type"]

        if rope_type not in ("su", "longrope", "llama3"):
            if disable_sliding_window:
                # TODO(robertgshaw): Find a model that supports rope_scaling
                # with sliding window to see if this case should be allowed.
                raise NotImplementedError(
                    "Disabling sliding window is not supported for models "
                    "with rope_scaling. Please raise an issue so we can "
                    "investigate.")

            # NOTE: rope_type == "default" does not define factor
            # https://github.com/huggingface/transformers/blob/v4.45.2/src/transformers/modeling_rope_utils.py
            scaling_factor = rope_scaling.get("factor", 1.0)

            if rope_type == "yarn":
                derived_max_model_len = rope_scaling[
                    "original_max_position_embeddings"]
            derived_max_model_len *= scaling_factor

    if encoder_config and "max_seq_length" in encoder_config:
        derived_max_model_len = encoder_config["max_seq_length"]

    # If the user specified a max length, make sure it is smaller than the
    # derived length from the HF model config.
    if max_model_len is None:
        max_model_len = int(derived_max_model_len)
    elif max_model_len > derived_max_model_len:
        # Some models might have a separate key for specifying model_max_length
        # that will be bigger than derived_max_model_len. We compare user input
        # with model_max_length and allow this override when it's smaller.
        model_max_length = getattr(hf_config, "model_max_length", None)
        if model_max_length is not None and max_model_len <= model_max_length:
            if disable_sliding_window:
                # TODO(robertgshaw): Find a model that has model_max_length
                # with sliding window to see if this case should be allowed.
                raise NotImplementedError(
                    "Disabling sliding window is not supported for models "
                    "model_max_length in the config. Please raise an issue "
                    "so we can investigate.")
        else:
            msg = (
                f"User-specified max_model_len ({max_model_len}) is greater "
                f"than the derived max_model_len ({max_len_key}="
                f"{derived_max_model_len} or model_max_length="
                f"{model_max_length} in model's config.json). This may lead "
                "to incorrect model outputs or CUDA errors.")
            if envs.VLLM_ALLOW_LONG_MAX_MODEL_LEN:
                logger.warning(
                    "%s Make sure the value is correct and within the "
                    "model context size.", msg)
            else:
                raise ValueError(
                    f"{msg} To allow overriding this maximum, set "
                    "the env var VLLM_ALLOW_LONG_MAX_MODEL_LEN=1")
    return int(max_model_len)


def get_min_sliding_window(
        sliding_window: Union[int, List[Optional[int]]]) -> int:
    if isinstance(sliding_window, list):
        return min(s for s in sliding_window if s is not None)

    return sliding_window


def get_served_model_name(model: str,
                          served_model_name: Optional[Union[str, List[str]]]):
    """
    If the input is a non-empty list, the first model_name in
    `served_model_name` is taken.
    If the input is a non-empty string, it is used directly.
    For cases where the input is either an empty string or an
    empty list, the fallback is to use `self.model`.
    """
    if not served_model_name:
        return model
    if isinstance(served_model_name, list):
        return served_model_name[0]
    return served_model_name


@dataclass
class DecodingConfig:
    """Dataclass which contains the decoding strategy of the engine"""

    # Which guided decoding algo to use.
    # 'outlines' / 'lm-format-enforcer' / 'xgrammar'
    guided_decoding_backend: str = 'xgrammar'

    def compute_hash(self) -> str:
        """
        WARNING: Whenever a new field is added to this config,
        ensure that it is included in the factors list if
        it affects the computation graph.

        Provide a hash that uniquely identifies all the configs
        that affect the structure of the computation
        graph from input ids/embeddings to the final hidden states,
        excluding anything before input ids/embeddings and after
        the final hidden states.
        """
        # no factors to consider.
        # this config will not affect the computation graph.
        factors: List[Any] = []
        hash_str = hashlib.md5(str(factors).encode()).hexdigest()
        return hash_str

    def __post_init__(self):
        valid_guided_backends = ['outlines', 'lm-format-enforcer', 'xgrammar']
        backend = self.guided_decoding_backend
        if backend not in valid_guided_backends:
            raise ValueError(f"Invalid guided_decoding_backend '{backend},"
                             f"must be one of {valid_guided_backends}")


@dataclass
class ObservabilityConfig:
    """Configuration for observability."""
    otlp_traces_endpoint: Optional[str] = None

    # Collecting detailed timing information for each request can be expensive.

    # If set, collects the model forward time for the request.
    collect_model_forward_time: bool = False

    # If set, collects the model execute time for the request.
    collect_model_execute_time: bool = False

    def compute_hash(self) -> str:
        """
        WARNING: Whenever a new field is added to this config,
        ensure that it is included in the factors list if
        it affects the computation graph.

        Provide a hash that uniquely identifies all the configs
        that affect the structure of the computation
        graph from input ids/embeddings to the final hidden states,
        excluding anything before input ids/embeddings and after
        the final hidden states.
        """
        # no factors to consider.
        # this config will not affect the computation graph.
        factors: List[Any] = []
        hash_str = hashlib.md5(str(factors).encode()).hexdigest()
        return hash_str

    def __post_init__(self):
        if not is_otel_available() and self.otlp_traces_endpoint is not None:
            raise ValueError(
                "OpenTelemetry is not available. Unable to configure "
                "'otlp_traces_endpoint'. Ensure OpenTelemetry packages are "
                f"installed. Original error:\n{otel_import_error_traceback}")


class KVTransferConfig(BaseModel):
    """Configuration for distributed KV cache transfer."""

    # The KV connector for vLLM to transmit KV caches between vLLM instances.
    kv_connector: Optional[str] = None

    # The device used by kv connector to buffer the KV cache.
    # Currently only support 'cuda'.
    kv_buffer_device: Optional[str] = "cuda"

    # The buffer size for TorchDistributedConnector. Measured in number of
    # bytes. Recommended value: 1e9 (about 1GB).
    kv_buffer_size: float = 1e9

    # Whether this vLLM instance produces, consumes KV cache, or both. Choices
    # are 'kv_producer', 'kv_consumer', and 'both'.
    kv_role: Optional[str] = None

    # The rank of this vLLM instance in the KV cache transfer. Typical value:
    # 0 for prefill instance, 1 for decode instance.
    # Currently only 1P1D is supported.
    kv_rank: Optional[int] = None

    # The number of parallel instances for KV cache transfer. For
    # PyNcclConnector, this should be 2.
    kv_parallel_size: int = 1

    # The KV connector ip, used to build distributed connection
    kv_ip: str = "127.0.0.1"

    # The KV connector port, used to build distributed connection
    kv_port: int = 14579

    def compute_hash(self) -> str:
        """
        WARNING: Whenever a new field is added to this config,
        ensure that it is included in the factors list if
        it affects the computation graph.

        Provide a hash that uniquely identifies all the configs
        that affect the structure of the computation
        graph from input ids/embeddings to the final hidden states,
        excluding anything before input ids/embeddings and after
        the final hidden states.
        """
        # no factors to consider.
        # this config will not affect the computation graph.
        factors: List[Any] = []
        hash_str = hashlib.md5(str(factors).encode()).hexdigest()
        return hash_str

    @classmethod
    def from_cli(cls, cli_value: str) -> "KVTransferConfig":
        """Parse the CLI value for the kv cache transfer config."""
        return KVTransferConfig.model_validate_json(cli_value)

    def model_post_init(self, __context: Any) -> None:
        supported_kv_connector = ["PyNcclConnector", "MooncakeConnector"]
        if all([
                self.kv_connector is not None, self.kv_connector
                not in supported_kv_connector
        ]):
            raise ValueError(f"Unsupported kv_connector: {self.kv_connector}. "
                             f"Supported connectors are "
                             f"{supported_kv_connector}.")

        if self.kv_role is not None and self.kv_role not in [
                "kv_producer", "kv_consumer", "kv_both"
        ]:
            raise ValueError(
                f"Unsupported kv_role: {self.kv_role}. "
                f"Supported roles are `kv_producer`, `kv_consumer`, "
                f"and `kv_both`")

        if self.kv_connector is not None and self.kv_role is None:
            raise ValueError("Please specify kv_disagg_role when kv_connector "
                             "is set, supported roles are `kv_producer`, "
                             "`kv_consumer`, and `kv_both`")

    @property
    def is_kv_transfer_instance(self) -> bool:
        return self.kv_connector is not None and \
            self.kv_role in ["kv_producer", "kv_consumer", "kv_both"]

    @property
    def need_kv_parallel_group(self) -> bool:
        # for those database-based connector, vLLM does not need to create
        # parallel group, and in that case the kv parallel size will be 1.
        return self.kv_connector is not None and self.kv_parallel_size > 1

    @property
    def is_kv_producer(self) -> bool:
        return self.kv_connector is not None and \
            self.kv_role in ["kv_producer", "kv_both"]

    @property
    def is_kv_consumer(self) -> bool:
        return self.kv_connector is not None and \
            self.kv_role in ["kv_consumer", "kv_both"]


class CompilationLevel:
    # constants for the levels of the compilation process
    NO_COMPILATION = 0
    DYNAMO_AS_IS = 1
    DYNAMO_ONCE = 2
    PIECEWISE = 3


class CompilationConfig(BaseModel):
    """
    Configuration for compilation.
    It has three parts:
    - Top-level Compilation control:
        - level: the level of compilation.
            - 0: no compilation.
            - 1: dynamo as is.
            - 2: dynamo once.
            - 3: piecewise compilation.
        - debug_dump_path: the path to dump the debug information.
        - cache_dir: the directory to store the compiled graph, to
            accelerate Inductor compilation. By default, it will use
            model-related information to generate a cache directory.
        - backend: the backend for compilation. It needs to be a string.
            - "" (empty string): use the default backend.
            - "eager"/"openxla"/...: use the specified backend registered in PyTorch.
            - "full.module.name": a qualified name which can be used to import the backend function.
            We use string to avoid serialization issues when using compilation in a distributed setting.
            When the compilation level is 1 or 2, the backend is used for the compilation directly (it sees the whole graph).
            When the compilation level is 3, the backend is used for the piecewise compilation (it sees a part of the graph).
        - custom_ops: fine-grained control over which custom ops to enable/disable.
            Use 'all' to enable all, 'none' to disable all.
            Also specify a list of custom op names to enable (prefixed with a '+'),
            or disable (prefixed with a '-').
            Examples:
                - 'all,-op1' to enable all except op1
                - 'none,+op1,+op2' to enable only op1 and op2
            By default, all custom ops are enabled when running without Inductor
                and disabled when running with Inductor (compile_level >= Inductor).
        - splitting_ops: a list of ops to split the full graph into subgraphs, used in piecewise compilation.
    - CudaGraph capture:
        - use_cudagraph: whether to use cudagraph inside compilation.
            - False: cudagraph inside compilation is not used.
            - True: cudagraph inside compilation is used. It requires
                that all input buffers have fixed addresses, and all
                splitting ops write their outputs to input buffers.
            Note that this is orthogonal to the cudagraph capture logic
            outside of compilation.
            TODO: move outside cudagraph logic into compilation.
            torch.compile will handle cudagraph capture logic in the future.
        - cudagraph_capture_sizes: sizes to capture cudagraph.
            - None (default): capture sizes are inferred from vllm config.
            - List[int]: capture sizes are specified as given.
        - cudagraph_num_of_warmups: number of warmup runs for cudagraph.
            It means the first several runs will be treated as warmup runs.
            Only after that, the execution will be recorded, and the recorded
            cudagraph will be used for subsequent runs.
        - cudagraph_copy_inputs: whether to copy input tensors for
            cudagraph. If the caller can guarantee that the same input buffers
            are always used, it can set this to False. Otherwise, it should
            set this to True, and the compiler will copy the input to an
            internally managed buffer. Default is False.
    - Inductor compilation:
        - use_inductor: whether to use inductor compilation.
            - False: inductor compilation is not used. graph runs in eager.
            - True: inductor compilation is used. one graph for symbolic shape
                is compiled. In addition, compile for cudagraph sizes that are
                in candidate_compile_sizes, using configurations
                in inductor_compile_config.
        - candidate_compile_sizes: sizes to compile for inductor.
        - inductor_compile_config: additional configurations for inductor.
            - None: use default configurations.
        - inductor_passes: additional passes for inductor. It is a dictionary
            from pass name to pass function qualified name. We use function
            name because the config uses json format. If we pass the config
            from Python, functions can also be passed directly via Python object
            constructor, e.g. `CompilationConfig(inductor_passes={"a": func})`
        - custom inductor passes: see PassConfig for more details

    Why we have different sizes for cudagraph and inductor:
    - cudagraph: a cudagraph captured for a specific size can only be used
        for the same size. We need to capture all the sizes we want to use.
    - inductor: a graph compiled by inductor for a general shape can be used
        for different sizes. Inductor can also compile for specific sizes,
        where it can have more information to optimize the graph with fully
        static shapes. However, we find the general shape compilation is
        sufficient for most cases. It might be beneficial to compile for
        certain small batchsizes, where inductor is good at optimizing.
    """ # noqa
    level: int = 0
    debug_dump_path: str = ""
    cache_dir: str = ""
    backend: str = ""
    custom_ops: List[str] = Field(default_factory=list)
    splitting_ops: List[str] = Field(default=None)  # type: ignore

    use_inductor: bool = True
    candidate_compile_sizes: Optional[List[int]] = Field(default=None)
    inductor_compile_config: Dict = Field(default_factory=dict)
    inductor_passes: Dict[str, str] = Field(default_factory=dict)

    use_cudagraph: bool = False
    cudagraph_num_of_warmups: int = 0
    cudagraph_capture_sizes: Optional[List[int]] = None
    cudagraph_copy_inputs: bool = False

    class PassConfig(BaseModel):
        """
        Configuration for custom Inductor passes.
        This is separate from general CompilationConfig so that inductor passes
        don't all have access to full configuration - that would create a cycle
        as the PassManager is set as a property of config.
        - dump_graph_stages: list of stages for which we want to dump the graph.
            Each pass defines its own stages (before, after, maybe in-between).
        - dump_graph_dir: directory to dump the graphs. Default is .
        - enable_fusion: whether to enable the custom fusion pass.
        - enable_reshape: whether to enable the custom reshape elimination pass.
            TODO better pass enabling system.
        """
        dump_graph_stages: List[str] = Field(default_factory=list)
        dump_graph_dir: Path = Field(default=Path("."))
        enable_fusion: bool = True
        enable_reshape: bool = True

        def uuid(self):
            """
            Produces a hash unique to the pass configuration.
            Any new fields that affect compilation should be added to the hash.
            Do not include dump_graph_* in the hash - they don't affect
            compilation.
            """
            dict_ = self.model_dump(
                include={"enable_fusion", "enable_reshape"})
            encoded = json.dumps(dict_, sort_keys=True).encode("utf-8")
            return hashlib.sha256(encoded).digest()

        def model_post_init(self, __context: Any) -> None:
            if not self.enable_reshape and self.enable_fusion:
                print_warning_once(
                    "Fusion enabled but reshape elimination disabled."
                    "RMSNorm + quant (fp8) fusion might not work")

    pass_config: PassConfig = Field(default_factory=PassConfig)

    # not configurable, computed after init
    compile_sizes: List[int] = PrivateAttr
    capture_sizes: List[int] = PrivateAttr
    max_capture_size: int = PrivateAttr
    # optimization:
    # Intuitively, bs_to_padded_graph_size should be Dict[int, int].
    # since we know all keys are in a range [0, max_capture_size],
    # we can optimize it to List[int] for better lookup performance.
    bs_to_padded_graph_size: List[int] = PrivateAttr

    # keep track of enabled and disabled custom ops
    enabled_custom_ops: Counter[str] = PrivateAttr
    disabled_custom_ops: Counter[str] = PrivateAttr
    compilation_time: float = PrivateAttr
    # should be InductorHashCache, but Pydantic does not support it
    inductor_hash_cache: Any = PrivateAttr

    # Per-model forward context
    # Mainly used to store attention cls
    # Map from layer name to the attention cls
    static_forward_context: Dict[str, Any] = PrivateAttr

    def compute_hash(self) -> str:
        """
        WARNING: Whenever a new field is added to this config,
        ensure that it is included in the factors list if
        it affects the computation graph.

        Provide a hash that uniquely identifies all the configs
        that affect the structure of the computation
        graph from input ids/embeddings to the final hidden states,
        excluding anything before input ids/embeddings and after
        the final hidden states.
        """
        factors: List[Any] = []
        factors.append(self.level)
        factors.append(self.backend)
        factors.append(self.custom_ops)
        factors.append(self.splitting_ops)
        factors.append(self.use_inductor)
        factors.append(self.inductor_compile_config)
        factors.append(self.inductor_passes)
        factors.append(self.pass_config.uuid())
        return hashlib.sha256(str(factors).encode()).hexdigest()

    def __repr__(self) -> str:
        exclude = {
            "static_forward_context",
            "enabled_custom_ops",
            "disabled_custom_ops",
            "compilation_time",
            "bs_to_padded_graph_size",
            "pass_config",
        }
        return self.model_dump_json(exclude=exclude, exclude_unset=True)

    __str__ = __repr__

    @classmethod
    def from_cli(cls, cli_value: str) -> "CompilationConfig":
        """Parse the CLI value for the compilation config."""
        if cli_value in ["0", "1", "2", "3"]:
            return cls(level=int(cli_value))
        # do not use `eval`, it is dangerous and can execute arbitrary code
        dict_value = ast.literal_eval(cli_value)
        return CompilationConfig.model_validate(dict_value)

    def model_post_init(self, __context: Any) -> None:

        count_none = self.custom_ops.count("none")
        count_all = self.custom_ops.count("all")
        assert count_none + count_all <= 1, "Can only specify 'none' or 'all'"

        if self.splitting_ops is None:
            if envs.VLLM_USE_V1:
                # v1 must split the graph on attention ops
                # for piecewise cudagraph
                self.splitting_ops = [
                    "vllm.unified_attention",
                    "vllm.unified_attention_with_output",
                ]
            else:
                # v0 can use full graph compilation without splitting,
                # splitting is optional.
                # right now we still need it. kv cache shape
                # will be included in the graph if we don't split
                # the graph.
                # TODO: hide kv cache in static forward context
                # so that inductor does not see it.
                self.splitting_ops = [
                    "vllm.unified_attention",
                    "vllm.unified_attention_with_output",
                ]

        for k, v in self.inductor_passes.items():
            if not isinstance(v, str):
                assert callable(v), (
                    f"pass {k} should be callable or a qualified name")
                self.inductor_compile_config[k] = v if isinstance(
                    v, InductorPass) else CallableInductorPass(v)
                continue

            # resolve function from qualified name
            names = v.split(".")
            module = ".".join(names[:-1])
            func_name = names[-1]
            func = __import__(module).__dict__[func_name]
            self.inductor_compile_config[k] = func if isinstance(
                func, InductorPass) else CallableInductorPass(func)

        self.enabled_custom_ops = Counter()
        self.disabled_custom_ops = Counter()
        self.static_forward_context = {}
        self.compilation_time = 0.0

    def init_backend(self, vllm_config: "VllmConfig") -> Union[str, Callable]:
        if self.level == CompilationLevel.NO_COMPILATION:
            raise ValueError("No compilation level is set.")

        from torch._dynamo.backends.registry import list_backends
        torch_backends = list_backends(exclude_tags=tuple())
        if self.level in [
                CompilationLevel.DYNAMO_AS_IS, CompilationLevel.DYNAMO_ONCE
        ]:
            if self.backend == "":
                return "eager"
            if self.backend in torch_backends:
                return self.backend
            return resolve_obj_by_qualname(self.backend)

        # TODO: pass user-specified backend to piecewise compilation
        # merge with the config use_inductor
        assert self.level == CompilationLevel.PIECEWISE

        if not self.cache_dir:
            # no provided cache dir, generate one based on the known factors
            # that affects the compilation. if none of the factors change,
            # the cache dir will be the same so that we can reuse the compiled
            # graph.
            hash_key = vllm_config.compute_hash()
            cache_dir = os.path.join(
                envs.VLLM_CACHE_ROOT, "torch_compile_cache", hash_key,
                f"rank_{vllm_config.parallel_config.rank}")
            os.makedirs(cache_dir, exist_ok=True)
            self.cache_dir = cache_dir

            disabled = envs.VLLM_DISABLE_COMPILE_CACHE
            from vllm.compilation.backends import InductorHashCache
            self.inductor_hash_cache: InductorHashCache = InductorHashCache(
                self.cache_dir, disabled=disabled)
            if disabled:
                logger.info("vLLM's torch.compile cache is disabled.")
            else:
                logger.info(
                    "Using cache directory: %s for vLLM's torch.compile",
                    self.cache_dir)

        from vllm.compilation.backends import VllmBackend
        return VllmBackend(vllm_config)

    def init_with_cudagraph_sizes(self, sizes_to_specialize: List[int]):
        """To complete the initialization of config,
        we need to know the cudagraph sizes."""

        if self.cudagraph_capture_sizes is None:
            self.capture_sizes = sizes_to_specialize
        else:
            self.capture_sizes = self.cudagraph_capture_sizes
            logger.info(("cudagraph sizes specified by model runner"
                         " %s is overridden by config %s"),
                        sizes_to_specialize, self.cudagraph_capture_sizes)

        if self.candidate_compile_sizes is None:
            self.candidate_compile_sizes = []
        self.compile_sizes = [
            x for x in self.candidate_compile_sizes if x in self.capture_sizes
        ]
        ignored_sizes = [
            x for x in self.candidate_compile_sizes
            if x not in self.capture_sizes
        ]
        if ignored_sizes:
            logger.warning(("candidate_compile_sizes %s are ignored "
                            "because they are not cudagraph capture sizes."),
                           ignored_sizes)

        # sort to make sure cudagraph capture sizes are in descending order
        self.capture_sizes.sort(reverse=True)
        self.max_capture_size = self.capture_sizes[
            0] if self.capture_sizes else 0

        # pre-compute the mapping from batch size to padded graph size
        self.bs_to_padded_graph_size = [
            0 for i in range(self.max_capture_size + 1)
        ]
        for end, start in zip(self.capture_sizes,
                              self.capture_sizes[1:] + [0]):
            for bs in range(start, end):
                if bs == start:
                    self.bs_to_padded_graph_size[bs] = start
                else:
                    self.bs_to_padded_graph_size[bs] = end
        self.bs_to_padded_graph_size[
            self.max_capture_size] = self.max_capture_size


@dataclass
class VllmConfig:
    """Dataclass which contains all vllm-related configuration. This
    simplifies passing around the distinct configurations in the codebase.
    """

    model_config: ModelConfig = field(default=None, init=True)  # type: ignore
    cache_config: CacheConfig = field(default=None, init=True)  # type: ignore
    parallel_config: ParallelConfig = field(default_factory=ParallelConfig,
                                            init=True)
    scheduler_config: SchedulerConfig = field(default_factory=SchedulerConfig,
                                              init=True)
    device_config: DeviceConfig = field(default=None,
                                        init=True)  # type: ignore
    load_config: LoadConfig = field(default=None, init=True)  # type: ignore
    lora_config: Optional[LoRAConfig] = None
    speculative_config: Optional[SpeculativeConfig] = None
    decoding_config: Optional[DecodingConfig] = None
    observability_config: Optional[ObservabilityConfig] = None
    prompt_adapter_config: Optional[PromptAdapterConfig] = None
    quant_config: Optional[QuantizationConfig] = None
    compilation_config: CompilationConfig = field(default=None,
                                                  init=True)  # type: ignore
    kv_transfer_config: KVTransferConfig = field(default=None,
                                                 init=True)  # type: ignore
    instance_id: str = ""

    def compute_hash(self) -> str:
        """
        WARNING: Whenever a new field is added to this config,
        ensure that it is included in the factors list if
        it affects the computation graph.

        Provide a hash that uniquely identifies all the configs
        that affect the structure of the computation
        graph from input ids/embeddings to the final hidden states,
        excluding anything before input ids/embeddings and after
        the final hidden states.
        """
        factors: List[Any] = []
        # summarize system state
        from torch._inductor.codecache import CacheBase
        system_factors = CacheBase.get_system()
        factors.append(system_factors)

        # summarize pytorch state
        from torch._inductor.codecache import torch_key
        torch_factors = torch_key()
        factors.append(torch_factors)

        # summarize vllm config
        vllm_factors: List[Any] = []
        from vllm import __version__
        vllm_factors.append(__version__)
        if self.model_config:
            vllm_factors.append(self.model_config.compute_hash())
        if self.cache_config:
            vllm_factors.append(self.cache_config.compute_hash())
        if self.parallel_config:
            vllm_factors.append(self.parallel_config.compute_hash())
        if self.scheduler_config:
            vllm_factors.append(self.scheduler_config.compute_hash())
        if self.device_config:
            vllm_factors.append(self.device_config.compute_hash())
        if self.load_config:
            vllm_factors.append(self.load_config.compute_hash())
        if self.lora_config:
            vllm_factors.append(self.lora_config.compute_hash())
        if self.speculative_config:
            vllm_factors.append(self.speculative_config.compute_hash())
        if self.decoding_config:
            vllm_factors.append(self.decoding_config.compute_hash())
        if self.observability_config:
            vllm_factors.append(self.observability_config.compute_hash())
        if self.prompt_adapter_config:
            vllm_factors.append(self.prompt_adapter_config.compute_hash())
        if self.quant_config:
            pass  # should be captured by model_config.quantization
        if self.compilation_config:
            vllm_factors.append(self.compilation_config.compute_hash())
        if self.kv_transfer_config:
            vllm_factors.append(self.kv_transfer_config.compute_hash())

        factors.append(vllm_factors)

        hash_str = hashlib.md5(str(factors).encode()).hexdigest()[:10]
        return hash_str

    def pad_for_cudagraph(self, batch_size: int) -> int:
        # if batch_size > self.compilation_config.max_capture_size,
        # it should raise an IndexError.
        # the caller should make sure the batch_size is within the range,
        # i.e., batch_size <= self.compilation_config.max_capture_size
        return self.compilation_config.bs_to_padded_graph_size[batch_size]

    @staticmethod
    def _get_quantization_config(
            model_config: ModelConfig,
            load_config: LoadConfig) -> Optional[QuantizationConfig]:
        """Get the quantization config."""
        if model_config.quantization is not None:
            from vllm.model_executor.model_loader.weight_utils import (
                get_quant_config)
            quant_config = get_quant_config(model_config, load_config)
            capability_tuple = current_platform.get_device_capability()

            if capability_tuple is not None:
                capability = capability_tuple.to_int()
                if capability < quant_config.get_min_capability():
                    raise ValueError(
                        f"The quantization method {model_config.quantization} "
                        "is not supported for the current GPU. Minimum "
                        f"capability: {quant_config.get_min_capability()}. "
                        f"Current capability: {capability}.")
            supported_dtypes = quant_config.get_supported_act_dtypes()
            if model_config.dtype not in supported_dtypes:
                raise ValueError(
                    f"{model_config.dtype} is not supported for quantization "
                    f"method {model_config.quantization}. Supported dtypes: "
                    f"{supported_dtypes}")
            return quant_config
        return None

    def with_hf_config(
        self,
        hf_config: PretrainedConfig,
        architectures: Optional[list[str]] = None,
    ) -> "VllmConfig":
        if architectures is not None:
            hf_config = copy.deepcopy(hf_config)
            hf_config.architectures = architectures

        model_config = copy.deepcopy(self.model_config)
        model_config.hf_config = hf_config

        return replace(self, model_config=model_config)

    def __post_init__(self):
        """Verify configs are valid & consistent with each other.
        """
        if self.model_config is not None:
            self.model_config.verify_async_output_proc(self.parallel_config,
                                                       self.speculative_config,
                                                       self.device_config)
            self.model_config.verify_with_parallel_config(self.parallel_config)

        if self.cache_config is not None:
            self.cache_config.verify_with_parallel_config(self.parallel_config)

        if self.lora_config:
            self.lora_config.verify_with_model_config(self.model_config)
            self.lora_config.verify_with_scheduler_config(
                self.scheduler_config)
        if self.prompt_adapter_config:
            self.prompt_adapter_config.verify_with_model_config(
                self.model_config)

        if self.quant_config is None and \
            self.model_config is not None and self.load_config is not None:
            self.quant_config = VllmConfig._get_quantization_config(
                self.model_config, self.load_config)

        if self.scheduler_config is not None and \
            self.model_config is not None and \
            self.scheduler_config.chunked_prefill_enabled and \
            self.model_config.dtype == torch.float32 and \
            current_platform.get_device_capability() == (7, 5):
            print_warning_once(
                "Turing devices tensor cores do not support float32 matmul. "
                "To workaround this limitation, vLLM will set 'ieee' input "
                "precision for chunked prefill triton kernels.")

        if self.compilation_config is None:
            self.compilation_config = CompilationConfig()
        if envs.VLLM_USE_V1 and not self.model_config.enforce_eager:
            # NOTE(woosuk): Currently, we use inductor because the piecewise
            # CUDA graphs do not work properly with the custom CUDA kernels.
            # FIXME(woosuk): Disable inductor to reduce the compilation time
            # and avoid any potential issues with the inductor.
            self.compilation_config.custom_ops = ["none"]
            self.compilation_config.use_cudagraph = True
            self.compilation_config.use_inductor = True
            self.compilation_config.cudagraph_num_of_warmups = 1
            self.compilation_config.pass_config.enable_fusion = False
            self.compilation_config.pass_config.enable_reshape = False
            self.compilation_config.level = CompilationLevel.PIECEWISE

        self._set_cudagraph_sizes()

        if self.cache_config is not None and \
            self.cache_config.cpu_offload_gb > 0 and \
            self.compilation_config.level != CompilationLevel.NO_COMPILATION:
            logger.warning(
                "CPU offload is not supported with `torch.compile` yet."
                " Disabling `torch.compile`.")
            self.compilation_config.level = CompilationLevel.NO_COMPILATION

        if self.lora_config is not None and self.compilation_config.level !=\
             CompilationLevel.NO_COMPILATION:
            logger.warning("LoRA is not supported with `torch.compile` yet. "
                           "Disabling `torch.compile`.")
            self.compilation_config.level = CompilationLevel.NO_COMPILATION

        current_platform.check_and_update_config(self)

        if not self.instance_id:
            self.instance_id = random_uuid()[:5]

    def _set_cudagraph_sizes(self):
        """
        cudagraph batchsize padding logic:

        `[1, 2, 4] + [8 * i for i in range(1, 1025)]` is a list of all possible
        batch sizes that cudagraph will capture.

        Depending on the engine's configuration of `max_num_seqs`, the
        candidate batch sizes to capture cudagraph will shrink to the subset
        which just cover the range of `[1, max_num_seqs]`. In the common case,
        `max_num_seqs` is 256, and the cudagraph batch sizes will be
        `[1, 2, 4, 8, 16, 24, 32, 40, ..., 256]`.

        However, if users specify the cudagraph capture sizes through
        compilation config, we will use the specified sizes instead.

        In the end, `vllm_config.compilation_config.capture_sizes` will be the
        final sizes to capture cudagraph (in descending order).

        During runtime, if batchsize is larger than
        `vllm_config.compilation_config.capture_sizes`,
        no cudagraph will be used.
        If the batch size is no larger than
        `vllm_config.compilation_config.capture_sizes`,
        we can quickly find the padded graph size for a given batch size by
        looking up `vllm_config.compilation_config.bs_to_padded_graph_size`.
        """

        # calculate the default `batch_size_capture_list`
        if not envs.VLLM_USE_V1:
            batch_size_capture_list = []
            max_batchsize_to_capture = 0
            if self.scheduler_config is not None and \
                self.model_config is not None and \
                    not self.model_config.enforce_eager:

                possible_sizes = [1, 2, 4] + [8 * i for i in range(1, 1025)]
                # find the minimum size that is larger than max_num_seqs,
                # which then becomes the max_batchsize_to_capture
                larger_sizes = [
                    x for x in possible_sizes
                    if x >= self.scheduler_config.max_num_seqs
                ]
                if larger_sizes:
                    max_batchsize_to_capture = larger_sizes[0]
                else:
                    max_batchsize_to_capture = possible_sizes[-1]

                # filter out the sizes that are
                # larger than max_batchsize_to_capture
                batch_size_capture_list = [
                    size for size in possible_sizes
                    if size <= max_batchsize_to_capture
                ]
        else:
            batch_size_capture_list = []
            if self.model_config is not None and \
                not self.model_config.enforce_eager:
                batch_size_capture_list = [1, 2, 4
                                           ] + [i for i in range(8, 513, 8)]

        self.compilation_config.init_with_cudagraph_sizes(
            batch_size_capture_list)

    def __str__(self):
        return (
            f"model={self.model_config.model!r},"
            f" speculative_config={self.speculative_config!r},"
            f" tokenizer={self.model_config.tokenizer!r}, "
            f"skip_tokenizer_init={self.model_config.skip_tokenizer_init},"
            f" tokenizer_mode={self.model_config.tokenizer_mode}, "
            f"revision={self.model_config.revision}, "
            f"override_neuron_config={self.model_config.override_neuron_config},"
            f" tokenizer_revision={self.model_config.tokenizer_revision}, "
            f"trust_remote_code={self.model_config.trust_remote_code}, "
            f"dtype={self.model_config.dtype}, "
            f"max_seq_len={self.model_config.max_model_len},"
            f" download_dir={self.load_config.download_dir!r}, "
            f"load_format={self.load_config.load_format}, "
            f"tensor_parallel_size={self.parallel_config.tensor_parallel_size},"
            f" pipeline_parallel_size={self.parallel_config.pipeline_parallel_size}, "  # noqa
            f"disable_custom_all_reduce={self.parallel_config.disable_custom_all_reduce}, "  # noqa
            f"quantization={self.model_config.quantization}, "
            f"enforce_eager={self.model_config.enforce_eager}, "
            f"kv_cache_dtype={self.cache_config.cache_dtype}, "
            f"quantization_param_path={self.model_config.quantization_param_path},"
            f" device_config={self.device_config.device}, "
            f"decoding_config={self.decoding_config!r}, "
            f"observability_config={self.observability_config!r}, "
            f"seed={self.model_config.seed}, "
            f"served_model_name={self.model_config.served_model_name}, "
            f"num_scheduler_steps={self.scheduler_config.num_scheduler_steps}, "
            f"multi_step_stream_outputs={self.scheduler_config.multi_step_stream_outputs}, "  # noqa
            f"enable_prefix_caching={self.cache_config.enable_prefix_caching}, "
            f"chunked_prefill_enabled={self.scheduler_config.chunked_prefill_enabled}, "  # noqa
            f"use_async_output_proc={self.model_config.use_async_output_proc}, "
            f"disable_mm_preprocessor_cache={self.model_config.disable_mm_preprocessor_cache!r}, "  # noqa
            f"mm_processor_kwargs={self.model_config.mm_processor_kwargs}, "
            f"pooler_config={self.model_config.pooler_config!r}, "
            f"compilation_config={self.compilation_config!r}")


_current_vllm_config: Optional[VllmConfig] = None


@contextmanager
def set_current_vllm_config(vllm_config: VllmConfig):
    """
    Temporarily set the current VLLM config.
    Used during model initialization.
    We save the current VLLM config in a global variable,
    so that all modules can access it, e.g. custom ops
    can access the VLLM config to determine how to dispatch.
    """
    global _current_vllm_config
    old_vllm_config = _current_vllm_config
    from vllm.compilation.counter import compilation_counter
    num_models_seen = compilation_counter.num_models_seen
    try:
        _current_vllm_config = vllm_config
        yield
    finally:
        logger.debug("enabled custom ops: %s",
                     vllm_config.compilation_config.enabled_custom_ops)
        logger.debug("disabled custom ops: %s",
                     vllm_config.compilation_config.disabled_custom_ops)
        if vllm_config.compilation_config.level == CompilationLevel.PIECEWISE \
            and compilation_counter.num_models_seen == num_models_seen:
            # If the model supports compilation,
            # compilation_counter.num_models_seen should be increased
            # by at least 1.
            # If it is not increased, it means the model does not support
            # compilation (does not have @support_torch_compile decorator).
            logger.warning(
                "`torch.compile` is turned on, but the model %s"
                " does not support it. Please open an issue on GitHub"
                "if you want it to be supported.",
                vllm_config.model_config.model)
        _current_vllm_config = old_vllm_config


def get_current_vllm_config() -> VllmConfig:
    if _current_vllm_config is None:
        # in ci, usually when we test custom ops/modules directly,
        # we don't set the vllm config. In that case, we set a default
        # config.
        logger.warning("Current VLLM config is not set.")
        from vllm.config import VllmConfig
        return VllmConfig()
    return _current_vllm_config<|MERGE_RESOLUTION|>--- conflicted
+++ resolved
@@ -27,13 +27,9 @@
 from vllm.transformers_utils.config import (
     ConfigFormat, get_config, get_hf_image_processor_config,
     get_hf_text_config, get_pooling_config,
-<<<<<<< HEAD
-    get_sentence_transformer_tokenizer_config, is_encoder_decoder, uses_mrope)
-from vllm.transformers_utils.utils import is_s3
-=======
     get_sentence_transformer_tokenizer_config, is_encoder_decoder,
     try_get_generation_config, uses_mrope)
->>>>>>> 6c7f8815
+from vllm.transformers_utils.utils import is_s3
 from vllm.utils import (GiB_bytes, LayerBlockType, cuda_device_count_stateless,
                         get_cpu_memory, print_warning_once, random_uuid,
                         resolve_obj_by_qualname)
