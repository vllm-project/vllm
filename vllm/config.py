--- conflicted
+++ resolved
@@ -4540,13 +4540,6 @@
         if self.lora_config is not None:
             self.lora_config.verify_with_cache_config(self.cache_config)
             self.lora_config.verify_with_model_config(self.model_config)
-<<<<<<< HEAD
-            self.lora_config.verify_lora_support()
-=======
-        if self.prompt_adapter_config is not None:
-            self.prompt_adapter_config.verify_with_model_config(
-                self.model_config)
->>>>>>> 35366ae5
 
         if self.quant_config is None and self.model_config is not None:
             self.quant_config = VllmConfig._get_quantization_config(
