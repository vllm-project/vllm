--- conflicted
+++ resolved
@@ -26,12 +26,8 @@
 from pydantic.dataclasses import dataclass
 from safetensors.torch import _TYPES as _SAFETENSORS_TO_TORCH_DTYPE
 from torch.distributed import ProcessGroup, ReduceOp
-<<<<<<< HEAD
 from transformers import GenerationConfig
-from typing_extensions import Self, runtime_checkable
-=======
 from typing_extensions import Self, assert_never, runtime_checkable
->>>>>>> 2cc57119
 
 import vllm.envs as envs
 from vllm import version
