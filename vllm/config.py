--- conflicted
+++ resolved
@@ -27,27 +27,13 @@
 from pydantic.dataclasses import dataclass
 from safetensors.torch import _TYPES as _SAFETENSORS_TO_TORCH_DTYPE
 from torch.distributed import ProcessGroup, ReduceOp
-<<<<<<< HEAD
-from transformers import PretrainedConfig
-from typing_extensions import deprecated, runtime_checkable
-=======
 from typing_extensions import Self, deprecated, runtime_checkable
->>>>>>> 110df743
 
 import vllm.envs as envs
 from vllm import version
 from vllm.compilation.inductor_pass import CallableInductorPass, InductorPass
 from vllm.logger import init_logger
-<<<<<<< HEAD
-from vllm.model_executor.layers.quantization import (QUANTIZATION_METHODS,
-                                                     QuantizationMethods,
-                                                     get_quantization_config)
-from vllm.model_executor.models import ModelRegistry
 from vllm.platforms import current_platform
-from vllm.tracing import is_otel_available, otel_import_error_traceback
-=======
-from vllm.platforms import current_platform
->>>>>>> 110df743
 from vllm.transformers_utils.config import (
     ConfigFormat, get_config, get_hf_image_processor_config,
     get_hf_text_config, get_pooling_config,
@@ -56,15 +42,6 @@
     try_get_tokenizer_config, uses_mrope)
 from vllm.transformers_utils.s3_utils import S3Model
 from vllm.transformers_utils.utils import is_s3, maybe_model_redirect
-<<<<<<< HEAD
-from vllm.utils import (DEFAULT_MAX_NUM_BATCHED_TOKENS,
-                        MULTIMODAL_MODEL_MAX_NUM_BATCHED_TOKENS,
-                        POOLING_MODEL_MAX_NUM_BATCHED_TOKENS, GiB_bytes,
-                        LayerBlockType, common_broadcastable_dtype,
-                        cuda_device_count_stateless, get_cpu_memory,
-                        get_open_port, is_torch_equal_or_newer, random_uuid,
-                        resolve_obj_by_qualname)
-=======
 # yapf conflicts with isort for this block
 # yapf: disable
 from vllm.utils import (DEFAULT_MAX_NUM_BATCHED_TOKENS,
@@ -76,7 +53,6 @@
                         resolve_obj_by_qualname)
 
 # yapf: enable
->>>>>>> 110df743
 
 if TYPE_CHECKING:
     from _typeshed import DataclassInstance
@@ -96,15 +72,10 @@
     HfOverrides = Union[dict, Callable[[type], type]]
 else:
     PlacementGroup = Any
-<<<<<<< HEAD
-    ExecutorBase = Any
-    QuantizationConfig = Any
-=======
     PretrainedConfig = Any
     ExecutorBase = Any
     QuantizationConfig = Any
     QuantizationMethods = Any
->>>>>>> 110df743
     BaseModelLoader = Any
     TensorizerConfig = Any
     ConfigType = type
@@ -216,24 +187,6 @@
     """
     A decorator that ensures all fields in a dataclass have default values
     and that each field has a docstring.
-<<<<<<< HEAD
-
-    If a `ConfigT` is used as a CLI argument itself, the default value provided
-    by `get_kwargs` will be the result parsing a JSON string as the kwargs
-    (i.e. `ConfigT(**json.loads(cli_arg))`). However, if a particular `ConfigT`
-    requires custom construction from CLI (i.e. `CompilationConfig`), it can
-    have a `from_cli` method, which will be called instead.
-    """
-    if not is_dataclass(cls):
-        raise TypeError("The decorated class must be a dataclass.")
-    attr_docs = get_attr_docs(cls)
-    for f in fields(cls):
-        if f.init and f.default is MISSING and f.default_factory is MISSING:
-            raise ValueError(
-                f"Field '{f.name}' in {cls.__name__} must have a default value."
-            )
-=======
->>>>>>> 110df743
 
     If a `ConfigT` is used as a CLI argument itself, the default value provided
     by `get_kwargs` will be the result parsing a JSON string as the kwargs
@@ -513,12 +466,9 @@
                     "affect the random state of the Python process that "
                     "launched vLLM.", self.seed)
 
-<<<<<<< HEAD
-=======
         # Keep set served_model_name before maybe_model_redirect(self.model)
         self.served_model_name = get_served_model_name(self.model,
                                                        self.served_model_name)
->>>>>>> 110df743
         self.model = maybe_model_redirect(self.model)
         # The tokenizer is consistent with the model by default.
         if self.tokenizer is None:
@@ -608,13 +558,10 @@
         else:
             self.truncation_side = "right"
 
-<<<<<<< HEAD
-=======
         model_info, arch = self.registry.inspect_model_cls(self.architectures)
         self._model_info = model_info
         self._architecture = arch
 
->>>>>>> 110df743
         self.pooler_config = self._init_pooler_config()
 
         self.dtype = _get_and_verify_dtype(
@@ -635,11 +582,7 @@
         sliding_window_pattern = getattr(self.hf_text_config,
                                          "sliding_window_pattern", None)
         has_interleaved_attention = sliding_window_pattern is not None or (
-<<<<<<< HEAD
-            isinstance(sliding_window, list)) or hasattr(self.hf_text_config, "global_attention_layers")
-=======
             isinstance(sliding_window, list))
->>>>>>> 110df743
 
         if not self.disable_sliding_window and has_interleaved_attention:
             if (backend :=
@@ -669,11 +612,6 @@
 
         self.original_max_model_len = self.max_model_len
         self.max_model_len = self.get_and_verify_max_len(self.max_model_len)
-<<<<<<< HEAD
-        self.served_model_name = get_served_model_name(self.model,
-                                                       self.served_model_name)
-=======
->>>>>>> 110df743
         self.multimodal_config = self._init_multimodal_config()
         if not self.skip_tokenizer_init:
             self._verify_tokenizer_mode()
@@ -735,7 +673,6 @@
         """
         if not (is_s3(model) or is_s3(tokenizer)):
             return
-<<<<<<< HEAD
 
         if is_s3(model):
             s3_model = S3Model()
@@ -744,16 +681,6 @@
             self.model_weights = model
             self.model = s3_model.dir
 
-=======
-
-        if is_s3(model):
-            s3_model = S3Model()
-            s3_model.pull_files(model,
-                                allow_pattern=["*.model", "*.py", "*.json"])
-            self.model_weights = model
-            self.model = s3_model.dir
-
->>>>>>> 110df743
             # If tokenizer is same as model, download to same directory
             if model == tokenizer:
                 s3_model.pull_files(
@@ -915,16 +842,6 @@
                     "This model supports multiple tasks: %s. "
                     "Defaulting to '%s'.", supported_tasks, selected_task)
         else:
-<<<<<<< HEAD
-            # Aliases
-            if task_option == "embedding":
-                msg = ("The 'embedding' task has been renamed to "
-                       "'embed', please use the new name. The old name "
-                       "will be removed in v1.0.")
-                warnings.warn(msg, DeprecationWarning, stacklevel=2)
-
-                task_option = "embed"
-=======
             if task_option == "score":
                 if not runner_support["pooling"]:
                     msg = (f"This model does not support the '{task_option}' "
@@ -943,7 +860,6 @@
                     warnings.warn(msg, DeprecationWarning, stacklevel=2)
 
                     task_option = "embed"
->>>>>>> 110df743
 
             if task_option not in supported_tasks:
                 msg = (
@@ -970,12 +886,8 @@
             "quark", "modelopt_fp4", "bitblas", "gptq_bitblas"
         ]
         if self.quantization is not None:
-<<<<<<< HEAD
-            self.quantization = cast(QuantizationMethods, self.quantization)
-=======
             self.quantization = cast(me_quant.QuantizationMethods,
                                      self.quantization)
->>>>>>> 110df743
 
         # Parse quantization method from the HF model config, if available.
         quant_cfg = self._parse_quant_hf_config()
@@ -1537,11 +1449,6 @@
     def matryoshka_dimensions(self):
         return getattr(self.hf_config, "matryoshka_dimensions", None)
 
-<<<<<<< HEAD
-    def get_and_verify_max_len(self, max_model_len: int):
-        max_model_len = _get_and_verify_max_len(
-            hf_config=self.hf_text_config,
-=======
     @property
     def use_pad_token(self) -> bool:
         # cross_encoder models defaults to using pad_token.
@@ -1563,28 +1470,12 @@
         max_model_len = _get_and_verify_max_len(
             hf_config=self.hf_text_config,
             tokenizer_config=tokenizer_config,
->>>>>>> 110df743
             max_model_len=max_model_len,
             disable_sliding_window=self.disable_sliding_window,
             sliding_window_len=self.get_hf_config_sliding_window(),
             spec_target_max_model_len=self.spec_target_max_model_len,
             encoder_config=self.encoder_config)
-<<<<<<< HEAD
-
-        tokenizer_config = try_get_tokenizer_config(
-            self.tokenizer,
-            trust_remote_code=self.trust_remote_code,
-            revision=self.tokenizer_revision)
-
-        if tokenizer_config is None:
-            return max_model_len
-
-        model_max_length = tokenizer_config.get("model_max_length",
-                                                max_model_len)
-        max_model_len = min(max_model_len, model_max_length)
-=======
         logger.info("Using max model len %s", max_model_len)
->>>>>>> 110df743
         return max_model_len
 
 
@@ -1907,10 +1798,6 @@
     """Port of the data parallel master."""
     data_parallel_backend: str = "mp"
     """Backend to use for data parallel, either "mp" or "ray"."""
-<<<<<<< HEAD
-    enable_expert_parallel: bool = False
-    """Use expert parallelism instead of tensor parallelism for MoE layers."""
-=======
     data_parallel_external_lb: bool = False
     """Whether to use "external" DP LB mode. Applies only to online serving
     and when data_parallel_size > 0. Set implicitly when
@@ -1936,7 +1823,6 @@
     This is turned off by default since it will cause communication overhead.
     """
 
->>>>>>> 110df743
     max_parallel_loading_workers: Optional[int] = None
     """Maximum number of parallel loading workers when loading model
     sequentially in multiple batches. To avoid RAM OOM when using tensor
@@ -2085,14 +1971,11 @@
         if self.data_parallel_size > 1 or self.data_parallel_size_local == 0:
             # Data parallel was specified in the engine args.
             self.data_parallel_master_port = get_open_port()
-<<<<<<< HEAD
-=======
 
             if not (0 <= self.data_parallel_rank < self.data_parallel_size):
                 raise ValueError(
                     f"data_parallel_rank ({self.data_parallel_rank})"
                     f" must be in the range [0, {self.data_parallel_size})")
->>>>>>> 110df743
         else:
             # Otherwise fall back to env vars (e.g. for offline SPMD case).
             self.data_parallel_size = envs.VLLM_DP_SIZE
@@ -2101,13 +1984,10 @@
             self.data_parallel_master_ip = envs.VLLM_DP_MASTER_IP
             self.data_parallel_master_port = envs.VLLM_DP_MASTER_PORT
 
-<<<<<<< HEAD
-=======
             if self.data_parallel_external_lb:
                 raise ValueError("data_parallel_external_lb can only "
                                  "be set when data_parallel_size > 1")
 
->>>>>>> 110df743
         if self.distributed_executor_backend == "external_launcher":
             import os
             os.environ["VLLM_ENABLE_V1_MULTIPROCESSING"] = "0"
@@ -2445,11 +2325,7 @@
 
         if self.max_num_batched_tokens > self.max_num_seqs * self.max_model_len:
             logger.warning(
-<<<<<<< HEAD
-                "max_num_batched_tokens (%d) exceeds max_num_seqs"
-=======
                 "max_num_batched_tokens (%d) exceeds max_num_seqs "
->>>>>>> 110df743
                 "* max_model_len (%d). This may lead to unexpected behavior.",
                 self.max_num_batched_tokens,
                 self.max_num_seqs * self.max_model_len)
@@ -2504,11 +2380,7 @@
 class DeviceConfig:
     """Configuration for the device to use for vLLM execution."""
 
-<<<<<<< HEAD
-    device: SkipValidation[Union[Device, torch.device]] = "auto"
-=======
     device: SkipValidation[Optional[Union[Device, torch.device]]] = "auto"
->>>>>>> 110df743
     """Device type for vLLM execution.
     This parameter is deprecated and will be
     removed in a future release.
@@ -3358,22 +3230,12 @@
     "plamo2": "Numerical instability. Please use bfloat16 or float32 instead.",
     "glm4": "Numerical instability. Please use bfloat16 or float32 instead.",
 }
-<<<<<<< HEAD
-
-=======
->>>>>>> 110df743
+
 
 def _is_valid_dtype(model_type: str, dtype: torch.dtype):
     if model_type in _FLOAT16_NOT_SUPPORTED_MODELS and dtype == torch.float16:  # noqa: E501, SIM103
         return False
 
-<<<<<<< HEAD
-=======
-def _is_valid_dtype(model_type: str, dtype: torch.dtype):
-    if model_type in _FLOAT16_NOT_SUPPORTED_MODELS and dtype == torch.float16:  # noqa: E501, SIM103
-        return False
-
->>>>>>> 110df743
     return True
 
 
@@ -4049,29 +3911,19 @@
     its own stages (before, after, maybe in-between)."""
     dump_graph_dir: Path = Path(".")
     """Directory to dump the graphs."""
-<<<<<<< HEAD
-    # TODO(luka) better pass enabling system.
-    enable_fusion: bool = True
-    """Whether to enable the custom fusion pass."""
-    enable_noop: bool = True
-=======
     enable_fusion: bool = field(default_factory=lambda: not envs.VLLM_USE_V1)
     """Whether to enable the custom fusion (RMSNorm/SiluMul+quant) pass."""
     enable_attn_fusion: bool = False
     """Whether to enable the custom attention+quant fusion pass."""
     enable_noop: bool = field(default_factory=lambda: not envs.VLLM_USE_V1)
->>>>>>> 110df743
     """Whether to enable the custom no-op elimination pass."""
     enable_sequence_parallelism: bool = False
     """Whether to enable sequence parallelism."""
     enable_async_tp: bool = False
     """Whether to enable async TP."""
 
-<<<<<<< HEAD
-=======
     # TODO(luka) better pass enabling system.
 
->>>>>>> 110df743
     def uuid(self):
         """
         Produces a hash unique to the pass configuration.
@@ -4079,20 +3931,6 @@
         Do not include dump_graph_* in the hash - they don't affect
         compilation.
         """
-<<<<<<< HEAD
-        include = {
-            "enable_fusion", "enable_noop", "enable_sequence_parallelism",
-            "enable_async_tp"
-        }
-        dict_ = {k: v for k, v in asdict(self).items() if k in include}
-        return InductorPass.hash_dict(dict_)
-
-    def __post_init__(self) -> None:
-        if not self.enable_noop and self.enable_fusion:
-            logger.warning_once(
-                "Fusion enabled but reshape elimination disabled. "
-                "RMSNorm + quant (fp8) fusion might not work")
-=======
         exclude = {"dump_graph_stages", "dump_graph_dir"}
         dict_ = {k: v for k, v in asdict(self).items() if k not in exclude}
         return InductorPass.hash_dict(dict_)
@@ -4107,7 +3945,6 @@
                 logger.warning_once(
                     "Fusion enabled but reshape elimination disabled. "
                     "Attention + quant (fp8) fusion might not work")
->>>>>>> 110df743
 
 
 @config
@@ -4186,12 +4023,8 @@
     - 'none,+op1,+op2' to enable only op1 and op2
 
     By default, all custom ops are enabled when running without Inductor and
-<<<<<<< HEAD
-    disabled when running with Inductor (compile_level >= Inductor)."""
-=======
     disabled when running with Inductor: level>=PIECEWISE and use_inductor=True.
     Inductor generates (fused) Triton kernels for disabled custom ops."""
->>>>>>> 110df743
     splitting_ops: list[str] = field(default_factory=list)
     """A list of ops to split the full graph into subgraphs, used in piecewise
     compilation."""
@@ -4200,12 +4033,6 @@
     use_inductor: bool = True
     """Whether to use inductor compilation:
 
-<<<<<<< HEAD
-    - False: inductor compilation is not used. graph runs in eager.
-    - True: inductor compilation is used. one graph for symbolic shape
-        is compiled. In addition, compile for compile_sizes,
-        using configurations in inductor_compile_config."""
-=======
     - False: inductor compilation is not used. graph runs in eager
         (custom_ops enabled by default).
     - True: inductor compilation is used (custom_ops disabled by default).
@@ -4213,7 +4040,6 @@
         are compiled using configurations in inductor_compile_config.
         
     This setting is ignored if level<PIECEWISE."""
->>>>>>> 110df743
     compile_sizes: Optional[list[Union[int, str]]] = None
     """Sizes to compile for inductor. In addition
     to integers, it also supports "cudagraph_capture_sizes" to
@@ -4229,11 +4055,7 @@
     constructor, e.g. `CompilationConfig(inductor_passes={"a": func})`."""
 
     # CudaGraph compilation
-<<<<<<< HEAD
-    use_cudagraph: bool = envs.VLLM_USE_V1
-=======
     use_cudagraph: bool = field(default_factory=lambda: envs.VLLM_USE_V1)
->>>>>>> 110df743
     """Whether to use cudagraph inside compilation.
     - False: cudagraph inside compilation is not used.
     - True: cudagraph inside compilation is used. It requires
@@ -4347,15 +4169,9 @@
 
     @classmethod
     def from_cli(cls, cli_value: str) -> "CompilationConfig":
-<<<<<<< HEAD
-        """Parse the CLI value for the compilation config."""
-        if cli_value in ["0", "1", "2", "3"]:
-            return cls(level=int(cli_value))
-=======
         """Parse the CLI value for the compilation config.
         -O1, -O2, -O3, etc. is handled in FlexibleArgumentParser.
         """
->>>>>>> 110df743
         return TypeAdapter(CompilationConfig).validate_json(cli_value)
 
     def __post_init__(self) -> None:
@@ -4516,19 +4332,6 @@
     """Quantization configuration."""
     compilation_config: CompilationConfig = field(
         default_factory=CompilationConfig)
-<<<<<<< HEAD
-    """`torch.compile` configuration for the model.
-
-    When it is a number (0, 1, 2, 3), it will be interpreted as the
-    optimization level.
-
-    NOTE: level 0 is the default level without any optimization. level 1 and 2
-    are for internal testing only. level 3 is the recommended level for
-    production.
-
-    Following the convention of traditional compilers, using `-O` without space
-    is also supported. `-O3` is equivalent to `-O 3`.
-=======
     """`torch.compile` and cudagraph capture configuration for the model.
 
     As a shorthand, `-O<n>` can be used to directly specify the compilation
@@ -4539,7 +4342,6 @@
     NOTE: level 0 is the default level without any optimization. level 1 and 2
     are for internal testing only. level 3 is the recommended level for
     production, also default in V1.
->>>>>>> 110df743
 
     You can specify the full compilation config like so:
     `{"level": 3, "cudagraph_capture_sizes": [1, 2, 4, 8]}`
@@ -4761,14 +4563,8 @@
             self.compilation_config.custom_ops.append("+rms_norm")
         if envs.VLLM_USE_V1 and self.model_config is not None and \
             not self.model_config.enforce_eager:
-<<<<<<< HEAD
-            # FIXME(rob): Add function to set all of these.
-            if not self.compilation_config.custom_ops:
-                self.compilation_config.custom_ops = ["none"]
-=======
             # By default, V1 uses piecewise CUDA graphs. If full_cuda_graph
             # is set to True, full CUDA graphs will be used.
->>>>>>> 110df743
             self.compilation_config.cudagraph_num_of_warmups = 1
             self.compilation_config.level = CompilationLevel.PIECEWISE
             self.compilation_config.set_splitting_ops_for_v1()
@@ -4793,14 +4589,6 @@
 
         if self.compilation_config.full_cuda_graph and \
             not self.model_config.disable_cascade_attn:
-<<<<<<< HEAD
-            logger.warning_once(
-                "full_cuda_graph is not supported with "
-                "cascade attention. Disabling cascade attention.")
-            self.model_config.disable_cascade_attn = True
-            self.cache_config.enable_prefix_caching = False
-
-=======
             logger.info("full_cuda_graph is not supported with "
                         "cascade attention. Disabling cascade attention.")
             self.model_config.disable_cascade_attn = True
@@ -4826,7 +4614,6 @@
             if self.cache_config is not None:
                 self.cache_config.enable_prefix_caching = False
 
->>>>>>> 110df743
         if (self.kv_events_config is not None
                 and self.kv_events_config.enable_kv_cache_events
                 and not self.cache_config.enable_prefix_caching):
@@ -4966,17 +4753,11 @@
             batch_size_capture_list)
 
     def recalculate_max_model_len(self, max_model_len: int):
-<<<<<<< HEAD
-=======
         # Can only be called in try_verify_and_update_config
->>>>>>> 110df743
         model_config = self.model_config
         max_model_len = model_config.get_and_verify_max_len(max_model_len)
         self.model_config.max_model_len = max_model_len
         self.scheduler_config.max_model_len = max_model_len
-<<<<<<< HEAD
-        self.compute_hash()
-=======
 
     def try_verify_and_update_config(self):
         architecture = getattr(self.model_config, "architecture", None)
@@ -4993,7 +4774,6 @@
             from vllm.model_executor.models.adapters import (
                 SequenceClassificationConfig)
             SequenceClassificationConfig.verify_and_update_config(self)
->>>>>>> 110df743
 
     def __str__(self):
         return (
