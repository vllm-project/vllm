# SPDX-License-Identifier: Apache-2.0
# SPDX-FileCopyrightText: Copyright contributors to the vLLM project

import ast
import copy
import enum
import hashlib
import inspect
import json
import textwrap
import uuid
import warnings
from collections import Counter
from collections.abc import Mapping
from contextlib import contextmanager
from dataclasses import (MISSING, Field, asdict, field, fields, is_dataclass,
                         replace)
from functools import cached_property, lru_cache
from importlib.util import find_spec
from typing import (TYPE_CHECKING, Any, Callable, ClassVar, Literal, Optional,
                    Protocol, TypeVar, Union, cast, get_args)

import regex as re
import torch
from pydantic import (ConfigDict, SkipValidation, TypeAdapter, field_validator,
                      model_validator)
from pydantic.dataclasses import dataclass
from safetensors.torch import _TYPES as _SAFETENSORS_TO_TORCH_DTYPE
from torch.distributed import ProcessGroup, ReduceOp
from typing_extensions import Self, assert_never, runtime_checkable

import vllm.envs as envs
from vllm import version
from vllm.compilation.inductor_pass import CallableInductorPass, InductorPass
from vllm.logger import init_logger
from vllm.model_executor.layers.quantization import QuantizationMethods
from vllm.platforms import current_platform
from vllm.transformers_utils.config import (
    ConfigFormat, get_config, get_hf_image_processor_config,
    get_hf_text_config, get_pooling_config,
    get_sentence_transformer_tokenizer_config, is_encoder_decoder,
    maybe_override_with_speculators_target_model, try_get_generation_config,
    try_get_safetensors_metadata, try_get_tokenizer_config, uses_mrope)
from vllm.transformers_utils.s3_utils import S3Model
from vllm.transformers_utils.utils import is_s3, maybe_model_redirect
# yapf conflicts with isort for this block
# yapf: disable
from vllm.utils import (DEFAULT_MAX_NUM_BATCHED_TOKENS,
                        MULTIMODAL_MODEL_MAX_NUM_BATCHED_TOKENS,
                        POOLING_MODEL_MAX_NUM_BATCHED_TOKENS, GiB_bytes,
                        LayerBlockType, LazyLoader, common_broadcastable_dtype,
                        cuda_device_count_stateless, get_cpu_memory,
                        get_open_port, is_torch_equal_or_newer, random_uuid,
                        resolve_obj_by_qualname)

# yapf: enable

if TYPE_CHECKING:
    from _typeshed import DataclassInstance
    from ray.runtime_env import RuntimeEnv
    from ray.util.placement_group import PlacementGroup
    from transformers.configuration_utils import PretrainedConfig

    import vllm.model_executor.layers.quantization as me_quant
    import vllm.model_executor.models as me_models
    from vllm.executor.executor_base import ExecutorBase
    from vllm.model_executor.layers.quantization import QuantizationMethods
    from vllm.model_executor.layers.quantization.base_config import (
        QuantizationConfig)
    from vllm.model_executor.model_loader import LoadFormats
    from vllm.model_executor.model_loader.tensorizer import TensorizerConfig

    ConfigType = type[DataclassInstance]
    HfOverrides = Union[dict, Callable[[type], type]]
else:
    DataclassInstance = Any
    PlacementGroup = Any
    RuntimeEnv = Any
    PretrainedConfig = Any
    ExecutorBase = Any
    QuantizationConfig = Any
    QuantizationMethods = Any
    BaseModelLoader = Any
    LoadFormats = Any
    TensorizerConfig = Any
    ConfigType = type
    HfOverrides = Union[dict[str, Any], Callable[[type], type]]

    me_quant = LazyLoader("model_executor", globals(),
                          "vllm.model_executor.layers.quantization")
    me_models = LazyLoader("model_executor", globals(),
                           "vllm.model_executor.models")

logger = init_logger(__name__)
DataclassInstanceT = TypeVar("DataclassInstanceT", bound=DataclassInstance)
ConfigT = TypeVar("ConfigT", bound=ConfigType)

TaskOption = Literal["auto", "generate", "embedding", "embed", "classify",
                     "score", "reward", "transcription", "draft"]

_ResolvedTask = Literal["generate", "transcription", "encode", "embed",
                        "classify", "reward", "draft"]

RunnerOption = Literal["auto", "generate", "pooling", "draft"]

RunnerType = Literal["generate", "pooling", "draft"]

ConvertOption = Literal["auto", "none", "embed", "classify", "reward"]

ConvertType = Literal["none", "embed", "classify", "reward"]

_RUNNER_TASKS: dict[RunnerType, list[TaskOption]] = {
    "generate": ["generate", "transcription"],
    "pooling": ["embedding", "embed", "classify", "score", "reward"],
    "draft": ["draft"],
}

_RUNNER_CONVERTS: dict[RunnerType, list[ConvertType]] = {
    "generate": [],
    "pooling": ["embed", "classify", "reward"],
    "draft": [],
}

# Some model suffixes are based on auto classes from Transformers:
# https://huggingface.co/docs/transformers/en/model_doc/auto
# NOTE: Items higher on this list priority over lower ones
_SUFFIX_TO_DEFAULTS: list[tuple[str, tuple[RunnerType, ConvertType]]] = [
    ("ForCausalLM", ("generate", "none")),
    ("ForConditionalGeneration", ("generate", "none")),
    ("ChatModel", ("generate", "none")),
    ("LMHeadModel", ("generate", "none")),
    ("ForTextEncoding", ("pooling", "embed")),
    ("EmbeddingModel", ("pooling", "embed")),
    ("ForSequenceClassification", ("pooling", "classify")),
    ("ForAudioClassification", ("pooling", "classify")),
    ("ForImageClassification", ("pooling", "classify")),
    ("ForVideoClassification", ("pooling", "classify")),
    ("ClassificationModel", ("pooling", "classify")),
    ("ForRewardModeling", ("pooling", "reward")),
    ("RewardModel", ("pooling", "reward")),
    # Let other `*Model`s take priority
    ("Model", ("pooling", "embed")),
]


def iter_architecture_defaults():
    yield from _SUFFIX_TO_DEFAULTS


def try_match_architecture_defaults(
    architecture: str,
    *,
    runner_type: Optional[RunnerType] = None,
    convert_type: Optional[ConvertType] = None,
) -> Optional[tuple[str, tuple[RunnerType, ConvertType]]]:
    for suffix, (default_runner_type,
                 default_convert_type) in iter_architecture_defaults():
        if ((runner_type is None or runner_type == default_runner_type) and
            (convert_type is None or convert_type == default_convert_type)
                and architecture.endswith(suffix)):
            return suffix, (default_runner_type, default_convert_type)

    return None


@runtime_checkable
class SupportsHash(Protocol):

    def compute_hash(self) -> str:
        ...


class SupportsMetricsInfo(Protocol):

    def metrics_info(self) -> dict[str, str]:
        ...


class ModelImpl(str, enum.Enum):
    AUTO = "auto"
    VLLM = "vllm"
    TRANSFORMERS = "transformers"


def get_attr_docs(cls: type[Any]) -> dict[str, str]:
    """
    Get any docstrings placed after attribute assignments in a class body.

    https://davidism.com/mit-license/
    """

    def pairwise(iterable):
        """
        Manually implement https://docs.python.org/3/library/itertools.html#itertools.pairwise

        Can be removed when Python 3.9 support is dropped.
        """
        iterator = iter(iterable)
        a = next(iterator, None)

        for b in iterator:
            yield a, b
            a = b

    cls_node = ast.parse(textwrap.dedent(inspect.getsource(cls))).body[0]

    if not isinstance(cls_node, ast.ClassDef):
        raise TypeError("Given object was not a class.")

    out = {}

    # Consider each pair of nodes.
    for a, b in pairwise(cls_node.body):
        # Must be an assignment then a constant string.
        if (not isinstance(a, (ast.Assign, ast.AnnAssign))
                or not isinstance(b, ast.Expr)
                or not isinstance(b.value, ast.Constant)
                or not isinstance(b.value.value, str)):
            continue

        doc = inspect.cleandoc(b.value.value)

        # An assignment can have multiple targets (a = b = v), but an
        # annotated assignment only has one target.
        targets = a.targets if isinstance(a, ast.Assign) else [a.target]

        for target in targets:
            # Must be assigning to a plain name.
            if not isinstance(target, ast.Name):
                continue

            out[target.id] = doc

    return out


def config(cls: ConfigT) -> ConfigT:
    """
    A decorator that ensures all fields in a dataclass have default values
    and that each field has a docstring.

    If a `ConfigT` is used as a CLI argument itself, the default value provided
    by `get_kwargs` will be the result parsing a JSON string as the kwargs
    (i.e. `ConfigT(**json.loads(cli_arg))`). However, if a particular `ConfigT`
    requires custom construction from CLI (i.e. `CompilationConfig`), it can
    have a `from_cli` method, which will be called instead.

    Config validation is performed by the tools/validate_config.py
    script, which is invoked during the pre-commit checks.
    """
    return cls


def get_field(cls: ConfigType, name: str) -> Field:
    """Get the default factory field of a dataclass by name. Used for getting
    default factory fields in `EngineArgs`."""
    if not is_dataclass(cls):
        raise TypeError("The given class is not a dataclass.")
    cls_fields = {f.name: f for f in fields(cls)}
    if name not in cls_fields:
        raise ValueError(f"Field '{name}' not found in {cls.__name__}.")
    named_field: Field = cls_fields[name]
    if (default_factory := named_field.default_factory) is not MISSING:
        return field(default_factory=default_factory)
    if (default := named_field.default) is not MISSING:
        return field(default=default)
    raise ValueError(
        f"{cls.__name__}.{name} must have a default value or default factory.")


def is_init_field(cls: ConfigType, name: str) -> bool:
    return next(f for f in fields(cls) if f.name == name).init


TokenizerMode = Literal["auto", "slow", "mistral", "custom"]
ModelDType = Literal["auto", "half", "float16", "bfloat16", "float", "float32"]
LogprobsMode = Literal["raw_logprobs", "raw_logits", "processed_logprobs",
                       "processed_logits"]


@config
@dataclass(config=ConfigDict(arbitrary_types_allowed=True))
class ModelConfig:
    """Configuration for the model."""

    model: str = "Qwen/Qwen3-0.6B"
    """Name or path of the Hugging Face model to use. It is also used as the
    content for `model_name` tag in metrics output when `served_model_name` is
    not specified."""
    runner: RunnerOption = "auto"
    """The type of model runner to use. Each vLLM instance only supports one
    model runner, even if the same model can be used for multiple types."""
    convert: ConvertOption = "auto"
    """Convert the model using adapters defined in
    [vllm.model_executor.models.adapters][]. The most common use case is to
    adapt a text generation model to be used for pooling tasks."""
    task: Optional[TaskOption] = None
    """[DEPRECATED] The task to use the model for. If the model supports more
    than one model runner, this is used to select which model runner to run.

    Note that the model may support other tasks using the same model runner.
    """
    tokenizer: SkipValidation[str] = None  # type: ignore
    """Name or path of the Hugging Face tokenizer to use. If unspecified, model
    name or path will be used."""
    tokenizer_mode: TokenizerMode = "auto"
    """Tokenizer mode:\n
    - "auto" will use the fast tokenizer if available.\n
    - "slow" will always use the slow tokenizer.\n
    - "mistral" will always use the tokenizer from `mistral_common`.\n
    - "custom" will use --tokenizer to select the preregistered tokenizer."""
    trust_remote_code: bool = False
    """Trust remote code (e.g., from HuggingFace) when downloading the model
    and tokenizer."""
    dtype: Union[ModelDType, torch.dtype] = "auto"
    """Data type for model weights and activations:\n
    - "auto" will use FP16 precision for FP32 and FP16 models, and BF16
    precision for BF16 models.\n
    - "half" for FP16. Recommended for AWQ quantization.\n
    - "float16" is the same as "half".\n
    - "bfloat16" for a balance between precision and range.\n
    - "float" is shorthand for FP32 precision.\n
    - "float32" for FP32 precision."""
    seed: Optional[int] = None
    """Random seed for reproducibility. Initialized to None in V0, but
    initialized to 0 in V1."""
    hf_config_path: Optional[str] = None
    """Name or path of the Hugging Face config to use. If unspecified, model
    name or path will be used."""
    allowed_local_media_path: str = ""
    """Allowing API requests to read local images or videos from directories
    specified by the server file system. This is a security risk. Should only
    be enabled in trusted environments."""
    revision: Optional[str] = None
    """The specific model version to use. It can be a branch name, a tag name,
    or a commit id. If unspecified, will use the default version."""
    code_revision: Optional[str] = None
    """The specific revision to use for the model code on the Hugging Face Hub.
    It can be a branch name, a tag name, or a commit id. If unspecified, will
    use the default version."""
    rope_scaling: dict[str, Any] = field(default_factory=dict)
    """RoPE scaling configuration. For example,
    `{"rope_type":"dynamic","factor":2.0}`."""
    rope_theta: Optional[float] = None
    """RoPE theta. Use with `rope_scaling`. In some cases, changing the RoPE
    theta improves the performance of the scaled model."""
    tokenizer_revision: Optional[str] = None
    """The specific revision to use for the tokenizer on the Hugging Face Hub.
    It can be a branch name, a tag name, or a commit id. If unspecified, will
    use the default version."""
    max_model_len: SkipValidation[int] = None  # type: ignore
    """Model context length (prompt and output). If unspecified, will be
    automatically derived from the model config.

    When passing via `--max-model-len`, supports k/m/g/K/M/G in human-readable
    format. Examples:\n
    - 1k -> 1000\n
    - 1K -> 1024\n
    - 25.6k -> 25,600"""
    spec_target_max_model_len: Optional[int] = None
    """Specify the maximum length for spec decoding draft models."""
    quantization: SkipValidation[Optional[QuantizationMethods]] = None
    """Method used to quantize the weights. If `None`, we first check the
    `quantization_config` attribute in the model config file. If that is
    `None`, we assume the model weights are not quantized and use `dtype` to
    determine the data type of the weights."""
    enforce_eager: bool = False
    """Whether to always use eager-mode PyTorch. If True, we will disable CUDA
    graph and always execute the model in eager mode. If False, we will use
    CUDA graph and eager execution in hybrid for maximal performance and
    flexibility."""
    max_seq_len_to_capture: int = 8192
    """Maximum sequence len covered by CUDA graphs. When a sequence has context
    length larger than this, we fall back to eager mode. Additionally for
    encoder-decoder models, if the sequence length of the encoder input is
    larger than this, we fall back to the eager mode."""
    max_logprobs: int = 20
    """Maximum number of log probabilities to return when `logprobs` is
    specified in `SamplingParams`. The default value comes the default for the
    OpenAI Chat Completions API. -1 means no cap, i.e. all (output_length *
    vocab_size) logprobs are allowed to be returned and it may cause OOM."""
    logprobs_mode: LogprobsMode = "raw_logprobs"
    """Indicates the content returned in the logprobs and prompt_logprobs.
    Supported mode:
    1) raw_logprobs, 2) processed_logprobs, 3) raw_logits, 4) processed_logits.
    Raw means the values before applying logit processors, like bad words.
    Processed means the values after applying such processors.
    """
    disable_sliding_window: bool = False
    """Whether to disable sliding window. If True, we will disable the sliding
    window functionality of the model, capping to sliding window size. If the
    model does not support sliding window, this argument is ignored."""
    disable_cascade_attn: bool = False
    """Disable cascade attention for V1. While cascade attention does not
    change the mathematical correctness, disabling it could be useful for
    preventing potential numerical issues. Note that even if this is set to
    False, cascade attention will be only used when the heuristic tells that
    it's beneficial."""
    skip_tokenizer_init: bool = False
    """Skip initialization of tokenizer and detokenizer. Expects valid
    `prompt_token_ids` and `None` for prompt from the input. The generated
    output will contain token ids."""
    enable_prompt_embeds: bool = False
    """If `True`, enables passing text embeddings as inputs via the
    `prompt_embeds` key. Note that enabling this will double the time required
    for graph compilation."""
    served_model_name: Optional[Union[str, list[str]]] = None
    """The model name(s) used in the API. If multiple names are provided, the
    server will respond to any of the provided names. The model name in the
    model field of a response will be the first name in this list. If not
    specified, the model name will be the same as the `--model` argument. Noted
    that this name(s) will also be used in `model_name` tag content of
    prometheus metrics, if multiple names provided, metrics tag will take the
    first one."""
    limit_mm_per_prompt: dict[str, int] = field(default_factory=dict)
    """Maximum number of data items per modality per prompt. Only applicable
    for multimodal models."""
    interleave_mm_strings: bool = False
    """Enable fully interleaved support for multimodal prompts, while using
    --chat-template-content-format=string. Defaults to False."""
    media_io_kwargs: dict[str, dict[str, Any]] = field(default_factory=dict)
    """Additional args passed to process media inputs, keyed by modalities.
    For example, to set num_frames for video, set
    `--media-io-kwargs '{"video": {"num_frames": 40} }'` """
    use_async_output_proc: bool = True
    """Whether to use async output processor."""
    config_format: Union[str, ConfigFormat] = ConfigFormat.AUTO.value
    """The format of the model config to load:\n
    - "auto" will try to load the config in hf format if available else it
    will try to load in mistral format.\n
    - "hf" will load the config in hf format.\n
    - "mistral" will load the config in mistral format."""
    hf_token: Optional[Union[bool, str]] = None
    """The token to use as HTTP bearer authorization for remote files . If
    `True`, will use the token generated when running `huggingface-cli login`
    (stored in `~/.huggingface`)."""
    hf_overrides: HfOverrides = field(default_factory=dict)
    """If a dictionary, contains arguments to be forwarded to the Hugging Face
    config. If a callable, it is called to update the HuggingFace config."""
    mm_processor_kwargs: Optional[dict[str, Any]] = None
    """Arguments to be forwarded to the model's processor for multi-modal data,
    e.g., image processor. Overrides for the multi-modal processor obtained
    from `AutoProcessor.from_pretrained`. The available overrides depend on the
    model that is being run. For example, for Phi-3-Vision: `{"num_crops": 4}`.
    """
    disable_mm_preprocessor_cache: bool = False
    """If `True`, disable caching of the multi-modal preprocessor/mapper (not
    recommended)."""
    override_neuron_config: dict[str, Any] = field(default_factory=dict)
    """Initialize non-default neuron config or override default neuron config
    that are specific to Neuron devices, this argument will be used to
    configure the neuron config that can not be gathered from the vllm
    arguments. e.g. `{"cast_logits_dtype": "bfloat16"}`."""
    pooler_config: Optional["PoolerConfig"] = field(init=False)
    """Pooler config which controls the behaviour of output pooling in pooling
    models."""
    override_pooler_config: Optional[Union[dict, "PoolerConfig"]] = None
    """Initialize non-default pooling config or override default pooling config
    for the pooling model. e.g. `{"pooling_type": "mean", "normalize": false}`.
    """
    logits_processor_pattern: Optional[str] = None
    """Optional regex pattern specifying valid logits processor qualified names
    that can be passed with the `logits_processors` extra completion argument.
    Defaults to `None`, which allows no processors."""
    generation_config: str = "auto"
    """The folder path to the generation config. Defaults to `"auto"`, the
    generation config will be loaded from model path. If set to `"vllm"`, no
    generation config is loaded, vLLM defaults will be used. If set to a folder
    path, the generation config will be loaded from the specified folder path.
    If `max_new_tokens` is specified in generation config, then it sets a
    server-wide limit on the number of output tokens for all requests."""
    override_generation_config: dict[str, Any] = field(default_factory=dict)
    """Overrides or sets generation config. e.g. `{"temperature": 0.5}`. If
    used with `--generation-config auto`, the override parameters will be
    merged with the default config from the model. If used with
    `--generation-config vllm`, only the override parameters are used."""
    enable_sleep_mode: bool = False
    """Enable sleep mode for the engine (only cuda platform is supported)."""
    model_impl: Union[str, ModelImpl] = ModelImpl.AUTO.value
    """Which implementation of the model to use:\n
    - "auto" will try to use the vLLM implementation, if it exists, and fall
    back to the Transformers implementation if no vLLM implementation is
    available.\n
    - "vllm" will use the vLLM model implementation.\n
    - "transformers" will use the Transformers model implementation."""
    override_attention_dtype: Optional[str] = None
    """Override dtype for attention"""

    def compute_hash(self) -> str:
        """
        WARNING: Whenever a new field is added to this config,
        ensure that it is included in the factors list if
        it affects the computation graph.

        Provide a hash that uniquely identifies all the configs
        that affect the structure of the computation
        graph from input ids/embeddings to the final hidden states,
        excluding anything before input ids/embeddings and after
        the final hidden states.
        """
        factors: list[Any] = []
        factors.append(self.model)
        factors.append(self.dtype)
        factors.append(self.quantization)
        factors.append(self.revision)
        factors.append(self.code_revision)
        factors.append(self.max_model_len)
        factors.append(self.max_logprobs)
        factors.append(self.disable_sliding_window)
        factors.append(self.trust_remote_code)
        factors.append(self.generation_config)
        factors.append(self.model_impl)
        factors.append(self.override_generation_config)
        factors.append(self.rope_scaling)
        factors.append(self.rope_theta)
        # hf_config can control how the model looks!
        factors.append(self.hf_config.to_json_string())
        str_factors = str(factors)
        assert_hashable(str_factors)
        return hashlib.sha256(str(factors).encode()).hexdigest()

    def __post_init__(self) -> None:
        # Set the default seed to 0 in V1.
        # NOTE(woosuk): In V0, we set the default seed to None because the
        # driver worker shares the same process as the user process, and thus
        # setting a seed affects the user process as well.
        # In V1, we use separate processes for workers (unless
        # VLLM_ENABLE_V1_MULTIPROCESSING=0), so setting a seed here
        # doesn't affect the user process. However, without a consistent seed,
        # different tensor parallel workers would sample different tokens,
        # leading to inconsistent results.
        if envs.VLLM_USE_V1 and self.seed is None:
            self.seed = 0
            if not envs.VLLM_ENABLE_V1_MULTIPROCESSING:
                logger.warning(
                    "The global random seed is set to %d. Since "
                    "VLLM_ENABLE_V1_MULTIPROCESSING is set to False, this may "
                    "affect the random state of the Python process that "
                    "launched vLLM.", self.seed)

        if self.runner != "draft":
            # If we're not running the draft model, check for speculators config
            # If speculators config, set model / tokenizer to be target model
            self.model, self.tokenizer = maybe_override_with_speculators_target_model(  # noqa: E501
                model=self.model,
                tokenizer=self.tokenizer,
                revision=self.revision,
                trust_remote_code=self.trust_remote_code)

        # Keep set served_model_name before maybe_model_redirect(self.model)
        self.served_model_name = get_served_model_name(self.model,
                                                       self.served_model_name)
        self.model = maybe_model_redirect(self.model)
        # The tokenizer is consistent with the model by default.
        if self.tokenizer is None:
            self.tokenizer = self.model
        if self.tokenizer_revision is None:
            self.tokenizer_revision = self.revision
        self.tokenizer = maybe_model_redirect(self.tokenizer)

        if isinstance(self.hf_config_path, str):
            self.hf_config_path = maybe_model_redirect(self.hf_config_path)

        if callable(self.hf_overrides):
            hf_overrides_kw = {}
            hf_overrides_fn = self.hf_overrides
        else:
            hf_overrides_kw = self.hf_overrides
            hf_overrides_fn = None

        if self.rope_scaling:
            hf_override: dict[str, Any] = {"rope_scaling": self.rope_scaling}
            hf_overrides_kw.update(hf_override)
            hf_overrides_str = json.dumps(hf_overrides_kw)
            msg = (
                "`--rope-scaling` will be removed in a future release. "
                f"'Please instead use `--hf-overrides '{hf_overrides_str}'`")
            warnings.warn(DeprecationWarning(msg), stacklevel=2)
        if self.rope_theta is not None:
            hf_override = {"rope_theta": self.rope_theta}
            hf_overrides_kw.update(hf_override)
            hf_overrides_str = json.dumps(hf_overrides_kw)
            msg = (
                "`--rope-theta` will be removed in a future release. "
                f"'Please instead use `--hf-overrides '{hf_overrides_str}'`")
            warnings.warn(DeprecationWarning(msg), stacklevel=2)

        self.maybe_pull_model_tokenizer_for_s3(self.model, self.tokenizer)

        if (backend := envs.VLLM_ATTENTION_BACKEND
            ) and backend == "FLASHINFER" and find_spec("flashinfer") is None:
            raise ValueError(
                "VLLM_ATTENTION_BACKEND is set to FLASHINFER, but flashinfer "
                "module was not found. See "
                "https://github.com/vllm-project/vllm/blob/main/docker/Dockerfile "  # noqa: E501
                "for instructions on how to install it.")

        from vllm.platforms import current_platform

        if (self.override_attention_dtype is not None
                and not current_platform.is_rocm()):
            warnings.warn(
                "override-attention-dtype is set but not using ROCm platform",
                stacklevel=2)

        if (self.enable_sleep_mode
                and not current_platform.is_sleep_mode_available()):
            raise ValueError(
                "Sleep mode is not supported on current platform.")

        if isinstance(self.config_format, str):
            self.config_format = ConfigFormat(self.config_format)

        hf_config = get_config(self.hf_config_path or self.model,
                               self.trust_remote_code,
                               self.revision,
                               self.code_revision,
                               self.config_format,
                               hf_overrides_kw=hf_overrides_kw,
                               hf_overrides_fn=hf_overrides_fn)

        self.hf_config = hf_config
        self.hf_text_config = get_hf_text_config(self.hf_config)
        self.attention_chunk_size = getattr(self.hf_text_config,
                                            "attention_chunk_size", None)
        self.encoder_config = self._get_encoder_config()
        self.hf_image_processor_config = get_hf_image_processor_config(
            self.model, hf_token=self.hf_token, revision=self.revision)

        architectures = self.architectures
        registry = self.registry
        is_generative_model = registry.is_text_generation_model(
            architectures, self)
        is_pooling_model = registry.is_pooling_model(architectures, self)

        def _task_to_convert(task: TaskOption) -> ConvertType:
            if task == "embedding" or task == "embed":
                return "embed"
            if task == "classify":
                return "classify"
            if task == "reward":
                return "reward"
            if task == "score":
                new_task = self._get_default_pooling_task(architectures)
                return "classify" if new_task == "classify" else "embed"

            return "none"

        if self.task is not None:
            runner: RunnerOption = "auto"
            convert: ConvertOption = "auto"
            msg_prefix = ("The 'task' option has been deprecated and will be "
                          "removed in v0.13.0 or v1.0, whichever comes first.")
            msg_hint = "Please remove this option."

            is_generative_task = self.task in _RUNNER_TASKS["generate"]
            is_pooling_task = self.task in _RUNNER_TASKS["pooling"]

            if is_generative_model and is_pooling_model:
                if is_generative_task:
                    runner = "generate"
                    convert = "auto"
                    msg_hint = ("Please replace this option with `--runner "
                                "generate` to continue using this model "
                                "as a generative model.")
                elif is_pooling_task:
                    runner = "pooling"
                    convert = "auto"
                    msg_hint = ("Please replace this option with `--runner "
                                "pooling` to continue using this model "
                                "as a pooling model.")
                else:  # task == "auto"
                    pass
            elif is_generative_model or is_pooling_model:
                if is_generative_task:
                    runner = "generate"
                    convert = "auto"
                    msg_hint = "Please remove this option"
                elif is_pooling_task:
                    runner = "pooling"
                    convert = _task_to_convert(self.task)
                    msg_hint = ("Please replace this option with `--convert "
                                f"{convert}` to continue using this model "
                                "as a pooling model.")
                else:  # task == "auto"
                    pass
            else:
                raise AssertionError("The model should be a generative or "
                                     "pooling model when task is set to "
                                     f"{self.task!r}.")

            self.runner = runner
            self.convert = convert

            msg = f"{msg_prefix} {msg_hint}"
            warnings.warn(msg, DeprecationWarning, stacklevel=2)

        self.runner_type = self._get_runner_type(architectures, self.runner)
        self.convert_type = self._get_convert_type(architectures,
                                                   self.runner_type,
                                                   self.convert)

        if self.runner_type == "generate" and not is_generative_model:
            generate_converts = _RUNNER_CONVERTS["generate"]
            if self.convert_type not in generate_converts:
                # Currently we don't have any converters for generative models
                raise ValueError(
                    "This model does not support `--runner generate`.")
        if self.runner_type == "pooling" and not is_pooling_model:
            pooling_converts = _RUNNER_CONVERTS["pooling"]
            if self.convert_type not in pooling_converts:
                convert_option = "<" + "|".join(pooling_converts) + ">"
                raise ValueError(
                    "This model does not support `--runner pooling`. "
                    f"You can pass `--convert {convert_option} to adapt "
                    "it into a pooling model.")

        self.supported_tasks = self._get_supported_tasks(
            architectures, self.runner_type, self.convert_type)

        # Note: Initialize these attributes early because transformers fallback
        # may fail to load dynamic modules in child processes
        model_info, arch = registry.inspect_model_cls(architectures, self)
        self._model_info = model_info
        self._architecture = arch
        logger.info("Resolved architecture: %s", arch)

        model_info, arch = self.registry.inspect_model_cls(self.architectures)
        self._model_info = model_info
        self._architecture = arch

        self.pooler_config = self._init_pooler_config()

        self.dtype = _get_and_verify_dtype(
            self.model,
            self.hf_config,
            self.dtype,
            is_pooling_model=self.runner_type == "pooling",
            revision=self.revision,
        )

        # Workaround for Gemma 2 which uses interleaved sliding window
        # attention, but it's not specified in its config.
        # TODO: remove this when Gemma 2 config updated in HuggingFace.
        if self.hf_text_config.model_type == "gemma2":
            self.hf_text_config.sliding_window_pattern = 2

        # TODO: remove this when Gemma 3n config updated in HuggingFace.
        if self.hf_text_config.model_type == "gemma3n_text":
            # 4 sliding window attention followed by 1 full attention
            self.hf_text_config.sliding_window_pattern = "LLLLG"

        sliding_window = getattr(self.hf_text_config, "sliding_window", None)
        sliding_window_pattern = getattr(self.hf_text_config,
                                         "sliding_window_pattern", None)
        has_interleaved_attention = sliding_window_pattern is not None or (
            isinstance(sliding_window, list))

        if not self.disable_sliding_window and has_interleaved_attention:
            if not envs.VLLM_USE_V1 and (backend := envs.VLLM_ATTENTION_BACKEND
                                         ) in ("XFORMERS", "FLASHINFER"):
                sliding_window_len_min = get_min_sliding_window(
                    self.hf_text_config.sliding_window)

                logger.warning_once(
                    "%s has interleaved attention, which is currently not supported by the %s backend. Disabling sliding window and capping the max length to the sliding window size (%d).",  # noqa: E501
                    self.hf_text_config.model_type,
                    backend,
                    sliding_window_len_min,
                )
                self.disable_sliding_window = True
            else:
                # for a model with interleaved attention,
                # the scheduler and the model treat it as full attention
                # (i.e., not dropping any tokens outside the window).
                # only the attention layer itself is aware of the sliding
                # window, and use the window size to compute the attention.
                self.hf_text_config.interleaved_sliding_window = sliding_window

                if hasattr(self.hf_text_config, "sliding_window"):
                    delattr(self.hf_text_config, "sliding_window")

                sliding_window = None

        self.original_max_model_len = self.max_model_len
        self.max_model_len = self.get_and_verify_max_len(self.max_model_len)
        self.multimodal_config = self._init_multimodal_config()

        if not self.skip_tokenizer_init:
            self._verify_tokenizer_mode()

        if (not current_platform.is_neuron() and self.override_neuron_config):
            raise ValueError(
                "`override_neuron_config` is only supported on Neuron.")

        # Avoid running try_verify_and_update_config multiple times
        self.config_updated = False

        self._verify_quantization()
        self._verify_cuda_graph()
        self._verify_bnb_config()

    @field_validator("quantization", mode="before")
    @classmethod
    def validate_quantization_before(cls, value: Any) -> Any:
        if isinstance(value, str):
            return value.lower()
        return value

    @model_validator(mode="after")
    def validate_model_config_after(self: "ModelConfig") -> "ModelConfig":
        if not isinstance(self.tokenizer, str):
            raise ValueError("tokenizer must be a string after __post_init__.")
        if not isinstance(self.max_model_len, int):
            raise ValueError(
                "max_model_len must be an integer after __post_init__.")
        return self

    def _get_transformers_backend_cls(self) -> str:
        """Determine which Transformers backend class will be used if
        `model_impl` is set to `transformers` or `auto`."""
        if getattr(self, "runner_type", self.runner) == "pooling":
            return "TransformersModel"
        if self.hf_config != self.hf_text_config:
            # If 'hf_text_config' is the same as 'hf_config'. If not, it is
            # probably a composite config, i.e. multimodal
            return "TransformersForMultimodalLM"
        return "TransformersForCausalLM"

    def using_transformers_backend(self) -> bool:
        """Check if the model is using the Transformers backend class."""
        return self.architecture == self._get_transformers_backend_cls()

    @property
    def registry(self):
        return me_models.ModelRegistry

    @property
    def architectures(self) -> list[str]:
        # architectures in the model config.
        return getattr(self.hf_config, "architectures", [])

    @property
    def architecture(self) -> str:
<<<<<<< HEAD
        # The architecture vllm actually used.
        return self._architecture

    @property
    def model_info(self) -> dict[str, Any]:
        return self._model_info

=======
        """The architecture vllm actually used."""
        return self._architecture

>>>>>>> 016c25b5
    def maybe_pull_model_tokenizer_for_s3(self, model: str,
                                          tokenizer: str) -> None:
        """Pull model/tokenizer from S3 to temporary directory when needed.

        Args:
            model: Model name or path
            tokenizer: Tokenizer name or path
        """
        if not (is_s3(model) or is_s3(tokenizer)):
            return

        if is_s3(model):
            s3_model = S3Model()
            s3_model.pull_files(model,
                                allow_pattern=["*.model", "*.py", "*.json"])
            self.model_weights = model
            self.model = s3_model.dir

            # If tokenizer is same as model, download to same directory
            if model == tokenizer:
                s3_model.pull_files(model,
                                    ignore_pattern=[
                                        "*.pt", "*.safetensors", "*.bin",
                                        "*.tensors"
                                    ])
                self.tokenizer = s3_model.dir
                return

        # Only download tokenizer if needed and not already handled
        if is_s3(tokenizer):
            s3_tokenizer = S3Model()
            s3_tokenizer.pull_files(
                model,
                ignore_pattern=["*.pt", "*.safetensors", "*.bin", "*.tensors"])
            self.tokenizer = s3_tokenizer.dir

    def _init_multimodal_config(self) -> Optional["MultiModalConfig"]:
        if self._model_info.supports_multimodal:
            return MultiModalConfig(
                limit_per_prompt=self.limit_mm_per_prompt,
                media_io_kwargs=self.media_io_kwargs,
                mm_processor_kwargs=self.mm_processor_kwargs,
                disable_mm_preprocessor_cache=self.
                disable_mm_preprocessor_cache,
                interleave_mm_strings=self.interleave_mm_strings)

        return None

    def set_disable_mm_preprocessor_cache(self, value: bool) -> None:
        mm_config = self.get_multimodal_config()

        self.disable_mm_preprocessor_cache = value
        mm_config.disable_mm_preprocessor_cache = value

    def _get_encoder_config(self):
        return get_sentence_transformer_tokenizer_config(
            self.model, self.revision)

    def _init_pooler_config(self) -> Optional["PoolerConfig"]:
        if self.runner_type == "pooling":
            if isinstance(self.override_pooler_config, dict):
                self.override_pooler_config = PoolerConfig(
                    **self.override_pooler_config)

            pooler_config = self.override_pooler_config or PoolerConfig()

            base_config = get_pooling_config(self.model, self.revision)
            if base_config is not None:
                # Only set values that are not overridden by the user
                for k, v in base_config.items():
                    if getattr(pooler_config, k) is None:
                        setattr(pooler_config, k, v)

            return pooler_config

        return None

    def _verify_tokenizer_mode(self) -> None:
        tokenizer_mode = cast(TokenizerMode, self.tokenizer_mode.lower())
        if tokenizer_mode not in get_args(TokenizerMode):
            raise ValueError(
                f"Unknown tokenizer mode: {self.tokenizer_mode}. Must be "
                f"one of {get_args(TokenizerMode)}.")
        self.tokenizer_mode = tokenizer_mode

    def _get_default_runner_type(
        self,
        architectures: list[str],
    ) -> RunnerType:
        registry = self.registry

        # Some Sentence Transformers models use *ForCausalLM archs
        if get_pooling_config(self.model, self.revision):
            return "pooling"

        for arch in architectures:
            if arch in registry.get_supported_archs():
                if registry.is_pooling_model(architectures, self):
                    return "pooling"
                if registry.is_text_generation_model(architectures, self):
                    return "generate"

            match = try_match_architecture_defaults(arch)
            if match:
                _, (runner_type, _) = match
                return runner_type

        return "generate"

    def _get_runner_type(
        self,
        architectures: list[str],
        runner: RunnerOption,
    ) -> RunnerType:
        if runner != "auto":
            return runner

        runner_type = self._get_default_runner_type(architectures)

        # Don't log the most common case
        if runner_type != "generate":
            logger.info(
                "Resolved `--runner auto` to `--runner %s`. "
                "Pass the value explicitly to silence this message.",
                runner_type)

        return runner_type

    def _get_default_convert_type(
        self,
        architectures: list[str],
        runner_type: RunnerType,
    ) -> ConvertType:
        registry = self.registry

        for arch in architectures:
            if arch in registry.get_supported_archs():
                if (runner_type == "generate"
                        and registry.is_text_generation_model(
                            architectures, self)):
                    return "none"
                if (runner_type == "pooling"
                        and registry.is_pooling_model(architectures, self)):
                    return "none"

            match = try_match_architecture_defaults(arch,
                                                    runner_type=runner_type)
            if match:
                _, (_, convert_type) = match
                return convert_type

        # This is to handle Sentence Transformers models that use *ForCausalLM
        # and also multi-modal pooling models which are not defined as
        # Sentence Transformers models
        if runner_type == "pooling":
            return "embed"

        return "none"

    def _get_convert_type(
        self,
        architectures: list[str],
        runner_type: RunnerType,
        convert: ConvertOption,
    ) -> ConvertType:
        if convert != "auto":
            return convert

        convert_type = self._get_default_convert_type(architectures,
                                                      runner_type)

        # Don't log the most common case
        if convert_type != "none":
            logger.info(
                "Resolved `--convert auto` to `--convert %s`. "
                "Pass the value explicitly to silence this message.",
                convert_type)

        return convert_type

    def _get_supported_generation_tasks(
        self,
        architectures: list[str],
        convert_type: ConvertType,
    ) -> list[_ResolvedTask]:
        registry = self.registry

        if registry.is_transcription_only_model(architectures, self):
            return ["transcription"]

        # TODO: Use get_supported_generation_tasks once V0 is removed
        supported_tasks = list[_ResolvedTask]()
        if (registry.is_text_generation_model(architectures, self)
                or convert_type in _RUNNER_CONVERTS["generate"]):
            supported_tasks.append("generate")

        if registry.is_transcription_model(architectures, self):
            supported_tasks.append("transcription")

        return supported_tasks

    def _get_default_pooling_task(
        self,
        architectures: list[str],
    ) -> Literal["embed", "classify", "reward"]:
        if self.registry.is_cross_encoder_model(architectures, self):
            return "classify"

        for arch in architectures:
            match = try_match_architecture_defaults(arch,
                                                    runner_type="pooling")
            if match:
                _, (_, convert_type) = match
                assert convert_type != "none"
                return convert_type

        return "embed"

    def _get_supported_pooling_tasks(
        self,
        architectures: list[str],
        convert_type: ConvertType,
    ) -> list[_ResolvedTask]:
        registry = self.registry

        # TODO: Use get_supported_pooling_tasks once V0 is removed
        supported_tasks = list[_ResolvedTask]()
        if (registry.is_pooling_model(architectures, self)
                or convert_type in _RUNNER_CONVERTS["pooling"]):
            supported_tasks.append("encode")

            extra_task = (self._get_default_pooling_task(architectures)
                          if convert_type == "none" else convert_type)
            supported_tasks.append(extra_task)

        return supported_tasks

    def _get_supported_tasks(
        self,
        architectures: list[str],
        runner_type: RunnerType,
        convert_type: ConvertType,
    ) -> list[_ResolvedTask]:
        if runner_type == "generate":
            return self._get_supported_generation_tasks(
                architectures, convert_type)
        if runner_type == "pooling":
            return self._get_supported_pooling_tasks(architectures,
                                                     convert_type)
        if runner_type == "draft":
            return ["draft"]

        assert_never(runner_type)

    def _parse_quant_hf_config(self):
        quant_cfg = getattr(self.hf_config, "quantization_config", None)
        if quant_cfg is None:
            # compressed-tensors uses a "compression_config" key
            quant_cfg = getattr(self.hf_config, "compression_config", None)

        else:
            # Set quant_method for ModelOpt models.
            producer_name = quant_cfg.get("producer", {}).get("name")
            if producer_name == "modelopt":
                quant_algo = quant_cfg.get("quantization",
                                           {}).get("quant_algo")
                if quant_algo == "FP8":
                    quant_cfg["quant_method"] = "modelopt"
                elif quant_algo == "NVFP4":
                    quant_cfg["quant_method"] = "modelopt_fp4"
                elif quant_algo is not None:
                    raise ValueError(
                        f"Unknown ModelOpt quant algo: {quant_algo}")

        return quant_cfg

    def _verify_quantization(self) -> None:
        supported_quantization = me_quant.QUANTIZATION_METHODS
        optimized_quantization_methods = [
            "fp8", "marlin", "modelopt", "gptq_marlin_24", "gptq_marlin",
            "awq_marlin", "fbgemm_fp8", "compressed-tensors", "experts_int8",
            "quark", "modelopt_fp4", "bitblas", "gptq_bitblas", "inc"
        ]
        if self.quantization is not None:
            self.quantization = cast(me_quant.QuantizationMethods,
                                     self.quantization)

        # Parse quantization method from the HF model config, if available.
        quant_cfg = self._parse_quant_hf_config()

        if quant_cfg is not None:
            # Use the community standard 'quant_method'
            quant_method = quant_cfg.get("quant_method", "").lower()

            # Normalize library names
            quant_method = quant_method.replace("compressed_tensors",
                                                "compressed-tensors")

            quant_cfg["quant_method"] = quant_method

            # Quantization methods which are overrides (i.e. they have a
            # `override_quantization_method` method) must be checked in order
            # of preference (this is particularly important for GPTQ).
            overrides = [
                "marlin",
                "bitblas",
                "gptq_marlin_24",
                "gptq_marlin",
                "gptq_bitblas",
                "awq_marlin",
                "ipex",
                "moe_wna16",
                "modelopt",
                "modelopt_fp4",
            ]
            quantization_methods = [
                q for q in supported_quantization if q not in overrides
            ]
            # Any custom overrides will be in quantization_methods so we place
            # them at the start of the list so custom overrides have preference
            # over the built in ones.
            quantization_methods = quantization_methods + overrides

            # Detect which checkpoint is it
            for name in quantization_methods:
                method = me_quant.get_quantization_config(name)
                quantization_override = method.override_quantization_method(
                    quant_cfg, self.quantization)
                if quantization_override is not None:
                    # Raise error if the override is not custom (custom would
                    # be in QUANTIZATION_METHODS but not QuantizationMethods)
                    # and hasn't been added to the overrides list.
                    if (name in get_args(me_quant.QuantizationMethods)
                            and name not in overrides):
                        raise ValueError(
                            f"Quantization method {name} is an override but "
                            "is has not been added to the `overrides` list "
                            "above. This is necessary to ensure that the "
                            "overrides are checked in order of preference.")
                    quant_method = quantization_override
                    self.quantization = quantization_override
                    break

            # Verify quantization configurations.
            if self.quantization is None:
                self.quantization = quant_method
            elif self.quantization != quant_method:
                raise ValueError(
                    "Quantization method specified in the model config "
                    f"({quant_method}) does not match the quantization "
                    f"method specified in the `quantization` argument "
                    f"({self.quantization}).")

        if self.quantization is not None:
            if self.quantization not in supported_quantization:
                raise ValueError(
                    f"Unknown quantization method: {self.quantization}. Must "
                    f"be one of {supported_quantization}.")
            from vllm.platforms import current_platform
            current_platform.verify_quantization(self.quantization)
            if self.quantization not in optimized_quantization_methods:
                logger.warning(
                    "%s quantization is not fully "
                    "optimized yet. The speed can be slower than "
                    "non-quantized models.", self.quantization)

    def _verify_cuda_graph(self) -> None:
        self.max_seq_len_to_capture = min(self.max_seq_len_to_capture,
                                          self.max_model_len)
        # CUDAGraph capture not supported for enc-dec models and mllama on ROCm
        ROCM_UNSUPPORTED_MODELS = ['mllama']
        unsupported_rocm = (self.hf_config.model_type
                            in ROCM_UNSUPPORTED_MODELS
                            or self.is_encoder_decoder)

        if (unsupported_rocm and not self.enforce_eager
                and current_platform.is_rocm()):
            logger.warning(
                "CUDA graph is not supported for %s on ROCm yet, fallback "
                "to eager mode.", self.hf_config.model_type)
            self.enforce_eager = True

    def _verify_bnb_config(self) -> None:
        """
        The current version of bitsandbytes (0.46.1) with 8-bit models does not
        yet support CUDA graph.
        # TODO Remove this when bitsandbytes supports.
        """
        is_bitsandbytes = self.quantization == "bitsandbytes"
        has_quantization_config = (getattr(self.hf_config,
                                           "quantization_config", None)
                                   is not None)
        is_8bit = (self.hf_config.quantization_config.get(
            "load_in_8bit", False) if has_quantization_config else False)
        if all([
                is_bitsandbytes,
                has_quantization_config,
                is_8bit,
                not self.enforce_eager,
        ]):
            logger.warning(
                "CUDA graph is not supported on BitsAndBytes 8bit yet, "
                "fallback to the eager mode.")

            self.enforce_eager = True

    def _verify_with_expert_parallelism(self) -> None:
        num_expert_names = [
            "moe_num_experts",  # Dbrx
            "num_experts",  # Jamba
            "n_routed_experts",  # DeepSeek
            "num_local_experts",  # Mixtral
        ]
        num_experts = 0
        for name in num_expert_names:
            num_experts = getattr(self.hf_text_config, name, 0)
            if num_experts > 0:
                break
        if num_experts < 1:
            raise ValueError(
                "Number of experts in the model must be greater than 0 "
                "when expert parallelism is enabled.")

    def verify_dual_chunk_attention_config(
        self,
        load_config: "LoadConfig",
    ) -> None:
        if hasattr(self.hf_config, "dual_chunk_attention_config"):
            # Try loading the sparse attention config
            from vllm.model_executor.model_loader.weight_utils import (
                get_sparse_attention_config)
            sparse_attn_config = get_sparse_attention_config(self, load_config)
            if sparse_attn_config:
                self.hf_config.dual_chunk_attention_config[
                    "sparse_attention_config"] = sparse_attn_config
                if "sparse_attention_enabled" not in \
                        self.hf_config.dual_chunk_attention_config:
                    self.hf_config.dual_chunk_attention_config[
                        "sparse_attention_enabled"] = True

    def verify_async_output_proc(self, parallel_config, speculative_config,
                                 device_config) -> None:
        if not self.use_async_output_proc:
            # Nothing to check
            return

        if parallel_config.pipeline_parallel_size > 1:
            self.use_async_output_proc = False
            return

        # Reminder: Please update docs/features/compatibility_matrix.md
        # If the feature combo become valid
        from vllm.platforms import current_platform
        if not current_platform.is_async_output_supported(self.enforce_eager):
            self.use_async_output_proc = False
            return

        if envs.VLLM_USE_RAY_SPMD_WORKER:
            self.use_async_output_proc = False
            return

        # Async postprocessor is not necessary for pooling models
        # since there is no token generation
        if self.runner_type == "pooling":
            self.use_async_output_proc = False

        # Reminder: Please update docs/features/compatibility_matrix.md
        # If the feature combo become valid
        if speculative_config:
            self.use_async_output_proc = False

    def verify_with_parallel_config(
        self,
        parallel_config: "ParallelConfig",
    ) -> None:

        if parallel_config.distributed_executor_backend == "external_launcher":
            assert self.seed is not None, (
                "Seed must be set when using external launcher backend to "
                "make sure sampling results are the same across workers.")

        total_num_attention_heads = getattr(self.hf_text_config,
                                            "num_attention_heads", 0)
        tensor_parallel_size = parallel_config.tensor_parallel_size
        if total_num_attention_heads % tensor_parallel_size != 0:
            raise ValueError(
                f"Total number of attention heads ({total_num_attention_heads})"
                " must be divisible by tensor parallel size "
                f"({tensor_parallel_size}).")

        if parallel_config.enable_expert_parallel:
            self._verify_with_expert_parallelism()

        pipeline_parallel_size = parallel_config.pipeline_parallel_size
        if pipeline_parallel_size > 1:
            if not self.registry.is_pp_supported_model(self.architectures,
                                                       self):
                raise NotImplementedError(
                    "Pipeline parallelism is not supported for this model. "
                    "Supported models implement the `SupportsPP` interface.")

            if self.use_async_output_proc:
                self.use_async_output_proc = False

    def get_hf_config_sliding_window(
            self) -> Union[Optional[int], list[Optional[int]]]:
        """Get the sliding window size, or None if disabled."""

        # Some models, like Qwen2 and Qwen1.5, use `use_sliding_window` in
        # addition to sliding window size. We check if that field is present
        # and if it's False, return None.
        if (hasattr(self.hf_text_config, "use_sliding_window")
                and not self.hf_text_config.use_sliding_window):
            return None
        return getattr(self.hf_text_config, "sliding_window", None)

    def get_sliding_window(self) -> Optional[Union[int, list[Optional[int]]]]:
        """Get the sliding window size, or None if disabled.
        """
        # If user disables sliding window, return None.
        if self.disable_sliding_window:
            return None
        # Otherwise get the value from the hf config.
        return self.get_hf_config_sliding_window()

    def get_vocab_size(self) -> int:
        return getattr(self.hf_text_config, "vocab_size", 0)

    def get_hidden_size(self) -> int:
        return getattr(self.hf_text_config, "hidden_size", 0)

    @property
    def is_deepseek_mla(self) -> bool:
        if not hasattr(self.hf_text_config, "model_type"):
            return False
        elif self.hf_text_config.model_type in \
            ('deepseek_v2', 'deepseek_v3', 'deepseek_mtp', 'kimi_k2'):
            return self.hf_text_config.kv_lora_rank is not None
        elif self.hf_text_config.model_type == 'eagle':
            # if the model is an EAGLE module, check for the
            # underlying architecture
            return self.hf_text_config.model.model_type in \
                    ('deepseek_v2', 'deepseek_v3') \
                and self.hf_text_config.kv_lora_rank is not None
        return False

    def get_head_size(self) -> int:
        # TODO remove hard code
        if self.is_deepseek_mla:
            qk_rope_head_dim = getattr(self.hf_text_config, "qk_rope_head_dim",
                                       0)
            if self.use_mla:
                return self.hf_text_config.kv_lora_rank + qk_rope_head_dim
            else:
                qk_nope_head_dim = getattr(self.hf_text_config,
                                           "qk_nope_head_dim", 0)
                if qk_rope_head_dim and qk_nope_head_dim:
                    return qk_rope_head_dim + qk_nope_head_dim

        if hasattr(self.hf_text_config,
                   "model_type") and (self.hf_text_config.model_type
                                      == "zamba2"):
            return self.hf_text_config.attention_head_dim

        if self.is_attention_free:
            return 0

        # NOTE: Some configs may set head_dim=None in the config
        if getattr(self.hf_text_config, "head_dim", None) is not None:
            return self.hf_text_config.head_dim

        # FIXME(woosuk): This may not be true for all models.
        return (self.hf_text_config.hidden_size //
                self.hf_text_config.num_attention_heads)

    def get_total_num_kv_heads(self) -> int:
        """Returns the total number of KV heads."""
        # For GPTBigCode & Falcon:
        # NOTE: for falcon, when new_decoder_architecture is True, the
        # multi_query flag is ignored and we use n_head_kv for the number of
        # KV heads.
        falcon_model_types = ["falcon", "RefinedWeb", "RefinedWebModel"]
        new_decoder_arch_falcon = (
            self.hf_config.model_type in falcon_model_types
            and getattr(self.hf_config, "new_decoder_architecture", False))
        if not new_decoder_arch_falcon and getattr(self.hf_text_config,
                                                   "multi_query", False):
            # Multi-query attention, only one KV head.
            # Currently, tensor parallelism is not supported in this case.
            return 1

        # For DBRX and MPT
        if self.hf_config.model_type == "mpt":
            if "kv_n_heads" in self.hf_config.attn_config:
                return self.hf_config.attn_config["kv_n_heads"]
            return self.hf_config.num_attention_heads
        if self.hf_config.model_type == "dbrx":
            return getattr(self.hf_config.attn_config, "kv_n_heads",
                           self.hf_config.num_attention_heads)

        if self.hf_config.model_type == "nemotron-nas":
            for block in self.hf_config.block_configs:
                if not block.attention.no_op:
                    return self.hf_config.num_attention_heads \
                        // block.attention.n_heads_in_group

            raise RuntimeError("Couldn't determine number of kv heads")

        if self.is_attention_free:
            return 0

        attributes = [
            # For Falcon:
            "n_head_kv",
            "num_kv_heads",
            # For LLaMA-2:
            "num_key_value_heads",
            # For ChatGLM:
            "multi_query_group_num",
        ]
        for attr in attributes:
            num_kv_heads = getattr(self.hf_text_config, attr, None)
            if num_kv_heads is not None:
                return num_kv_heads

        # For non-grouped-query attention models, the number of KV heads is
        # equal to the number of attention heads.
        return self.hf_text_config.num_attention_heads

    def get_num_kv_heads(self, parallel_config: "ParallelConfig") -> int:
        """Returns the number of KV heads per GPU."""
        if self.use_mla:
            # When using MLA during decode it becomes MQA
            return 1

        total_num_kv_heads = self.get_total_num_kv_heads()
        # If tensor parallelism is used, we divide the number of KV heads by
        # the tensor parallel size. We will replicate the KV heads in the
        # case where the number of KV heads is smaller than the tensor
        # parallel size so each GPU has at least one KV head.
        return max(1,
                   total_num_kv_heads // parallel_config.tensor_parallel_size)

    def get_num_attention_heads(self,
                                parallel_config: "ParallelConfig") -> int:
        num_heads = getattr(self.hf_text_config, "num_attention_heads", 0)
        return num_heads // parallel_config.tensor_parallel_size

    def get_layers_start_end_indices(
            self, parallel_config: "ParallelConfig") -> tuple[int, int]:
        from vllm.distributed.utils import get_pp_indices
        if (self.hf_text_config.model_type == "deepseek_mtp"
                or self.hf_config.model_type == "mimo_mtp"
                or self.hf_config.model_type == "glm4_moe_mtp"):
            total_num_hidden_layers = getattr(self.hf_text_config,
                                              "num_nextn_predict_layers", 0)
        else:
            total_num_hidden_layers = getattr(self.hf_text_config,
                                              "num_hidden_layers", 0)
        # the layout order is: DP x PP x TP
        pp_rank = (parallel_config.rank // parallel_config.tensor_parallel_size
                   ) % parallel_config.pipeline_parallel_size
        pp_size = parallel_config.pipeline_parallel_size
        start, end = get_pp_indices(total_num_hidden_layers, pp_rank, pp_size)
        return start, end

    def get_num_layers(self, parallel_config: "ParallelConfig") -> int:
        start, end = self.get_layers_start_end_indices(parallel_config)
        return end - start

    def get_num_layers_by_block_type(
        self,
        parallel_config: "ParallelConfig",
        block_type: LayerBlockType = LayerBlockType.attention,
    ) -> int:
        # This function relies on 'layers_block_type' in hf_config,
        # for w/o this attribute, we will need to have workarounds like so
        attn_block_type = block_type == LayerBlockType.attention
        is_transformer = not self.is_hybrid and \
                            not self.has_noops and \
                            not self.is_attention_free
        start, end = self.get_layers_start_end_indices(parallel_config)

        if is_transformer:
            # Handle the basic case first
            return end - start if attn_block_type else 0
        elif self.is_attention_free:
            # Attention free
            # Note that this code assumes there
            # is only one type of attention-free block type.
            return 0 if attn_block_type else end - start
        elif self.has_noops:
            block_configs = self.hf_config.block_configs
            return sum(not bc.attention.no_op
                       for bc in block_configs[start:end])
        else:
            # Hybrid model Jamba
            layers_block_type_value = getattr(self.hf_config,
                                              "layers_block_type", None)
            if layers_block_type_value is not None:
                if hasattr(self.hf_text_config,
                           "model_type") and (self.hf_text_config.model_type
                                              == "zamba2"):
                    if attn_block_type:
                        return sum(t == "hybrid"
                                   for t in layers_block_type_value[start:end])
                    else:
                        return self.get_num_layers(parallel_config)
                return sum(t == block_type.value
                           for t in layers_block_type_value[start:end])

            # Hybrid model Minimax
            attn_type_list = getattr(self.hf_config, "attn_type_list", None)
            if attn_type_list:
                return sum(t == 1 for t in attn_type_list[start:end])

            if layers_block_type_value is None and attn_type_list is None:
                raise ValueError(
                    "The model is an hybrid without a"
                    "layers_block_type or an attn_type_list in the hf_config,"
                    "cannot determine the num of "
                    f"{block_type.value} layers")

            return sum(t == 1 for t in attn_type_list[start:end])

    def get_mamba_chunk_size(self) -> Optional[int]:
        """
        Returns the mamba chunk size if it exists
        """
        # used by e.g. Bamba, FalconH1, Granite, PLaMo2
        chunk_size = getattr(self.hf_text_config, "mamba_chunk_size", None)
        if chunk_size is None:
            # used by e.g. Mamba2, NemotronH, Zamba
            chunk_size = getattr(self.hf_text_config, "chunk_size", None)
        return chunk_size

    def get_multimodal_config(self) -> "MultiModalConfig":
        """
        Get the multimodal configuration of the model.

        Raises:
            ValueError: If the model is not multimodal.
        """
        if self.multimodal_config is None:
            raise ValueError("The model is not multimodal.")

        return self.multimodal_config

    def try_get_generation_config(self) -> dict[str, Any]:
        """
        This method attempts to retrieve the non-default values of the
        generation config for this model.

        The generation config can contain information about special tokens, as
        well as sampling parameters. Which is why this method exists separately
        to `get_diff_sampling_param`.

        Returns:
            A dictionary containing the non-default generation config.
        """
        if self.generation_config in {"auto", "vllm"}:
            config = try_get_generation_config(
                self.hf_config_path or self.model,
                trust_remote_code=self.trust_remote_code,
                revision=self.revision,
            )
        else:
            config = try_get_generation_config(
                self.generation_config,
                trust_remote_code=self.trust_remote_code,
            )

        if config is None:
            return {}

        return config.to_diff_dict()

    def get_diff_sampling_param(self) -> dict[str, Any]:
        """
        This method returns a dictionary containing the non-default sampling
        parameters with `override_generation_config` applied.

        The default sampling parameters are:

        - vLLM's neutral defaults if `self.generation_config="vllm"`
        - the model's defaults if `self.generation_config="auto"`
        - as defined in `generation_config.json` if
            `self.generation_config="path/to/generation_config/dir"`

        Returns:
            A dictionary containing the non-default sampling parameters.
        """
        if self.generation_config == "vllm":
            config = {}
        else:
            config = self.try_get_generation_config()

        # Overriding with given generation config
        config.update(self.override_generation_config)

        available_params = [
            "repetition_penalty",
            "temperature",
            "top_k",
            "top_p",
            "min_p",
            "max_new_tokens",
        ]
        if any(p in config for p in available_params):
            diff_sampling_param = {
                p: config.get(p)
                for p in available_params if config.get(p) is not None
            }
            # Huggingface definition of max_new_tokens is equivalent
            # to vLLM's max_tokens
            if "max_new_tokens" in diff_sampling_param:
                diff_sampling_param["max_tokens"] = diff_sampling_param.pop(
                    "max_new_tokens")
        else:
            diff_sampling_param = {}

        if diff_sampling_param:
            logger.warning_once(
                "Default sampling parameters have been overridden by the "
                "model's Hugging Face generation config recommended from the "
                "model creator. If this is not intended, please relaunch "
                "vLLM instance with `--generation-config vllm`.")
        return diff_sampling_param

    @property
    def is_encoder_decoder(self) -> bool:
        """Extract the HF encoder/decoder model flag."""
        """
        For Mllama, VLLM overrides HF's is_encoder_decoder flag and sets it to
        True to enable cross-attention
        Neuron needs all multimodal data to be in the decoder and does not
        need to explicitly enable cross-attention
        """
        if (current_platform.is_neuron()
                and self.hf_config.model_type == "mllama"):
            return False

        return is_encoder_decoder(self.hf_config)

    @property
    def uses_mrope(self) -> bool:
        return uses_mrope(self.hf_config)

    @property
    def is_multimodal_model(self) -> bool:
        return self.multimodal_config is not None

    @property
    def is_cross_encoder(self) -> bool:
        return (self._model_info.supports_cross_encoding
                or self.convert_type == "classify")

    @property
    def is_pp_supported(self) -> bool:
        return self._model_info.supports_pp

    @property
    def is_multimodal_raw_input_supported(self) -> bool:
        return self._model_info.supports_multimodal_raw_input

    @property
    def is_attention_free(self) -> bool:
        return self._model_info.is_attention_free

    @property
    def is_hybrid(self) -> bool:
        return self._model_info.is_hybrid

    @property
    def has_noops(self) -> bool:
        return self._model_info.has_noops

    @property
    def has_inner_state(self):
        return self._model_info.has_inner_state

    @property
    def is_v1_compatible(self) -> bool:
        return not self._model_info.supports_v0_only

    @property
    def use_mla(self) -> bool:
        return self.is_deepseek_mla and not envs.VLLM_MLA_DISABLE

    @property
    def is_matryoshka(self) -> bool:
        return (bool(getattr(self.hf_config, "matryoshka_dimensions", None))
                or getattr(self.hf_config, "is_matryoshka", False))

    @property
    def matryoshka_dimensions(self):
        return getattr(self.hf_config, "matryoshka_dimensions", None)

    @property
    def use_pad_token(self) -> bool:
        # cross_encoder models defaults to using pad_token.
        # `llm as reranker` models defaults to not using pad_token.
        return getattr(self.hf_config, "use_pad_token", True)

    def get_and_verify_max_len(self, max_model_len: int):
        # Consider max_model_len in tokenizer_config only when
        # pooling models use absolute position_embedding.
        tokenizer_config = None
        if (self.runner_type == "pooling" and getattr(
                self.hf_config, "position_embedding_type", "") == "absolute"):
            tokenizer_config = try_get_tokenizer_config(
                self.tokenizer,
                trust_remote_code=self.trust_remote_code,
                revision=self.tokenizer_revision)
        max_model_len = _get_and_verify_max_len(
            hf_config=self.hf_text_config,
            tokenizer_config=tokenizer_config,
            max_model_len=max_model_len,
            disable_sliding_window=self.disable_sliding_window,
            sliding_window_len=self.get_hf_config_sliding_window(),
            spec_target_max_model_len=self.spec_target_max_model_len,
            encoder_config=self.encoder_config)
        logger.info("Using max model len %s", max_model_len)
        return max_model_len


BlockSize = Literal[1, 8, 16, 32, 64, 128]
CacheDType = Literal["auto", "fp8", "fp8_e4m3", "fp8_e5m2", "fp8_inc"]
PrefixCachingHashAlgo = Literal["builtin", "sha256", "sha256_cbor_64bit"]


@config
@dataclass
class CacheConfig:
    """Configuration for the KV cache."""

    block_size: SkipValidation[BlockSize] = None  # type: ignore
    """Size of a contiguous cache block in number of tokens. This is ignored on
    neuron devices and set to `--max-model-len`. On CUDA devices, only block
    sizes up to 32 are supported. On HPU devices, block size defaults to 128.

    This config has no static default. If left unspecified by the user, it will
    be set in `Platform.check_and_update_config()` based on the current
    platform."""
    gpu_memory_utilization: float = 0.9
    """The fraction of GPU memory to be used for the model executor, which can
    range from 0 to 1. For example, a value of 0.5 would imply 50% GPU memory
    utilization. If unspecified, will use the default value of 0.9. This is a
    per-instance limit, and only applies to the current vLLM instance. It does
    not matter if you have another vLLM instance running on the same GPU. For
    example, if you have two vLLM instances running on the same GPU, you can
    set the GPU memory utilization to 0.5 for each instance."""
    swap_space: float = 4
    """Size of the CPU swap space per GPU (in GiB)."""
    cache_dtype: CacheDType = "auto"
    """Data type for kv cache storage. If "auto", will use model data type.
    CUDA 11.8+ supports fp8 (=fp8_e4m3) and fp8_e5m2. ROCm (AMD GPU) supports
    fp8 (=fp8_e4m3). Intel Gaudi (HPU) supports fp8 (using fp8_inc)."""
    is_attention_free: bool = False
    """Whether the model is attention-free. This is primarily set in
    `ModelConfig` and that value should be manually duplicated here."""
    num_gpu_blocks_override: Optional[int] = None
    """Number of GPU blocks to use. This overrides the profiled `num_gpu_blocks`
    if specified. Does nothing if `None`. Used for testing preemption."""
    sliding_window: Optional[int] = None
    """Sliding window size for the KV cache. This is primarily set in
    `ModelConfig` and that value should be manually duplicated here."""
    enable_prefix_caching: Optional[bool] = None
    """Whether to enable prefix caching. Disabled by default for V0. Enabled by
    default for V1."""
    prefix_caching_hash_algo: PrefixCachingHashAlgo = "builtin"
    """Set the hash algorithm for prefix caching:\n
    - "builtin" is Python's built-in hash.\n
    - "sha256" is collision resistant but with certain overheads.
    This option uses Pickle for object serialization before hashing.\n
    - "sha256_cbor_64bit" provides a reproducible, cross-language compatible
    hash. It serializes objects using canonical CBOR and hashes them with
    SHA-256. The resulting hash consists of the lower 64 bits of the SHA-256
    digest."""
    cpu_offload_gb: float = 0
    """The space in GiB to offload to CPU, per GPU. Default is 0, which means
    no offloading. Intuitively, this argument can be seen as a virtual way to
    increase the GPU memory size. For example, if you have one 24 GB GPU and
    set this to 10, virtually you can think of it as a 34 GB GPU. Then you can
    load a 13B model with BF16 weight, which requires at least 26GB GPU memory.
    Note that this requires fast CPU-GPU interconnect, as part of the model is
    loaded from CPU memory to GPU memory on the fly in each model forward pass.
    """
    calculate_kv_scales: bool = False
    """This enables dynamic calculation of `k_scale` and `v_scale` when
    kv_cache_dtype is fp8. If `False`, the scales will be loaded from the model
    checkpoint if available. Otherwise, the scales will default to 1.0."""
    cpu_kvcache_space_bytes: Optional[int] = None
    """(CPU backend only) CPU key-value cache space."""
    mamba_page_size_padded: Optional[int] = None
    """ Optional override for mamba page size; used by hybrid mamba/attention
    models to ensure exact alignment with attention page size."""

    # Will be set after profiling.
    num_gpu_blocks: Optional[int] = field(default=None, init=False)
    """The number of blocks to allocate for GPU memory."""
    num_cpu_blocks: Optional[int] = field(default=None, init=False)
    """The number of blocks to allocate for CPU memory."""

    kv_sharing_fast_prefill: bool = False
    """This feature is work in progress and no prefill optimization takes place
    with this flag enabled currently.

    In some KV sharing setups, e.g. YOCO (https://arxiv.org/abs/2405.05254),
    some layers can skip tokens corresponding to prefill. This flag enables
    attention metadata for eligible layers to be overriden with metadata
    necessary for implementating this optimization in some models (e.g. Gemma3n)
    """

    def compute_hash(self) -> str:
        """
        WARNING: Whenever a new field is added to this config,
        ensure that it is included in the factors list if
        it affects the computation graph.

        Provide a hash that uniquely identifies all the configs
        that affect the structure of the computation
        graph from input ids/embeddings to the final hidden states,
        excluding anything before input ids/embeddings and after
        the final hidden states.
        """
        factors: list[Any] = []
        factors.append(self.cache_dtype)
        # `cpu_offload_gb` does not use `torch.compile` yet.
        hash_str = hashlib.md5(str(factors).encode(),
                               usedforsecurity=False).hexdigest()
        return hash_str

    def __post_init__(self) -> None:
        self.swap_space_bytes = self.swap_space * GiB_bytes

        self._verify_cache_dtype()
        self._verify_prefix_caching()

    def metrics_info(self):
        # convert cache_config to dict(key: str, value: str) for prometheus
        # metrics info
        return {key: str(value) for key, value in self.__dict__.items()}

    @model_validator(mode='after')
    def _verify_args(self) -> Self:
        if self.cpu_offload_gb < 0:
            raise ValueError("CPU offload space must be non-negative"
                             f", but got {self.cpu_offload_gb}")

        if self.gpu_memory_utilization > 1.0:
            raise ValueError(
                "GPU memory utilization must be less than 1.0. Got "
                f"{self.gpu_memory_utilization}.")

        if self.kv_sharing_fast_prefill:
            logger.warning_once(
                "--kv-sharing-fast-prefill is currently work in progress "
                "and not functional yet (i.e. no prefill savings)")

        return self

    def _verify_cache_dtype(self) -> None:
        if self.cache_dtype == "auto":
            pass
        elif self.cache_dtype in get_args(CacheDType):
            logger.info(
                "Using fp8 data type to store kv cache. It reduces the GPU "
                "memory footprint and boosts the performance. "
                "Meanwhile, it may cause accuracy drop without a proper "
                "scaling factor.")
        else:
            raise ValueError(f"Unknown kv cache dtype: {self.cache_dtype}")

    def _verify_prefix_caching(self) -> None:
        if not self.enable_prefix_caching:
            return

        if self.sliding_window is not None and not envs.VLLM_USE_V1:
            raise NotImplementedError(
                "Prefix caching is not supported with sliding window. "
                "Run with --disable-sliding-window to use prefix caching.")

        if (self.enable_prefix_caching and self.prefix_caching_hash_algo
                not in get_args(PrefixCachingHashAlgo)):
            raise ValueError(
                "Unknown prefix caching hash algorithm: "
                f"{self.prefix_caching_hash_algo}. Must be one of "
                f"{get_args(PrefixCachingHashAlgo)}.")

    def verify_with_parallel_config(
        self,
        parallel_config: "ParallelConfig",
    ) -> None:
        total_cpu_memory = get_cpu_memory()
        # FIXME(woosuk): Here, it is assumed that the GPUs in a tensor parallel
        # group are in the same node. However, the GPUs may span multiple nodes.
        num_gpus_per_node = parallel_config.tensor_parallel_size
        cpu_memory_usage = self.swap_space_bytes * num_gpus_per_node

        msg = (f"{cpu_memory_usage / GiB_bytes:.2f} GiB out of the "
               f"{total_cpu_memory / GiB_bytes:.2f} GiB total CPU memory "
               "is allocated for the swap space.")
        if cpu_memory_usage > 0.7 * total_cpu_memory:
            raise ValueError("Too large swap space. " + msg)
        elif cpu_memory_usage > 0.4 * total_cpu_memory:
            logger.warning("Possibly too large swap space. %s", msg)


@config
@dataclass
class LoadConfig:
    """Configuration for loading the model weights."""

    load_format: Union[str, LoadFormats] = "auto"
    """The format of the model weights to load:\n
    - "auto" will try to load the weights in the safetensors format and fall
    back to the pytorch bin format if safetensors format is not available.\n
    - "pt" will load the weights in the pytorch bin format.\n
    - "safetensors" will load the weights in the safetensors format.\n
    - "npcache" will load the weights in pytorch format and store a numpy cache
    to speed up the loading.\n
    - "dummy" will initialize the weights with random values, which is mainly
    for profiling.\n
    - "tensorizer" will use CoreWeave's tensorizer library for fast weight
    loading. See the Tensorize vLLM Model script in the Examples section for
    more information.\n
    - "runai_streamer" will load the Safetensors weights using Run:ai Model
    Streamer.\n
    - "bitsandbytes" will load the weights using bitsandbytes quantization.\n
    - "sharded_state" will load weights from pre-sharded checkpoint files,
    supporting efficient loading of tensor-parallel models.\n
    - "gguf" will load weights from GGUF format files (details specified in
    https://github.com/ggml-org/ggml/blob/master/docs/gguf.md).\n
    - "mistral" will load weights from consolidated safetensors files used by
    Mistral models.
    - Other custom values can be supported via plugins."""
    download_dir: Optional[str] = None
    """Directory to download and load the weights, default to the default
    cache directory of Hugging Face."""
    model_loader_extra_config: Union[dict, TensorizerConfig] = field(
        default_factory=dict)
    """Extra config for model loader. This will be passed to the model loader
    corresponding to the chosen load_format."""
    device: Optional[str] = None
    """Device to which model weights will be loaded, default to
    device_config.device"""
    ignore_patterns: Optional[Union[list[str], str]] = None
    """The list of patterns to ignore when loading the model. Default to
    "original/**/*" to avoid repeated loading of llama's checkpoints."""
    use_tqdm_on_load: bool = True
    """Whether to enable tqdm for showing progress bar when loading model
    weights."""
    pt_load_map_location: Union[str, dict[str, str]] = "cpu"
    """
    pt_load_map_location: the map location for loading pytorch checkpoint, to
    support loading checkpoints can only be loaded on certain devices like
    "cuda", this is equivalent to {"": "cuda"}. Another supported format is
    mapping from different devices like from GPU 1 to GPU 0:
    {"cuda:1": "cuda:0"}. Note that when passed from command line, the strings
    in dictionary needs to be double quoted for json parsing. For more details,
    see original doc for `map_location` in https://pytorch.org/docs/stable/generated/torch.load.html
    """

    def compute_hash(self) -> str:
        """
        WARNING: Whenever a new field is added to this config,
        ensure that it is included in the factors list if
        it affects the computation graph.

        Provide a hash that uniquely identifies all the configs
        that affect the structure of the computation
        graph from input ids/embeddings to the final hidden states,
        excluding anything before input ids/embeddings and after
        the final hidden states.
        """
        # no factors to consider.
        # this config will not affect the computation graph.
        factors: list[Any] = []
        hash_str = hashlib.md5(str(factors).encode(),
                               usedforsecurity=False).hexdigest()
        return hash_str

    def __post_init__(self):
        self.load_format = self.load_format.lower()
        if self.ignore_patterns is not None and len(self.ignore_patterns) > 0:
            logger.info(
                "Ignoring the following patterns when downloading weights: %s",
                self.ignore_patterns)
        else:
            self.ignore_patterns = ["original/**/*"]


DistributedExecutorBackend = Literal["ray", "mp", "uni", "external_launcher"]


@config
@dataclass
class ParallelConfig:
    """Configuration for the distributed execution."""

    pipeline_parallel_size: int = 1
    """Number of pipeline parallel groups."""
    tensor_parallel_size: int = 1
    """Number of tensor parallel groups."""
    data_parallel_size: int = 1
    """Number of data parallel groups. MoE layers will be sharded according to
    the product of the tensor parallel size and data parallel size."""
    data_parallel_size_local: int = 1
    """Number of local data parallel groups."""
    data_parallel_rank: int = 0
    """Rank of the data parallel group."""
    data_parallel_rank_local: Optional[int] = None
    """Local rank of the data parallel group,
    set only in SPMD mode."""
    data_parallel_master_ip: str = "127.0.0.1"
    """IP of the data parallel master."""
    data_parallel_rpc_port: int = 29550
    """Port for data parallel messaging."""
    data_parallel_master_port: int = 29500
    """Port of the data parallel master."""
    data_parallel_backend: str = "mp"
    """Backend to use for data parallel, either "mp" or "ray"."""
    data_parallel_external_lb: bool = False
    """Whether to use "external" DP LB mode. Applies only to online serving
    and when data_parallel_size > 0. This is useful for a "one-pod-per-rank"
    wide-EP setup in Kuberentes. Set implicitly when --data-parallel-rank
    is provided explicitly to vllm serve."""
    data_parallel_hybrid_lb: bool = False
    """Whether to use "hybrid" DP LB mode. Applies only to online serving
    and when data_parallel_size > 0. Enables running an AsyncLLM
    and API server on a "per-node" basis where vLLM load balances
    between local data parallel ranks, but an external LB balances
    between vLLM nodes/replicas. Set explicitly in conjunction with
    --data-parallel-start-rank."""
    enable_expert_parallel: bool = False
    """Use expert parallelism instead of tensor parallelism for MoE layers."""
    enable_eplb: bool = False
    """Enable expert parallelism load balancing for MoE layers."""
    num_redundant_experts: int = 0
    """Number of redundant experts to use for expert parallelism."""
    eplb_window_size: int = 1000
    """Window size for expert load recording."""
    eplb_step_interval: int = 3000
    """
    Interval for rearranging experts in expert parallelism.
<<<<<<< HEAD
    
=======

>>>>>>> 016c25b5
    Note that if this is greater than the EPLB window size, only the metrics
    of the last `eplb_window_size` steps will be used for rearranging experts.
    """
    eplb_log_balancedness: bool = False
    """
    Log the balancedness each step of expert parallelism.
    This is turned off by default since it will cause communication overhead.
    """

    max_parallel_loading_workers: Optional[int] = None
    """Maximum number of parallel loading workers when loading model
    sequentially in multiple batches. To avoid RAM OOM when using tensor
    parallel and large models."""

    disable_custom_all_reduce: bool = False
    """Disable the custom all-reduce kernel and fall back to NCCL."""

    ray_workers_use_nsight: bool = False
    """Whether to profile Ray workers with nsight, see https://docs.ray.io/en/latest/ray-observability/user-guides/profiling.html#profiling-nsight-profiler."""

    ray_runtime_env: Optional["RuntimeEnv"] = None
    """Ray runtime environment to pass to distributed workers."""

    placement_group: Optional["PlacementGroup"] = None
    """ray distributed model workers placement group."""

    distributed_executor_backend: Optional[Union[DistributedExecutorBackend,
                                                 type["ExecutorBase"]]] = None
    """Backend to use for distributed model
    workers, either "ray" or "mp" (multiprocessing). If the product
    of pipeline_parallel_size and tensor_parallel_size is less than
    or equal to the number of GPUs available, "mp" will be used to
    keep processing on a single host. Otherwise, this will default
    to "ray" if Ray is installed and fail otherwise. Note that tpu
    only support Ray for distributed inference."""

    worker_cls: str = "auto"
    """The full name of the worker class to use. If "auto", the worker class
    will be determined based on the platform."""
    sd_worker_cls: str = "auto"
    """The full name of the worker class to use for speculative decoding.
    If "auto", the worker class will be determined based on the platform."""
    worker_extension_cls: str = ""
    """The full name of the worker extension class to use. The worker extension
    class is dynamically inherited by the worker class. This is used to inject
    new attributes and methods to the worker class for use in collective_rpc
    calls."""

    world_size: int = field(init=False)
    """world_size is TPxPP, it affects the number of workers we create."""

    rank: int = 0
    """Global rank in distributed setup."""

    enable_multimodal_encoder_data_parallel: bool = False
    """ Use data parallelism instead of tensor parallelism for vision encoder.
    Only support LLama4 for now"""

    @property
    def world_size_across_dp(self) -> int:
        """world_size_across_dp is TPxPPxDP, it is the size of the world
        including data parallelism."""
        return self.world_size * self.data_parallel_size

    def get_next_dp_init_port(self) -> int:
        """
        We might need to initialize process groups in multiple
        processes that is related to data parallelism,
        e.g. both in the worker and in the engine, which
        can live in different processes. To avoid port conflicts, we
        increment the port number each time we need to initialize a
        new process group related to data parallelism.
        """
        answer = self.data_parallel_master_port
        self.data_parallel_master_port += 1
        return answer

    def stateless_init_dp_group(self) -> "ProcessGroup":
        # NOTE: In high-concurrency scenarios multiple processes
        # can pick the same (currently free) port through a race
        # condition when calling `get_open_port()`. When the first
        # process binds the port the others will subsequently fail
        # with `torch.distributed.DistNetworkError: EADDRINUSE`.
        # To make the initialization more robust we retry a few times
        # with a fresh port whenever this specific error is observed.
        from torch.distributed import DistNetworkError

        from vllm.distributed.utils import (
            stateless_init_torch_distributed_process_group)

        max_retries = 5
        last_exc: Optional[Exception] = None
        for _ in range(max_retries):
            try:
                # use gloo since the engine process might not have cuda device
                return stateless_init_torch_distributed_process_group(
                    self.data_parallel_master_ip,
                    self.get_next_dp_init_port(),
                    self.data_parallel_rank,
                    self.data_parallel_size,
                    backend="gloo")
            except DistNetworkError as e:
                # We only want to retry when the root cause is EADDRINUSE.
                if "EADDRINUSE" in str(e):
                    logger.warning(
                        "Address already in use. Retrying with a new port.")
                    last_exc = e
                    continue  # try again with a new port
                raise e

        # If we get here all retries have failed.
        assert last_exc is not None
        raise last_exc

    @staticmethod
    def has_unfinished_dp(dp_group: "ProcessGroup",
                          has_unfinished: bool) -> bool:
        tensor = torch.tensor([has_unfinished],
                              dtype=torch.int32,
                              device="cpu")
        # dp rank 0: has_unfinished_seqs=True
        # dp rank 1: has_unfinished_seqs=False
        # aggregated: has_unfinished_seqs=True
        # so this is an OR operation, i.e. MAX in integers
        torch.distributed.all_reduce(tensor, op=ReduceOp.MAX, group=dp_group)
        aggregated_has_unfinished = bool(tensor.item())
        return aggregated_has_unfinished

    @staticmethod
    def sync_kv_cache_memory_size(dp_group: "ProcessGroup",
                                  kv_cache_memory: int) -> int:
        if kv_cache_memory == -1:
            kv_cache_memory = torch.iinfo(torch.int64).max
        tensor = torch.tensor([kv_cache_memory],
                              dtype=torch.int64,
                              device="cpu")
        # we cannot use broadcast for stateless dp group since it depends
        # on global rank
        torch.distributed.all_reduce(tensor, op=ReduceOp.MIN, group=dp_group)
        return tensor.item()

    def compute_hash(self):
        """
        Provide a hash that uniquely identifies all the configs
        that affect the structure of the computation
        graph from input ids/embeddings to the final hidden states,
        excluding anything before input ids/embeddings and after
        the final hidden states.
        """
        factors: list[Any] = []
        factors.append(self.pipeline_parallel_size)
        factors.append(self.tensor_parallel_size)
        factors.append(self.enable_expert_parallel)
        factors.append(self.data_parallel_size)
        factors.append(envs.VLLM_ALL2ALL_BACKEND)
        return hashlib.sha256(str(factors).encode()).hexdigest()

    def __post_init__(self) -> None:
        self.world_size = self.pipeline_parallel_size * \
            self.tensor_parallel_size

        if self.data_parallel_size_local > self.data_parallel_size:
            raise ValueError(
                f"data_parallel_size_local ({self.data_parallel_size_local}) "
                f"must be <= data_parallel_size ({self.data_parallel_size})")

        if self.data_parallel_size > 1 or self.data_parallel_size_local == 0:
            # Data parallel was specified in the engine args.
            self.data_parallel_master_port = get_open_port()

            if not (0 <= self.data_parallel_rank < self.data_parallel_size):
                raise ValueError(
                    f"data_parallel_rank ({self.data_parallel_rank})"
                    f" must be in the range [0, {self.data_parallel_size})")
        else:
            # Otherwise fall back to env vars (e.g. for offline SPMD case).
            self.data_parallel_size = envs.VLLM_DP_SIZE
            self.data_parallel_rank = envs.VLLM_DP_RANK
            self.data_parallel_rank_local = envs.VLLM_DP_RANK_LOCAL
            self.data_parallel_master_ip = envs.VLLM_DP_MASTER_IP
            self.data_parallel_master_port = envs.VLLM_DP_MASTER_PORT

            if self.data_parallel_external_lb:
                raise ValueError("data_parallel_external_lb can only "
                                 "be set when data_parallel_size > 1")

        if self.distributed_executor_backend == "external_launcher":
            import os
            os.environ["VLLM_ENABLE_V1_MULTIPROCESSING"] = "0"
            logger.info("Disabling V1 multiprocessing for external launcher.")

        if self.enable_eplb:
            if not current_platform.is_cuda():
                raise ValueError(
                    "Expert parallelism load balancing is only supported on "
                    "CUDA devices now.")
            if self.num_redundant_experts < 0:
                raise ValueError(
                    "num_redundant_experts must be non-negative, but got "
                    f"{self.num_redundant_experts}.")
<<<<<<< HEAD
=======
            if not self.enable_expert_parallel:
                raise ValueError(
                    "enable_expert_parallel must be True to use EPLB.")
            if self.tensor_parallel_size * self.data_parallel_size <= 1:
                raise ValueError(
                    "EPLB requires tensor_parallel_size or data_parallel_size "
                    f"to be greater than 1, but got "
                    f"TP={self.tensor_parallel_size},DP={self.data_parallel_size}."
                )
>>>>>>> 016c25b5
        else:
            if self.num_redundant_experts != 0:
                raise ValueError(
                    "num_redundant_experts should be used with EPLB."
                    f"{self.num_redundant_experts}.")
        if self.distributed_executor_backend is None and self.world_size > 1:
            # We use multiprocessing by default if world_size fits on the
            # current node and we aren't in a ray placement group.

            from vllm.executor import ray_utils
            backend: DistributedExecutorBackend = "mp"
            ray_found = ray_utils.ray_is_available()
            if current_platform.is_neuron():
                # neuron uses single process to control multiple devices
                backend = "uni"
            elif current_platform.is_tpu() and envs.VLLM_XLA_USE_SPMD:
                backend = "uni"
            elif (current_platform.is_cuda()
                  and cuda_device_count_stateless() < self.world_size):
                if not ray_found:
                    raise ValueError("Unable to load Ray: "
                                     f"{ray_utils.ray_import_err}. Ray is "
                                     "required for multi-node inference, "
                                     "please install Ray with `pip install "
                                     "ray`.")
                backend = "ray"
            elif self.data_parallel_backend == "ray":
                logger.info("Using ray distributed inference because "
                            "data_parallel_backend is ray")
                backend = "ray"
            elif ray_found:
                if self.placement_group:
                    backend = "ray"
                else:
                    from ray import is_initialized as ray_is_initialized
                    if ray_is_initialized():
                        from ray.util import get_current_placement_group
                        if get_current_placement_group():
                            backend = "ray"
            self.distributed_executor_backend = backend
            logger.debug("Defaulting to use %s for distributed inference",
                         backend)

        if self.distributed_executor_backend is None and self.world_size == 1:
            self.distributed_executor_backend = "uni"

    @property
    def use_ray(self) -> bool:
        return self.distributed_executor_backend == "ray" or (
            isinstance(self.distributed_executor_backend, type)
            and self.distributed_executor_backend.uses_ray)

    @model_validator(mode='after')
    def _verify_args(self) -> Self:
        # Lazy import to avoid circular import
        from vllm.executor.executor_base import ExecutorBase
        from vllm.platforms import current_platform
        if self.distributed_executor_backend not in (
                "ray", "mp", "uni",
                "external_launcher", None) and not (isinstance(
                    self.distributed_executor_backend, type) and issubclass(
                        self.distributed_executor_backend, ExecutorBase)):
            raise ValueError(
                "Unrecognized distributed executor backend "
                f"{self.distributed_executor_backend}. Supported "
                "values are 'ray', 'mp' 'uni', 'external_launcher' or"
                " custom ExecutorBase subclass.")
        if self.use_ray:
            from vllm.executor import ray_utils
            ray_utils.assert_ray_available()

        if not current_platform.use_custom_allreduce():
            self.disable_custom_all_reduce = True
            logger.debug(
                "Disabled the custom all-reduce kernel because it is not "
                "supported on current platform.")
        if self.ray_workers_use_nsight and not self.use_ray:
            raise ValueError("Unable to use nsight profiling unless workers "
                             "run with Ray.")

        return self


PreemptionMode = Literal["swap", "recompute"]
SchedulerPolicy = Literal["fcfs", "priority"]


@config
@dataclass
class SchedulerConfig:
    """Scheduler configuration."""

    runner_type: RunnerType = "generate"
    """The runner type to launch for the model."""

    max_num_batched_tokens: SkipValidation[int] = None  # type: ignore
    """Maximum number of tokens to be processed in a single iteration.

    This config has no static default. If left unspecified by the user, it will
    be set in `EngineArgs.create_engine_config` based on the usage context."""

    max_num_seqs: SkipValidation[int] = None  # type: ignore
    """Maximum number of sequences to be processed in a single iteration.

    This config has no static default. If left unspecified by the user, it will
    be set in `EngineArgs.create_engine_config` based on the usage context."""

    max_model_len: SkipValidation[int] = None  # type: ignore
    """Maximum length of a sequence (including prompt and generated text). This
    is primarily set in `ModelConfig` and that value should be manually
    duplicated here."""

    max_num_partial_prefills: int = 1
    """For chunked prefill, the maximum number of sequences that can be
    partially prefilled concurrently."""

    max_long_partial_prefills: int = 1
    """For chunked prefill, the maximum number of prompts longer than
    long_prefill_token_threshold that will be prefilled concurrently. Setting
    this less than max_num_partial_prefills will allow shorter prompts to jump
    the queue in front of longer prompts in some cases, improving latency."""

    long_prefill_token_threshold: int = 0
    """For chunked prefill, a request is considered long if the prompt is
    longer than this number of tokens."""

    num_lookahead_slots: int = 0
    """The number of slots to allocate per sequence per
    step, beyond the known token ids. This is used in speculative
    decoding to store KV activations of tokens which may or may not be
    accepted.

    NOTE: This will be replaced by speculative config in the future; it is
    present to enable correctness tests until then."""

    cuda_graph_sizes: list[int] = field(default_factory=list)
    """Cuda graph capture sizes
    1. if none provided, then default set to [min(max_num_seqs * 2, 512)]
    2. if one value is provided, then the capture list would follow the
    pattern: [1, 2, 4] + [i for i in range(8, cuda_graph_sizes + 1, 8)]
    3. more than one value (e.g. 1 2 128) is provided, then the capture list
    will follow the provided list."""

    delay_factor: float = 0.0
    """Apply a delay (of delay factor multiplied by previous
    prompt latency) before scheduling next prompt."""

    enable_chunked_prefill: SkipValidation[bool] = None  # type: ignore
    """If True, prefill requests can be chunked based
    on the remaining max_num_batched_tokens."""

    is_multimodal_model: bool = False
    """True if the model is multimodal."""

    # TODO (ywang96): Make this configurable.
    max_num_encoder_input_tokens: int = field(init=False)
    """Multimodal encoder compute budget, only used in V1.

    NOTE: This is not currently configurable. It will be overridden by
    max_num_batched_tokens in case max multimodal embedding size is larger."""

    # TODO (ywang96): Make this configurable.
    encoder_cache_size: int = field(init=False)
    """Multimodal encoder cache size, only used in V1.

    NOTE: This is not currently configurable. It will be overridden by
    max_num_batched_tokens in case max multimodal embedding size is larger."""

    preemption_mode: Optional[PreemptionMode] = None
    """Whether to perform preemption by swapping or
    recomputation. If not specified, we determine the mode as follows:
    We use recomputation by default since it incurs lower overhead than
    swapping. However, when the sequence group has multiple sequences
    (e.g., beam search), recomputation is not currently supported. In
    such a case, we use swapping instead."""

    num_scheduler_steps: int = 1
    """Maximum number of forward steps per scheduler call."""

    multi_step_stream_outputs: bool = True
    """If False, then multi-step will stream outputs at the end of all steps"""

    send_delta_data: bool = False
    """Private API. If used, scheduler sends delta data to
    workers instead of an entire data. It should be enabled only
    when SPMD worker architecture is enabled. I.e.,
    VLLM_USE_RAY_SPMD_WORKER=1"""

    policy: SchedulerPolicy = "fcfs"
    """The scheduling policy to use:\n
    - "fcfs" means first come first served, i.e. requests are handled in order
    of arrival.\n
    - "priority" means requests are handled based on given priority (lower
    value means earlier handling) and time of arrival deciding any ties)."""

    chunked_prefill_enabled: bool = field(init=False)
    """True if chunked prefill is enabled."""

    disable_chunked_mm_input: bool = False
    """If set to true and chunked prefill is enabled, we do not want to
    partially schedule a multimodal item. Only used in V1
    This ensures that if a request has a mixed prompt
    (like text tokens TTTT followed by image tokens IIIIIIIIII) where only
    some image tokens can be scheduled (like TTTTIIIII, leaving IIIII),
    it will be scheduled as TTTT in one step and IIIIIIIIII in the next."""

    # scheduler class or path. "vllm.core.scheduler.Scheduler" (default)
    # or "mod.custom_class".
    scheduler_cls: Union[str, type[object]] = "vllm.core.scheduler.Scheduler"
    """The scheduler class to use. "vllm.core.scheduler.Scheduler" is the
    default scheduler. Can be a class directly or the path to a class of form
    "mod.custom_class"."""

    disable_hybrid_kv_cache_manager: bool = False
    """If set to True, KV cache manager will allocate the same size of KV cache
    for all attention layers even if there are multiple type of attention layers
    like full attention and sliding window attention.
    """

    async_scheduling: bool = False
    """EXPERIMENTAL: If set to True, perform async scheduling. This may help
    reduce the CPU overheads, leading to better latency and throughput. However,
    async scheduling is currently not supported with some features such as
    structured outputs, speculative decoding, and pipeline parallelism.
    """

    def compute_hash(self) -> str:
        """
        WARNING: Whenever a new field is added to this config,
        ensure that it is included in the factors list if
        it affects the computation graph.

        Provide a hash that uniquely identifies all the configs
        that affect the structure of the computation
        graph from input ids/embeddings to the final hidden states,
        excluding anything before input ids/embeddings and after
        the final hidden states.
        """
        # no factors to consider.
        # this config will not affect the computation graph.
        factors: list[Any] = []
        hash_str = hashlib.md5(str(factors).encode(),
                               usedforsecurity=False).hexdigest()
        return hash_str

    def __post_init__(self) -> None:
        if self.max_model_len is None:
            self.max_model_len = 8192

        if self.max_num_seqs is None:
            self.max_num_seqs = 128

        if self.max_num_batched_tokens is None:
            if self.enable_chunked_prefill:
                if self.num_scheduler_steps > 1:
                    # Multi-step Chunked-Prefill doesn't allow prompt-chunking
                    # for now. Have max_num_batched_tokens set to max_model_len
                    # so we don't reject sequences on account of a short
                    # max_num_batched_tokens.
                    self.max_num_batched_tokens = max(
                        self.max_model_len, DEFAULT_MAX_NUM_BATCHED_TOKENS)
                else:
                    self.max_num_batched_tokens = (
                        DEFAULT_MAX_NUM_BATCHED_TOKENS)
            else:
                # If max_model_len is too short, use
                # DEFAULT_MAX_NUM_BATCHED_TOKENS as the default value
                # for higher throughput.
                self.max_num_batched_tokens = max(
                    self.max_model_len, DEFAULT_MAX_NUM_BATCHED_TOKENS)

            if self.runner_type == "pooling":
                # Choose specific value for higher throughput
                self.max_num_batched_tokens = max(
                    self.max_num_batched_tokens,
                    POOLING_MODEL_MAX_NUM_BATCHED_TOKENS,
                )
            if self.is_multimodal_model:
                # The value needs to be at least the number of multimodal tokens
                self.max_num_batched_tokens = max(
                    self.max_num_batched_tokens,
                    MULTIMODAL_MODEL_MAX_NUM_BATCHED_TOKENS,
                )

            # When using default settings,
            # Ensure max_num_batched_tokens does not exceed model limit.
            # Some models (e.g., Whisper) have embeddings tied to max length.
            self.max_num_batched_tokens = min(
                self.max_num_seqs * self.max_model_len,
                self.max_num_batched_tokens)

        self.max_num_encoder_input_tokens = self.max_num_batched_tokens
        self.encoder_cache_size = self.max_num_batched_tokens

        if self.enable_chunked_prefill:
            logger.info(
                "Chunked prefill is enabled with max_num_batched_tokens=%d.",
                self.max_num_batched_tokens)

        self.chunked_prefill_enabled = self.enable_chunked_prefill
        if self.max_num_partial_prefills > 1:
            if self.long_prefill_token_threshold == 0:
                self.long_prefill_token_threshold = int(self.max_model_len *
                                                        0.04)

            logger.info(
                "Concurrent partial prefills enabled with "
                "max_num_partial_prefills=%d, max_long_partial_prefills=%d, "
                "long_prefill_token_threshold=%d",
                self.max_num_partial_prefills, self.max_long_partial_prefills,
                self.long_prefill_token_threshold)

        # NOTE: Default set cuda_graph_sizes to [min(max_num_seqs * 2, 512)].
        # This avoids OOM in tight memory scenarios with small max_num_seqs,
        # and prevents capture of many large graphs (>512) that would greatly
        # increase startup time with limited performance benefit.
        if not self.cuda_graph_sizes:
            self.cuda_graph_sizes = [min(self.max_num_seqs * 2, 512)]

        if self.async_scheduling:
            self.scheduler_cls = (
                "vllm.v1.core.sched.async_scheduler.AsyncScheduler")

    @model_validator(mode='after')
    def _verify_args(self) -> Self:
        if (self.max_num_batched_tokens < self.max_model_len
                and not self.chunked_prefill_enabled):
            raise ValueError(
                f"max_num_batched_tokens ({self.max_num_batched_tokens}) is "
                f"smaller than max_model_len ({self.max_model_len}). "
                "This effectively limits the maximum sequence length to "
                "max_num_batched_tokens and makes vLLM reject longer "
                "sequences. Please increase max_num_batched_tokens or "
                "decrease max_model_len.")

        if self.max_num_batched_tokens < self.max_num_seqs:
            raise ValueError(
                f"max_num_batched_tokens ({self.max_num_batched_tokens}) must "
                "be greater than or equal to max_num_seqs "
                f"({self.max_num_seqs}).")

        if self.max_num_batched_tokens > self.max_num_seqs * self.max_model_len:
            logger.warning(
                "max_num_batched_tokens (%d) exceeds max_num_seqs "
                "* max_model_len (%d). This may lead to unexpected behavior.",
                self.max_num_batched_tokens,
                self.max_num_seqs * self.max_model_len)

        if self.num_lookahead_slots < 0:
            raise ValueError(
                "num_lookahead_slots "
                f"({self.num_lookahead_slots}) must be greater than or "
                "equal to 0.")

        if self.num_scheduler_steps < 1:
            raise ValueError(
                "num_scheduler_steps "
                f"({self.num_scheduler_steps}) must be greater than or "
                "equal to 1.")

        if self.max_num_partial_prefills < 1:
            raise ValueError(
                f"max_num_partial_prefills ({self.max_num_partial_prefills}) "
                "must be greater than or equal to 1.")
        elif self.max_num_partial_prefills > 1:
            if not self.chunked_prefill_enabled:
                raise ValueError("Chunked prefill must be enabled to set "
                                 "max_num_partial_prefills > 1.")

            if self.long_prefill_token_threshold > self.max_model_len:
                raise ValueError(
                    "long_prefill_token_threshold "
                    f"({self.long_prefill_token_threshold}) cannot be greater "
                    f"than the max_model_len ({self.max_model_len}).")

        if (self.max_long_partial_prefills
                < 1) or (self.max_long_partial_prefills
                         > self.max_num_partial_prefills):
            raise ValueError(
                f"max_long_partial_prefills ({self.max_long_partial_prefills}) "
                "must be greater than or equal to 1 and less than or equal to "
                f"max_num_partial_prefills ({self.max_num_partial_prefills}).")

        return self

    @property
    def is_multi_step(self) -> bool:
        return self.num_scheduler_steps > 1


Device = Literal["auto", "cuda", "neuron", "cpu", "tpu", "xpu"]


@config
@dataclass(config=ConfigDict(arbitrary_types_allowed=True))
class DeviceConfig:
    """Configuration for the device to use for vLLM execution."""

    device: SkipValidation[Optional[Union[Device, torch.device]]] = "auto"
    """Device type for vLLM execution.
    This parameter is deprecated and will be
    removed in a future release.
    It will now be set automatically based
    on the current platform."""
    device_type: str = field(init=False)
    """Device type from the current platform. This is set in
    `__post_init__`."""

    def compute_hash(self) -> str:
        """
        WARNING: Whenever a new field is added to this config,
        ensure that it is included in the factors list if
        it affects the computation graph.

        Provide a hash that uniquely identifies all the configs
        that affect the structure of the computation
        graph from input ids/embeddings to the final hidden states,
        excluding anything before input ids/embeddings and after
        the final hidden states.
        """
        # no factors to consider.
        # the device/platform information will be summarized
        # by torch/vllm automatically.
        factors: list[Any] = []
        hash_str = hashlib.md5(str(factors).encode(),
                               usedforsecurity=False).hexdigest()
        return hash_str

    def __post_init__(self):
        if self.device == "auto":
            # Automated device type detection
            from vllm.platforms import current_platform
            self.device_type = current_platform.device_type
            if not self.device_type:
                raise RuntimeError(
                    "Failed to infer device type, please set "
                    "the environment variable `VLLM_LOGGING_LEVEL=DEBUG` "
                    "to turn on verbose logging to help debug the issue.")
        else:
            # Device type is assigned explicitly
            if isinstance(self.device, str):
                self.device_type = self.device
            elif isinstance(self.device, torch.device):
                self.device_type = self.device.type

        # Some device types require processing inputs on CPU
        if self.device_type in ["neuron"]:
            self.device = torch.device("cpu")
        elif self.device_type in ["tpu"]:
            self.device = None
        else:
            # Set device with device type
            self.device = torch.device(self.device_type)


SpeculativeMethod = Literal["ngram", "eagle", "eagle3", "medusa",
                            "mlp_speculator", "draft_model", "deepseek_mtp"]


@config
@dataclass
class SpeculativeConfig:
    """Configuration for speculative decoding."""

    # General speculative decoding control
    num_speculative_tokens: SkipValidation[int] = None  # type: ignore
    """The number of speculative tokens, if provided. It will default to the
    number in the draft model config if present, otherwise, it is required."""
    model: Optional[str] = None
    """The name of the draft model, eagle head, or additional weights, if
    provided."""
    method: Optional[SpeculativeMethod] = None
    """The name of the speculative method to use. If users provide and set the
    `model` param, the speculative method type will be detected automatically
    if possible, if `model` param is not provided, the method name must be
    provided.

    If using `ngram` method, the related configuration `prompt_lookup_max` and
    `prompt_lookup_min` should be considered."""
    draft_tensor_parallel_size: Optional[int] = None
    """The degree of the tensor parallelism for the draft model. Can only be 1
    or the same as the target model's tensor parallel size."""
    disable_logprobs: bool = True
    """If set to True, token log probabilities are not returned during
    speculative decoding. If set to False, token log probabilities are returned
    according to the log probability settings in SamplingParams."""

    # Draft model configuration
    quantization: Optional[me_quant.QuantizationMethods] = None
    """Quantization method that was used to quantize the draft model weights.
    If `None`, we assume the model weights are not quantized. Note that it only
    takes effect when using the draft model-based speculative method."""
    max_model_len: Optional[int] = None
    """The maximum model length of the draft model. Used when testing the
    ability to skip speculation for some sequences."""
    revision: Optional[str] = None
    """The specific model version to use for the draft model. It can be a
    branch name, a tag name, or a commit id. If unspecified, will use the
    default version."""
    code_revision: Optional[str] = None
    """The specific revision to use for the draft model code on Hugging Face
    Hub. It can be a branch name, a tag name, or a commit id. If unspecified,
    will use the default version."""

    # Advanced control
    disable_by_batch_size: Optional[int] = None
    """Disable speculative decoding for new incoming requests when the number
    of enqueued requests is larger than this value, if provided."""

    # Ngram proposer configuration
    prompt_lookup_max: Optional[int] = None
    """Maximum size of ngram token window when using Ngram proposer, required
    when method is set to ngram."""
    prompt_lookup_min: Optional[int] = None
    """Minimum size of ngram token window when using Ngram proposer, if
    provided. Defaults to 1."""

    speculative_token_tree: Optional[str] = None
    """Specifies the tree structure for speculative token generation.
    """
    # required configuration params passed from engine
    target_model_config: SkipValidation[ModelConfig] = None  # type: ignore
    """The configuration of the target model."""
    target_parallel_config: SkipValidation[
        ParallelConfig] = None  # type: ignore
    """The parallel configuration for the target model."""
    enable_chunked_prefill: SkipValidation[bool] = None  # type: ignore
    """Whether vLLM is configured to use chunked prefill or not. Used for
    raising an error since it's not yet compatible with speculative decode."""
    disable_log_stats: SkipValidation[bool] = None  # type: ignore
    """Whether to disable the periodic printing of stage times in speculative
    decoding."""

    # params generated in the post-init stage
    draft_model_config: SkipValidation[ModelConfig] = None  # type: ignore
    """The configuration of the draft model initialized internal."""
    draft_parallel_config: SkipValidation[
        ParallelConfig] = None  # type: ignore
    """The parallel configuration for the draft model initialized internal."""

    def compute_hash(self) -> str:
        """
        WARNING: Whenever a new field is added to this config,
        ensure that it is included in the factors list if
        it affects the computation graph.

        Provide a hash that uniquely identifies all the configs
        that affect the structure of the computation
        graph from input ids/embeddings to the final hidden states,
        excluding anything before input ids/embeddings and after
        the final hidden states.
        """
        factors: list[Any] = []
        # Eagle3 affects the computation graph because it returns intermediate
        # hidden states in addition to the final hidden state.
        factors.append(self.method == "eagle3")
        hash_str = hashlib.md5(str(factors).encode(),
                               usedforsecurity=False).hexdigest()
        return hash_str

    @classmethod
    def from_dict(cls, dict_value: dict) -> "SpeculativeConfig":
        """Parse the CLI value for the speculative config."""
        return cls(**dict_value)

    @staticmethod
    def hf_config_override(hf_config: PretrainedConfig) -> PretrainedConfig:
        if hf_config.model_type == "deepseek_v3":
            hf_config.model_type = "deepseek_mtp"
        if hf_config.model_type == "deepseek_mtp":
            n_predict = getattr(hf_config, "num_nextn_predict_layers", None)
            hf_config.update({
                "n_predict": n_predict,
                "architectures": ["DeepSeekMTPModel"]
            })

        if hf_config.architectures[0] == "MiMoForCausalLM":
            hf_config.model_type = "mimo_mtp"
            n_predict = getattr(hf_config, "num_nextn_predict_layers", None)
            hf_config.update({
                "num_hidden_layers": 0,
                "n_predict": n_predict,
                "architectures": ["MiMoMTPModel"]
            })

        if hf_config.architectures[0] == "Glm4MoeForCausalLM":
            hf_config.model_type = "glm4_moe_mtp"
            n_predict = getattr(hf_config, "num_nextn_predict_layers", None)
            hf_config.update({
                "num_hidden_layers": 0,
                "n_predict": n_predict,
                "architectures": ["Glm4MoeMTPModel"]
            })

        return hf_config

    def __post_init__(self):

        # Note: "method" is a new parameter that helps to extend the
        # configuration of non-model-based proposers, and the "model" parameter
        # will be used to set the draft model, eagle head, or additional weight
        # when needed. If users do not specify "method", the speculative method
        # will be detected automatically if possible. If the speculative method
        # can not be detected, it will be considered as the "draft_model" by
        # default.

        if self.model is None and self.num_speculative_tokens is not None:
            # TODO(Shangming): Refactor mtp configuration logic when supporting
            # mtp acceleration for more models besides deepseek_v3
            if self.target_model_config and \
                (self.target_model_config.hf_text_config.model_type \
                        == "deepseek_v3" or
                    self.target_model_config.hf_text_config.model_type \
                        == "mimo"):
                # use the draft model from the same model:
                self.model = self.target_model_config.model
            elif self.method in ("ngram", "[ngram]"):
                self.model = "ngram"
            else:
                raise ValueError("num_speculative_tokens was provided without "
                                 "speculative model.")

        # Automatically configure the method for ngram when "model" is used
        # instead of "method"
        if self.method is None and (self.model is not None
                                    and self.model in ("ngram", "[ngram]")):
            self.method = "ngram"

        if self.method in ("ngram", "[ngram]"):
            # Unified to "ngram" internally
            self.method = "ngram"
            # Set default values if not provided
            if (self.prompt_lookup_min is None
                    and self.prompt_lookup_max is None):
                # TODO(woosuk): Tune these values. They are arbitrarily chosen.
                self.prompt_lookup_min = 5
                self.prompt_lookup_max = 5
            elif self.prompt_lookup_min is None:
                assert self.prompt_lookup_max is not None
                self.prompt_lookup_min = self.prompt_lookup_max
            elif self.prompt_lookup_max is None:
                assert self.prompt_lookup_min is not None
                self.prompt_lookup_max = self.prompt_lookup_min

            # Validate values
            if self.prompt_lookup_min < 1:
                raise ValueError(
                    f"prompt_lookup_min={self.prompt_lookup_min} must be > 0")
            if self.prompt_lookup_max < 1:
                raise ValueError(
                    f"prompt_lookup_max={self.prompt_lookup_max} must be > 0")
            if self.prompt_lookup_min > self.prompt_lookup_max:
                raise ValueError(
                    f"prompt_lookup_min={self.prompt_lookup_min} must "
                    f"be <= prompt_lookup_max={self.prompt_lookup_max}")

            # TODO: current we still need extract vocab_size from target model
            # config, in future, we may try refactor it out, and set
            # draft related config as None here.
            self.draft_model_config = self.target_model_config
            self.draft_parallel_config = self.target_parallel_config
        else:
            self.prompt_lookup_max = 0
            self.prompt_lookup_min = 0

            if self.model is not None:
                self.draft_model_config = ModelConfig(
                    model=self.model,
                    runner="draft",
                    tokenizer=self.target_model_config.tokenizer,
                    tokenizer_mode=self.target_model_config.tokenizer_mode,
                    trust_remote_code=self.target_model_config.
                    trust_remote_code,
                    allowed_local_media_path=self.target_model_config.
                    allowed_local_media_path,
                    dtype=self.target_model_config.dtype,
                    seed=self.target_model_config.seed,
                    revision=self.revision,
                    code_revision=self.code_revision,
                    tokenizer_revision=self.target_model_config.
                    tokenizer_revision,
                    spec_target_max_model_len=self.target_model_config.
                    max_model_len,
                    quantization=self.quantization,
                    enforce_eager=self.target_model_config.enforce_eager,
                    max_seq_len_to_capture=self.target_model_config.
                    max_seq_len_to_capture,
                    max_logprobs=self.target_model_config.max_logprobs,
                    hf_overrides=SpeculativeConfig.hf_config_override,
                )

                # Automatically detect the method
                if self.method in ('eagle', 'eagle3'):
                    pass
                elif "eagle-" in self.draft_model_config.model.lower() or \
                        "eagle3-" in self.draft_model_config.model.lower():
                    self.method = "eagle"
                elif self.draft_model_config.hf_config.model_type == "medusa":
                    self.method = "medusa"
                elif (self.draft_model_config.hf_config.model_type ==
                      "mlp_speculator"):
                    self.method = "mlp_speculator"
                elif (self.draft_model_config.hf_config.model_type
                      in ("deepseek_mtp", "mimo_mtp", "glm4_moe_mtp")):
                    self.method = "deepseek_mtp"
                    if self.num_speculative_tokens > 1:
                        logger.warning(
                                "All Deepseek MTP models only have " \
                                "one layer. Might need some code changes " \
                                "to support multiple layers."
                            )
                else:
                    self.method = "draft_model"
                    raise NotImplementedError(
                        "Speculative decoding with draft model is not "
                        "supported yet. Please consider using other "
                        "speculative decoding methods such as ngram, medusa, "
                        "eagle, or deepseek_mtp.")

                # Replace hf_config for EAGLE draft_model
                if self.method in ("eagle", "eagle3"):
                    if self.enable_chunked_prefill and not envs.VLLM_USE_V1:
                        raise ValueError(
                            "Chunked prefill and EAGLE are not compatible "
                            "when using V0.")

                    from vllm.transformers_utils.configs import (
                        SpeculatorsConfig)
                    from vllm.transformers_utils.configs.eagle import (
                        EAGLEConfig)

                    if isinstance(self.draft_model_config.hf_config,
                                  (EAGLEConfig, SpeculatorsConfig)):
                        pass
                    else:
                        eagle_config = EAGLEConfig(
                            self.draft_model_config.hf_config,
                            method=self.method,
                            model_type="eagle")
                        self.draft_model_config.hf_config = eagle_config

                if (self.num_speculative_tokens is not None
                        and hasattr(self.draft_model_config.hf_config,
                                    "num_lookahead_tokens")):
                    self.draft_model_config.hf_config.num_lookahead_tokens = \
                    self.num_speculative_tokens

                n_predict = getattr(self.draft_model_config.hf_config,
                                    "n_predict", None)
                if n_predict is not None:
                    if self.num_speculative_tokens is None:
                        # Default to max value defined in draft model config.
                        self.num_speculative_tokens = n_predict
                    elif self.num_speculative_tokens > n_predict and \
                            self.num_speculative_tokens % n_predict != 0:
                        # Ensure divisibility for MTP module reuse.
                        raise ValueError(
                            f"num_speculative_tokens:{self.num_speculative_tokens}"
                            f" must be divisible by {n_predict=}")

                if self.speculative_token_tree is None:
                    # Generate chain of tokens.
                    self.speculative_token_tree = str([
                        (i + 1) * (0, )
                        for i in range(self.num_speculative_tokens)
                    ])
                else:
                    # Sort the token tree breadth-first.
                    tree_choices = ast.literal_eval(
                        self.speculative_token_tree)
                    self.speculative_token_tree = str(
                        sorted(tree_choices, key=lambda t: (len(t), t)))

                self.draft_tensor_parallel_size = \
                    SpeculativeConfig._verify_and_get_draft_tp(
                        self.target_parallel_config,
                        self.draft_tensor_parallel_size,
                        self.draft_model_config.hf_config
                )

                self.draft_model_config.max_model_len = (
                    SpeculativeConfig._maybe_override_draft_max_model_len(
                        self.max_model_len,
                        self.draft_model_config.max_model_len,
                        self.target_model_config.max_model_len,
                    ))

                self.draft_parallel_config = (
                    SpeculativeConfig.create_draft_parallel_config(
                        self.target_parallel_config,
                        self.draft_tensor_parallel_size))

    @staticmethod
    def _maybe_override_draft_max_model_len(
        speculative_max_model_len: Optional[int],
        draft_max_model_len: int,
        target_max_model_len: int,
    ) -> int:
        """Determine the max sequence len for the draft model. This is usually
        the draft_max_model_len, but may be the target_max_model_len if it is
        less than the draft_max_model_len, or may be speculative_max_model_len
        if it is specified.

        This is necessary so that sequences do not exceed the capacity of the
        draft model or the target model.

        speculative_max_model_len is mainly used for testing that sequences can
        skip speculation.
        """

        if speculative_max_model_len is not None:

            if speculative_max_model_len > draft_max_model_len:
                raise ValueError(f"{speculative_max_model_len=} cannot be "
                                 f"larger than {draft_max_model_len=}")

            if speculative_max_model_len > target_max_model_len:
                raise ValueError(f"{speculative_max_model_len=} cannot be "
                                 f"larger than {target_max_model_len=}")

            return speculative_max_model_len

        return min(
            draft_max_model_len,
            target_max_model_len,
        )

    @staticmethod
    def _verify_and_get_draft_tp(
            target_parallel_config: ParallelConfig,
            speculative_draft_tensor_parallel_size: Optional[int],
            draft_hf_config: PretrainedConfig) -> int:
        """
        Verifies and adjusts the tensor parallel size for a draft model
        specified using speculative_draft_tensor_parallel_size.
        """
        # If speculative_draft_tensor_parallel_size is unset then set it
        # appropriately else verify that it is set correctly.
        if speculative_draft_tensor_parallel_size is None:
            if draft_hf_config.model_type == "mlp_speculator":
                speculative_draft_tensor_parallel_size = 1
                if target_parallel_config.tensor_parallel_size > 1:
                    logger.warning(
                        "%s cannot currently be run with tp>1; "
                        "setting speculative_draft_tensor_parallel_size=1",
                        draft_hf_config.model_type)
            else:
                speculative_draft_tensor_parallel_size = \
                    target_parallel_config.tensor_parallel_size
        elif speculative_draft_tensor_parallel_size not in (
                1, target_parallel_config.tensor_parallel_size):
            raise ValueError(
                f"{speculative_draft_tensor_parallel_size=} cannot be "
                f"other value than 1 or target model tensor_parallel_size")
        return speculative_draft_tensor_parallel_size

    @staticmethod
    def create_draft_parallel_config(
        target_parallel_config: ParallelConfig,
        speculative_draft_tensor_parallel_size: int,
    ) -> ParallelConfig:
        """Create a parallel config for use by the draft worker.

        This is mostly a copy of the target parallel config, except the tp_size.
        """
        draft_parallel_config = ParallelConfig(
            pipeline_parallel_size=target_parallel_config.
            pipeline_parallel_size,
            tensor_parallel_size=speculative_draft_tensor_parallel_size,
            distributed_executor_backend=target_parallel_config.
            distributed_executor_backend,
            max_parallel_loading_workers=target_parallel_config.
            max_parallel_loading_workers,
            disable_custom_all_reduce=target_parallel_config.
            disable_custom_all_reduce,
            ray_workers_use_nsight=target_parallel_config.
            ray_workers_use_nsight,
            placement_group=target_parallel_config.placement_group,
        )

        return draft_parallel_config

    @model_validator(mode='after')
    def _verify_args(self) -> Self:
        if self.num_speculative_tokens is None:
            raise ValueError(
                "num_speculative_tokens must be provided with "
                "speculative model unless the draft model config contains an "
                "n_predict parameter.")

        if self.num_speculative_tokens <= 0:
            raise ValueError("Expected num_speculative_tokens to be greater "
                             f"than zero ({self.num_speculative_tokens}).")

        if self.draft_model_config:
            self.draft_model_config.verify_with_parallel_config(
                self.draft_parallel_config)

        if (self.disable_by_batch_size is not None
                and self.disable_by_batch_size < 2):
            raise ValueError("Expect the batch size threshold of disabling "
                             "speculative decoding is > 1, but got "
                             f"{self.disable_by_batch_size=}")

        from vllm.transformers_utils.configs import SpeculatorsConfig

        eagle3_target_supported = ["llama"]
        if self.draft_model_config and isinstance(
                self.draft_model_config.hf_config, SpeculatorsConfig):
            eagle3_target_supported.append("qwen")

        if self.method == "eagle3" and self.target_model_config and not any(
                supported_model in
                self.target_model_config.hf_text_config.model_type
                for supported_model in eagle3_target_supported):
            raise ValueError(
                f"Eagle3 is only supported for {eagle3_target_supported} models. "  # noqa: E501
                f"Got {self.target_model_config.hf_text_config.model_type=}")

        return self

    @property
    def num_lookahead_slots(self) -> int:
        """The number of additional slots the scheduler should allocate per
        step, in addition to the slots allocated for each known token.

        This is equal to the number of speculative tokens, as each speculative
        token must be scored.
        """
        return self.num_speculative_tokens

    def use_eagle(self) -> bool:
        return self.method in ("eagle", "eagle3", "deepseek_mtp")

    def __repr__(self) -> str:
        method = self.method
        model = None if method == "ngram" else self.draft_model_config.model
        num_spec_tokens = self.num_speculative_tokens
        return f"SpeculativeConfig({method=}, {model=}, {num_spec_tokens=})"


LoRADType = Literal["auto", "float16", "bfloat16"]


@config
@dataclass(config=ConfigDict(arbitrary_types_allowed=True))
class LoRAConfig:
    """Configuration for LoRA."""

    max_lora_rank: int = 16
    """Max LoRA rank."""
    max_loras: int = 1
    """Max number of LoRAs in a single batch."""
    fully_sharded_loras: bool = False
    """By default, only half of the LoRA computation is sharded with tensor
    parallelism. Enabling this will use the fully sharded layers. At high
    sequence length, max rank or tensor parallel size, this is likely faster.
    """
    max_cpu_loras: Optional[int] = None
    """Maximum number of LoRAs to store in CPU memory. Must be >= than
    `max_loras`."""
    lora_dtype: Union[torch.dtype, LoRADType] = "auto"
    """Data type for LoRA. If auto, will default to base model dtype."""
    lora_extra_vocab_size: int = 256
    """Maximum size of extra vocabulary that can be present in a LoRA adapter
    (added to the base model vocabulary)."""
    lora_vocab_padding_size: ClassVar[int] = current_platform\
        .get_lora_vocab_padding_size()

    default_mm_loras: Optional[dict[str, str]] = None
    """Dictionary mapping specific modalities to LoRA model paths; this field
    is only applicable to multimodal models and should be leveraged when a
    model always expects a LoRA to be active when a given modality is present.
    Note that currently, if a request provides multiple additional
    modalities, each of which have their own LoRA, we do NOT apply
    default_mm_loras because we currently only support one lora adapter
    per prompt. When run in offline mode, the lora IDs for n modalities
    will be automatically assigned to 1-n with the names of the modalities
    in alphabetic order."""
    bias_enabled: bool = False
    """Enable bias for LoRA adapters."""

    def compute_hash(self) -> str:
        """
        WARNING: Whenever a new field is added to this config,
        ensure that it is included in the factors list if
        it affects the computation graph.

        Provide a hash that uniquely identifies all the configs
        that affect the structure of the computation
        graph from input ids/embeddings to the final hidden states,
        excluding anything before input ids/embeddings and after
        the final hidden states.
        """
        factors: list[Any] = []
        factors.append(self.max_lora_rank)
        factors.append(self.max_loras)
        factors.append(self.fully_sharded_loras)
        factors.append(self.lora_dtype)
        factors.append(self.lora_extra_vocab_size)
        factors.append(self.lora_vocab_padding_size)
        factors.append(self.bias_enabled)
        hash_str = hashlib.md5(str(factors).encode(),
                               usedforsecurity=False).hexdigest()
        return hash_str

    def __post_init__(self):
        # Setting the maximum rank to 512 should be able to satisfy the vast
        # majority of applications.
        possible_max_ranks = (8, 16, 32, 64, 128, 256, 320, 512)
        possible_lora_extra_vocab_size = (256, 512)
        if self.max_lora_rank not in possible_max_ranks:
            raise ValueError(
                f"max_lora_rank ({self.max_lora_rank}) must be one of "
                f"{possible_max_ranks}.")
        if self.lora_extra_vocab_size not in possible_lora_extra_vocab_size:
            raise ValueError(
                f"lora_extra_vocab_size ({self.lora_extra_vocab_size}) "
                f"must be one of {possible_lora_extra_vocab_size}.")
        if self.max_loras < 1:
            raise ValueError(f"max_loras ({self.max_loras}) must be >= 1.")
        if self.max_cpu_loras is None:
            self.max_cpu_loras = self.max_loras
        elif self.max_cpu_loras < self.max_loras:
            raise ValueError(
                f"max_cpu_loras ({self.max_cpu_loras}) must be >= "
                f"max_loras ({self.max_loras})")

    def verify_with_cache_config(self, cache_config: CacheConfig):
        if cache_config.cpu_offload_gb > 0 and not envs.VLLM_USE_V1:
            raise ValueError(
                "V0 LoRA does not support CPU offload, please use V1.")

    def verify_with_model_config(self, model_config: ModelConfig):
        if self.lora_dtype in (None, "auto"):
            self.lora_dtype = model_config.dtype
        elif isinstance(self.lora_dtype, str):
            self.lora_dtype = getattr(torch, self.lora_dtype)


@config
@dataclass
class MultiModalConfig:
    """Controls the behavior of multimodal models."""

    limit_per_prompt: dict[str, int] = \
        cast(dict[str, int], get_field(ModelConfig, "limit_mm_per_prompt"))
    """
    The maximum number of input items allowed per prompt for each modality.
    Defaults to 1 (V0) or 999 (V1) for each modality.

    For example, to allow up to 16 images and 2 videos per prompt:
    `{"image": 16, "video": 2}`
    """

    media_io_kwargs: dict[str, dict[str, Any]] = field(default_factory=dict)
    """Additional args passed to process media inputs, keyed by modalities.
    For example, to set num_frames for video, set
    `--media-io-kwargs '{"video": {"num_frames": 40} }'` """

    mm_processor_kwargs: Optional[dict[str, object]] = None
    """
    Overrides for the multi-modal processor obtained from
    `transformers.AutoProcessor.from_pretrained`.

    The available overrides depend on the model that is being run.

    For example, for Phi-3-Vision:
    `{"num_crops": 4}`.
    """

    disable_mm_preprocessor_cache: bool = False
    """
    If `True`, disable caching of the processed multi-modal inputs.
    """

    interleave_mm_strings: bool = False
    """
    Enable fully interleaved support for multimodal prompts.
    """

    def compute_hash(self) -> str:
        """
        WARNING: Whenever a new field is added to this config,
        ensure that it is included in the factors list if
        it affects the computation graph.

        Provide a hash that uniquely identifies all the configs
        that affect the structure of the computation
        graph from input ids/embeddings to the final hidden states,
        excluding anything before input ids/embeddings and after
        the final hidden states.
        """
        # no factors to consider.
        # this config will not affect the computation graph.
        factors: list[Any] = []
        hash_str = hashlib.md5(str(factors).encode(),
                               usedforsecurity=False).hexdigest()
        return hash_str

    def get_limit_per_prompt(self, modality: str) -> int:
        """
        Get the maximum number of input items allowed per prompt
        for the given modality.
        """
        return self.limit_per_prompt.get(
            modality,
            999 if envs.VLLM_USE_V1 else 1,
        )

    def merge_mm_processor_kwargs(
        self,
        inference_kwargs: Mapping[str, object],
    ) -> dict[str, object]:
        """
        Get the keyword arguments to pass to the multi-modal processor
        according to the extra arguments passed during inference.
        """
        kwargs = self.mm_processor_kwargs or {}
        return kwargs | dict(inference_kwargs)


@config
@dataclass
class PoolerConfig:
    """Controls the behavior of output pooling in pooling models."""

    pooling_type: Optional[str] = None
    """
    The pooling method of the pooling model. This should be a key in
    [`vllm.model_executor.layers.pooler.PoolingType`][].
    """

    ## for embeddings models
    normalize: Optional[bool] = None
    """
    Whether to normalize the embeddings outputs. 
    """
    dimensions: Optional[int] = None
    """
    Reduce the dimensions of embeddings if model 
    support matryoshka representation.
    """

    ## for classification models
    activation: Optional[bool] = None
    """
    Whether to apply activation function to the classification outputs. 
    """

    ## for reward models
    softmax: Optional[bool] = None
    """
    Whether to apply softmax to the reward outputs. 
    """
    step_tag_id: Optional[int] = None
    """
    If set, only the score corresponding to the ``step_tag_id`` in the
    generated sentence should be returned. Otherwise, the scores for all tokens
    are returned.
    """
    returned_token_ids: Optional[list[int]] = None
    """
    A list of indices for the vocabulary dimensions to be extracted,
    such as the token IDs of ``good_token`` and ``bad_token`` in the
    ``math-shepherd-mistral-7b-prm`` model.
    """

    def compute_hash(self) -> str:
        """
        WARNING: Whenever a new field is added to this config,
        ensure that it is included in the factors list if
        it affects the computation graph.

        Provide a hash that uniquely identifies all the configs
        that affect the structure of the computation
        graph from input ids/embeddings to the final hidden states,
        excluding anything before input ids/embeddings and after
        the final hidden states.
        """
        # no factors to consider.
        # this config will not affect the computation graph.
        factors: list[Any] = []
        hash_str = hashlib.md5(str(factors).encode(),
                               usedforsecurity=False).hexdigest()
        return hash_str


_STR_DTYPE_TO_TORCH_DTYPE = {
    "half": torch.float16,
    "float16": torch.float16,
    "float": torch.float32,
    "float32": torch.float32,
    "bfloat16": torch.bfloat16,
}

# model_type -> reason
_FLOAT16_NOT_SUPPORTED_MODELS = {
    "gemma2": "Numerical instability. Please use bfloat16 or float32 instead.",
    "gemma3": "Numerical instability. Please use bfloat16 or float32 instead.",
    "plamo2": "Numerical instability. Please use bfloat16 or float32 instead.",
    "glm4": "Numerical instability. Please use bfloat16 or float32 instead.",
}


def _is_valid_dtype(model_type: str, dtype: torch.dtype):
    if model_type in _FLOAT16_NOT_SUPPORTED_MODELS and dtype == torch.float16:  # noqa: E501, SIM103
        return False

    return True


def _check_valid_dtype(model_type: str, dtype: torch.dtype):
    if model_type in _FLOAT16_NOT_SUPPORTED_MODELS and dtype == torch.float16:
        reason = _FLOAT16_NOT_SUPPORTED_MODELS[model_type]
        raise ValueError(f"The model type {model_type!r} "
                         f"does not support float16. Reason: {reason}")

    return True


def _find_dtype(
    model_id: str,
    config: PretrainedConfig,
    *,
    revision: Optional[str],
):
    # NOTE: getattr(config, "torch_dtype", torch.float32) is not correct
    # because config.torch_dtype can be None.
    config_dtype = getattr(config, "torch_dtype", None)

    # Fallbacks for multi-modal models if the root config
    # does not define torch_dtype
    if config_dtype is None:
        config_dtype = getattr(config.get_text_config(), "torch_dtype", None)
    if config_dtype is None and hasattr(config, "vision_config"):
        config_dtype = getattr(config.vision_config, "torch_dtype", None)
    if config_dtype is None and hasattr(config, "encoder_config"):
        config_dtype = getattr(config.encoder_config, "torch_dtype", None)

    # Try to read the dtype of the weights if they are in safetensors format
    if config_dtype is None:
        repo_mt = try_get_safetensors_metadata(model_id, revision=revision)

        if repo_mt and (files_mt := repo_mt.files_metadata):
            param_dtypes: set[torch.dtype] = {
                _SAFETENSORS_TO_TORCH_DTYPE[dtype_str]
                for file_mt in files_mt.values()
                for dtype_str in file_mt.parameter_count
                if dtype_str in _SAFETENSORS_TO_TORCH_DTYPE
            }

            if param_dtypes:
                return common_broadcastable_dtype(param_dtypes)

    if config_dtype is None:
        config_dtype = torch.float32

    return config_dtype


def _resolve_auto_dtype(
    model_type: str,
    config_dtype: torch.dtype,
    *,
    is_pooling_model: bool,
):
    from vllm.platforms import current_platform

    supported_dtypes = [
        dtype for dtype in current_platform.supported_dtypes
        if _is_valid_dtype(model_type, dtype)
    ]

    if is_pooling_model and torch.float16 in supported_dtypes:
        preferred_dtype = torch.float16
    else:
        preferred_dtype = supported_dtypes[0]

    # Downcast for float32 models
    if config_dtype == torch.float32:
        config_dtype = preferred_dtype

    if config_dtype in supported_dtypes:
        return config_dtype

    # Ensure device compatibility
    device_name = current_platform.get_device_name()
    device_capability = current_platform.get_device_capability()

    if device_capability is None:
        device_str = f"{device_name!r}"
    else:
        version_str = device_capability.as_version_str()
        device_str = f"{device_name!r} (with compute capability {version_str})"

    logger.warning(
        "Your device %s doesn't support %s. "
        "Falling back to %s for compatibility.",
        device_str,
        config_dtype,
        preferred_dtype,
    )

    return preferred_dtype


def _get_and_verify_dtype(
    model_id: str,
    config: PretrainedConfig,
    dtype: Union[str, torch.dtype],
    *,
    is_pooling_model: bool,
    revision: Optional[str] = None,
) -> torch.dtype:
    config_dtype = _find_dtype(model_id, config, revision=revision)
    model_type = config.model_type

    if isinstance(dtype, str):
        dtype = dtype.lower()
        if dtype == "auto":
            # Set default dtype from model config
            torch_dtype = _resolve_auto_dtype(
                model_type,
                config_dtype,
                is_pooling_model=is_pooling_model,
            )
        else:
            if dtype not in _STR_DTYPE_TO_TORCH_DTYPE:
                raise ValueError(f"Unknown dtype: {dtype!r}")
            torch_dtype = _STR_DTYPE_TO_TORCH_DTYPE[dtype]
    elif isinstance(dtype, torch.dtype):
        torch_dtype = dtype
    else:
        raise ValueError(f"Unknown dtype: {dtype}")

    _check_valid_dtype(model_type, torch_dtype)

    if torch_dtype != config_dtype:
        if torch_dtype == torch.float32:
            # Upcasting to float32 is allowed.
            logger.info("Upcasting %s to %s.", config_dtype, torch_dtype)
        elif config_dtype == torch.float32:
            # Downcasting from float32 to float16 or bfloat16 is allowed.
            logger.info("Downcasting %s to %s.", config_dtype, torch_dtype)
        else:
            # Casting between float16 and bfloat16 is allowed with a warning.
            logger.warning("Casting %s to %s.", config_dtype, torch_dtype)

    return torch_dtype


def _get_and_verify_max_len(
    hf_config: PretrainedConfig,
    tokenizer_config: Optional[dict],
    max_model_len: Optional[int],
    disable_sliding_window: bool,
    sliding_window_len: Optional[Union[int, list[Optional[int]]]],
    spec_target_max_model_len: Optional[int] = None,
    encoder_config: Optional[Any] = None,
) -> int:
    """Get and verify the model's maximum length."""
    derived_max_model_len = float("inf")
    possible_keys = [
        # OPT
        "max_position_embeddings",
        # GPT-2
        "n_positions",
        # MPT
        "max_seq_len",
        # ChatGLM2
        "seq_length",
        # Command-R
        "model_max_length",
        # Whisper
        "max_target_positions",
        # Others
        "max_sequence_length",
        "max_seq_length",
        "seq_len",
    ]
    # Choose the smallest "max_length" from the possible keys
    max_len_key = None
    for key in possible_keys:
        max_len = getattr(hf_config, key, None)
        if max_len is not None:
            max_len_key = key if max_len < derived_max_model_len \
                else max_len_key
            derived_max_model_len = min(derived_max_model_len, max_len)
    # For Command-R / Cohere, Cohere2 / Aya Vision models
    if tmp_max_len := getattr(hf_config, "model_max_length", None):
        max_len_key = "model_max_length"
        derived_max_model_len = tmp_max_len

    # If sliding window is manually disabled, max_length should be less
    # than the sliding window length in the model config.
    if disable_sliding_window and sliding_window_len is not None:

        sliding_window_len_min = get_min_sliding_window(sliding_window_len)
        max_len_key = "sliding_window" \
            if sliding_window_len_min < derived_max_model_len else max_len_key
        derived_max_model_len = min(derived_max_model_len,
                                    sliding_window_len_min)

    # Consider model_max_length in tokenizer_config
    if tokenizer_config:
        tokenizer_model_max_length = tokenizer_config.get(
            "model_max_length", derived_max_model_len)
        derived_max_model_len = min(derived_max_model_len,
                                    tokenizer_model_max_length)

    # If none of the keys were found in the config, use a default and
    # log a warning.
    if derived_max_model_len == float("inf"):
        if max_model_len is not None:
            # If max_model_len is specified, we use it.
            return max_model_len

        if spec_target_max_model_len is not None:
            # If this is a speculative draft model, we use the max model len
            # from the target model.
            return spec_target_max_model_len

        default_max_len = 2048
        logger.warning(
            "The model's config.json does not contain any of the following "
            "keys to determine the original maximum length of the model: "
            "%s. Assuming the model's maximum length is %d.", possible_keys,
            default_max_len)
        derived_max_model_len = default_max_len

    rope_scaling = getattr(hf_config, "rope_scaling", None)
    # NOTE(woosuk): Gemma3's max_model_len (128K) is already scaled by RoPE
    # scaling, so we skip applying the scaling factor again.
    if rope_scaling is not None and "gemma3" not in hf_config.model_type:
        # No need to consider "type" key because of patch_rope_scaling when
        # loading HF config
        rope_type = rope_scaling["rope_type"]

        if rope_type not in ("su", "longrope", "llama3"):
            if disable_sliding_window:
                # TODO(robertgshaw): Find a model that supports rope_scaling
                # with sliding window to see if this case should be allowed.
                raise NotImplementedError(
                    "Disabling sliding window is not supported for models "
                    "with rope_scaling. Please raise an issue so we can "
                    "investigate.")

            # NOTE: rope_type == "default" does not define factor
            # https://github.com/huggingface/transformers/blob/v4.45.2/src/transformers/modeling_rope_utils.py
            scaling_factor = rope_scaling.get("factor", 1.0)

            if rope_type == "yarn":
                derived_max_model_len = rope_scaling[
                    "original_max_position_embeddings"]
            derived_max_model_len *= scaling_factor

    if encoder_config and "max_seq_length" in encoder_config:
        derived_max_model_len = encoder_config["max_seq_length"]

    # If the user specified a max length, make sure it is smaller than the
    # derived length from the HF model config.
    if max_model_len is None:
        max_model_len = int(derived_max_model_len)
        if current_platform.is_tpu():
            logger.warning(
                "--max-model-len is not specified, "
                "it's currently using model's default length %s, "
                "which might be too large."
                "Please input with --max-model-len based on your "
                "request input length and output length, to avoid "
                "unnecessary degradation.", max_model_len)
    elif max_model_len > derived_max_model_len:
        # Some models might have a separate key for specifying model_max_length
        # that will be bigger than derived_max_model_len. We compare user input
        # with model_max_length and allow this override when it's smaller.
        model_max_length = getattr(hf_config, "model_max_length", None)
        if model_max_length is not None and max_model_len <= model_max_length:
            if disable_sliding_window:
                # TODO(robertgshaw): Find a model that has model_max_length
                # with sliding window to see if this case should be allowed.
                raise NotImplementedError(
                    "Disabling sliding window is not supported for models "
                    "model_max_length in the config. Please raise an issue "
                    "so we can investigate.")
        else:
            msg = (
                f"User-specified max_model_len ({max_model_len}) is greater "
                f"than the derived max_model_len ({max_len_key}="
                f"{derived_max_model_len} or model_max_length="
                f"{model_max_length} in model's config.json). This may lead "
                "to incorrect model outputs or CUDA errors.")
            if envs.VLLM_ALLOW_LONG_MAX_MODEL_LEN:
                logger.warning(
                    "%s Make sure the value is correct and within the "
                    "model context size.", msg)
            else:
                raise ValueError(
                    f"{msg} To allow overriding this maximum, set "
                    "the env var VLLM_ALLOW_LONG_MAX_MODEL_LEN=1")
    return int(max_model_len)


def get_min_sliding_window(
        sliding_window: Union[int, list[Optional[int]]]) -> int:
    if isinstance(sliding_window, list):
        return min(s for s in sliding_window if s is not None)

    return sliding_window


def get_served_model_name(model: str,
                          served_model_name: Optional[Union[str, list[str]]]):
    """
    If the input is a non-empty list, the first model_name in
    `served_model_name` is taken.
    If the input is a non-empty string, it is used directly.
    For cases where the input is either an empty string or an
    empty list, the fallback is to use `self.model`.
    """
    if not served_model_name:
        return model
    if isinstance(served_model_name, list):
        return served_model_name[0]
    return served_model_name


GuidedDecodingBackend = Literal["auto", "xgrammar", "guidance", "outlines"]


@config
@dataclass
class DecodingConfig:
    """Dataclass which contains the decoding strategy of the engine."""

    backend: GuidedDecodingBackend = "auto"
    """Which engine will be used for guided decoding (JSON schema / regex etc)
    by default. With "auto", we will make opinionated choices based on request
    contents and what the backend libraries currently support, so the behavior
    is subject to change in each release."""

    disable_fallback: bool = False
    """If `True`, vLLM will not fallback to a different backend on error."""

    disable_any_whitespace: bool = False
    """If `True`, the model will not generate any whitespace during guided
    decoding. This is only supported for xgrammar and guidance backends."""

    disable_additional_properties: bool = False
    """If `True`, the `guidance` backend will not use `additionalProperties`
    in the JSON schema. This is only supported for the `guidance` backend and
    is used to better align its behaviour with `outlines` and `xgrammar`."""

    reasoning_backend: str = ""
    """Select the reasoning parser depending on the model that you're using.
    This is used to parse the reasoning content into OpenAI API format."""

    def compute_hash(self) -> str:
        """
        WARNING: Whenever a new field is added to this config,
        ensure that it is included in the factors list if
        it affects the computation graph.

        Provide a hash that uniquely identifies all the configs
        that affect the structure of the computation
        graph from input ids/embeddings to the final hidden states,
        excluding anything before input ids/embeddings and after
        the final hidden states.
        """
        # no factors to consider.
        # this config will not affect the computation graph.
        factors: list[Any] = []
        hash_str = hashlib.md5(str(factors).encode(),
                               usedforsecurity=False).hexdigest()
        return hash_str

    def __post_init__(self):
        if (self.disable_any_whitespace
                and self.backend not in ("xgrammar", "guidance")):
            raise ValueError("disable_any_whitespace is only supported for "
                             "xgrammar and guidance backends.")
        if (self.disable_additional_properties and self.backend != "guidance"):
            raise ValueError("disable_additional_properties is only supported "
                             "for the guidance backend.")


DetailedTraceModules = Literal["model", "worker", "all"]


@config
@dataclass
class ObservabilityConfig:
    """Configuration for observability - metrics and tracing."""

    show_hidden_metrics_for_version: Optional[str] = None
    """Enable deprecated Prometheus metrics that have been hidden since the
    specified version. For example, if a previously deprecated metric has been
    hidden since the v0.7.0 release, you use
    `--show-hidden-metrics-for-version=0.7` as a temporary escape hatch while
    you migrate to new metrics. The metric is likely to be removed completely
    in an upcoming release."""

    @cached_property
    def show_hidden_metrics(self) -> bool:
        """Check if the hidden metrics should be shown."""
        if self.show_hidden_metrics_for_version is None:
            return False
        return version._prev_minor_version_was(
            self.show_hidden_metrics_for_version)

    otlp_traces_endpoint: Optional[str] = None
    """Target URL to which OpenTelemetry traces will be sent."""

    collect_detailed_traces: Optional[list[DetailedTraceModules]] = None
    """It makes sense to set this only if `--otlp-traces-endpoint` is set. If
    set, it will collect detailed traces for the specified modules. This
    involves use of possibly costly and or blocking operations and hence might
    have a performance impact.

    Note that collecting detailed timing information for each request can be
    expensive."""

    @cached_property
    def collect_model_forward_time(self) -> bool:
        """Whether to collect model forward time for the request."""
        return (self.collect_detailed_traces is not None
                and ("model" in self.collect_detailed_traces
                     or "all" in self.collect_detailed_traces))

    @cached_property
    def collect_model_execute_time(self) -> bool:
        """Whether to collect model execute time for the request."""
        return (self.collect_detailed_traces is not None
                and ("worker" in self.collect_detailed_traces
                     or "all" in self.collect_detailed_traces))

    def compute_hash(self) -> str:
        """
        WARNING: Whenever a new field is added to this config,
        ensure that it is included in the factors list if
        it affects the computation graph.

        Provide a hash that uniquely identifies all the configs
        that affect the structure of the computation
        graph from input ids/embeddings to the final hidden states,
        excluding anything before input ids/embeddings and after
        the final hidden states.
        """
        # no factors to consider.
        # this config will not affect the computation graph.
        factors: list[Any] = []
        hash_str = hashlib.md5(str(factors).encode(),
                               usedforsecurity=False).hexdigest()
        return hash_str

    def __post_init__(self):
        if (self.collect_detailed_traces is not None
                and len(self.collect_detailed_traces) == 1
                and "," in self.collect_detailed_traces[0]):
            self._parse_collect_detailed_traces()

        from vllm.tracing import is_otel_available, otel_import_error_traceback
        if not is_otel_available() and self.otlp_traces_endpoint is not None:
            raise ValueError(
                "OpenTelemetry is not available. Unable to configure "
                "'otlp_traces_endpoint'. Ensure OpenTelemetry packages are "
                f"installed. Original error:\n{otel_import_error_traceback}")

    def _parse_collect_detailed_traces(self):
        assert isinstance(self.collect_detailed_traces, list)
        self.collect_detailed_traces = cast(
            list[DetailedTraceModules],
            self.collect_detailed_traces[0].split(","))


KVProducer = Literal["kv_producer", "kv_both"]
KVConsumer = Literal["kv_consumer", "kv_both"]
KVRole = Literal[KVProducer, KVConsumer]


@config
@dataclass
class KVTransferConfig:
    """Configuration for distributed KV cache transfer."""

    kv_connector: Optional[str] = None
    """The KV connector for vLLM to transmit KV caches between vLLM instances.
    """

    engine_id: Optional[str] = None
    """The engine id for KV transfers."""

    kv_buffer_device: Optional[str] = "cuda"
    """The device used by kv connector to buffer the KV cache.
    Currently only support 'cuda'."""

    kv_buffer_size: float = 1e9
    """The buffer size for TorchDistributedConnector. Measured in number of
    bytes. Recommended value: 1e9 (about 1GB)."""

    kv_role: Optional[KVRole] = None
    """Whether this vLLM instance produces, consumes KV cache, or both. Choices
    are 'kv_producer', 'kv_consumer', and 'kv_both'."""

    kv_rank: Optional[int] = None
    """The rank of this vLLM instance in the KV cache transfer. Typical value:
    0 for prefill instance, 1 for decode instance.
    Currently only 1P1D is supported."""

    kv_parallel_size: int = 1
    """The number of parallel instances for KV cache transfer. For
    PyNcclConnector, this should be 2."""

    kv_ip: str = "127.0.0.1"
    """The KV connector ip, used to build distributed connection."""

    kv_port: int = 14579
    """The KV connector port, used to build distributed connection."""

    kv_connector_extra_config: dict[str, Any] = field(default_factory=dict)
    """any extra config that the connector may need."""

    kv_connector_module_path: Optional[str] = None
    """The Python module path to dynamically load the KV connector from.
    Only supported in V1."""

    def compute_hash(self) -> str:
        """
        WARNING: Whenever a new field is added to this config,
        ensure that it is included in the factors list if
        it affects the computation graph.

        Provide a hash that uniquely identifies all the configs
        that affect the structure of the computation
        graph from input ids/embeddings to the final hidden states,
        excluding anything before input ids/embeddings and after
        the final hidden states.
        """
        # no factors to consider.
        # this config will not affect the computation graph.
        factors: list[Any] = []
        hash_str = hashlib.md5(str(factors).encode(),
                               usedforsecurity=False).hexdigest()
        return hash_str

    def __post_init__(self) -> None:
        if self.engine_id is None:
            self.engine_id = str(uuid.uuid4())

        if self.kv_role is not None and self.kv_role not in get_args(KVRole):
            raise ValueError(f"Unsupported kv_role: {self.kv_role}. "
                             f"Supported roles are {get_args(KVRole)}")

        if self.kv_connector is not None and self.kv_role is None:
            raise ValueError("Please specify kv_disagg_role when kv_connector "
                             f"is set, supported roles are {get_args(KVRole)}")

    @property
    def is_kv_transfer_instance(self) -> bool:
        return self.kv_connector is not None and \
            self.kv_role in get_args(KVRole)

    @property
    def is_kv_producer(self) -> bool:
        return self.kv_connector is not None and \
            self.kv_role in get_args(KVProducer)

    @property
    def is_kv_consumer(self) -> bool:
        return self.kv_connector is not None and \
            self.kv_role in get_args(KVConsumer)

    def get_from_extra_config(self, key, default) -> Any:
        return self.kv_connector_extra_config.get(key, default)


@config
@dataclass
class KVEventsConfig:
    """Configuration for KV event publishing."""

    enable_kv_cache_events: bool = False
    """If True, enable KV cache events for tracking block storage and removal.
    Events can be published externally by zmq using the event publisher config.
    """

    publisher: str = "null"
    """The publisher to use for publishing kv events. Can be "null", "zmq".
    """

    endpoint: str = "tcp://*:5557"
    """The zmq endpoint to use for publishing kv events.
    """

    replay_endpoint: Optional[str] = None
    """The zmq endpoint to use for replaying kv events.
    """

    buffer_steps: int = 10_000
    """The number of steps to cache for replay endpoint. Will only save
    events from the last N steps for the replay endpoint.
    """

    hwm: int = 100_000
    """The zmq high water mark for the event publisher. After queueing N events,
    events will start dropping if the consumer is not keeping up.
    """

    max_queue_size: int = 100_000
    """The maximum number of events to queue while waiting for publishing.
    """

    topic: str = ""
    """The topic to use for the event publisher. Consumers can subscribe to
    this topic to receive events.
    """


class CompilationLevel:
    # constants for the levels of the compilation process
    NO_COMPILATION = 0
    DYNAMO_AS_IS = 1
    DYNAMO_ONCE = 2
    PIECEWISE = 3


@config
@dataclass
class PassConfig:
    """Configuration for custom Inductor passes.

    This is separate from general `CompilationConfig` so that inductor passes
    don't all have access to full configuration - that would create a cycle as
    the `PassManager` is set as a property of config."""

<<<<<<< HEAD
    dump_graph_stages: list[str] = field(default_factory=list)
    """List of stages for which we want to dump the graph. Each pass defines
    its own stages (before, after, maybe in-between)."""
    dump_graph_dir: Path = Path(".")
    """Directory to dump the graphs."""
=======
>>>>>>> 016c25b5
    enable_fusion: bool = field(default_factory=lambda: envs.VLLM_USE_V1)
    """Whether to enable the custom fusion (RMSNorm/SiluMul+quant) pass."""
    enable_attn_fusion: bool = field(default_factory=lambda: envs.VLLM_USE_V1)
    """Whether to enable the custom attention+quant fusion pass."""
    enable_noop: bool = field(default_factory=lambda: envs.VLLM_USE_V1)
    """Whether to enable the custom no-op elimination pass."""
    enable_sequence_parallelism: bool = False
    """Whether to enable sequence parallelism."""
    enable_async_tp: bool = False
    """Whether to enable async TP."""
    enable_fi_allreduce_fusion: bool = False
    """Whether to enable flashinfer allreduce fusion."""
    fi_allreduce_fusion_max_token_num: int = 16384
    """Max number of tokens to used in flashinfer allreduce fusion."""

    # TODO(luka) better pass enabling system.

    def uuid(self):
        """
        Produces a hash unique to the pass configuration.
        Any new fields that affect compilation should be added to the hash.
        Any future fields that don't affect compilation should be excluded.
        """
        return InductorPass.hash_dict(asdict(self))

    def __post_init__(self) -> None:
        if not self.enable_noop:
            if self.enable_fusion:
                logger.warning_once(
                    "Fusion enabled but reshape elimination disabled. "
                    "RMSNorm/SiluMul + quant (fp8) fusion might not work")
            if self.enable_attn_fusion:
                logger.warning_once(
                    "Fusion enabled but reshape elimination disabled. "
                    "Attention + quant (fp8) fusion might not work")


@config
@dataclass
class CompilationConfig:
    """Configuration for compilation. It has three parts:

    - Top-level Compilation control:
        - [`level`][vllm.config.CompilationConfig.level]
        - [`debug_dump_path`][vllm.config.CompilationConfig.debug_dump_path]
        - [`cache_dir`][vllm.config.CompilationConfig.cache_dir]
        - [`backend`][vllm.config.CompilationConfig.backend]
        - [`custom_ops`][vllm.config.CompilationConfig.custom_ops]
        - [`splitting_ops`][vllm.config.CompilationConfig.splitting_ops]
    - CudaGraph capture:
        - [`use_cudagraph`][vllm.config.CompilationConfig.use_cudagraph]
        - [`cudagraph_capture_sizes`]
        [vllm.config.CompilationConfig.cudagraph_capture_sizes]
        - [`cudagraph_num_of_warmups`]
        [vllm.config.CompilationConfig.cudagraph_num_of_warmups]
        - [`cudagraph_copy_inputs`]
        [vllm.config.CompilationConfig.cudagraph_copy_inputs]
        - [`full_cuda_graph`][vllm.config.CompilationConfig.full_cuda_graph]
    - Inductor compilation:
        - [`use_inductor`][vllm.config.CompilationConfig.use_inductor]
        - [`compile_sizes`][vllm.config.CompilationConfig.compile_sizes]
        - [`inductor_compile_config`]
        [vllm.config.CompilationConfig.inductor_compile_config]
        - [`inductor_passes`][vllm.config.CompilationConfig.inductor_passes]
        - custom inductor passes

    Why we have different sizes for cudagraph and inductor:
    - cudagraph: a cudagraph captured for a specific size can only be used
        for the same size. We need to capture all the sizes we want to use.
    - inductor: a graph compiled by inductor for a general shape can be used
        for different sizes. Inductor can also compile for specific sizes,
        where it can have more information to optimize the graph with fully
        static shapes. However, we find the general shape compilation is
        sufficient for most cases. It might be beneficial to compile for
        certain small batchsizes, where inductor is good at optimizing.
    """
    # Top-level Compilation control
    level: Optional[int] = None
    """The level of compilation:

    - None: If None, we will select the default compilation level.
      For V1 engine this is 3, for V0 engine this is 0.
    - 0: no compilation.
    - 1: dynamo as is.
    - 2: dynamo once.
    - 3: piecewise compilation."""
    debug_dump_path: str = ""
    """The path to dump the debug information."""
    cache_dir: str = ""
    """The directory to store the compiled graph, to accelerate Inductor
    compilation. By default, it will use model-related information to generate
    a cache directory."""
    backend: str = ""
    """The backend for compilation. It needs to be a string:

    - "" (empty string): use the default backend.
    - "eager"/"openxla"/...: use the specified backend registered in PyTorch.
    - "full.module.name": a qualified name which can be used to import the

    backend function.
    We use string to avoid serialization issues when using compilation in a
    distributed setting. When the compilation level is 1 or 2, the backend is
    used for the compilation directly (it sees the whole graph). When the
    compilation level is 3, the backend is used for the piecewise compilation
    (it sees a part of the graph)."""
    custom_ops: list[str] = field(default_factory=list)
    """Fine-grained control over which custom ops to enable/disable. Use 'all'
    to enable all, 'none' to disable all. Also specify a list of custom op
    names to enable (prefixed with a '+'), or disable (prefixed with a '-').
    Examples:

    - 'all,-op1' to enable all except op1
    - 'none,+op1,+op2' to enable only op1 and op2

    By default, all custom ops are enabled when running without Inductor and
    disabled when running with Inductor: level>=PIECEWISE and use_inductor=True.
    Inductor generates (fused) Triton kernels for disabled custom ops."""
    splitting_ops: list[str] = field(default_factory=list)
    """A list of ops to split the full graph into subgraphs, used in piecewise
    compilation."""

    # Inductor capture
    use_inductor: bool = True
    """Whether to use inductor compilation:

    - False: inductor compilation is not used. graph runs in eager
        (custom_ops enabled by default).
    - True: inductor compilation is used (custom_ops disabled by default).
        One graph for symbolic shape and one graph per size in compile_sizes
        are compiled using configurations in inductor_compile_config.
<<<<<<< HEAD
        
=======

>>>>>>> 016c25b5
    This setting is ignored if level<PIECEWISE."""
    compile_sizes: Optional[list[Union[int, str]]] = None
    """Sizes to compile for inductor. In addition
    to integers, it also supports "cudagraph_capture_sizes" to
    specify the sizes for cudagraph capture."""
    inductor_compile_config: dict = field(default_factory=dict)
    """Additional configurations for inductor.
    - None: use default configurations."""
    inductor_passes: dict[str, str] = field(default_factory=dict)
    """Additional passes for inductor. It is a dictionary
    from pass name to pass function qualified name. We use function
    name because the config uses JSON format. If we pass the config
    from Python, functions can also be passed directly via Python object
    constructor, e.g. `CompilationConfig(inductor_passes={"a": func})`."""

    # CudaGraph compilation
    use_cudagraph: bool = field(default_factory=lambda: envs.VLLM_USE_V1)
    """Whether to use cudagraph inside compilation.
    - False: cudagraph inside compilation is not used.
    - True: cudagraph inside compilation is used. It requires
        that all input buffers have fixed addresses, and all
        splitting ops write their outputs to input buffers.
    In the vLLM V1 Engine, this flag only applies for
    CompilationLevel.PIECEWISE (aka -O3).
    Note that this is orthogonal to the cudagraph capture logic
    outside of compilation.
    TODO: move outside cudagraph logic into compilation.
    torch.compile will handle cudagraph capture logic in the future."""
    cudagraph_num_of_warmups: int = 0
    """Number of warmup runs for cudagraph.
    It means the first several runs will be treated as warmup runs.
    Only after that, the execution will be recorded, and the recorded
    cudagraph will be used for subsequent runs."""
    cudagraph_capture_sizes: Optional[list[int]] = None
    """Sizes to capture cudagraph.
    - None (default): capture sizes are inferred from vllm config.
    - list[int]: capture sizes are specified as given."""
    cudagraph_copy_inputs: bool = False
    """Whether to copy input tensors for
    cudagraph. If the caller can guarantee that the same input buffers
    are always used, it can set this to False. Otherwise, it should
    set this to True, and the compiler will copy the input to an
    internally managed buffer. Default is False."""
    full_cuda_graph: bool = field(default_factory=lambda: envs.VLLM_USE_V1)
    """whether to use a full cuda graph for the entire forward pass rather than
    splitting certain operations such as attention into subgraphs. Thus this
    flag cannot be used together with splitting_ops. This may provide
    performance benefits for smaller models."""

    pass_config: PassConfig = field(default_factory=PassConfig)
    """Custom inductor passes, see PassConfig for more details"""

    max_capture_size: int = field(default=None, init=False)  # type: ignore
    """not configurable, computed after init"""
    local_cache_dir: str = field(default=None, init=False)  # type: ignore
    """local cache dir for each rank"""
    bs_to_padded_graph_size: list[int] = field(
        default=None,  # type: ignore
        init=False)
    """optimization:
    Intuitively, bs_to_padded_graph_size should be dict[int, int].
    since we know all keys are in a range [0, max_capture_size],
    we can optimize it to list[int] for better lookup performance."""

    # keep track of enabled and disabled custom ops
    enabled_custom_ops: Counter[str] = field(default_factory=Counter,
                                             init=False)
    """custom ops that are enabled"""
    disabled_custom_ops: Counter[str] = field(default_factory=Counter,
                                              init=False)
    """custom ops that are disabled"""
    traced_files: set[str] = field(default_factory=set, init=False)
    """files that are traced for compilation"""
    compilation_time: float = field(default=0.0, init=False)
    """time taken for compilation"""

    static_forward_context: dict[str, Any] = field(default_factory=dict,
                                                   init=False)
    """Per-model forward context
    Map from layer name to layer objects that need to be accessed outside
    model code, e.g., Attention, FusedMOE when dp_size>1."""

    def compute_hash(self) -> str:
        """
        WARNING: Whenever a new field is added to this config,
        ensure that it is included in the factors list if
        it affects the computation graph.

        Provide a hash that uniquely identifies all the configs
        that affect the structure of the computation
        graph from input ids/embeddings to the final hidden states,
        excluding anything before input ids/embeddings and after
        the final hidden states.
        """
        factors: list[Any] = []
        factors.append(self.level)
        factors.append(self.backend)
        factors.append(self.custom_ops)
        factors.append(self.splitting_ops)
        factors.append(self.use_inductor)
        factors.append(self.inductor_compile_config)
        factors.append(self.inductor_passes)
        factors.append(self.pass_config.uuid())
        return hashlib.sha256(str(factors).encode()).hexdigest()

    def __repr__(self) -> str:
        exclude = {
            "static_forward_context": True,
            "enabled_custom_ops": True,
            "disabled_custom_ops": True,
            "compilation_time": True,
            "bs_to_padded_graph_size": True,
            "traced_files": True,
            "inductor_compile_config": {
                "post_grad_custom_post_pass": True,
            },
        }

        # exclude default attr in pass_config
        pass_config_exclude = {}
        for attr, default_val in vars(PassConfig()).items():
            if getattr(self.pass_config, attr) == default_val:
                pass_config_exclude[attr] = True
        if pass_config_exclude:
            exclude["pass_config"] = pass_config_exclude

        # The cast to string is necessary because Pydantic is mocked in docs
        # builds and sphinx-argparse doesn't know the return type of decode()
        return str(
            TypeAdapter(CompilationConfig).dump_json(
                self,
                exclude=exclude,  # type: ignore[arg-type]
                exclude_unset=True).decode())

    __str__ = __repr__

    @classmethod
    def from_cli(cls, cli_value: str) -> "CompilationConfig":
        """Parse the CLI value for the compilation config.
        -O1, -O2, -O3, etc. is handled in FlexibleArgumentParser.
        """
        return TypeAdapter(CompilationConfig).validate_json(cli_value)

    def __post_init__(self) -> None:
        count_none = self.custom_ops.count("none")
        count_all = self.custom_ops.count("all")
        assert count_none + count_all <= 1, "Can only specify 'none' or 'all'"

        # TODO(zou3519/luka): There are 2 issues with auto-functionalization V2:
        # 1. A bug in PyTorch, fixed in 2.7:
        #    https://github.com/pytorch/pytorch/issues/147924
        # 2. Custom passes (fusion) rely on auto-functionalization V1 and don't
        #    work with V2. Addressing this will take extra engineering effort
        #    and it is not yet a priority. RFC here:
        #    https://github.com/vllm-project/vllm/issues/14703

        if is_torch_equal_or_newer("2.6"):
            KEY = 'enable_auto_functionalized_v2'
            if KEY not in self.inductor_compile_config:
                self.inductor_compile_config[KEY] = False

        for k, v in self.inductor_passes.items():
            if not isinstance(v, str):
                assert callable(v), (
                    f"pass {k} should be callable or a qualified name")
                self.inductor_compile_config[k] = v if isinstance(
                    v, InductorPass) else CallableInductorPass(v)
                continue

            # resolve function from qualified name
            names = v.split(".")
            module = ".".join(names[:-1])
            func_name = names[-1]
            func = __import__(module).__dict__[func_name]
            self.inductor_compile_config[k] = func if isinstance(
                func, InductorPass) else CallableInductorPass(func)

        if isinstance(self.pass_config, dict):
            self.pass_config = PassConfig(**self.pass_config)

    def init_backend(self, vllm_config: "VllmConfig") -> Union[str, Callable]:
        if self.level == CompilationLevel.NO_COMPILATION:
            raise ValueError("No compilation level is set.")

        from torch._dynamo.backends.registry import list_backends
        torch_backends = list_backends(exclude_tags=tuple())
        if self.level in [
                CompilationLevel.DYNAMO_AS_IS, CompilationLevel.DYNAMO_ONCE
        ]:
            if self.backend == "":
                return "eager"
            if self.backend in torch_backends:
                return self.backend
            return resolve_obj_by_qualname(self.backend)

        # TODO: pass user-specified backend to piecewise compilation
        # merge with the config use_inductor
        assert self.level == CompilationLevel.PIECEWISE

        from vllm.compilation.backends import VllmBackend
        return VllmBackend(vllm_config)

    def init_with_cudagraph_sizes(self,
                                  cudagraph_capture_sizes: list[int]) -> None:
        """To complete the initialization of config,
        we need to know the cudagraph sizes."""

        if self.cudagraph_capture_sizes is None:
            self.cudagraph_capture_sizes = cudagraph_capture_sizes
        else:
            # de-duplicate the sizes provided by the config
            dedup_sizes = list(set(self.cudagraph_capture_sizes))
            if len(dedup_sizes) < len(self.cudagraph_capture_sizes):
                logger.info(("cudagraph sizes specified by model runner"
                             " %s is overridden by config %s"),
                            cudagraph_capture_sizes, dedup_sizes)
            self.cudagraph_capture_sizes = dedup_sizes

        computed_compile_sizes = []
        if self.compile_sizes is not None:
            # de-duplicate the sizes provided by the config
            self.compile_sizes = list(set(self.compile_sizes))
            for x in self.compile_sizes:
                if isinstance(x, str):
                    assert x == "cudagraph_capture_sizes", \
                    "Unrecognized size type in compile_sizes, " \
                    f"expect 'cudagraph_capture_sizes', got {x}"
                    computed_compile_sizes.extend(self.cudagraph_capture_sizes)
                else:
                    assert isinstance(x, int)
                    computed_compile_sizes.append(x)
        self.compile_sizes = computed_compile_sizes  # type: ignore

        # sort to make sure cudagraph capture sizes are in descending order
        self.cudagraph_capture_sizes.sort(reverse=True)
        self.max_capture_size = self.cudagraph_capture_sizes[
            0] if self.cudagraph_capture_sizes else 0

        # pre-compute the mapping from batch size to padded graph size
        self.bs_to_padded_graph_size = [
            0 for i in range(self.max_capture_size + 1)
        ]
        for end, start in zip(self.cudagraph_capture_sizes,
                              self.cudagraph_capture_sizes[1:] + [0]):
            for bs in range(start, end):
                if bs == start:
                    self.bs_to_padded_graph_size[bs] = start
                else:
                    self.bs_to_padded_graph_size[bs] = end
        self.bs_to_padded_graph_size[
            self.max_capture_size] = self.max_capture_size

    def set_splitting_ops_for_v1(self):
        # NOTE: this function needs to be called
        if self.splitting_ops and self.full_cuda_graph:
            raise ValueError("full_cuda_graph cannot be used together with "
                             "splitting_ops, as Full CUDA graph will override "
                             f"the splitting_ops: {self.splitting_ops}")

        if not self.splitting_ops:
            self.splitting_ops = [] if self.full_cuda_graph else [
                "vllm.unified_attention",
                "vllm.unified_attention_with_output",
                "vllm.mamba_mixer2",
            ]


@config
@dataclass(config=ConfigDict(arbitrary_types_allowed=True))
class VllmConfig:
    """Dataclass which contains all vllm-related configuration. This
    simplifies passing around the distinct configurations in the codebase.
    """

    # TODO: use default_factory once default constructing ModelConfig doesn't
    # try to download a model
    model_config: ModelConfig = None  # type: ignore
    """Model configuration."""
    cache_config: CacheConfig = field(default_factory=CacheConfig)
    """Cache configuration."""
    parallel_config: ParallelConfig = field(default_factory=ParallelConfig)
    """Parallel configuration."""
    scheduler_config: SchedulerConfig = field(default_factory=SchedulerConfig)
    """Scheduler configuration."""
    device_config: DeviceConfig = field(default_factory=DeviceConfig)
    """Device configuration."""
    load_config: LoadConfig = field(default_factory=LoadConfig)
    """Load configuration."""
    lora_config: Optional[LoRAConfig] = None
    """LoRA configuration."""
    speculative_config: Optional[SpeculativeConfig] = None
    """Speculative decoding configuration."""
    decoding_config: DecodingConfig = field(default_factory=DecodingConfig)
    """Decoding configuration."""
    observability_config: Optional[ObservabilityConfig] = None
    """Observability configuration."""
    quant_config: Optional[QuantizationConfig] = None
    """Quantization configuration."""
    compilation_config: CompilationConfig = field(
        default_factory=CompilationConfig)
    """`torch.compile` and cudagraph capture configuration for the model.

    As a shorthand, `-O<n>` can be used to directly specify the compilation
    level `n`: `-O3` is equivalent to `-O.level=3` (same as `-O='{"level":3}'`).
    Currently, -O <n> and -O=<n> are supported as well but this will likely be
    removed in favor of clearer -O<n> syntax in the future.

    NOTE: level 0 is the default level without any optimization. level 1 and 2
    are for internal testing only. level 3 is the recommended level for
    production, also default in V1.

    You can specify the full compilation config like so:
    `{"level": 3, "cudagraph_capture_sizes": [1, 2, 4, 8]}`
    """
    kv_transfer_config: Optional[KVTransferConfig] = None
    """The configurations for distributed KV cache transfer."""
    kv_events_config: Optional[KVEventsConfig] = None
    """The configurations for event publishing."""
    # some opaque config, only used to provide additional information
    # for the hash computation, mainly used for testing, debugging or out of
    # tree config registration.
    additional_config: Union[dict, SupportsHash] = field(default_factory=dict)
    """Additional config for specified platform. Different platforms may
    support different configs. Make sure the configs are valid for the platform
    you are using. Contents must be hashable."""
    instance_id: str = ""
    """The ID of the vLLM instance."""

    def compute_hash(self) -> str:
        """
        WARNING: Whenever a new field is added to this config,
        ensure that it is included in the factors list if
        it affects the computation graph.

        Provide a hash that uniquely identifies all the configs
        that affect the structure of the computation
        graph from input ids/embeddings to the final hidden states,
        excluding anything before input ids/embeddings and after
        the final hidden states.
        """
        factors: list[Any] = []

        # summarize vllm config
        vllm_factors: list[Any] = []
        from vllm import __version__
        vllm_factors.append(__version__)
        vllm_factors.append(envs.VLLM_USE_V1)
        if self.model_config:
            vllm_factors.append(self.model_config.compute_hash())
        else:
            vllm_factors.append("None")
        if self.cache_config:
            vllm_factors.append(self.cache_config.compute_hash())
        else:
            vllm_factors.append("None")
        if self.parallel_config:
            vllm_factors.append(self.parallel_config.compute_hash())
        else:
            vllm_factors.append("None")
        if self.scheduler_config:
            vllm_factors.append(self.scheduler_config.compute_hash())
        else:
            vllm_factors.append("None")
        if self.device_config:
            vllm_factors.append(self.device_config.compute_hash())
        else:
            vllm_factors.append("None")
        if self.load_config:
            vllm_factors.append(self.load_config.compute_hash())
        else:
            vllm_factors.append("None")
        if self.lora_config:
            vllm_factors.append(self.lora_config.compute_hash())
            # LoRA creates static buffers based on max_num_batched_tokens.
            # The tensor sizes and strides get captured in the torch.compile
            # graph explicitly.
            vllm_factors.append(
                str(self.scheduler_config.max_num_batched_tokens))
        else:
            vllm_factors.append("None")
        if self.speculative_config:
            vllm_factors.append(self.speculative_config.compute_hash())
        else:
            vllm_factors.append("None")
        if self.decoding_config:
            vllm_factors.append(self.decoding_config.compute_hash())
        else:
            vllm_factors.append("None")
        if self.observability_config:
            vllm_factors.append(self.observability_config.compute_hash())
        else:
            vllm_factors.append("None")
        if self.quant_config:
            pass  # should be captured by model_config.quantization
        if self.compilation_config:
            vllm_factors.append(self.compilation_config.compute_hash())
        else:
            vllm_factors.append("None")
        if self.kv_transfer_config:
            vllm_factors.append(self.kv_transfer_config.compute_hash())
        else:
            vllm_factors.append("None")
        if self.additional_config:
            if isinstance(additional_config := self.additional_config, dict):
                additional_config_hash = hashlib.md5(
                    json.dumps(additional_config, sort_keys=True).encode(),
                    usedforsecurity=False,
                ).hexdigest()
            else:
                additional_config_hash = additional_config.compute_hash()
            vllm_factors.append(additional_config_hash)
        else:
            vllm_factors.append("None")
        factors.append(vllm_factors)

        hash_str = hashlib.md5(str(factors).encode(),
                               usedforsecurity=False).hexdigest()[:10]
        return hash_str

    def pad_for_cudagraph(self, batch_size: int) -> int:
        # if batch_size > self.compilation_config.max_capture_size,
        # it should raise an IndexError.
        # the caller should make sure the batch_size is within the range,
        # i.e., batch_size <= self.compilation_config.max_capture_size
        return self.compilation_config.bs_to_padded_graph_size[batch_size]

    @staticmethod
    def _get_quantization_config(
            model_config: ModelConfig,
            load_config: LoadConfig) -> Optional[QuantizationConfig]:
        """Get the quantization config."""
        from vllm.platforms import current_platform
        if model_config.quantization is not None:
            from vllm.model_executor.model_loader.weight_utils import (
                get_quant_config)
            quant_config = get_quant_config(model_config, load_config)
            capability_tuple = current_platform.get_device_capability()

            if capability_tuple is not None:
                capability = capability_tuple.to_int()
                if capability < quant_config.get_min_capability():
                    raise ValueError(
                        f"The quantization method {model_config.quantization} "
                        "is not supported for the current GPU. Minimum "
                        f"capability: {quant_config.get_min_capability()}. "
                        f"Current capability: {capability}.")
            supported_dtypes = quant_config.get_supported_act_dtypes()
            if model_config.dtype not in supported_dtypes:
                raise ValueError(
                    f"{model_config.dtype} is not supported for quantization "
                    f"method {model_config.quantization}. Supported dtypes: "
                    f"{supported_dtypes}")
            return quant_config
        return None

    @staticmethod
    def get_quantization_config(
            model_config: ModelConfig,
            load_config: LoadConfig) -> Optional[QuantizationConfig]:
        import copy

        # For some reason, the _ version of this modifies the model_config
        # object, so using deepcopy to avoid this problem.
        return VllmConfig._get_quantization_config(copy.deepcopy(model_config),
                                                   load_config)

    def with_hf_config(
        self,
        hf_config: PretrainedConfig,
        architectures: Optional[list[str]] = None,
    ) -> "VllmConfig":
        if architectures is not None:
            hf_config = copy.deepcopy(hf_config)
            hf_config.architectures = architectures

        model_config = copy.deepcopy(self.model_config)
        model_config.hf_config = hf_config

        return replace(self, model_config=model_config)

    def __post_init__(self):
        """Verify configs are valid & consistent with each other.
        """

        self.try_verify_and_update_config()

        if self.model_config is not None:
            self.model_config.verify_async_output_proc(self.parallel_config,
                                                       self.speculative_config,
                                                       self.device_config)
            self.model_config.verify_with_parallel_config(self.parallel_config)
            self.model_config.verify_dual_chunk_attention_config(
                self.load_config)

        self.cache_config.verify_with_parallel_config(self.parallel_config)

        if self.lora_config is not None:
            self.lora_config.verify_with_cache_config(self.cache_config)
            self.lora_config.verify_with_model_config(self.model_config)

        if self.quant_config is None and self.model_config is not None:
            self.quant_config = VllmConfig._get_quantization_config(
                self.model_config, self.load_config)

        from vllm.platforms import current_platform
        if self.model_config is not None and \
            self.scheduler_config.chunked_prefill_enabled and \
            self.model_config.dtype == torch.float32 and \
            current_platform.get_device_capability() == (7, 5):
            logger.warning_once(
                "Turing devices tensor cores do not support float32 matmul. "
                "To workaround this limitation, vLLM will set 'ieee' input "
                "precision for chunked prefill triton kernels.")

        # If the user does not explicitly set a compilation level, then
        # we use the default level. The default level depends on other
        # settings (see the below code).
        if self.compilation_config.level is None:
            if envs.VLLM_USE_V1:
                if (self.model_config is not None
                        and not self.model_config.enforce_eager):
                    self.compilation_config.level = CompilationLevel.PIECEWISE
                else:
                    self.compilation_config.level = \
                            CompilationLevel.NO_COMPILATION
            else:
                # NB: Passing both --enforce-eager and a compilation level
                # in V0 means the compilation level wins out.
                self.compilation_config.level = CompilationLevel.NO_COMPILATION

        # async tp is built on top of sequence parallelism
        # and requires it to be enabled.
        if self.compilation_config.pass_config.enable_async_tp:
            self.compilation_config.pass_config.enable_sequence_parallelism = \
                True
<<<<<<< HEAD
        if "+rms_norm" not in self.compilation_config.custom_ops:
            self.compilation_config.custom_ops.append("+rms_norm")
        if "+silu_and_mul" not in self.compilation_config.custom_ops:
            self.compilation_config.custom_ops.append("+silu_and_mul")
=======
        if "+rms_norm" not in self.compilation_config.custom_ops and \
            "-rms_norm" not in self.compilation_config.custom_ops:
            self.compilation_config.custom_ops.append("+rms_norm")
        if "+silu_and_mul" not in self.compilation_config.custom_ops and \
            "-silu_and_mul" not in self.compilation_config.custom_ops:
            self.compilation_config.custom_ops.append("+silu_and_mul")
        if "+quant_fp8" not in self.compilation_config.custom_ops and \
            "-quant_fp8" not in self.compilation_config.custom_ops:
            self.compilation_config.custom_ops.append("+quant_fp8")
>>>>>>> 016c25b5
        if envs.VLLM_USE_V1 and self.model_config is not None and \
            not self.model_config.enforce_eager:
            # By default, V1 uses piecewise CUDA graphs. If full_cuda_graph
            # is set to True, full CUDA graphs will be used.
            self.compilation_config.cudagraph_num_of_warmups = 1
            self.compilation_config.set_splitting_ops_for_v1()

        self._set_cudagraph_sizes()

        if self.cache_config.cpu_offload_gb > 0 and \
            self.compilation_config.level != CompilationLevel.NO_COMPILATION \
                and not envs.VLLM_USE_V1:
            logger.warning(
                "CPU offload is not supported with `torch.compile` in v0 yet."
                " Disabling `torch.compile`.")
            self.compilation_config.level = CompilationLevel.NO_COMPILATION

        if ((not envs.VLLM_USE_V1) and self.lora_config is not None
                and self.compilation_config.level
                != CompilationLevel.NO_COMPILATION):
            logger.warning(
                "LoRA for V0 is not supported with `torch.compile` yet. "
                "Disabling `torch.compile`.")
            self.compilation_config.level = CompilationLevel.NO_COMPILATION

        if self.compilation_config.full_cuda_graph and \
            not self.model_config.disable_cascade_attn:
            logger.info("full_cuda_graph is not supported with "
                        "cascade attention. Disabling cascade attention.")
            self.model_config.disable_cascade_attn = True

        disable_chunked_prefill_reasons: list[str] = []

        if self.model_config and self.model_config.pooler_config:
            pooling_type = self.model_config.pooler_config.pooling_type
            if pooling_type is None or pooling_type.lower() != "last":
                disable_chunked_prefill_reasons.append(
                    "Only \"last\" pooling supports chunked "
                    "prefill and prefix caching; disabling both.")

        if disable_chunked_prefill_reasons:
            for reason in disable_chunked_prefill_reasons:
                logger.info(reason)
            self.scheduler_config.chunked_prefill_enabled = False
            self.scheduler_config.long_prefill_token_threshold = 0
            self.scheduler_config.max_num_batched_tokens = max(
                self.scheduler_config.max_model_len,
                DEFAULT_MAX_NUM_BATCHED_TOKENS)

            if self.cache_config is not None:
                self.cache_config.enable_prefix_caching = False

        if (self.kv_events_config is not None
                and self.kv_events_config.enable_kv_cache_events
                and not self.cache_config.enable_prefix_caching):
            logger.warning(
                "KV cache events are on, but prefix caching is not enabled."
                "Use --enable-prefix-caching to enable.")
        if (self.kv_events_config is not None
                and self.kv_events_config.publisher != "null"
                and not self.kv_events_config.enable_kv_cache_events):
            logger.warning("KV cache events are disabled,"
                           "but the scheduler is configured to publish them."
                           "Modify KVEventsConfig.enable_kv_cache_events"
                           "to True to enable.")
        current_platform.check_and_update_config(self)

        if not self.instance_id:
            self.instance_id = random_uuid()[:5]

        if (envs.VLLM_USE_V1
                and not self.scheduler_config.disable_hybrid_kv_cache_manager):
            # logger should only print warning message for hybrid models. As we
            # can't know whether the model is hybrid or not now, so we don't log
            # warning message here and will log it later.
            if not (current_platform.is_cuda() or current_platform.is_rocm()):
                # Hybrid KV cache manager is not supported on non-GPU platforms.
                self.scheduler_config.disable_hybrid_kv_cache_manager = True
            if self.kv_transfer_config is not None:
                # Hybrid KV cache manager is not compatible with KV transfer.
                self.scheduler_config.disable_hybrid_kv_cache_manager = True
            if self.kv_events_config is not None:
                # Hybrid KV cache manager is not compatible with KV events.
                self.scheduler_config.disable_hybrid_kv_cache_manager = True
            if self.model_config is not None and \
                self.model_config.attention_chunk_size is not None:
                if self.speculative_config is not None and \
                    self.speculative_config.use_eagle():
                    # Hybrid KV cache manager is not yet supported with chunked
                    # local attention + eagle.
                    self.scheduler_config.disable_hybrid_kv_cache_manager = True
                elif \
                    not envs.VLLM_ALLOW_CHUNKED_LOCAL_ATTN_WITH_HYBRID_KV_CACHE:
                    logger.warning(
                        "There is a latency regression when using chunked local"
                        " attention with the hybrid KV cache manager. Disabling"
                        " it, by default. To enable it, set the environment "
                        "VLLM_ALLOW_CHUNKED_LOCAL_ATTN_WITH_HYBRID_KV_CACHE=1."
                    )
                    # Hybrid KV cache manager is not yet supported with chunked
                    # local attention.
                    self.scheduler_config.disable_hybrid_kv_cache_manager = True

    def update_sizes_for_sequence_parallelism(self,
                                              possible_sizes: list) -> list:
        # remove the sizes that not multiple of tp_size when
        # enable sequence parallelism
        removed_sizes = [
            size for size in possible_sizes
            if size % self.parallel_config.tensor_parallel_size != 0
        ]
        if removed_sizes:
            logger.warning(
                "Batch sizes %s are removed because they are not "
                "multiple of tp_size %d when "
                "sequence parallelism is enabled", removed_sizes,
                self.parallel_config.tensor_parallel_size)

        return [
            size for size in possible_sizes
            if size % self.parallel_config.tensor_parallel_size == 0
        ]

    def _set_cudagraph_sizes(self):
        """
        cudagraph batchsize padding logic:

        `[1, 2, 4] + [8 * i for i in range(1, 1025)]` is a list of all possible
        batch sizes that cudagraph will capture.

        Depending on the engine's configuration of `max_num_seqs`, the
        candidate batch sizes to capture cudagraph will shrink to the subset
        which just cover the range of `[1, max_num_seqs]`. In the common case,
        `max_num_seqs` is 256, and the cudagraph batch sizes will be
        `[1, 2, 4, 8, 16, 24, 32, 40, ..., 256]`.

        However, if users specify the cudagraph capture sizes through
        compilation config, we will use the specified sizes instead.

        In the end, `vllm_config.compilation_config.cudagraph_capture_sizes`
        will be the final sizes to capture cudagraph (in descending order).

        During runtime, if batchsize is larger than
        `vllm_config.compilation_config.cudagraph_capture_sizes`,
        no cudagraph will be used.
        If the batch size is no larger than
        `vllm_config.compilation_config.cudagraph_capture_sizes`,
        we can quickly find the padded graph size for a given batch size by
        looking up `vllm_config.compilation_config.bs_to_padded_graph_size`.
        """

        # calculate the default `batch_size_capture_list`
        if not envs.VLLM_USE_V1:
            batch_size_capture_list = []
            if self.scheduler_config is not None and \
                self.model_config is not None and \
                    not self.model_config.enforce_eager:

                possible_sizes = [1, 2, 4] + [8 * i for i in range(1, 1025)]
                if self.parallel_config.tensor_parallel_size > 1 and \
                    self.compilation_config.pass_config.enable_sequence_parallelism:
                    possible_sizes = self.update_sizes_for_sequence_parallelism(
                        possible_sizes)

                # find the minimum size that is larger than max_num_seqs,
                # which then becomes the max_batchsize_to_capture
                larger_sizes = [
                    x for x in possible_sizes
                    if x >= self.scheduler_config.max_num_seqs
                ]
                if larger_sizes:
                    max_batchsize_to_capture = larger_sizes[0]
                else:
                    max_batchsize_to_capture = possible_sizes[-1]

                # filter out the sizes that are
                # larger than max_batchsize_to_capture
                batch_size_capture_list = [
                    size for size in possible_sizes
                    if size <= max_batchsize_to_capture
                ]
        else:
            batch_size_capture_list = []
            if self.model_config is not None and \
                not self.model_config.enforce_eager:
                cuda_graph_sizes = self.scheduler_config.cuda_graph_sizes
                if len(cuda_graph_sizes) == 1:
                    batch_size_capture_list = [1, 2, 4] + [
                        i for i in range(8, cuda_graph_sizes[0] + 1, 8)
                    ]
                elif len(cuda_graph_sizes) > 1:
                    batch_size_capture_list = sorted(cuda_graph_sizes)
                else:
                    raise TypeError(f"Invalid value for {cuda_graph_sizes=}.")
                if self.parallel_config.tensor_parallel_size > 1 and \
                    self.compilation_config.pass_config.enable_sequence_parallelism:
                    batch_size_capture_list = \
                        self.update_sizes_for_sequence_parallelism(batch_size_capture_list)
                max_num_tokens = self.scheduler_config.max_num_batched_tokens
                batch_size_capture_list = [
                    size for size in batch_size_capture_list
                    if size <= max_num_tokens
                ]

        self.compilation_config.init_with_cudagraph_sizes(
            batch_size_capture_list)

    def recalculate_max_model_len(self, max_model_len: int):
        # Can only be called in try_verify_and_update_config
        model_config = self.model_config
        max_model_len = model_config.get_and_verify_max_len(max_model_len)
        self.model_config.max_model_len = max_model_len
        self.scheduler_config.max_model_len = max_model_len

    def try_verify_and_update_config(self):
<<<<<<< HEAD
        architecture = getattr(self.model_config, "architecture", None)
        if architecture is None:
            return

        from vllm.model_executor.models.config import MODELS_CONFIG_MAP
        cls = MODELS_CONFIG_MAP.get(architecture, None)
        if cls is not None:
            cls.verify_and_update_config(self)
=======
        if self.model_config is None:
            return

        # Avoid running try_verify_and_update_config multiple times
        if getattr(self.model_config, "config_updated", False):
            return
        self.model_config.config_updated = True

        architecture = self.model_config.architecture
        if architecture is None:
            return

        from vllm.model_executor.models.config import (
            MODELS_CONFIG_MAP, HybridAttentionMambaModelConfig)
        cls = MODELS_CONFIG_MAP.get(architecture, None)
        if cls is not None:
            cls.verify_and_update_config(self)

        if self.model_config.is_hybrid:
            HybridAttentionMambaModelConfig.verify_and_update_config(self)

        if self.model_config.convert_type == "classify":
            # Maybe convert ForCausalLM into ForSequenceClassification model.
            from vllm.model_executor.models.adapters import (
                SequenceClassificationConfig)
            SequenceClassificationConfig.verify_and_update_config(self)
>>>>>>> 016c25b5

    def __str__(self):
        return (
            f"model={self.model_config.model!r}, "
            f"speculative_config={self.speculative_config!r}, "
            f"tokenizer={self.model_config.tokenizer!r}, "
            f"skip_tokenizer_init={self.model_config.skip_tokenizer_init}, "
            f"tokenizer_mode={self.model_config.tokenizer_mode}, "
            f"revision={self.model_config.revision}, "
            f"override_neuron_config={self.model_config.override_neuron_config}, "  # noqa
            f"tokenizer_revision={self.model_config.tokenizer_revision}, "
            f"trust_remote_code={self.model_config.trust_remote_code}, "
            f"dtype={self.model_config.dtype}, "
            f"max_seq_len={self.model_config.max_model_len}, "
            f"download_dir={self.load_config.download_dir!r}, "
            f"load_format={self.load_config.load_format}, "
            f"tensor_parallel_size={self.parallel_config.tensor_parallel_size}, "  # noqa
            f"pipeline_parallel_size={self.parallel_config.pipeline_parallel_size}, "  # noqa
            f"disable_custom_all_reduce={self.parallel_config.disable_custom_all_reduce}, "  # noqa
            f"quantization={self.model_config.quantization}, "
            f"enforce_eager={self.model_config.enforce_eager}, "
            f"kv_cache_dtype={self.cache_config.cache_dtype}, "
            f"device_config={self.device_config.device}, "
            f"decoding_config={self.decoding_config!r}, "
            f"observability_config={self.observability_config!r}, "
            f"seed={self.model_config.seed}, "
            f"served_model_name={self.model_config.served_model_name}, "
            f"num_scheduler_steps={self.scheduler_config.num_scheduler_steps}, "
            f"multi_step_stream_outputs={self.scheduler_config.multi_step_stream_outputs}, "  # noqa
            f"enable_prefix_caching={self.cache_config.enable_prefix_caching}, "
            f"chunked_prefill_enabled={self.scheduler_config.chunked_prefill_enabled}, "  # noqa
            f"use_async_output_proc={self.model_config.use_async_output_proc}, "
            f"pooler_config={self.model_config.pooler_config!r}, "
            f"compilation_config={self.compilation_config!r}")


_current_vllm_config: Optional[VllmConfig] = None
_current_prefix: Optional[str] = None


@contextmanager
def set_current_vllm_config(vllm_config: VllmConfig,
                            check_compile=False,
                            prefix: Optional[str] = None):
    """
    Temporarily set the current vLLM config.
    Used during model initialization.
    We save the current vLLM config in a global variable,
    so that all modules can access it, e.g. custom ops
    can access the vLLM config to determine how to dispatch.
    """
    global _current_vllm_config, _current_prefix
    old_vllm_config = _current_vllm_config
    old_prefix = _current_prefix
    from vllm.compilation.counter import compilation_counter
    num_models_seen = compilation_counter.num_models_seen
    try:
        _current_vllm_config = vllm_config
        _current_prefix = prefix
        yield
    except Exception:
        raise
    else:
        logger.debug("enabled custom ops: %s",
                     vllm_config.compilation_config.enabled_custom_ops)
        logger.debug("disabled custom ops: %s",
                     vllm_config.compilation_config.disabled_custom_ops)
        if check_compile and \
            vllm_config.compilation_config.level == CompilationLevel.PIECEWISE \
            and compilation_counter.num_models_seen == num_models_seen:
            # If the model supports compilation,
            # compilation_counter.num_models_seen should be increased
            # by at least 1.
            # If it is not increased, it means the model does not support
            # compilation (does not have @support_torch_compile decorator).
            logger.warning(
                "`torch.compile` is turned on, but the model %s"
                " does not support it. Please open an issue on GitHub"
                " if you want it to be supported.",
                vllm_config.model_config.model)
    finally:
        _current_vllm_config = old_vllm_config
        _current_prefix = old_prefix
        # Clear the compilation config cache when context changes
        get_cached_compilation_config.cache_clear()


@lru_cache(maxsize=1)
def get_cached_compilation_config():
    """Cache config to avoid repeated calls to get_current_vllm_config()"""
    return get_current_vllm_config().compilation_config


def get_current_vllm_config() -> VllmConfig:
    if _current_vllm_config is None:
        # in ci, usually when we test custom ops/modules directly,
        # we don't set the vllm config. In that case, we set a default
        # config.
        logger.warning("Current vLLM config is not set.")
        from vllm.config import VllmConfig
        return VllmConfig()
    return _current_vllm_config


def get_current_model_prefix() -> str:
    """
    Get the prefix of the model that's currently being initialized.
    """
    assert _current_prefix is not None, \
        "Current model prefix is not set. "
    return _current_prefix


def contains_object_print(text):
    """
    Check if the text looks like a printed Python object, e.g.
    contains any substring matching the pattern: "at 0xFFFFFFF>"
    We match against 0x followed by 2-16 hex chars (there's
    a max of 16 on a 64 bit system).

    Args:
        text (str): The text to check

    Returns:
        result (bool): `True` if a match is found, `False` otherwise.
    """
    pattern = r'at 0x[a-fA-F0-9]{2,16}>'
    match = re.search(pattern, text)
    return match is not None


def assert_hashable(text):
    if not contains_object_print(text):
        return True
    raise AssertionError(
        f"vLLM tried to hash some configs that may have Python objects ids "
        f"in them. This is a bug, please file an issue. "
        f"Text being hashed: {text}")


T = TypeVar("T")


def get_layers_from_vllm_config(
        vllm_config: VllmConfig,
        layer_type: type[T],
        layer_names: Optional[list[str]] = None) -> dict[str, T]:
    """
    Get layers from the vLLM config.

    Args:
        vllm_config: The vLLM config.
        layer_type: The type of the layer to get.
        layer_names: The names of the layers to get. If None, return all layers.
    """

    if layer_names is None:
        layer_names = list(
            vllm_config.compilation_config.static_forward_context.keys())

    forward_context = vllm_config.compilation_config.static_forward_context

    return {
        layer_name: forward_context[layer_name]
        for layer_name in layer_names
        if isinstance(forward_context[layer_name], layer_type)
    }


@config
@dataclass
class SpeechToTextConfig:
    """Configuration for speech-to-text models."""

    sample_rate: float = 16_000
    """Sample rate (Hz) to resample input audio to. Most speech models expect
    16kHz audio input. The input audio will be automatically resampled to this
    rate before processing."""

    max_audio_clip_s: int = 30
    """Maximum duration in seconds for a single audio clip without chunking.
    Audio longer than this will be split into smaller chunks if
    `allow_audio_chunking` evaluates to True, otherwise it will be rejected."""

    overlap_chunk_second: int = 1
    """Overlap duration in seconds between consecutive audio chunks when
    splitting long audio. This helps maintain context across chunk boundaries
    and improves transcription quality at split points."""

    min_energy_split_window_size: Optional[int] = 1600
    """Window size in samples for finding low-energy (quiet) regions to split
    audio chunks. The algorithm looks for the quietest moment within this
    window to minimize cutting through speech. Default 1600 samples ≈ 100ms
    at 16kHz. If None, no chunking will be done."""

    @property
    def allow_audio_chunking(self) -> bool:
        return self.min_energy_split_window_size is not None


def update_config(config: DataclassInstanceT,
                  overrides: dict[str, Any]) -> DataclassInstanceT:
    processed_overrides = {}
    for field_name, value in overrides.items():
        assert hasattr(
            config, field_name), f"{type(config)} has no field `{field_name}`"
        current_value = getattr(config, field_name)
        if is_dataclass(current_value) and not is_dataclass(value):
            assert isinstance(value, dict), (
                f"Overrides to {type(config)}.{field_name} must be a dict"
                f"  or {type(current_value)}, but got {type(value)}")
            value = update_config(
                current_value,  # type: ignore[type-var]
                value)
        processed_overrides[field_name] = value
    return replace(config, **processed_overrides)<|MERGE_RESOLUTION|>--- conflicted
+++ resolved
@@ -725,10 +725,6 @@
         self._architecture = arch
         logger.info("Resolved architecture: %s", arch)
 
-        model_info, arch = self.registry.inspect_model_cls(self.architectures)
-        self._model_info = model_info
-        self._architecture = arch
-
         self.pooler_config = self._init_pooler_config()
 
         self.dtype = _get_and_verify_dtype(
@@ -837,24 +833,13 @@
 
     @property
     def architectures(self) -> list[str]:
-        # architectures in the model config.
         return getattr(self.hf_config, "architectures", [])
 
     @property
     def architecture(self) -> str:
-<<<<<<< HEAD
-        # The architecture vllm actually used.
-        return self._architecture
-
-    @property
-    def model_info(self) -> dict[str, Any]:
-        return self._model_info
-
-=======
         """The architecture vllm actually used."""
         return self._architecture
 
->>>>>>> 016c25b5
     def maybe_pull_model_tokenizer_for_s3(self, model: str,
                                           tokenizer: str) -> None:
         """Pull model/tokenizer from S3 to temporary directory when needed.
@@ -2101,11 +2086,7 @@
     eplb_step_interval: int = 3000
     """
     Interval for rearranging experts in expert parallelism.
-<<<<<<< HEAD
-    
-=======
-
->>>>>>> 016c25b5
+
     Note that if this is greater than the EPLB window size, only the metrics
     of the last `eplb_window_size` steps will be used for rearranging experts.
     """
@@ -2306,8 +2287,6 @@
                 raise ValueError(
                     "num_redundant_experts must be non-negative, but got "
                     f"{self.num_redundant_experts}.")
-<<<<<<< HEAD
-=======
             if not self.enable_expert_parallel:
                 raise ValueError(
                     "enable_expert_parallel must be True to use EPLB.")
@@ -2317,7 +2296,6 @@
                     f"to be greater than 1, but got "
                     f"TP={self.tensor_parallel_size},DP={self.data_parallel_size}."
                 )
->>>>>>> 016c25b5
         else:
             if self.num_redundant_experts != 0:
                 raise ValueError(
@@ -4153,14 +4131,6 @@
     don't all have access to full configuration - that would create a cycle as
     the `PassManager` is set as a property of config."""
 
-<<<<<<< HEAD
-    dump_graph_stages: list[str] = field(default_factory=list)
-    """List of stages for which we want to dump the graph. Each pass defines
-    its own stages (before, after, maybe in-between)."""
-    dump_graph_dir: Path = Path(".")
-    """Directory to dump the graphs."""
-=======
->>>>>>> 016c25b5
     enable_fusion: bool = field(default_factory=lambda: envs.VLLM_USE_V1)
     """Whether to enable the custom fusion (RMSNorm/SiluMul+quant) pass."""
     enable_attn_fusion: bool = field(default_factory=lambda: envs.VLLM_USE_V1)
@@ -4291,11 +4261,7 @@
     - True: inductor compilation is used (custom_ops disabled by default).
         One graph for symbolic shape and one graph per size in compile_sizes
         are compiled using configurations in inductor_compile_config.
-<<<<<<< HEAD
-        
-=======
-
->>>>>>> 016c25b5
+
     This setting is ignored if level<PIECEWISE."""
     compile_sizes: Optional[list[Union[int, str]]] = None
     """Sizes to compile for inductor. In addition
@@ -4831,12 +4797,6 @@
         if self.compilation_config.pass_config.enable_async_tp:
             self.compilation_config.pass_config.enable_sequence_parallelism = \
                 True
-<<<<<<< HEAD
-        if "+rms_norm" not in self.compilation_config.custom_ops:
-            self.compilation_config.custom_ops.append("+rms_norm")
-        if "+silu_and_mul" not in self.compilation_config.custom_ops:
-            self.compilation_config.custom_ops.append("+silu_and_mul")
-=======
         if "+rms_norm" not in self.compilation_config.custom_ops and \
             "-rms_norm" not in self.compilation_config.custom_ops:
             self.compilation_config.custom_ops.append("+rms_norm")
@@ -4846,7 +4806,6 @@
         if "+quant_fp8" not in self.compilation_config.custom_ops and \
             "-quant_fp8" not in self.compilation_config.custom_ops:
             self.compilation_config.custom_ops.append("+quant_fp8")
->>>>>>> 016c25b5
         if envs.VLLM_USE_V1 and self.model_config is not None and \
             not self.model_config.enforce_eager:
             # By default, V1 uses piecewise CUDA graphs. If full_cuda_graph
@@ -5062,16 +5021,6 @@
         self.scheduler_config.max_model_len = max_model_len
 
     def try_verify_and_update_config(self):
-<<<<<<< HEAD
-        architecture = getattr(self.model_config, "architecture", None)
-        if architecture is None:
-            return
-
-        from vllm.model_executor.models.config import MODELS_CONFIG_MAP
-        cls = MODELS_CONFIG_MAP.get(architecture, None)
-        if cls is not None:
-            cls.verify_and_update_config(self)
-=======
         if self.model_config is None:
             return
 
@@ -5098,7 +5047,6 @@
             from vllm.model_executor.models.adapters import (
                 SequenceClassificationConfig)
             SequenceClassificationConfig.verify_and_update_config(self)
->>>>>>> 016c25b5
 
     def __str__(self):
         return (
