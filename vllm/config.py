--- conflicted
+++ resolved
@@ -943,7 +943,6 @@
             # Hybrid model Jamba
             layers_block_type_value = getattr(self.hf_config,
                                               "layers_block_type", None)
-<<<<<<< HEAD
             if layers_block_type_value:
                 return sum(t == block_type.value
                            for t in layers_block_type_value[start:end])
@@ -959,31 +958,21 @@
                     "layers_block_type or an attn_type_list in the hf_config,"
                     "cannot determine the num of "
                     f"{block_type.value} layers")
+
             if layers_block_type_value is not None:
+                if hasattr(self.hf_text_config,
+                           "model_type") and (self.hf_text_config.model_type
+                                              == "zamba2"):
+                    if attn_block_type:
+                        return sum(t == "hybrid"
+                                   for t in layers_block_type_value[start:end])
+                    else:
+                        return self.get_num_layers(parallel_config)
                 return sum(t == block_type.value
                            for t in layers_block_type_value[start:end])
             else:
                 assert attn_type_list is not None
                 return sum(t == 1 for t in attn_type_list[start:end])
-=======
-            if layers_block_type_value is None:
-                raise ValueError("The model is an hybrid without a "
-                                 "layers_block_type in the hf_config, "
-                                 "cannot determine the num of "
-                                 f"{block_type.value} layers")
-
-            if hasattr(self.hf_text_config,
-                       "model_type") and (self.hf_text_config.model_type
-                                          == "zamba2"):
-                if attn_block_type:
-                    return sum(t == "hybrid"
-                               for t in layers_block_type_value[start:end])
-                else:
-                    return self.get_num_layers(parallel_config)
-
-            return sum(t == block_type.value
-                       for t in layers_block_type_value[start:end])
->>>>>>> 1fe0fd12
 
     def get_multimodal_config(self) -> "MultiModalConfig":
         """
