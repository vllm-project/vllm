--- conflicted
+++ resolved
@@ -537,12 +537,8 @@
             accepted.
         delay_factor: Apply a delay (of delay factor multiplied by previous
             prompt latency) before scheduling next prompt.
-<<<<<<< HEAD
-=======
-        use_v2_block_manager: Whether to use the BlockSpaceManagerV2 or not.
         enable_chunked_prefill: If True, prefill requests can be chunked based
             on the remaining max_num_batched_tokens.
->>>>>>> 1715056f
     """
 
     def __init__(
@@ -564,13 +560,10 @@
         self.max_num_seqs = max_num_seqs
         self.max_model_len = max_model_len
         self.use_v2_block_manager = use_v2_block_manager
-<<<<<<< HEAD
         self.num_lookahead_slots = num_lookahead_slots
         self.delay_factor = delay_factor
-
-=======
         self.chunked_prefill_enabled = enable_chunked_prefill
->>>>>>> 1715056f
+
         self._verify_args()
 
     def _verify_args(self) -> None:
