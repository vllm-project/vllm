--- conflicted
+++ resolved
@@ -53,8 +53,7 @@
                         POOLING_MODEL_MAX_NUM_BATCHED_TOKENS, GiB_bytes,
                         LayerBlockType, common_broadcastable_dtype,
                         cuda_device_count_stateless, get_cpu_memory,
-                        get_open_port, is_mi250, is_navi,
-                        is_torch_equal_or_newer, random_uuid,
+                        get_open_port, is_torch_equal_or_newer, random_uuid,
                         resolve_obj_by_qualname)
 
 if TYPE_CHECKING:
@@ -1954,18 +1953,6 @@
 
         self._verify_args()
 
-        if is_mi250() and self.tensor_parallel_size > 1:
-            self.disable_custom_all_reduce = True
-            logger.info(
-                "Disabled the custom all-reduce kernel because it is not "
-                "working correctly on multi AMD MI250.")
-
-        if is_navi() and self.tensor_parallel_size <= 2:
-            self.disable_custom_all_reduce = True
-            logger.info(
-                "Disabled the custom all-reduce kernel because it is not "
-                "working correctly when using two AMD Navi GPUs.")
-
     @property
     def use_ray(self) -> bool:
         return self.distributed_executor_backend == "ray" or (
@@ -1975,6 +1962,7 @@
     def _verify_args(self) -> None:
         # Lazy import to avoid circular import
         from vllm.executor.executor_base import ExecutorBase
+        from vllm.platforms import current_platform
         if self.distributed_executor_backend not in (
                 "ray", "mp", "uni",
                 "external_launcher", None) and not (isinstance(
@@ -4464,20 +4452,6 @@
             self.compilation_config.custom_ops.append("+rms_norm")
         if envs.VLLM_USE_V1 and self.model_config is not None and \
             not self.model_config.enforce_eager:
-<<<<<<< HEAD
-            # FIXME(rob): Add function to set all of these.
-            self.compilation_config.custom_ops = ["none"]
-
-            # TODO: check if we follow this ROCm/vllm
-            # if current_platform.is_rocm():
-            #     self.compilation_config.custom_ops = [
-            #         "+rms_norm", "+silu_and_mul"
-            #     ]
-            # TODO: check if we follow this vllm upstream
-            if not self.compilation_config.custom_ops:
-                self.compilation_config.custom_ops = ["none"]
-            self.compilation_config.use_cudagraph = True
-=======
             # By default, V1 uses piecewise CUDA graphs. If full_cuda_graph
             # is set to True, full CUDA graphs will be used.
             if current_platform.is_rocm():
@@ -4485,7 +4459,6 @@
                     self.compilation_config.custom_ops.remove("none")
                 self.compilation_config.custom_ops.append("+rms_norm")
                 self.compilation_config.custom_ops.append("+silu_and_mul")
->>>>>>> c786fce4
             self.compilation_config.cudagraph_num_of_warmups = 1
             self.compilation_config.pass_config.enable_fusion = True
             self.compilation_config.pass_config.enable_noop = True
