--- conflicted
+++ resolved
@@ -68,11 +68,8 @@
         self.download_dir = download_dir
         self.load_format = load_format
         self.seed = seed
-<<<<<<< HEAD
+        self.revision = revision
         self.quantization = quantization
-=======
-        self.revision = revision
->>>>>>> eda1a7ca
 
         self.hf_config = get_config(model, trust_remote_code, revision)
         self.dtype = _get_and_verify_dtype(self.hf_config, dtype)
