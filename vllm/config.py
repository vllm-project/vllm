# SPDX-License-Identifier: Apache-2.0

import ast
import copy
import enum
import hashlib
import importlib.metadata
import json
import sys
import warnings
from collections import Counter
from collections.abc import Mapping
from contextlib import contextmanager
from dataclasses import dataclass, field, replace
from importlib.util import find_spec
from pathlib import Path
from typing import (TYPE_CHECKING, Any, Callable, ClassVar, Final, Literal,
                    Optional, Protocol, Union)

import torch
from packaging.version import Version
from pydantic import BaseModel, Field, PrivateAttr
from torch.distributed import ProcessGroup, ReduceOp
from transformers import PretrainedConfig

import vllm.envs as envs
from vllm.compilation.inductor_pass import CallableInductorPass, InductorPass
from vllm.logger import init_logger
from vllm.model_executor.layers.quantization import (QUANTIZATION_METHODS,
                                                     get_quantization_config)
from vllm.model_executor.models import ModelRegistry
from vllm.platforms import CpuArchEnum, current_platform
from vllm.sampling_params import GuidedDecodingParams
from vllm.tracing import is_otel_available, otel_import_error_traceback
from vllm.transformers_utils.config import (
    ConfigFormat, get_config, get_hf_image_processor_config,
    get_hf_text_config, get_pooling_config,
    get_sentence_transformer_tokenizer_config, is_encoder_decoder,
    try_get_generation_config, uses_mrope)
from vllm.transformers_utils.s3_utils import S3Model
from vllm.transformers_utils.utils import is_s3, maybe_model_redirect
from vllm.utils import (GiB_bytes, LayerBlockType, cuda_device_count_stateless,
                        get_cpu_memory, get_open_port, is_mi250, is_navi,
                        random_uuid, resolve_obj_by_qualname)

if TYPE_CHECKING:
    from ray.util.placement_group import PlacementGroup

    from vllm.executor.executor_base import ExecutorBase
    from vllm.model_executor.layers.quantization.base_config import (
        QuantizationConfig)
    from vllm.model_executor.model_loader.loader import BaseModelLoader
    from vllm.transformers_utils.tokenizer_group.base_tokenizer_group import (
        BaseTokenizerGroup)
else:
    QuantizationConfig = None

logger = init_logger(__name__)

# This value is chosen to have a balance between ITL and TTFT. Note it is
# not optimized for throughput.
_DEFAULT_MAX_NUM_BATCHED_TOKENS = 2048
_POOLING_MODEL_MAX_NUM_BATCHED_TOKENS = 32768
_MULTIMODAL_MODEL_MAX_NUM_BATCHED_TOKENS = 5120

TaskOption = Literal["auto", "generate", "embedding", "embed", "classify",
                     "score", "reward", "transcription"]

_ResolvedTask = Literal["generate", "embed", "classify", "score", "reward",
                        "draft", "transcription"]

RunnerType = Literal["generate", "pooling", "draft", "transcription"]

_RUNNER_TASKS: dict[RunnerType, list[_ResolvedTask]] = {
    "generate": ["generate"],
    "pooling": ["embed", "classify", "score", "reward"],
    "draft": ["draft"],
    "transcription": ["transcription"],
}

_TASK_RUNNER: dict[_ResolvedTask, RunnerType] = {
    task: runner
    for runner, tasks in _RUNNER_TASKS.items()
    for task in tasks
}

HfOverrides = Union[dict[str, Any], Callable[[PretrainedConfig],
                                             PretrainedConfig]]


class SupportsHash(Protocol):

    def compute_hash(self) -> str:
        ...


class SupportsMetricsInfo(Protocol):

    def metrics_info(self) -> dict[str, str]:
        ...


class ModelImpl(str, enum.Enum):
    AUTO = "auto"
    VLLM = "vllm"
    TRANSFORMERS = "transformers"


class ModelConfig:
    """Configuration for the model.

    Args:
        model: Name or path of the huggingface model to use.
            It is also used as the content for `model_name` tag in metrics
            output when `served_model_name` is not specified.
        task: The task to use the model for. Each vLLM instance only supports
            one task, even if the same model can be used for multiple tasks.
            When the model only supports one task, "auto" can be used to select
            it; otherwise, you must specify explicitly which task to use.
        tokenizer: Name or path of the huggingface tokenizer to use.
        tokenizer_mode: Tokenizer mode. "auto" will use the fast tokenizer if
            available, "slow" will always use the slow tokenizer,
            "mistral" will always use the tokenizer from `mistral_common`, and
            "custom" will use --tokenizer to select the preregistered tokenizer.
        trust_remote_code: Trust remote code (e.g., from HuggingFace) when
            downloading the model and tokenizer.
        allowed_local_media_path: Allowing API requests to read local images or
            videos from directories specified by the server file system.
            This is a security risk. Should only be enabled in trusted
            environments.
        dtype: Data type for model weights and activations. The "auto" option
            will use FP16 precision for FP32 and FP16 models, and BF16 precision
            for BF16 models.
        seed: Random seed for reproducibility.
        revision: The specific model version to use. It can be a branch name,
            a tag name, or a commit id. If unspecified, will use the default
            version.
        code_revision: The specific revision to use for the model code on
            Hugging Face Hub. It can be a branch name, a tag name, or a
            commit id. If unspecified, will use the default version.
        tokenizer_revision: The specific tokenizer version to use. It can be a
            branch name, a tag name, or a commit id. If unspecified, will use
            the default version.
        max_model_len: Maximum length of a sequence (including prompt and
            output). If None, will be derived from the model.
        spec_target_max_model_len: Specify the the maximum length for spec
            decoding draft models.
        quantization: Quantization method that was used to quantize the model
            weights. If None, we assume the model weights are not quantized.
        enforce_eager: Whether to enforce eager execution. If True, we will
            disable CUDA graph and always execute the model in eager mode.
            If False, we will use CUDA graph and eager execution in hybrid.
            If None, the user did not specify, so default to False.
        max_seq_len_to_capture: Maximum sequence len covered by CUDA graphs.
            When a sequence has context length larger than this, we fall back
            to eager mode. Additionally for encoder-decoder models, if the
            sequence length of the encoder input is larger than this, we fall
            back to the eager mode.
        max_logprobs: Maximum number of log probabilities. Defaults to 20.
        disable_sliding_window: Whether to disable sliding window. If True,
            we will disable the sliding window functionality of the model.
            If the model does not support sliding window, this argument is
            ignored.
        skip_tokenizer_init: If true, skip initialization of tokenizer and
            detokenizer.
        served_model_name: The model name used in metrics tag `model_name`,
            matches the model name exposed via the APIs. If multiple model
            names provided, the first name will be used. If not specified,
            the model name will be the same as `model`.
        limit_mm_per_prompt: Maximum number of data items per modality
            per prompt. Only applicable for multimodal models.
        use_async_output_proc: Whether to use async output processor.
            Defaults to True.
        config_format: The config format which shall be loaded.
            Defaults to 'auto' which defaults to 'hf'.
        hf_overrides: If a dictionary, contains arguments to be forwarded to the
            HuggingFace config. If a callable, it is called to update the
            HuggingFace config.
        mm_processor_kwargs: Arguments to be forwarded to the model's processor
            for multi-modal data, e.g., image processor.
        disable_mm_preprocessor_cache: If true, then disables caching of the
            multi-modal preprocessor/mapper. (not recommended)
        override_neuron_config: Initialize non default neuron config or
            override default neuron config that are specific to Neuron devices,
            this argument will be used to configure the neuron config that
            can not be gathered from the vllm arguments.
        override_pooler_config: Initialize non default pooling config or
            override default pooling config for the pooling model.
        logits_processor_pattern: Optional regex pattern specifying valid
            logits processor qualified names that can be passed with the
            `logits_processors` extra completion argument. Defaults to None,
            which allows no processors.
        generation_config: Configuration parameter file for generation.
        model_impl: Which implementation of the model to use:
            "auto" will try to use the vLLM implementation if it exists and
                fall back to the Transformers implementation if no vLLM
                implementation is available.
            "vllm" will use the vLLM model implementation.
            "transformers" will use the Transformers model implementation.
        override_generation_config: Override the generation config with the
            given config.
    """

    def compute_hash(self) -> str:
        """
        WARNING: Whenever a new field is added to this config,
        ensure that it is included in the factors list if
        it affects the computation graph.

        Provide a hash that uniquely identifies all the configs
        that affect the structure of the computation
        graph from input ids/embeddings to the final hidden states,
        excluding anything before input ids/embeddings and after
        the final hidden states.
        """
        factors: list[Any] = []
        factors.append(self.model)
        factors.append(self.dtype)
        factors.append(self.quantization)
        factors.append(self.revision)
        factors.append(self.code_revision)
        factors.append(self.trust_remote_code)
        factors.append(self.rope_scaling)
        factors.append(self.rope_theta)
        # rope cos/sin cache depends on the max_position_embeddings
        factors.append(
            getattr(self.hf_config, "max_position_embeddings", "None"))
        return hashlib.sha256(str(factors).encode()).hexdigest()

    def __init__(
        self,
        model: str,
        task: Union[TaskOption, Literal["draft"]],
        tokenizer: str,
        tokenizer_mode: str,
        trust_remote_code: bool,
        dtype: Union[str, torch.dtype],
        seed: int,
        hf_config_path: Optional[str] = None,
        allowed_local_media_path: str = "",
        revision: Optional[str] = None,
        code_revision: Optional[str] = None,
        rope_scaling: Optional[dict[str, Any]] = None,
        rope_theta: Optional[float] = None,
        tokenizer_revision: Optional[str] = None,
        max_model_len: Optional[int] = None,
        spec_target_max_model_len: Optional[int] = None,
        quantization: Optional[str] = None,
        enforce_eager: Optional[bool] = None,
        max_seq_len_to_capture: Optional[int] = None,
        max_logprobs: int = 20,
        disable_sliding_window: bool = False,
        disable_cascade_attn: bool = False,
        skip_tokenizer_init: bool = False,
        served_model_name: Optional[Union[str, list[str]]] = None,
        limit_mm_per_prompt: Optional[Mapping[str, int]] = None,
        use_async_output_proc: bool = True,
        config_format: ConfigFormat = ConfigFormat.AUTO,
        hf_overrides: Optional[HfOverrides] = None,
        mm_processor_kwargs: Optional[dict[str, Any]] = None,
        disable_mm_preprocessor_cache: bool = False,
        override_neuron_config: Optional[dict[str, Any]] = None,
        override_pooler_config: Optional["PoolerConfig"] = None,
        logits_processor_pattern: Optional[str] = None,
        generation_config: str = "auto",
        enable_sleep_mode: bool = False,
        override_generation_config: Optional[dict[str, Any]] = None,
        model_impl: Union[str, ModelImpl] = ModelImpl.AUTO,
    ) -> None:
        self.model = maybe_model_redirect(model)
        self.tokenizer = maybe_model_redirect(tokenizer)

        self.hf_config_path = hf_config_path
        if isinstance(hf_config_path, str):
            self.hf_config_path = maybe_model_redirect(hf_config_path)

        self.tokenizer_mode = tokenizer_mode
        self.trust_remote_code = trust_remote_code
        self.allowed_local_media_path = allowed_local_media_path
        self.seed = seed
        self.revision = revision
        self.code_revision = code_revision
        self.rope_scaling = rope_scaling
        self.rope_theta = rope_theta
        self.model_impl = model_impl

        if hf_overrides is None:
            hf_overrides = {}

        if callable(hf_overrides):
            hf_overrides_kw = {}
            hf_overrides_fn = hf_overrides
        else:
            hf_overrides_kw = hf_overrides
            hf_overrides_fn = None

        if rope_scaling is not None:
            hf_override: dict[str, Any] = {"rope_scaling": rope_scaling}
            hf_overrides_kw.update(hf_override)
            hf_overrides_str = json.dumps(hf_overrides)
            msg = (
                "`--rope-scaling` will be removed in a future release. "
                f"'Please instead use `--hf-overrides '{hf_overrides_str}'`")
            warnings.warn(DeprecationWarning(msg), stacklevel=2)
        if rope_theta is not None:
            hf_override = {"rope_theta": rope_theta}
            hf_overrides_kw.update(hf_override)
            hf_overrides_str = json.dumps(hf_overrides)
            msg = (
                "`--rope-theta` will be removed in a future release. "
                f"'Please instead use `--hf-overrides '{hf_overrides_str}'`")
            warnings.warn(DeprecationWarning(msg), stacklevel=2)

        self.maybe_pull_model_tokenizer_for_s3(model, tokenizer)

        if (backend := envs.VLLM_ATTENTION_BACKEND
            ) and backend == "FLASHINFER" and find_spec("flashinfer") is None:
            raise ValueError(
                "VLLM_ATTENTION_BACKEND is set to FLASHINFER, but flashinfer "
                "module was not found. See "
                "https://github.com/vllm-project/vllm/blob/main/docker/Dockerfile "  # noqa: E501
                "for instructions on how to install it.")

        # The tokenizer version is consistent with the model version by default.
        if tokenizer_revision is None:
            self.tokenizer_revision = revision
        else:
            self.tokenizer_revision = tokenizer_revision
        self.quantization = quantization
        self.enforce_eager = enforce_eager
        self.max_seq_len_to_capture = max_seq_len_to_capture
        self.max_logprobs = max_logprobs
        self.disable_sliding_window = disable_sliding_window
        self.disable_cascade_attn = disable_cascade_attn
        self.skip_tokenizer_init = skip_tokenizer_init
        self.enable_sleep_mode = enable_sleep_mode

        from vllm.platforms import current_platform

        if self.enable_sleep_mode and not current_platform.is_cuda():
            raise ValueError("Sleep mode is only supported on CUDA devices.")

        hf_config = get_config(self.hf_config_path or self.model,
                               trust_remote_code, revision, code_revision,
                               config_format)

        if hf_overrides_kw:
            logger.info("Overriding HF config with %s", hf_overrides_kw)
            hf_config.update(hf_overrides_kw)
        if hf_overrides_fn:
            logger.info("Overriding HF config with %s", hf_overrides_fn)
            hf_config = hf_overrides_fn(hf_config)

        self.hf_config = hf_config

        self.hf_text_config = get_hf_text_config(self.hf_config)
        self.encoder_config = self._get_encoder_config()
        self.hf_image_processor_config = get_hf_image_processor_config(
            self.model, revision)
        self.dtype = _get_and_verify_dtype(self.hf_config, dtype)
        self.use_async_output_proc = use_async_output_proc
        self.mm_processor_kwargs = mm_processor_kwargs
        self.disable_mm_preprocessor_cache = disable_mm_preprocessor_cache

        # Set enforce_eager to False if the value is unset.
        if self.enforce_eager is None:
            self.enforce_eager = False

        interleaved_attn_models = ["gemma2", "gemma3_text", "cohere2"]
        sliding_window = getattr(self.hf_text_config, "sliding_window", None)
        has_interleaved_attention = (sliding_window is not None) and (
            isinstance(sliding_window, list) or
            (self.hf_text_config.model_type in interleaved_attn_models))

        if (not self.disable_sliding_window and has_interleaved_attention):
            if (backend :=
                    envs.VLLM_ATTENTION_BACKEND) in ("XFORMERS", "FLASHINFER"):
                sliding_window_len_min = get_min_sliding_window(
                    self.hf_text_config.sliding_window)

                logger.warning_once(
                    f"{self.hf_text_config.model_type} has interleaved "
                    "attention, which is currently not supported by the "
                    f"{backend} backend. Disabling sliding window and capping "
                    "the max length to the sliding window size "
                    f"({sliding_window_len_min}).")
                self.disable_sliding_window = True
            else:
                # for a model with interleaved attention,
                # the scheduler and the model treat it as full attention
                # (i.e., not dropping any tokens outside the window).
                # only the attention layer itself is aware of the sliding
                # window, and use the window size to compute the attention.
                self.hf_text_config.interleaved_sliding_window = sliding_window
                delattr(self.hf_text_config, "sliding_window")
                sliding_window = None

        self.max_model_len = _get_and_verify_max_len(
            hf_config=self.hf_text_config,
            max_model_len=max_model_len,
            disable_sliding_window=self.disable_sliding_window,
            sliding_window_len=self.get_hf_config_sliding_window(),
            spec_target_max_model_len=spec_target_max_model_len,
            encoder_config=self.encoder_config)
        self.served_model_name = get_served_model_name(model,
                                                       served_model_name)
        self.multimodal_config = self._init_multimodal_config(
            limit_mm_per_prompt)
        if not self.skip_tokenizer_init:
            self._verify_tokenizer_mode()

        self.is_attention_free = self._init_attention_free()
        self.is_hybrid = self._init_is_hybrid()
        self.has_noops = self._init_has_noops()
        self.has_inner_state = self._init_has_inner_state()

        if current_platform.is_neuron():
            self.override_neuron_config = override_neuron_config
        else:
            self.override_neuron_config = None

        supported_tasks, task = self._resolve_task(task)
        self.supported_tasks = supported_tasks
        self.task: Final = task
        if self.task in ("draft", "generate"):
            self.truncation_side = "left"
        else:
            self.truncation_side = "right"

        self.pooler_config = self._init_pooler_config(override_pooler_config)
        self.logits_processor_pattern = logits_processor_pattern

        self.generation_config = generation_config
        self.override_generation_config = override_generation_config or {}

        self._verify_quantization()
        self._verify_cuda_graph()
        self._verify_bnb_config()

    @property
    def registry(self):
        return ModelRegistry

    @property
    def architectures(self) -> list[str]:
        return getattr(self.hf_config, "architectures", [])

    def maybe_pull_model_tokenizer_for_s3(self, model: str,
                                          tokenizer: str) -> None:
        """
        Pull the model config or tokenizer to a temporary
        directory in case of S3.

        Args:
            model: The model name or path.
            tokenizer: The tokenizer name or path.

        """
        if is_s3(model) or is_s3(tokenizer):
            if is_s3(model):
                s3_model = S3Model()
                s3_model.pull_files(
                    model, allow_pattern=["*.model", "*.py", "*.json"])
                self.model_weights = self.model
                self.model = s3_model.dir

            if is_s3(tokenizer):
                s3_tokenizer = S3Model()
                s3_tokenizer.pull_files(
                    model, ignore_pattern=["*.pt", "*.safetensors", "*.bin"])
                self.tokenizer = s3_tokenizer.dir

    def _init_multimodal_config(
        self, limit_mm_per_prompt: Optional[Mapping[str, int]]
    ) -> Optional["MultiModalConfig"]:
        if self.registry.is_multimodal_model(self.architectures):
            return MultiModalConfig(limit_per_prompt=limit_mm_per_prompt or {})

        if limit_mm_per_prompt:
            raise ValueError("`limit_mm_per_prompt` is only supported for "
                             "multimodal models.")

        return None

    def _get_encoder_config(self):
        return get_sentence_transformer_tokenizer_config(
            self.model, self.revision)

    def _init_pooler_config(
        self,
        override_pooler_config: Optional["PoolerConfig"],
    ) -> Optional["PoolerConfig"]:

        if self.runner_type == "pooling":
            user_config = override_pooler_config or PoolerConfig()

            base_config = get_pooling_config(self.model, self.revision)
            if base_config is not None:
                # Only set values that are not overridden by the user
                for k, v in base_config.items():
                    if getattr(user_config, k) is None:
                        setattr(user_config, k, v)

            return user_config

        return None

    def _init_attention_free(self) -> bool:
        return self.registry.is_attention_free_model(self.architectures)

    def _init_is_hybrid(self) -> bool:
        return self.registry.is_hybrid_model(self.architectures)

    def _init_has_noops(self) -> bool:
        architectures = getattr(self.hf_config, "architectures", [])
        return self.registry.is_noops_model(architectures)

    def _init_has_inner_state(self) -> bool:
        return self.registry.model_has_inner_state(self.architectures)

    def _verify_tokenizer_mode(self) -> None:
        tokenizer_mode = self.tokenizer_mode.lower()
        if tokenizer_mode not in ["auto", "slow", "mistral", "custom"]:
            raise ValueError(
                f"Unknown tokenizer mode: {self.tokenizer_mode}. Must be "
                "either 'auto', 'slow', 'mistral' or 'custom'.")
        self.tokenizer_mode = tokenizer_mode

    def _get_preferred_task(
        self,
        architectures: list[str],
        supported_tasks: set[_ResolvedTask],
    ) -> Optional[_ResolvedTask]:
        model_id = self.model
        if get_pooling_config(model_id, self.revision):
            return "embed"
        if self.registry.is_cross_encoder_model(architectures):
            return "score"
        if self.registry.is_transcription_model(architectures):
            return "transcription"

        suffix_to_preferred_task: list[tuple[str, _ResolvedTask]] = [
            # Other models follow this pattern
            ("ForCausalLM", "generate"),
            ("ForConditionalGeneration", "generate"),
            ("ForSequenceClassification", "classify"),
            ("ChatModel", "generate"),
            ("LMHeadModel", "generate"),
            ("EmbeddingModel", "embed"),
            ("RewardModel", "reward"),
        ]
        _, arch = self.registry.inspect_model_cls(architectures)

        for suffix, pref_task in suffix_to_preferred_task:
            if arch.endswith(suffix) and pref_task in supported_tasks:
                return pref_task

        return None

    def _resolve_task(
        self,
        task_option: Union[TaskOption, Literal["draft"]],
    ) -> tuple[set[_ResolvedTask], _ResolvedTask]:
        if task_option == "draft":
            return {"draft"}, "draft"

        registry = self.registry
        architectures = self.architectures

        runner_support: dict[RunnerType, bool] = {
            # NOTE: Listed from highest to lowest priority,
            # in case the model supports multiple of them
            "transcription": registry.is_transcription_model(architectures),
            "generate": registry.is_text_generation_model(architectures),
            "pooling": registry.is_pooling_model(architectures),
        }
        supported_runner_types_lst: list[RunnerType] = [
            runner_type
            for runner_type, is_supported in runner_support.items()
            if is_supported
        ]

        supported_tasks_lst: list[_ResolvedTask] = [
            task for runner_type in supported_runner_types_lst
            for task in _RUNNER_TASKS[runner_type]
        ]
        supported_tasks = set(supported_tasks_lst)

        if task_option == "auto":
            selected_task = next(iter(supported_tasks_lst))

            if len(supported_tasks_lst) > 1:
                preferred_task = self._get_preferred_task(
                    architectures, supported_tasks)
                if preferred_task is not None:
                    selected_task = preferred_task

                logger.info(
                    "This model supports multiple tasks: %s. "
                    "Defaulting to '%s'.", supported_tasks, selected_task)
        else:
            # Aliases
            if task_option == "embedding":
                preferred_task = self._get_preferred_task(
                    architectures, supported_tasks)
                if preferred_task != "embed":
                    msg = ("The 'embedding' task will be restricted to "
                           "embedding models in a future release. Please "
                           "pass `--task classify`, `--task score`, or "
                           "`--task reward` explicitly for other pooling "
                           "models.")
                    warnings.warn(msg, DeprecationWarning, stacklevel=2)

                task_option = preferred_task or "embed"

            if task_option not in supported_tasks:
                msg = (
                    f"This model does not support the '{task_option}' task. "
                    f"Supported tasks: {supported_tasks}")
                raise ValueError(msg)

            selected_task = task_option

        return supported_tasks, selected_task

    def _parse_quant_hf_config(self):
        quant_cfg = getattr(self.hf_config, "quantization_config", None)
        if quant_cfg is None:
            # compressed-tensors uses a "compression_config" key
            quant_cfg = getattr(self.hf_config, "compression_config", None)
        return quant_cfg

    def _verify_quantization(self) -> None:
        supported_quantization = QUANTIZATION_METHODS
        optimized_quantization_methods = [
            "fp8", "marlin", "modelopt", "gptq_marlin_24", "gptq_marlin",
            "awq_marlin", "fbgemm_fp8", "compressed_tensors",
            "compressed-tensors", "experts_int8", "quark", "nvfp4"
        ]
        if self.quantization is not None:
            self.quantization = self.quantization.lower()

        # Parse quantization method from the HF model config, if available.
        quant_cfg = self._parse_quant_hf_config()

        if quant_cfg is not None:
            quant_method = quant_cfg.get("quant_method", "").lower()

            # Detect which checkpoint is it
            for name in QUANTIZATION_METHODS:
                from vllm.platforms import current_platform
                method = get_quantization_config(name)
                quantization_override = method.override_quantization_method(
                    quant_cfg, self.quantization)
                if (quantization_override and quantization_override
                        in current_platform.supported_quantization):
                    quant_method = quantization_override
                    self.quantization = quantization_override
                    break

            # Verify quantization configurations.
            if self.quantization is None:
                self.quantization = quant_method
            elif self.quantization != quant_method:
                raise ValueError(
                    "Quantization method specified in the model config "
                    f"({quant_method}) does not match the quantization "
                    f"method specified in the `quantization` argument "
                    f"({self.quantization}).")

        if self.quantization is not None:
            if self.quantization not in supported_quantization:
                raise ValueError(
                    f"Unknown quantization method: {self.quantization}. Must "
                    f"be one of {supported_quantization}.")
            from vllm.platforms import current_platform
            current_platform.verify_quantization(self.quantization)
            if self.quantization not in optimized_quantization_methods:
                logger.warning(
                    "%s quantization is not fully "
                    "optimized yet. The speed can be slower than "
                    "non-quantized models.", self.quantization)

    def _verify_cuda_graph(self) -> None:
        if self.max_seq_len_to_capture is None:
            self.max_seq_len_to_capture = self.max_model_len
        self.max_seq_len_to_capture = min(self.max_seq_len_to_capture,
                                          self.max_model_len)
        MODEL_NOT_SUPPORT_CUDA_GRAPH_ROCM = ['mllama']
        if (self.hf_config.model_type in MODEL_NOT_SUPPORT_CUDA_GRAPH_ROCM
                and not self.enforce_eager and current_platform.is_rocm()):
            logger.warning(
                "CUDA graph is not supported for %s on ROCm yet, fallback "
                "to the eager mode.", self.hf_config.model_type)
            self.enforce_eager = True

    def _verify_bnb_config(self) -> None:
        """
        The current version of bitsandbytes (0.45.3) with 8-bit models does not
        yet support CUDA graph.
        # TODO Remove this when bitsandbytes supports.
        """
        is_bitsandbytes = self.quantization == "bitsandbytes"
        has_quantization_config = (getattr(self.hf_config,
                                           "quantization_config", None)
                                   is not None)
        is_8bit = (self.hf_config.quantization_config.get(
            "load_in_8bit", False) if has_quantization_config else False)
        if all([
                is_bitsandbytes,
                has_quantization_config,
                is_8bit,
                not self.enforce_eager,
        ]):
            logger.warning(
                "CUDA graph is not supported on BitsAndBytes 8bit yet, "
                "fallback to the eager mode.")

            self.enforce_eager = True

    def _verify_with_expert_parallelism(self) -> None:
        num_expert_names = [
            "moe_num_experts",  # Dbrx
            "num_experts",  # Jamba
            "n_routed_experts",  # DeepSeek
            "num_local_experts",  # Mixtral
        ]
        num_experts = 0
        for name in num_expert_names:
            num_experts = getattr(self.hf_text_config, name, 0)
            if num_experts > 0:
                break
        if num_experts < 1:
            raise ValueError(
                "Number of experts in the model must be greater than 0 "
                "when expert parallelism is enabled.")

    def verify_async_output_proc(self, parallel_config, speculative_config,
                                 device_config) -> None:
        if not self.use_async_output_proc:
            # Nothing to check
            return

        if parallel_config.pipeline_parallel_size > 1:
            self.use_async_output_proc = False
            return

        # Reminder: Please update docs/source/features/compatibility_matrix.md
        # If the feature combo become valid
        from vllm.platforms import current_platform
        if not current_platform.is_async_output_supported(self.enforce_eager):
            self.use_async_output_proc = False
            return

        if envs.VLLM_USE_RAY_SPMD_WORKER:
            self.use_async_output_proc = False
            return

        # Async postprocessor is not necessary for pooling models
        # since there is no token generation
        if self.runner_type == "pooling":
            self.use_async_output_proc = False

        # Reminder: Please update docs/source/features/compatibility_matrix.md
        # If the feature combo become valid
        if speculative_config:
            self.use_async_output_proc = False

    def verify_with_parallel_config(
        self,
        parallel_config: "ParallelConfig",
    ) -> None:
        total_num_attention_heads = getattr(self.hf_text_config,
                                            "num_attention_heads", 0)
        tensor_parallel_size = parallel_config.tensor_parallel_size
        if total_num_attention_heads % tensor_parallel_size != 0:
            raise ValueError(
                f"Total number of attention heads ({total_num_attention_heads})"
                " must be divisible by tensor parallel size "
                f"({tensor_parallel_size}).")

        if parallel_config.enable_expert_parallel:
            self._verify_with_expert_parallelism()

        pipeline_parallel_size = parallel_config.pipeline_parallel_size
        if pipeline_parallel_size > 1:
            if not self.registry.is_pp_supported_model(self.architectures):
                raise NotImplementedError(
                    "Pipeline parallelism is not supported for this model. "
                    "Supported models implement the `SupportsPP` interface.")

            if self.use_async_output_proc:
                self.use_async_output_proc = False

    def get_hf_config_sliding_window(
            self) -> Union[Optional[int], list[Optional[int]]]:
        """Get the sliding window size, or None if disabled."""

        # Some models, like Qwen2 and Qwen1.5, use `use_sliding_window` in
        # addition to sliding window size. We check if that field is present
        # and if it's False, return None.
        if (hasattr(self.hf_text_config, "use_sliding_window")
                and not self.hf_text_config.use_sliding_window):
            return None
        return getattr(self.hf_text_config, "sliding_window", None)

    def get_sliding_window(self) -> Optional[Union[int, list[Optional[int]]]]:
        """Get the sliding window size, or None if disabled.
        """
        # If user disables sliding window, return None.
        if self.disable_sliding_window:
            return None
        # Otherwise get the value from the hf config.
        return self.get_hf_config_sliding_window()

    def get_vocab_size(self) -> int:
        return self.hf_text_config.vocab_size

    def get_hidden_size(self) -> int:
        return self.hf_text_config.hidden_size

    @property
    def is_deepseek_mla(self) -> bool:
        if not hasattr(self.hf_text_config, "model_type"):
            return False
        elif self.hf_text_config.model_type in \
            ('deepseek_v2', 'deepseek_v3', 'deepseek_mtp'):
            return self.hf_text_config.kv_lora_rank is not None
        elif self.hf_text_config.model_type == 'eagle':
            # if the model is an EAGLE module, check for the
            # underlying architecture
            return self.hf_text_config.model.model_type in \
                    ('deepseek_v2', 'deepseek_v3') \
                and self.hf_text_config.kv_lora_rank is not None
        return False

    def get_head_size(self) -> int:
        # TODO remove hard code
        if self.is_deepseek_mla:
            qk_rope_head_dim = getattr(self.hf_text_config, "qk_rope_head_dim",
                                       0)
            if self.use_mla:
                return self.hf_text_config.kv_lora_rank + qk_rope_head_dim
            else:
                qk_nope_head_dim = getattr(self.hf_text_config,
                                           "qk_nope_head_dim", 0)
                if qk_rope_head_dim and qk_nope_head_dim:
                    return qk_rope_head_dim + qk_nope_head_dim

        if hasattr(self.hf_text_config,
                   "model_type") and (self.hf_text_config.model_type
                                      == "zamba2"):
            return self.hf_text_config.attention_head_dim

        if self.is_attention_free:
            return 0

        if hasattr(self.hf_text_config, "head_dim"):
            return self.hf_text_config.head_dim
        # FIXME(woosuk): This may not be true for all models.
        return (self.hf_text_config.hidden_size //
                self.hf_text_config.num_attention_heads)

    def get_total_num_kv_heads(self) -> int:
        """Returns the total number of KV heads."""
        # For GPTBigCode & Falcon:
        # NOTE: for falcon, when new_decoder_architecture is True, the
        # multi_query flag is ignored and we use n_head_kv for the number of
        # KV heads.
        falcon_model_types = ["falcon", "RefinedWeb", "RefinedWebModel"]
        new_decoder_arch_falcon = (
            self.hf_config.model_type in falcon_model_types
            and getattr(self.hf_config, "new_decoder_architecture", False))
        if not new_decoder_arch_falcon and getattr(self.hf_text_config,
                                                   "multi_query", False):
            # Multi-query attention, only one KV head.
            # Currently, tensor parallelism is not supported in this case.
            return 1

        # For DBRX and MPT
        if self.hf_config.model_type == "mpt":
            if "kv_n_heads" in self.hf_config.attn_config:
                return self.hf_config.attn_config["kv_n_heads"]
            return self.hf_config.num_attention_heads
        if self.hf_config.model_type == "dbrx":
            return getattr(self.hf_config.attn_config, "kv_n_heads",
                           self.hf_config.num_attention_heads)

        if self.hf_config.model_type == "nemotron-nas":
            for block in self.hf_config.block_configs:
                if not block.attention.no_op:
                    return self.hf_config.num_attention_heads \
                        // block.attention.n_heads_in_group

            raise RuntimeError("Couldn't determine number of kv heads")

        if self.is_attention_free:
            return 0

        attributes = [
            # For Falcon:
            "n_head_kv",
            "num_kv_heads",
            # For LLaMA-2:
            "num_key_value_heads",
            # For ChatGLM:
            "multi_query_group_num",
        ]
        for attr in attributes:
            num_kv_heads = getattr(self.hf_text_config, attr, None)
            if num_kv_heads is not None:
                return num_kv_heads

        # For non-grouped-query attention models, the number of KV heads is
        # equal to the number of attention heads.
        return self.hf_text_config.num_attention_heads

    def get_num_kv_heads(self, parallel_config: "ParallelConfig") -> int:
        """Returns the number of KV heads per GPU."""
        if self.use_mla:
            # When using MLA during decode it becomes MQA
            return 1

        total_num_kv_heads = self.get_total_num_kv_heads()
        # If tensor parallelism is used, we divide the number of KV heads by
        # the tensor parallel size. We will replicate the KV heads in the
        # case where the number of KV heads is smaller than the tensor
        # parallel size so each GPU has at least one KV head.
        return max(1,
                   total_num_kv_heads // parallel_config.tensor_parallel_size)

    def get_num_attention_heads(self,
                                parallel_config: "ParallelConfig") -> int:
        num_heads = getattr(self.hf_text_config, "num_attention_heads", 0)
        return num_heads // parallel_config.tensor_parallel_size

    def get_layers_start_end_indices(
            self, parallel_config: "ParallelConfig") -> tuple[int, int]:
        from vllm.distributed.utils import get_pp_indices
        if self.hf_text_config.model_type == "deepseek_mtp":
            total_num_hidden_layers = getattr(self.hf_text_config,
                                              "num_nextn_predict_layers", 0)
        else:
            total_num_hidden_layers = getattr(self.hf_text_config,
                                              "num_hidden_layers", 0)
        # the layout order is: DP x PP x TP
        pp_rank = (parallel_config.rank // parallel_config.tensor_parallel_size
                   ) % parallel_config.pipeline_parallel_size
        pp_size = parallel_config.pipeline_parallel_size
        start, end = get_pp_indices(total_num_hidden_layers, pp_rank, pp_size)
        return start, end

    def get_num_layers(self, parallel_config: "ParallelConfig") -> int:
        start, end = self.get_layers_start_end_indices(parallel_config)
        return end - start

    def get_num_layers_by_block_type(
        self,
        parallel_config: "ParallelConfig",
        block_type: LayerBlockType = LayerBlockType.attention,
    ) -> int:
        # This function relies on 'layers_block_type' in hf_config,
        # for w/o this attribute, we will need to have workarounds like so
        attn_block_type = block_type == LayerBlockType.attention
        is_transformer = not self.is_hybrid and \
                            not self.has_noops and \
                            not self.is_attention_free
        start, end = self.get_layers_start_end_indices(parallel_config)

        if is_transformer:
            # Handle the basic case first
            return end - start if attn_block_type else 0
        elif self.is_attention_free:
            # Attention free
            # Note that this code assumes there
            # is only one type of attention-free block type.
            return 0 if attn_block_type else end - start
        elif self.has_noops:
            block_configs = self.hf_config.block_configs
            return sum(not bc.attention.no_op
                       for bc in block_configs[start:end])
        else:
            # Hybrid model Jamba
            layers_block_type_value = getattr(self.hf_config,
                                              "layers_block_type", None)
            if layers_block_type_value is not None:
                if hasattr(self.hf_text_config,
                           "model_type") and (self.hf_text_config.model_type
                                              == "zamba2"):
                    if attn_block_type:
                        return sum(t == "hybrid"
                                   for t in layers_block_type_value[start:end])
                    else:
                        return self.get_num_layers(parallel_config)
                return sum(t == block_type.value
                           for t in layers_block_type_value[start:end])

            # Hybrid model Minimax
            attn_type_list = getattr(self.hf_config, "attn_type_list", None)
            if attn_type_list:
                return sum(t == 1 for t in attn_type_list[start:end])

            if layers_block_type_value is None and attn_type_list is None:
                raise ValueError(
                    "The model is an hybrid without a"
                    "layers_block_type or an attn_type_list in the hf_config,"
                    "cannot determine the num of "
                    f"{block_type.value} layers")

            return sum(t == 1 for t in attn_type_list[start:end])

    def get_multimodal_config(self) -> "MultiModalConfig":
        """
        Get the multimodal configuration of the model.

        Raises:
            ValueError: If the model is not multimodal.
        """
        if self.multimodal_config is None:
            raise ValueError("The model is not multimodal.")

        return self.multimodal_config

    def try_get_generation_config(self) -> dict[str, Any]:
        if self.generation_config in ("auto", "vllm"):
            config = try_get_generation_config(
                self.hf_config_path or self.model,
                trust_remote_code=self.trust_remote_code,
                revision=self.revision,
            )
        else:
            config = try_get_generation_config(
                self.generation_config,
                trust_remote_code=self.trust_remote_code,
            )

        if config is None:
            return {}

        return config.to_diff_dict()

    def get_diff_sampling_param(self) -> dict[str, Any]:
        """
        This method returns a dictionary containing the parameters
        that differ from the default sampling parameters. If
        `generation_config` is `"vllm"`, an empty dictionary is returned.

        Returns:
            dict[str, Any]: A dictionary with the differing sampling
            parameters, if `generation_config` is `"vllm"` an empty dictionary.
        """
        if self.generation_config == "vllm":
            config = {}
        else:
            config = self.try_get_generation_config()

        # Overriding with given generation config
        config.update(self.override_generation_config)

        available_params = [
            "repetition_penalty",
            "temperature",
            "top_k",
            "top_p",
            "min_p",
            "max_new_tokens",
        ]
        if any(p in config for p in available_params):
            diff_sampling_param = {
                p: config.get(p)
                for p in available_params if config.get(p) is not None
            }
            # Huggingface definition of max_new_tokens is equivalent
            # to vLLM's max_tokens
            if "max_new_tokens" in diff_sampling_param:
                diff_sampling_param["max_tokens"] = diff_sampling_param.pop(
                    "max_new_tokens")
        else:
            diff_sampling_param = {}

        if diff_sampling_param:
            logger.warning_once(
                "Default sampling parameters have been overridden by the "
                "model's Hugging Face generation config recommended from the "
                "model creator. If this is not intended, please relaunch "
                "vLLM instance with `--generation-config vllm`.")
        return diff_sampling_param

    @property
    def is_encoder_decoder(self) -> bool:
        """Extract the HF encoder/decoder model flag."""
        return is_encoder_decoder(self.hf_config)

    @property
    def uses_mrope(self) -> bool:
        return uses_mrope(self.hf_config)

    @property
    def is_multimodal_model(self) -> bool:
        return self.multimodal_config is not None

    @property
    def is_cross_encoder(self) -> bool:
        return self.registry.is_cross_encoder_model(self.architectures)

    @property
    def use_mla(self) -> bool:
        return self.is_deepseek_mla and not envs.VLLM_MLA_DISABLE

    @property
    def supported_runner_types(self) -> set[RunnerType]:
        return {_TASK_RUNNER[task] for task in self.supported_tasks}

    @property
    def runner_type(self) -> RunnerType:
        return _TASK_RUNNER[self.task]

    @property
    def is_v1_compatible(self) -> bool:
        architectures = getattr(self.hf_config, "architectures", [])
        return ModelRegistry.is_v1_compatible(architectures)


class CacheConfig:
    """Configuration for the KV cache.

    Args:
        block_size: Size of a cache block in number of tokens.
        gpu_memory_utilization: Fraction of GPU memory to use for the
            vLLM execution.
        swap_space: Size of the CPU swap space per GPU (in GiB).
        cache_dtype: Data type for kv cache storage.
        is_attention_free: Whether the model is attention-free.
        num_gpu_blocks_override: Number of GPU blocks to use. This overrides the
            profiled num_gpu_blocks if specified. Does nothing if None.
        sliding_window: Sliding window size for the KV cache.
        enable_prefix_caching: Whether to enable prefix caching.
        cpu_offload_gb: Size of the CPU offload buffer in GiB.
    """

    def compute_hash(self) -> str:
        """
        WARNING: Whenever a new field is added to this config,
        ensure that it is included in the factors list if
        it affects the computation graph.

        Provide a hash that uniquely identifies all the configs
        that affect the structure of the computation
        graph from input ids/embeddings to the final hidden states,
        excluding anything before input ids/embeddings and after
        the final hidden states.
        """
        factors: list[Any] = []
        factors.append(self.cache_dtype)
        # `cpu_offload_gb` does not use `torch.compile` yet.
        hash_str = hashlib.md5(str(factors).encode(),
                               usedforsecurity=False).hexdigest()
        return hash_str

    def __init__(
        self,
        block_size: int,
        gpu_memory_utilization: float,
        swap_space: float,
        cache_dtype: str,
        is_attention_free: bool = False,
        num_gpu_blocks_override: Optional[int] = None,
        sliding_window: Optional[int] = None,
        enable_prefix_caching: bool = False,
        prefix_caching_hash_algo: str = "builtin",
        cpu_offload_gb: float = 0,
        calculate_kv_scales: Optional[bool] = None,
    ) -> None:
        self.block_size = block_size
        self.gpu_memory_utilization = gpu_memory_utilization
        self.swap_space_bytes = swap_space * GiB_bytes
        self.num_gpu_blocks_override = num_gpu_blocks_override
        self.cache_dtype = cache_dtype
        self.is_attention_free = is_attention_free
        self.sliding_window = sliding_window
        self.enable_prefix_caching = enable_prefix_caching
        self.prefix_caching_hash_algo = prefix_caching_hash_algo
        self.cpu_offload_gb = cpu_offload_gb
        self.calculate_kv_scales = calculate_kv_scales
        self._verify_args()
        self._verify_cache_dtype()
        self._verify_prefix_caching()

        # Will be set after profiling.
        self.num_gpu_blocks: Optional[int] = None
        self.num_cpu_blocks: Optional[int] = None

        # Set calculate_kv_scales to False if the value is unset.
        if self.calculate_kv_scales is None:
            self.calculate_kv_scales = False

    def metrics_info(self):
        # convert cache_config to dict(key: str, value: str) for prometheus
        # metrics info
        return {key: str(value) for key, value in self.__dict__.items()}

    def _verify_args(self) -> None:
        if self.cpu_offload_gb < 0:
            raise ValueError("CPU offload space must be non-negative"
                             f", but got {self.cpu_offload_gb}")

        if self.gpu_memory_utilization > 1.0:
            raise ValueError(
                "GPU memory utilization must be less than 1.0. Got "
                f"{self.gpu_memory_utilization}.")

    def _verify_cache_dtype(self) -> None:
        if self.cache_dtype == "auto":
            pass
        elif self.cache_dtype in ("fp8", "fp8_e4m3", "fp8_e5m2"):
            logger.info(
                "Using fp8 data type to store kv cache. It reduces the GPU "
                "memory footprint and boosts the performance. "
                "Meanwhile, it may cause accuracy drop without a proper "
                "scaling factor")
        else:
            raise ValueError(f"Unknown kv cache dtype: {self.cache_dtype}")

    def _verify_prefix_caching(self) -> None:
        if not self.enable_prefix_caching:
            return

        if self.sliding_window is not None and not envs.VLLM_USE_V1:
            raise NotImplementedError(
                "Prefix caching is not supported with sliding window. "
                "Run with --disable-sliding-window to use prefix caching.")

        if self.enable_prefix_caching and self.prefix_caching_hash_algo not in (
                "builtin", "sha256"):
            raise ValueError(
                "Unknown prefix caching hash algorithm: "
                f"{self.prefix_caching_hash_algo}. Must be either "
                "'builtin' or 'sha256'.")

    def verify_with_parallel_config(
        self,
        parallel_config: "ParallelConfig",
    ) -> None:
        total_cpu_memory = get_cpu_memory()
        # FIXME(woosuk): Here, it is assumed that the GPUs in a tensor parallel
        # group are in the same node. However, the GPUs may span multiple nodes.
        num_gpus_per_node = parallel_config.tensor_parallel_size
        cpu_memory_usage = self.swap_space_bytes * num_gpus_per_node

        msg = (f"{cpu_memory_usage / GiB_bytes:.2f} GiB out of the "
               f"{total_cpu_memory / GiB_bytes:.2f} GiB total CPU memory "
               "is allocated for the swap space.")
        if cpu_memory_usage > 0.7 * total_cpu_memory:
            raise ValueError("Too large swap space. " + msg)
        elif cpu_memory_usage > 0.4 * total_cpu_memory:
            logger.warning("Possibly too large swap space. %s", msg)


@dataclass
class TokenizerPoolConfig:
    """Configuration for the tokenizer pool.

    Args:
        pool_size: Number of tokenizer workers in the pool.
        pool_type: Type of the pool.
        extra_config: Additional config for the pool.
            The way the config will be used depends on the
            pool type.
    """
    pool_size: int
    pool_type: Union[str, type["BaseTokenizerGroup"]]
    extra_config: dict

    def compute_hash(self) -> str:
        """
        WARNING: Whenever a new field is added to this config,
        ensure that it is included in the factors list if
        it affects the computation graph.

        Provide a hash that uniquely identifies all the configs
        that affect the structure of the computation
        graph from input ids/embeddings to the final hidden states,
        excluding anything before input ids/embeddings and after
        the final hidden states.
        """
        # no factors to consider.
        # this config will not affect the computation graph.
        factors: list[Any] = []
        hash_str = hashlib.md5(str(factors).encode(),
                               usedforsecurity=False).hexdigest()
        return hash_str

    def __post_init__(self):
        if self.pool_type not in ("ray", ) and not isinstance(
                self.pool_type, type):
            raise ValueError(f"Unknown pool type: {self.pool_type}")
        if not isinstance(self.extra_config, dict):
            raise ValueError("extra_config must be a dictionary.")

    @classmethod
    def create_config(
        cls, tokenizer_pool_size: int,
        tokenizer_pool_type: Union[str, type["BaseTokenizerGroup"]],
        tokenizer_pool_extra_config: Optional[Union[str, dict]]
    ) -> Optional["TokenizerPoolConfig"]:
        """Create a TokenizerPoolConfig from the given parameters.

        If tokenizer_pool_size is 0, return None.

        Args:
            tokenizer_pool_size: Number of tokenizer workers in the pool.
            tokenizer_pool_type: Type of the pool.
            tokenizer_pool_extra_config: Additional config for the pool.
                The way the config will be used depends on the
                pool type. This can be a JSON string (will be parsed).
        """
        if tokenizer_pool_size:
            if isinstance(tokenizer_pool_extra_config, str):
                tokenizer_pool_extra_config_parsed = json.loads(
                    tokenizer_pool_extra_config)
            else:
                tokenizer_pool_extra_config_parsed = (
                    tokenizer_pool_extra_config or {})
            tokenizer_pool_config = cls(tokenizer_pool_size,
                                        tokenizer_pool_type,
                                        tokenizer_pool_extra_config_parsed)
        else:
            tokenizer_pool_config = None
        return tokenizer_pool_config


class LoadFormat(str, enum.Enum):
    AUTO = "auto"
    PT = "pt"
    SAFETENSORS = "safetensors"
    NPCACHE = "npcache"
    DUMMY = "dummy"
    TENSORIZER = "tensorizer"
    SHARDED_STATE = "sharded_state"
    GGUF = "gguf"
    BITSANDBYTES = "bitsandbytes"
    MISTRAL = "mistral"
    RUNAI_STREAMER = "runai_streamer"
    FASTSAFETENSORS = "fastsafetensors"


@dataclass
class LoadConfig:
    """
        download_dir: Directory to download and load the weights, default to the
            default cache directory of huggingface.
        load_format: The format of the model weights to load:
            "auto" will try to load the weights in the safetensors format and
                fall back to the pytorch bin format if safetensors format is
                not available.
            "pt" will load the weights in the pytorch bin format.
            "safetensors" will load the weights in the safetensors format.
            "npcache" will load the weights in pytorch format and store
                a numpy cache to speed up the loading.
            "dummy" will initialize the weights with random values, which is
                mainly for profiling.
            "tensorizer" will use CoreWeave's tensorizer library for
                fast weight loading.
            "bitsandbytes" will load nf4 type weights.
            "sharded_state" will load weights from pre-sharded checkpoint files,
                supporting efficient loading of tensor-parallel models.
            "gguf" will load weights from GGUF format files.
            "mistral" will load weights from consolidated safetensors files used
                by Mistral models.
            "runai_streamer" will load weights from RunAI streamer format files.
        model_loader_extra_config: The extra config for the model loader.
        ignore_patterns: The list of patterns to ignore when loading the model.
            Default to "original/**/*" to avoid repeated loading of llama's
            checkpoints.
        use_tqdm_on_load: Whether to enable tqdm for showing progress bar during
            loading. Default to True
    """

    load_format: Union[str, LoadFormat, "BaseModelLoader"] = LoadFormat.AUTO
    download_dir: Optional[str] = None
    model_loader_extra_config: Optional[Union[str, dict]] = field(
        default_factory=dict)
    ignore_patterns: Optional[Union[list[str], str]] = None
    use_tqdm_on_load: bool = True

    def compute_hash(self) -> str:
        """
        WARNING: Whenever a new field is added to this config,
        ensure that it is included in the factors list if
        it affects the computation graph.

        Provide a hash that uniquely identifies all the configs
        that affect the structure of the computation
        graph from input ids/embeddings to the final hidden states,
        excluding anything before input ids/embeddings and after
        the final hidden states.
        """
        # no factors to consider.
        # this config will not affect the computation graph.
        factors: list[Any] = []
        hash_str = hashlib.md5(str(factors).encode(),
                               usedforsecurity=False).hexdigest()
        return hash_str

    def __post_init__(self):
        model_loader_extra_config = self.model_loader_extra_config or {}
        if isinstance(model_loader_extra_config, str):
            self.model_loader_extra_config = json.loads(
                model_loader_extra_config)
        if isinstance(self.load_format, str):
            load_format = self.load_format.lower()
            self.load_format = LoadFormat(load_format)

        if self.ignore_patterns is not None and len(self.ignore_patterns) > 0:
            logger.info(
                "Ignoring the following patterns when downloading weights: %s",
                self.ignore_patterns)
        else:
            self.ignore_patterns = ["original/**/*"]


@dataclass
class ParallelConfig:
    """Configuration for the distributed execution."""

    pipeline_parallel_size: int = 1  # Number of pipeline parallel groups.
    tensor_parallel_size: int = 1  # Number of tensor parallel groups.
    data_parallel_size: int = 1  # Number of data parallel groups.
    data_parallel_rank: int = 0  # Rank of the data parallel group.
    # Local rank of the data parallel group, defaults to global rank.
    data_parallel_rank_local: Optional[int] = None
    # IP of the data parallel master.
    data_parallel_master_ip: str = "127.0.0.1"
    data_parallel_master_port: int = 29500  # Port of the data parallel master.
    enable_expert_parallel: bool = False  # Use EP instead of TP for MoE layers.

    # Maximum number of multiple batches
    # when load model sequentially. To avoid RAM OOM when using tensor
    # parallel and large models.
    max_parallel_loading_workers: Optional[int] = None

    # Disable the custom all-reduce kernel and fall back to NCCL.
    disable_custom_all_reduce: bool = False

    # Config for the tokenizer pool. If None, will use synchronous tokenization.
    tokenizer_pool_config: Optional[TokenizerPoolConfig] = None

    # Whether to profile Ray workers with nsight, see https://docs.ray.io/en/latest/ray-observability/user-guides/profiling.html#profiling-nsight-profiler.
    ray_workers_use_nsight: bool = False

    # ray distributed model workers placement group.
    placement_group: Optional["PlacementGroup"] = None

    # Backend to use for distributed model
    # workers, either "ray" or "mp" (multiprocessing). If the product
    # of pipeline_parallel_size and tensor_parallel_size is less than
    # or equal to the number of GPUs available, "mp" will be used to
    # keep processing on a single host. Otherwise, this will default
    # to "ray" if Ray is installed and fail otherwise. Note that tpu
    # and hpu only support Ray for distributed inference.
    distributed_executor_backend: Optional[Union[str,
                                                 type["ExecutorBase"]]] = None

    # the full name of the worker class to use. If "auto", the worker class
    # will be determined based on the platform.
    worker_cls: str = "auto"
    sd_worker_cls: str = "auto"
    worker_extension_cls: str = ""

    # world_size is TPxPP, it affects the number of workers we create.
    world_size: int = field(init=False)
    # world_size_across_dp is TPxPPxDP, it is the size of the world
    # including data parallelism.
    world_size_across_dp: int = field(init=False)

    rank: int = 0

    def get_next_dp_init_port(self) -> int:
        """
        We might need to initialize process groups in multiple
        processes that is related to data parallelism,
        e.g. both in the worker and in the engine, which
        can live in different processes. To avoid port conflicts, we
        increment the port number each time we need to initialize a
        new process group related to data parallelism.
        """
        answer = self.data_parallel_master_port
        self.data_parallel_master_port += 1
        return answer

    def stateless_init_dp_group(self) -> "ProcessGroup":
        from vllm.distributed.utils import (
            stateless_init_torch_distributed_process_group)

        # use gloo since the engine process might not have cuda device
        dp_group = stateless_init_torch_distributed_process_group(
            self.data_parallel_master_ip,
            self.get_next_dp_init_port(),
            self.data_parallel_rank,
            self.data_parallel_size,
            backend="gloo")

        return dp_group

    @staticmethod
    def has_unfinished_dp(dp_group: "ProcessGroup",
                          has_unfinished: bool) -> bool:
        tensor = torch.tensor([has_unfinished],
                              dtype=torch.int32,
                              device="cpu")
        # dp rank 0: has_unfinished_seqs=True
        # dp rank 1: has_unfinished_seqs=False
        # aggregated: has_unfinished_seqs=True
        # so this is an OR operation, i.e. MAX in integers
        torch.distributed.all_reduce(tensor, op=ReduceOp.MAX, group=dp_group)
        aggregated_has_unfinished = bool(tensor.item())
        return aggregated_has_unfinished

    def compute_hash(self):
        """
        Provide a hash that uniquely identifies all the configs
        that affect the structure of the computation
        graph from input ids/embeddings to the final hidden states,
        excluding anything before input ids/embeddings and after
        the final hidden states.
        """
        factors: list[Any] = []
        factors.append(self.pipeline_parallel_size)
        factors.append(self.tensor_parallel_size)
        return hashlib.sha256(str(factors).encode()).hexdigest()

    def __post_init__(self) -> None:
        self.world_size = self.pipeline_parallel_size * \
            self.tensor_parallel_size

        if self.data_parallel_size > 1:
            # Data parallel was specified in the engine args.
            self.data_parallel_master_port = get_open_port()
            # TODO multi-node
        else:
            # Otherwise fall back to env vars (e.g. for offline SPMD case).
            self.data_parallel_size = envs.VLLM_DP_SIZE
            self.data_parallel_rank = envs.VLLM_DP_RANK
            self.data_parallel_rank_local = envs.VLLM_DP_RANK_LOCAL
            self.data_parallel_master_ip = envs.VLLM_DP_MASTER_IP
            self.data_parallel_master_port = envs.VLLM_DP_MASTER_PORT

        self.world_size_across_dp = self.world_size * self.data_parallel_size

        if self.distributed_executor_backend == "external_launcher":
            import os
            os.environ["VLLM_ENABLE_V1_MULTIPROCESSING"] = "0"
            logger.info("Disabling V1 multiprocessing for external launcher.")

        ray_only_devices: list[str] = []
        from vllm.platforms import current_platform
        if (current_platform.device_type in ray_only_devices
                and self.world_size > 1):
            if self.distributed_executor_backend is None:
                self.distributed_executor_backend = "ray"
            if self.distributed_executor_backend != "ray":
                raise ValueError(
                    f"{current_platform.device_type.upper()} backend only "
                    "supports Ray for distributed inference.")

        if self.distributed_executor_backend is None and self.world_size > 1:
            # We use multiprocessing by default if world_size fits on the
            # current node and we aren't in a ray placement group.

            from vllm.executor import ray_utils
            backend = "mp"
            ray_found = ray_utils.ray_is_available()
            if current_platform.is_neuron():
                # neuron uses single process to control multiple devices
                backend = "uni"
            elif (current_platform.is_cuda()
                  and cuda_device_count_stateless() < self.world_size):
                if not ray_found:
                    raise ValueError("Unable to load Ray which is "
                                     "required for multi-node inference, "
                                     "please install Ray with `pip install "
                                     "ray`.") from ray_utils.ray_import_err
                backend = "ray"
            elif ray_found:
                if self.placement_group:
                    backend = "ray"
                else:
                    from ray import is_initialized as ray_is_initialized
                    if ray_is_initialized():
                        from ray.util import get_current_placement_group
                        if get_current_placement_group():
                            backend = "ray"
            self.distributed_executor_backend = backend
            logger.info("Defaulting to use %s for distributed inference",
                        backend)

        if self.distributed_executor_backend is None and self.world_size == 1:
            self.distributed_executor_backend = "uni"

        self._verify_args()

        if is_mi250() and self.tensor_parallel_size > 1:
            self.disable_custom_all_reduce = True
            logger.info(
                "Disabled the custom all-reduce kernel because it is not "
                "working correctly on multi AMD MI250.")

        if is_navi() and self.tensor_parallel_size <= 2:
            self.disable_custom_all_reduce = True
            logger.info(
                "Disabled the custom all-reduce kernel because it is not "
                "working correctly when using two AMD Navi GPUs.")

    @property
    def use_ray(self) -> bool:
        return self.distributed_executor_backend == "ray" or (
            isinstance(self.distributed_executor_backend, type)
            and self.distributed_executor_backend.uses_ray)

    def _verify_args(self) -> None:
        # Lazy import to avoid circular import
        from vllm.executor.executor_base import ExecutorBase
        if self.distributed_executor_backend not in (
                "ray", "mp", "uni",
                "external_launcher", None) and not (isinstance(
                    self.distributed_executor_backend, type) and issubclass(
                        self.distributed_executor_backend, ExecutorBase)):
            raise ValueError(
                "Unrecognized distributed executor backend "
                f"{self.distributed_executor_backend}. Supported "
                "values are 'ray', 'mp' 'uni', 'external_launcher' or"
                " custom ExecutorBase subclass.")
        if self.use_ray:
            from vllm.executor import ray_utils
            ray_utils.assert_ray_available()
<<<<<<< HEAD
        if (not self.disable_custom_all_reduce and self.world_size > 1
                and self.pipeline_parallel_size > 1):
            self.disable_custom_all_reduce = True
            logger.info(
                "Disabled the custom all-reduce kernel because it is not "
                "supported with pipeline parallelism.")
=======
        device_capability = current_platform.get_device_capability()
        if (current_platform.is_rocm() and device_capability is not None
                and device_capability < (9, 4)):
            self.disable_custom_all_reduce = True
            logger.info(
                "Disabled the custom all-reduce kernel because it is not "
                "supported on AMD GPUs older than MI300X.")
>>>>>>> 1cab43c2
        if self.ray_workers_use_nsight and not self.use_ray:
            raise ValueError("Unable to use nsight profiling unless workers "
                             "run with Ray.")

        assert isinstance(self.worker_extension_cls, str), (
            "worker_extension_cls must be a string (qualified class name).")


@dataclass
class SchedulerConfig:
    """Scheduler configuration."""

    runner_type: str = "generate"  # The runner type to launch for the model.

    # Maximum number of tokens to be processed in a single iteration.
    max_num_batched_tokens: int = field(default=None)  # type: ignore

    # Maximum number of sequences to be processed in a single iteration.
    max_num_seqs: int = 128

    # Maximum length of a sequence (including prompt and generated text).
    max_model_len: int = 8192

    # Maximum number of sequences that can be partially prefilled concurrently
    max_num_partial_prefills: int = 1

    # Maximum number of "very long prompt" sequences that can be prefilled
    # concurrently (long is defined by long_prefill_threshold)
    max_long_partial_prefills: int = 1

    # calculate context length that determines which sequences are
    # considered "long"
    long_prefill_token_threshold: int = 0

    # The number of slots to allocate per sequence per
    # step, beyond the known token ids. This is used in speculative
    # decoding to store KV activations of tokens which may or may not be
    # accepted.
    num_lookahead_slots: int = 0

    # Apply a delay (of delay factor multiplied by previous
    # prompt latency) before scheduling next prompt.
    delay_factor: float = 0.0

    # If True, prefill requests can be chunked based
    # on the remaining max_num_batched_tokens.
    enable_chunked_prefill: bool = False

    is_multimodal_model: bool = False

    # NOTE: The following multimodal encoder budget will be initialized to
    # max_num_batched_tokens and overridden in case max multimodal embedding
    # size is larger.
    # TODO (ywang96): Make these configurable.
    # Multimodal encoder compute budget, only used in V1
    max_num_encoder_input_tokens: int = field(default=None)  # type: ignore

    # Multimodal encoder cache size, only used in V1
    encoder_cache_size: int = field(default=None)  # type: ignore

    # Whether to perform preemption by swapping or
    # recomputation. If not specified, we determine the mode as follows:
    # We use recomputation by default since it incurs lower overhead than
    # swapping. However, when the sequence group has multiple sequences
    # (e.g., beam search), recomputation is not currently supported. In
    # such a case, we use swapping instead.
    preemption_mode: Optional[str] = None

    num_scheduler_steps: int = 1

    multi_step_stream_outputs: bool = False

    # Private API. If used, scheduler sends delta data to
    # workers instead of an entire data. It should be enabled only
    # when SPMD worker architecture is enabled. I.e.,
    # VLLM_USE_RAY_SPMD_WORKER=1
    send_delta_data: bool = False

    # The scheduling policy to use. "fcfs" (default) or "priority".
    policy: str = "fcfs"

    chunked_prefill_enabled: bool = field(init=False)

    # scheduler class or path. "vllm.core.scheduler.Scheduler" (default)
    # or "mod.custom_class".
    scheduler_cls: Union[str, type[object]] = "vllm.core.scheduler.Scheduler"

    def compute_hash(self) -> str:
        """
        WARNING: Whenever a new field is added to this config,
        ensure that it is included in the factors list if
        it affects the computation graph.

        Provide a hash that uniquely identifies all the configs
        that affect the structure of the computation
        graph from input ids/embeddings to the final hidden states,
        excluding anything before input ids/embeddings and after
        the final hidden states.
        """
        # no factors to consider.
        # this config will not affect the computation graph.
        factors: list[Any] = []
        hash_str = hashlib.md5(str(factors).encode(),
                               usedforsecurity=False).hexdigest()
        return hash_str

    def __post_init__(self) -> None:
        if self.max_num_batched_tokens is None:
            if self.enable_chunked_prefill:
                if self.num_scheduler_steps > 1:
                    # Multi-step Chunked-Prefill doesn't allow prompt-chunking
                    # for now. Have max_num_batched_tokens set to max_model_len
                    # so we don't reject sequences on account of a short
                    # max_num_batched_tokens.
                    self.max_num_batched_tokens = max(
                        self.max_model_len, _DEFAULT_MAX_NUM_BATCHED_TOKENS)
                else:
                    self.max_num_batched_tokens = (
                        _DEFAULT_MAX_NUM_BATCHED_TOKENS)
            else:
                # If max_model_len is too short, use
                # _DEFAULT_MAX_NUM_BATCHED_TOKENS as the default value
                # for higher throughput.
                self.max_num_batched_tokens = max(
                    self.max_model_len, _DEFAULT_MAX_NUM_BATCHED_TOKENS)

            if self.runner_type == "pooling":
                # Choose specific value for higher throughput
                self.max_num_batched_tokens = max(
                    self.max_num_batched_tokens,
                    _POOLING_MODEL_MAX_NUM_BATCHED_TOKENS,
                )
            if self.is_multimodal_model:
                # The value needs to be at least the number of multimodal tokens
                self.max_num_batched_tokens = max(
                    self.max_num_batched_tokens,
                    _MULTIMODAL_MODEL_MAX_NUM_BATCHED_TOKENS,
                )

        self.max_num_encoder_input_tokens = self.max_num_batched_tokens
        self.encoder_cache_size = self.max_num_batched_tokens

        if self.enable_chunked_prefill:
            logger.info(
                "Chunked prefill is enabled with max_num_batched_tokens=%d.",
                self.max_num_batched_tokens)

        self.chunked_prefill_enabled = self.enable_chunked_prefill
        if self.max_num_partial_prefills > 1:
            if self.long_prefill_token_threshold == 0:
                self.long_prefill_token_threshold = int(self.max_model_len *
                                                        0.04)

            logger.info(
                "Concurrent partial prefills enabled with "
                "max_num_partial_prefills=%d, max_long_partial_prefills=%d, "
                "long_prefill_token_threshold=%d",
                self.max_num_partial_prefills, self.max_long_partial_prefills,
                self.long_prefill_token_threshold)

        self._verify_args()

    def _verify_args(self) -> None:
        if (self.max_num_batched_tokens < self.max_model_len
                and not self.chunked_prefill_enabled):
            raise ValueError(
                f"max_num_batched_tokens ({self.max_num_batched_tokens}) is "
                f"smaller than max_model_len ({self.max_model_len}). "
                "This effectively limits the maximum sequence length to "
                "max_num_batched_tokens and makes vLLM reject longer "
                "sequences. Please increase max_num_batched_tokens or "
                "decrease max_model_len.")

        if self.max_num_batched_tokens < self.max_num_seqs:
            raise ValueError(
                f"max_num_batched_tokens ({self.max_num_batched_tokens}) must "
                "be greater than or equal to max_num_seqs "
                f"({self.max_num_seqs}).")

        if self.num_lookahead_slots < 0:
            raise ValueError(
                "num_lookahead_slots "
                f"({self.num_lookahead_slots}) must be greater than or "
                "equal to 0.")

        if self.num_scheduler_steps < 1:
            raise ValueError(
                "num_scheduler_steps "
                f"({self.num_scheduler_steps}) must be greater than or "
                "equal to 1.")

        if self.max_num_partial_prefills < 1:
            raise ValueError(
                f"max_num_partial_prefills ({self.max_num_partial_prefills}) "
                "must be greater than or equal to 1.")
        elif self.max_num_partial_prefills > 1:
            if not self.chunked_prefill_enabled:
                raise ValueError("Chunked prefill must be enabled to set "
                                 "max_num_partial_prefills > 1.")

            if self.long_prefill_token_threshold > self.max_model_len:
                raise ValueError(
                    "long_prefill_token_threshold "
                    f"({self.long_prefill_token_threshold}) cannot be greater "
                    f"than the max_model_len ({self.max_model_len}).")

        if (self.max_long_partial_prefills
                < 1) or (self.max_long_partial_prefills
                         > self.max_num_partial_prefills):
            raise ValueError(
                f"max_long_partial_prefills ({self.max_long_partial_prefills}) "
                "must be greater than or equal to 1 and less than or equal to "
                f"max_num_partial_prefills ({self.max_num_partial_prefills}).")

    @property
    def is_multi_step(self) -> bool:
        return self.num_scheduler_steps > 1


class DeviceConfig:
    device: Optional[torch.device]
    device_type: str

    def compute_hash(self) -> str:
        """
        WARNING: Whenever a new field is added to this config,
        ensure that it is included in the factors list if
        it affects the computation graph.

        Provide a hash that uniquely identifies all the configs
        that affect the structure of the computation
        graph from input ids/embeddings to the final hidden states,
        excluding anything before input ids/embeddings and after
        the final hidden states.
        """
        # no factors to consider.
        # the device/platform information will be summarized
        # by torch/vllm automatically.
        factors: list[Any] = []
        hash_str = hashlib.md5(str(factors).encode(),
                               usedforsecurity=False).hexdigest()
        return hash_str

    def __init__(self, device: str = "auto") -> None:
        if device == "auto":
            # Automated device type detection
            from vllm.platforms import current_platform
            self.device_type = current_platform.device_type
            if not self.device_type:
                raise RuntimeError("Failed to infer device type")
        else:
            # Device type is assigned explicitly
            self.device_type = device

        # Some device types require processing inputs on CPU
        if self.device_type in ["neuron"]:
            self.device = torch.device("cpu")
        elif self.device_type in ["tpu"]:
            self.device = None
        else:
            # Set device with device type
            self.device = torch.device(self.device_type)


@dataclass
class SpeculativeConfig:
    """
    Configuration for speculative decoding.
    Configurable parameters include:
    - General Speculative Decoding Control:
        - num_speculative_tokens (int): The number of speculative
            tokens, if provided. It will default to the number in the draft
            model config if present, otherwise, it is required.
        - model (Optional[str]): The name of the draft model, eagle head,
            or additional weights, if provided.
        - method (Optional[str]): The name of the speculative method to use.
            If users provide and set the `model` param, the speculative method
            type will be detected automatically if possible, if `model` param
            is not provided, the method name must be provided.
            - Possible values:
                - ngram
                    Related additional configuration:
                    - prompt_lookup_max (Optional[int]):
                        Maximum size of ngram token window when using Ngram
                        proposer, required when method is set to ngram.
                    - prompt_lookup_min (Optional[int]):
                        Minimum size of ngram token window when using Ngram
                        proposer, if provided. Defaults to 1.
                - eagle
                - medusa
                - mlp_speculator
                - draft_model
        - acceptance_method (str): The method to use for accepting draft
            tokens. This can take two possible values: 'rejection_sampler' and
            'typical_acceptance_sampler' for RejectionSampler and
            TypicalAcceptanceSampler respectively. If not specified, it
            defaults to 'rejection_sampler'.
            - Possible values:
                - rejection_sampler
                - typical_acceptance_sampler
                    Related additional configuration:
                    - posterior_threshold (Optional[float]):
                        A threshold value that sets a lower bound on the
                        posterior probability of a token in the target model
                        for it to be accepted. This threshold is used only
                        when we use the TypicalAcceptanceSampler for token
                        acceptance.
                    - posterior_alpha (Optional[float]):
                        Scaling factor for entropy-based threshold, applied
                        when using TypicalAcceptanceSampler.
        - draft_tensor_parallel_size (Optional[int]): The degree of the tensor
            parallelism for the draft model. Can only be 1 or the same as the
            target model's tensor parallel size.
        - disable_logprobs (bool): If set to True, token log probabilities are
            not returned during speculative decoding. If set to False, token
            log probabilities are returned according to the log probability
            settings in SamplingParams. If not specified, it defaults to True.

    - Draft Model Configuration:
        - quantization (Optional[str]): Quantization method that was used to
            quantize the draft model weights. If None, we assume the
            model weights are not quantized. Note that it only takes effect
            when using the draft model-based speculative method.
        - max_model_len (Optional[int]): The maximum model length of the
            draft model. Used when testing the ability to skip
            speculation for some sequences.
        - revision: The specific model version to use for the draft model. It
            can be a branch name, a tag name, or a commit id. If unspecified,
            will use the default version.
        - code_revision: The specific revision to use for the draft model code
            on Hugging Face Hub. It can be a branch name, a tag name, or a
            commit id. If unspecified, will use the default version.

    - Advanced Control:
        - disable_mqa_scorer (bool): Disable the MQA scorer and fall back to
            batch expansion for scoring proposals. If not specified, it
            defaults to False.
        - disable_by_batch_size (Optional[int]): Disable speculative decoding
            for new incoming requests when the number of enqueued requests is
            larger than this value, if provided.

    Although the parameters above are structured hierarchically, there is no
    need to nest them during configuration.

    Non-configurable internal parameters include:
    - Model Configuration:
        - target_model_config (ModelConfig): The configuration of the target
            model.
        - draft_model_config (ModelConfig): The configuration of the draft
            model initialized internal.
    - Parallelism Configuration:
        - target_parallel_config (ParallelConfig): The parallel configuration
            for the target model.
        - draft_parallel_config (ParallelConfig): The parallel configuration
            for the draft model initialized internal.
    - Execution Control:
        - enable_chunked_prefill (bool): Whether vLLM is configured to use
            chunked prefill or not. Used for raising an error since it's not
            yet compatible with speculative decode.
        - disable_log_stats (bool): Whether to disable the periodic printing of
            stage times in speculative decoding.
    """
    # speculative configs from cli args
    num_speculative_tokens: int = field(default=None,
                                        init=True)  # type: ignore
    method: Optional[str] = None
    acceptance_method: str = "rejection_sampler"
    draft_tensor_parallel_size: Optional[int] = None
    disable_logprobs: bool = True

    model: Optional[str] = None
    quantization: Optional[str] = None
    max_model_len: Optional[int] = None
    revision: Optional[str] = None
    code_revision: Optional[str] = None

    disable_mqa_scorer: bool = False
    disable_by_batch_size: Optional[int] = None
    prompt_lookup_max: Optional[int] = None
    prompt_lookup_min: Optional[int] = None
    posterior_threshold: Optional[float] = None
    posterior_alpha: Optional[float] = None

    # required configuration params passed from engine
    target_model_config: ModelConfig = field(default=None,
                                             init=True)  # type: ignore
    target_parallel_config: ParallelConfig = field(default=None,
                                                   init=True)  # type: ignore
    enable_chunked_prefill: bool = field(default=None,
                                         init=True)  # type: ignore
    disable_log_stats: bool = field(default=None, init=True)  # type: ignore

    # params generated in the post-init stage
    draft_model_config: ModelConfig = field(default=None,
                                            init=True)  # type: ignore
    draft_parallel_config: ParallelConfig = field(default=None,
                                                  init=True)  # type: ignore

    def compute_hash(self) -> str:
        """
        WARNING: Whenever a new field is added to this config,
        ensure that it is included in the factors list if
        it affects the computation graph.

        Provide a hash that uniquely identifies all the configs
        that affect the structure of the computation
        graph from input ids/embeddings to the final hidden states,
        excluding anything before input ids/embeddings and after
        the final hidden states.
        """
        # no factors to consider.
        # spec decode does not use `torch.compile` yet.
        factors: list[Any] = []
        hash_str = hashlib.md5(str(factors).encode(),
                               usedforsecurity=False).hexdigest()
        return hash_str

    @classmethod
    def from_dict(cls, dict_value: dict) -> "SpeculativeConfig":
        """Parse the CLI value for the speculative config."""
        return cls(**dict_value)

    @staticmethod
    def hf_config_override(hf_config: PretrainedConfig) -> PretrainedConfig:
        if hf_config.model_type == "deepseek_v3":
            hf_config.model_type = "deepseek_mtp"
        if hf_config.model_type == "deepseek_mtp":
            n_predict = getattr(hf_config, "num_nextn_predict_layers", None)
            hf_config.update({
                "n_predict": n_predict,
                "architectures": ["DeepSeekMTPModel"]
            })
        return hf_config

    def __post_init__(self):

        # Note: "method" is a new parameter that helps to extend the
        # configuration of non-model-based proposers, and the "model" parameter
        # will be used to set the draft model, eagle head, or additional weight
        # when needed. If users do not specify "method", the speculative method
        # will be detected automatically if possible. If the speculative method
        # can not be detected, it will be considered as the "draft_model" by
        # default.

        if self.model is None and self.num_speculative_tokens is not None:
            # TODO(Shangming): Refactor mtp configuration logic when supporting
            # mtp acceleration for more models besides deepseek_v3
            if self.target_model_config.hf_text_config.model_type \
                        == "deepseek_v3":
                # use the draft model from the same model:
                self.model = self.target_model_config.model
            elif self.method in ("ngram", "[ngram]"):
                self.model = "ngram"
            else:
                raise ValueError("num_speculative_tokens was provided without "
                                 "speculative model.")

        # Automatically configure the method for ngram when "model" is used
        # instead of "method"
        if self.method is None and (self.model is not None
                                    and self.model in ("ngram", "[ngram]")):
            self.method = "ngram"

        if self.method in ("ngram", "[ngram]"):
            # Unified to "ngram" internally
            self.method = "ngram"
            # Set default values if not provided
            if (self.prompt_lookup_min is None
                    and self.prompt_lookup_max is None):
                # TODO(woosuk): Tune these values. They are arbitrarily chosen.
                self.prompt_lookup_min = 5
                self.prompt_lookup_max = 5
            elif self.prompt_lookup_min is None:
                assert self.prompt_lookup_max is not None
                self.prompt_lookup_min = self.prompt_lookup_max
            elif self.prompt_lookup_max is None:
                assert self.prompt_lookup_min is not None
                self.prompt_lookup_max = self.prompt_lookup_min

            # Validate values
            if self.prompt_lookup_min < 1:
                raise ValueError(
                    f"prompt_lookup_min={self.prompt_lookup_min} must be > 0")
            if self.prompt_lookup_max < 1:
                raise ValueError(
                    f"prompt_lookup_max={self.prompt_lookup_max} must be > 0")
            if self.prompt_lookup_min > self.prompt_lookup_max:
                raise ValueError(
                    f"prompt_lookup_min={self.prompt_lookup_min} must "
                    f"be <= prompt_lookup_max={self.prompt_lookup_max}")

            # TODO: current we still need extract vocab_size from target model
            # config, in future, we may try refactor it out, and set
            # draft related config as None here.
            self.draft_model_config = self.target_model_config
            self.draft_parallel_config = self.target_parallel_config
        else:
            self.prompt_lookup_max = 0
            self.prompt_lookup_min = 0

            if self.model is not None:
                self.draft_model_config = ModelConfig(
                    model=self.model,
                    task="draft",
                    tokenizer=self.target_model_config.tokenizer,
                    tokenizer_mode=self.target_model_config.tokenizer_mode,
                    trust_remote_code=self.target_model_config.
                    trust_remote_code,
                    allowed_local_media_path=self.target_model_config.
                    allowed_local_media_path,
                    dtype=self.target_model_config.dtype,
                    seed=self.target_model_config.seed,
                    revision=self.revision,
                    code_revision=self.code_revision,
                    tokenizer_revision=self.target_model_config.
                    tokenizer_revision,
                    max_model_len=None,
                    spec_target_max_model_len=self.target_model_config.
                    max_model_len,
                    quantization=self.quantization,
                    enforce_eager=self.target_model_config.enforce_eager,
                    max_seq_len_to_capture=self.target_model_config.
                    max_seq_len_to_capture,
                    max_logprobs=self.target_model_config.max_logprobs,
                    hf_overrides=SpeculativeConfig.hf_config_override,
                )

                # Automatically detect the method
                if "eagle-" in self.draft_model_config.model.lower():
                    self.method = "eagle"
                elif self.draft_model_config.hf_config.model_type == "medusa":
                    self.method = "medusa"
                elif (self.draft_model_config.hf_config.model_type ==
                      "mlp_speculator"):
                    self.method = "mlp_speculator"
                else:
                    self.method = "draft_model"

                # Replace hf_config for EAGLE draft_model
                if self.method == "eagle":
                    if self.enable_chunked_prefill and not envs.VLLM_USE_V1:
                        raise ValueError(
                            "Chunked prefill and EAGLE are not compatible "
                            "when using V0.")

                    from vllm.transformers_utils.configs.eagle import (
                        EAGLEConfig)
                    if isinstance(self.draft_model_config.hf_config,
                                  EAGLEConfig):
                        pass
                    else:
                        eagle_config = EAGLEConfig(
                            self.draft_model_config.hf_config)
                        self.draft_model_config.hf_config = eagle_config

                if (self.num_speculative_tokens is not None
                        and hasattr(self.draft_model_config.hf_config,
                                    "num_lookahead_tokens")):
                    self.draft_model_config.hf_config.num_lookahead_tokens = \
                    self.num_speculative_tokens

                n_predict = getattr(self.draft_model_config.hf_config,
                                    "n_predict", None)
                if n_predict is not None:
                    if self.num_speculative_tokens is None:
                        # Default to max value defined in draft model config.
                        self.num_speculative_tokens = n_predict
                    elif self.num_speculative_tokens > n_predict and \
                            self.num_speculative_tokens % n_predict != 0:
                        # Ensure divisibility for MTP module reuse.
                        raise ValueError(
                            f"num_speculative_tokens:{self.num_speculative_tokens}"
                            f" must be divisible by {n_predict=}")

                self.draft_tensor_parallel_size = \
                    SpeculativeConfig._verify_and_get_draft_tp(
                        self.target_parallel_config,
                        self.draft_tensor_parallel_size,
                        self.draft_model_config.hf_config
                )

                self.draft_model_config.max_model_len = (
                    SpeculativeConfig._maybe_override_draft_max_model_len(
                        self.max_model_len,
                        self.draft_model_config.max_model_len,
                        self.target_model_config.max_model_len,
                    ))

                self.draft_parallel_config = (
                    SpeculativeConfig.create_draft_parallel_config(
                        self.target_parallel_config,
                        self.draft_tensor_parallel_size))

        if self.acceptance_method == "typical_acceptance_sampler":
            if self.posterior_threshold is None:
                self.posterior_threshold = 0.09
            if self.posterior_alpha is None:
                self.posterior_alpha = 0.3

        self._verify_args()

    @staticmethod
    def _maybe_override_draft_max_model_len(
        speculative_max_model_len: Optional[int],
        draft_max_model_len: int,
        target_max_model_len: int,
    ) -> int:
        """Determine the max sequence len for the draft model. This is usually
        the draft_max_model_len, but may be the target_max_model_len if it is
        less than the draft_max_model_len, or may be speculative_max_model_len
        if it is specified.

        This is necessary so that sequences do not exceed the capacity of the
        draft model or the target model.

        speculative_max_model_len is mainly used for testing that sequences can
        skip speculation.
        """

        if speculative_max_model_len is not None:

            if speculative_max_model_len > draft_max_model_len:
                raise ValueError(f"{speculative_max_model_len=} cannot be "
                                 f"larger than {draft_max_model_len=}")

            if speculative_max_model_len > target_max_model_len:
                raise ValueError(f"{speculative_max_model_len=} cannot be "
                                 f"larger than {target_max_model_len=}")

            return speculative_max_model_len

        return min(
            draft_max_model_len,
            target_max_model_len,
        )

    @staticmethod
    def _verify_and_get_draft_tp(
            target_parallel_config: ParallelConfig,
            speculative_draft_tensor_parallel_size: Optional[int],
            draft_hf_config: PretrainedConfig) -> int:
        """
        Verifies and adjusts the tensor parallel size for a draft model
        specified using speculative_draft_tensor_parallel_size.
        """
        # If speculative_draft_tensor_parallel_size is unset then set it
        # appropriately else verify that it is set correctly.
        if speculative_draft_tensor_parallel_size is None:
            if draft_hf_config.model_type == "mlp_speculator":
                speculative_draft_tensor_parallel_size = 1
                if target_parallel_config.tensor_parallel_size > 1:
                    logger.warning(
                        "%s cannot currently be run with tp>1; "
                        "setting speculative_draft_tensor_parallel_size=1",
                        draft_hf_config.model_type)
            else:
                speculative_draft_tensor_parallel_size = \
                    target_parallel_config.tensor_parallel_size
        elif speculative_draft_tensor_parallel_size not in (
                1, target_parallel_config.tensor_parallel_size):
            raise ValueError(
                f"{speculative_draft_tensor_parallel_size=} cannot be "
                f"other value than 1 or target model tensor_parallel_size")
        return speculative_draft_tensor_parallel_size

    @staticmethod
    def create_draft_parallel_config(
        target_parallel_config: ParallelConfig,
        speculative_draft_tensor_parallel_size: int,
    ) -> ParallelConfig:
        """Create a parallel config for use by the draft worker.

        This is mostly a copy of the target parallel config, except the tp_size.
        """
        draft_parallel_config = ParallelConfig(
            pipeline_parallel_size=target_parallel_config.
            pipeline_parallel_size,
            tensor_parallel_size=speculative_draft_tensor_parallel_size,
            distributed_executor_backend=target_parallel_config.
            distributed_executor_backend,
            max_parallel_loading_workers=target_parallel_config.
            max_parallel_loading_workers,
            disable_custom_all_reduce=target_parallel_config.
            disable_custom_all_reduce,
            tokenizer_pool_config=target_parallel_config.tokenizer_pool_config,
            ray_workers_use_nsight=target_parallel_config.
            ray_workers_use_nsight,
            placement_group=target_parallel_config.placement_group,
        )

        return draft_parallel_config

    def _verify_args(self) -> None:
        if self.num_speculative_tokens is None:
            raise ValueError(
                "num_speculative_tokens must be provided with "
                "speculative model unless the draft model config contains an "
                "n_predict parameter.")

        if self.num_speculative_tokens <= 0:
            raise ValueError("Expected num_speculative_tokens to be greater "
                             f"than zero ({self.num_speculative_tokens}).")

        if self.draft_model_config:
            self.draft_model_config.verify_with_parallel_config(
                self.draft_parallel_config)
            # Validate and set draft token acceptance related settings.

        if self.acceptance_method is None:
            raise ValueError("acceptance_method is not set. "
                             "Expected values are rejection_sampler or "
                             "typical_acceptance_sampler.")

        if (self.acceptance_method != 'rejection_sampler'
                and self.acceptance_method != 'typical_acceptance_sampler'):
            raise ValueError(
                "Expected acceptance_method to be either "
                "rejection_sampler or typical_acceptance_sampler. Instead it "
                f"is {self.acceptance_method}")

        if self.acceptance_method == "typical_acceptance_sampler" and (
            (self.posterior_threshold is not None
             and self.posterior_threshold < 0) or
            (self.posterior_alpha is not None and self.posterior_alpha < 0)):
            raise ValueError(
                "Expected the posterior_threshold and posterior_alpha of "
                "typical_acceptance_sampler to be > 0. "
                "Instead found posterior_threshold = "
                f"{self.posterior_threshold} and posterior_alpha = "
                f"{self.posterior_alpha}")

        if (self.disable_by_batch_size is not None
                and self.disable_by_batch_size < 2):
            raise ValueError("Expect the batch size threshold of disabling "
                             "speculative decoding is > 1, but got "
                             f"{self.disable_by_batch_size=}")

    @property
    def num_lookahead_slots(self) -> int:
        """The number of additional slots the scheduler should allocate per
        step, in addition to the slots allocated for each known token.

        This is equal to the number of speculative tokens, as each speculative
        token must be scored.
        """
        return self.num_speculative_tokens

    def __repr__(self) -> str:
        method = self.method
        model = None if method == "ngram" else self.draft_model_config.model
        num_spec_tokens = self.num_speculative_tokens
        return f"SpeculativeConfig({method=}, {model=}, {num_spec_tokens=})"


@dataclass
class LoRAConfig:
    max_lora_rank: int
    max_loras: int
    fully_sharded_loras: bool = False
    max_cpu_loras: Optional[int] = None
    lora_dtype: Optional[Union[torch.dtype, str]] = None
    lora_extra_vocab_size: int = 256
    # This is a constant.
    lora_vocab_padding_size: ClassVar[int] = 256
    long_lora_scaling_factors: Optional[tuple[float]] = None
    bias_enabled: bool = False

    def compute_hash(self) -> str:
        """
        WARNING: Whenever a new field is added to this config,
        ensure that it is included in the factors list if
        it affects the computation graph.

        Provide a hash that uniquely identifies all the configs
        that affect the structure of the computation
        graph from input ids/embeddings to the final hidden states,
        excluding anything before input ids/embeddings and after
        the final hidden states.
        """
        factors: list[Any] = []
        factors.append(self.max_lora_rank)
        factors.append(self.max_loras)
        factors.append(self.fully_sharded_loras)
        factors.append(self.lora_dtype)
        factors.append(self.lora_extra_vocab_size)
        factors.append(self.long_lora_scaling_factors)
        factors.append(self.bias_enabled)
        hash_str = hashlib.md5(str(factors).encode(),
                               usedforsecurity=False).hexdigest()
        return hash_str

    def __post_init__(self):
        # Setting the maximum rank to 512 should be able to satisfy the vast
        # majority of applications.
        possible_max_ranks = (8, 16, 32, 64, 128, 256, 320, 512)
        possible_lora_extra_vocab_size = (256, 512)
        if self.max_lora_rank not in possible_max_ranks:
            raise ValueError(
                f"max_lora_rank ({self.max_lora_rank}) must be one of "
                f"{possible_max_ranks}.")
        if self.lora_extra_vocab_size not in possible_lora_extra_vocab_size:
            raise ValueError(
                f"lora_extra_vocab_size ({self.lora_extra_vocab_size}) "
                f"must be one of {possible_lora_extra_vocab_size}.")
        if self.max_loras < 1:
            raise ValueError(f"max_loras ({self.max_loras}) must be >= 1.")
        if self.max_cpu_loras is None:
            self.max_cpu_loras = self.max_loras
        elif self.max_cpu_loras < self.max_loras:
            raise ValueError(
                f"max_cpu_loras ({self.max_cpu_loras}) must be >= "
                f"max_loras ({self.max_loras})")

    def verify_with_cache_config(self, cache_config: CacheConfig):
        if cache_config.cpu_offload_gb > 0 and not envs.VLLM_USE_V1:
            raise ValueError(
                "V0 LoRA does not support CPU offload, please use V1.")

    def verify_with_model_config(self, model_config: ModelConfig):
        if self.lora_dtype in (None, "auto"):
            self.lora_dtype = model_config.dtype
        elif isinstance(self.lora_dtype, str):
            self.lora_dtype = getattr(torch, self.lora_dtype)

    def verify_with_scheduler_config(self, scheduler_config: SchedulerConfig):
        # Reminder: Please update docs/source/features/compatibility_matrix.md
        # If the feature combo become valid
        if scheduler_config.chunked_prefill_enabled:
            logger.warning("LoRA with chunked prefill is still experimental "
                           "and may be unstable.")


@dataclass
class PromptAdapterConfig:
    max_prompt_adapters: int
    max_prompt_adapter_token: int
    max_cpu_prompt_adapters: Optional[int] = None
    prompt_adapter_dtype: Optional[torch.dtype] = None

    def compute_hash(self) -> str:
        """
        WARNING: Whenever a new field is added to this config,
        ensure that it is included in the factors list if
        it affects the computation graph.

        Provide a hash that uniquely identifies all the configs
        that affect the structure of the computation
        graph from input ids/embeddings to the final hidden states,
        excluding anything before input ids/embeddings and after
        the final hidden states.
        """
        # no factors to consider.
        # this config will not affect the computation graph.
        factors: list[Any] = []
        hash_str = hashlib.md5(str(factors).encode(),
                               usedforsecurity=False).hexdigest()
        return hash_str

    def __post_init__(self):

        if self.max_prompt_adapters < 1:
            raise ValueError(f"max_prompt_adapters "
                             f"({self.max_prompt_adapters}) must be >= 1.")
        if self.max_prompt_adapter_token == 0:
            raise ValueError("max_prompt_adapter_token must be set.")
        if self.max_cpu_prompt_adapters is None:
            self.max_cpu_prompt_adapters = self.max_prompt_adapters

    def verify_with_model_config(self, model_config: ModelConfig):
        if self.prompt_adapter_dtype in (None, "auto"):
            self.prompt_adapter_dtype = model_config.dtype
        elif isinstance(self.prompt_adapter_dtype, str):
            self.prompt_adapter_dtype = getattr(torch,
                                                self.prompt_adapter_dtype)


@dataclass
class MultiModalConfig:
    """Controls the behavior of multimodal models."""

    limit_per_prompt: Mapping[str, int] = field(default_factory=dict)
    """
    The maximum number of input items allowed per prompt for each modality.
    """

    def compute_hash(self) -> str:
        """
        WARNING: Whenever a new field is added to this config,
        ensure that it is included in the factors list if
        it affects the computation graph.

        Provide a hash that uniquely identifies all the configs
        that affect the structure of the computation
        graph from input ids/embeddings to the final hidden states,
        excluding anything before input ids/embeddings and after
        the final hidden states.
        """
        # no factors to consider.
        # this config will not affect the computation graph.
        factors: list[Any] = []
        hash_str = hashlib.md5(str(factors).encode(),
                               usedforsecurity=False).hexdigest()
        return hash_str

    def get_limit_per_prompt(self, modality: str) -> int:
        """
        Get the maximum number of input items allowed per prompt
        for the given modality.

        If not set by the user, this defaults to `1`.
        """
        return self.limit_per_prompt.get(modality, 1)

    # TODO: Add configs to init vision tower or not.


@dataclass
class PoolerConfig:
    """Controls the behavior of output pooling in pooling models."""

    pooling_type: Optional[str] = None
    """
    The pooling method of the pooling model. This should be a key in
    :class:`vllm.model_executor.layers.pooler.PoolingType`.
    """

    normalize: Optional[bool] = None
    """
    Whether to normalize the pooled outputs. Usually, this should be set to
    ``True`` for embedding outputs.
    """

    softmax: Optional[bool] = None
    """
    Whether to apply softmax to the pooled outputs. Usually, this should be set
    to ``True`` for classification outputs.
    """

    step_tag_id: Optional[int] = None
    """
    If set, only the score corresponding to the ``step_tag_id`` in the
    generated sentence should be returned. Otherwise, the scores for all tokens
    are returned.
    """

    returned_token_ids: Optional[list[int]] = None
    """
    A list of indices for the vocabulary dimensions to be extracted,
    such as the token IDs of ``good_token`` and ``bad_token`` in the
    ``math-shepherd-mistral-7b-prm`` model.
    """

    def compute_hash(self) -> str:
        """
        WARNING: Whenever a new field is added to this config,
        ensure that it is included in the factors list if
        it affects the computation graph.

        Provide a hash that uniquely identifies all the configs
        that affect the structure of the computation
        graph from input ids/embeddings to the final hidden states,
        excluding anything before input ids/embeddings and after
        the final hidden states.
        """
        # no factors to consider.
        # this config will not affect the computation graph.
        factors: list[Any] = []
        hash_str = hashlib.md5(str(factors).encode(),
                               usedforsecurity=False).hexdigest()
        return hash_str

    @staticmethod
    def from_json(json_str: str) -> "PoolerConfig":
        return PoolerConfig(**json.loads(json_str))


_STR_DTYPE_TO_TORCH_DTYPE = {
    "half": torch.float16,
    "float16": torch.float16,
    "float": torch.float32,
    "float32": torch.float32,
    "bfloat16": torch.bfloat16,
}

_ROCM_NOT_SUPPORTED_DTYPE: list[str] = []  #


def _get_and_verify_dtype(
    config: PretrainedConfig,
    dtype: Union[str, torch.dtype],
) -> torch.dtype:
    # NOTE: getattr(config, "torch_dtype", torch.float32) is not correct
    # because config.torch_dtype can be None.
    config_dtype = getattr(config, "torch_dtype", None)

    # Fallbacks for multi-modal models if the root config
    # does not define torch_dtype
    if config_dtype is None and hasattr(config, "text_config"):
        config_dtype = getattr(config.text_config, "torch_dtype", None)
    if config_dtype is None and hasattr(config, "vision_config"):
        config_dtype = getattr(config.vision_config, "torch_dtype", None)

    if config_dtype is None:
        config_dtype = torch.float32

    if isinstance(dtype, str):
        dtype = dtype.lower()
        if dtype == "auto":
            if config_dtype == torch.float32:
                # Following common practice, we use float16 for float32 models
                torch_dtype = torch.float16
            else:
                torch_dtype = config_dtype

            from vllm.platforms import current_platform
            if (current_platform.is_cpu()
                    and current_platform.get_cpu_architecture()
                    == CpuArchEnum.POWERPC
                    and (config_dtype == torch.float16
                         or config_dtype == torch.float32)):
                logger.info(
                    "For POWERPC, we cast models to bfloat16 instead of "
                    "using float16 by default. Float16 is not currently "
                    "supported for POWERPC.")
                torch_dtype = torch.bfloat16

            # TODO: change this condition to check if the platform support bf16
            # instead of checking the OS. For instance M2 shall supports bf16
            # already. But we need to modify `cpu_extension.cmake` to activate
            # the feature in the build.
            if (current_platform.is_cpu() and sys.platform.startswith("darwin")
                    and current_platform.get_cpu_architecture()
                    == CpuArchEnum.ARM and config_dtype == torch.bfloat16):
                logger.info("For macOS with Apple Silicon, currently bfloat16 "
                            "is not supported. Setting dtype to float16.")
                torch_dtype = torch.float16

            if current_platform.is_hpu() and config_dtype == torch.float16:
                logger.info(
                    "For HPU, we cast models to bfloat16 instead of "
                    "using float16 by default. Please specify `dtype` if you "
                    "want to use float16.")
                torch_dtype = torch.bfloat16
        else:
            if dtype not in _STR_DTYPE_TO_TORCH_DTYPE:
                raise ValueError(f"Unknown dtype: {dtype}")
            torch_dtype = _STR_DTYPE_TO_TORCH_DTYPE[dtype]
    elif isinstance(dtype, torch.dtype):
        torch_dtype = dtype
    else:
        raise ValueError(f"Unknown dtype: {dtype}")

    # Verify the dtype.
    if torch_dtype != config_dtype:
        if torch_dtype == torch.float32:
            # Upcasting to float32 is allowed.
            logger.info("Upcasting %s to %s.", config_dtype, torch_dtype)
            pass
        elif config_dtype == torch.float32:
            # Downcasting from float32 to float16 or bfloat16 is allowed.
            logger.info("Downcasting %s to %s.", config_dtype, torch_dtype)
            pass
        else:
            # Casting between float16 and bfloat16 is allowed with a warning.
            logger.warning("Casting %s to %s.", config_dtype, torch_dtype)

    return torch_dtype


def _get_and_verify_max_len(
    hf_config: PretrainedConfig,
    max_model_len: Optional[int],
    disable_sliding_window: bool,
    sliding_window_len: Optional[Union[int, list[Optional[int]]]],
    spec_target_max_model_len: Optional[int] = None,
    encoder_config: Optional[Any] = None,
) -> int:
    """Get and verify the model's maximum length."""
    derived_max_model_len = float("inf")
    possible_keys = [
        # OPT
        "max_position_embeddings",
        # GPT-2
        "n_positions",
        # MPT
        "max_seq_len",
        # ChatGLM2
        "seq_length",
        # Command-R
        "model_max_length",
        # Whisper
        "max_target_positions",
        # Others
        "max_sequence_length",
        "max_seq_length",
        "seq_len",
    ]
    # Choose the smallest "max_length" from the possible keys.
    max_len_key = None
    for key in possible_keys:
        max_len = getattr(hf_config, key, None)
        if max_len is not None:
            max_len_key = key if max_len < derived_max_model_len \
                else max_len_key
            derived_max_model_len = min(derived_max_model_len, max_len)
    # For Command-R / Cohere, Cohere2 / Aya Vision models
    if tmp_max_len := getattr(hf_config, "model_max_length", None):
        max_len_key = "model_max_length"
        derived_max_model_len = tmp_max_len

    # If sliding window is manually disabled, max_length should be less
    # than the sliding window length in the model config.
    if disable_sliding_window and sliding_window_len is not None:

        sliding_window_len_min = get_min_sliding_window(sliding_window_len)
        max_len_key = "sliding_window" \
            if sliding_window_len_min < derived_max_model_len else max_len_key
        derived_max_model_len = min(derived_max_model_len,
                                    sliding_window_len_min)

    # If none of the keys were found in the config, use a default and
    # log a warning.
    if derived_max_model_len == float("inf"):
        if max_model_len is not None:
            # If max_model_len is specified, we use it.
            return max_model_len

        if spec_target_max_model_len is not None:
            # If this is a speculative draft model, we use the max model len
            # from the target model.
            return spec_target_max_model_len

        default_max_len = 2048
        logger.warning(
            "The model's config.json does not contain any of the following "
            "keys to determine the original maximum length of the model: "
            "%s. Assuming the model's maximum length is %d.", possible_keys,
            default_max_len)
        derived_max_model_len = default_max_len

    rope_scaling = getattr(hf_config, "rope_scaling", None)
    # NOTE(woosuk): Gemma3's max_model_len (128K) is already scaled by RoPE
    # scaling, so we skip applying the scaling factor again.
    if rope_scaling is not None and "gemma3" not in hf_config.model_type:
        # No need to consider "type" key because of patch_rope_scaling when
        # loading HF config
        rope_type = rope_scaling["rope_type"]

        if rope_type not in ("su", "longrope", "llama3"):
            if disable_sliding_window:
                # TODO(robertgshaw): Find a model that supports rope_scaling
                # with sliding window to see if this case should be allowed.
                raise NotImplementedError(
                    "Disabling sliding window is not supported for models "
                    "with rope_scaling. Please raise an issue so we can "
                    "investigate.")

            # NOTE: rope_type == "default" does not define factor
            # https://github.com/huggingface/transformers/blob/v4.45.2/src/transformers/modeling_rope_utils.py
            scaling_factor = rope_scaling.get("factor", 1.0)

            if rope_type == "yarn":
                derived_max_model_len = rope_scaling[
                    "original_max_position_embeddings"]
            derived_max_model_len *= scaling_factor

    if encoder_config and "max_seq_length" in encoder_config:
        derived_max_model_len = encoder_config["max_seq_length"]

    # If the user specified a max length, make sure it is smaller than the
    # derived length from the HF model config.
    if max_model_len is None:
        max_model_len = int(derived_max_model_len)
    elif max_model_len > derived_max_model_len:
        # Some models might have a separate key for specifying model_max_length
        # that will be bigger than derived_max_model_len. We compare user input
        # with model_max_length and allow this override when it's smaller.
        model_max_length = getattr(hf_config, "model_max_length", None)
        if model_max_length is not None and max_model_len <= model_max_length:
            if disable_sliding_window:
                # TODO(robertgshaw): Find a model that has model_max_length
                # with sliding window to see if this case should be allowed.
                raise NotImplementedError(
                    "Disabling sliding window is not supported for models "
                    "model_max_length in the config. Please raise an issue "
                    "so we can investigate.")
        else:
            msg = (
                f"User-specified max_model_len ({max_model_len}) is greater "
                f"than the derived max_model_len ({max_len_key}="
                f"{derived_max_model_len} or model_max_length="
                f"{model_max_length} in model's config.json). This may lead "
                "to incorrect model outputs or CUDA errors.")
            if envs.VLLM_ALLOW_LONG_MAX_MODEL_LEN:
                logger.warning(
                    "%s Make sure the value is correct and within the "
                    "model context size.", msg)
            else:
                raise ValueError(
                    f"{msg} To allow overriding this maximum, set "
                    "the env var VLLM_ALLOW_LONG_MAX_MODEL_LEN=1")
    return int(max_model_len)


def get_min_sliding_window(
        sliding_window: Union[int, list[Optional[int]]]) -> int:
    if isinstance(sliding_window, list):
        return min(s for s in sliding_window if s is not None)

    return sliding_window


def get_served_model_name(model: str,
                          served_model_name: Optional[Union[str, list[str]]]):
    """
    If the input is a non-empty list, the first model_name in
    `served_model_name` is taken.
    If the input is a non-empty string, it is used directly.
    For cases where the input is either an empty string or an
    empty list, the fallback is to use `self.model`.
    """
    if not served_model_name:
        return model
    if isinstance(served_model_name, list):
        return served_model_name[0]
    return served_model_name


@dataclass
class DecodingConfig:
    """Dataclass which contains the decoding strategy of the engine"""

    # Which guided decoding algo to use.
    # 'outlines' / 'lm-format-enforcer' / 'xgrammar'
    guided_decoding_backend: str = 'xgrammar'

    reasoning_backend: Optional[str] = None

    def compute_hash(self) -> str:
        """
        WARNING: Whenever a new field is added to this config,
        ensure that it is included in the factors list if
        it affects the computation graph.

        Provide a hash that uniquely identifies all the configs
        that affect the structure of the computation
        graph from input ids/embeddings to the final hidden states,
        excluding anything before input ids/embeddings and after
        the final hidden states.
        """
        # no factors to consider.
        # this config will not affect the computation graph.
        factors: list[Any] = []
        hash_str = hashlib.md5(str(factors).encode(),
                               usedforsecurity=False).hexdigest()
        return hash_str

    def __post_init__(self):
        v0_valid_guided_backends = [
            'outlines', 'lm-format-enforcer', 'xgrammar'
        ]
        v1_valid_guided_backends = ['xgrammar', 'guidance', 'auto']

        backend = GuidedDecodingParams(
            backend=self.guided_decoding_backend).backend_name
        if envs.VLLM_USE_V1:
            valid_guided_backends = v1_valid_guided_backends
        else:
            valid_guided_backends = v0_valid_guided_backends
        if backend not in valid_guided_backends:
            raise ValueError(f"Invalid guided_decoding_backend '{backend}',"
                             f" must be one of {valid_guided_backends}")


@dataclass
class ObservabilityConfig:
    """Configuration for observability - metrics and tracing."""
    show_hidden_metrics: bool = False

    otlp_traces_endpoint: Optional[str] = None

    # Collecting detailed timing information for each request can be expensive.

    # If set, collects the model forward time for the request.
    collect_model_forward_time: bool = False

    # If set, collects the model execute time for the request.
    collect_model_execute_time: bool = False

    def compute_hash(self) -> str:
        """
        WARNING: Whenever a new field is added to this config,
        ensure that it is included in the factors list if
        it affects the computation graph.

        Provide a hash that uniquely identifies all the configs
        that affect the structure of the computation
        graph from input ids/embeddings to the final hidden states,
        excluding anything before input ids/embeddings and after
        the final hidden states.
        """
        # no factors to consider.
        # this config will not affect the computation graph.
        factors: list[Any] = []
        hash_str = hashlib.md5(str(factors).encode(),
                               usedforsecurity=False).hexdigest()
        return hash_str

    def __post_init__(self):
        if not is_otel_available() and self.otlp_traces_endpoint is not None:
            raise ValueError(
                "OpenTelemetry is not available. Unable to configure "
                "'otlp_traces_endpoint'. Ensure OpenTelemetry packages are "
                f"installed. Original error:\n{otel_import_error_traceback}")


class KVTransferConfig(BaseModel):
    """Configuration for distributed KV cache transfer."""

    # The KV connector for vLLM to transmit KV caches between vLLM instances.
    kv_connector: Optional[str] = None

    # The device used by kv connector to buffer the KV cache.
    # Currently only support 'cuda'.
    kv_buffer_device: Optional[str] = "cuda"

    # The buffer size for TorchDistributedConnector. Measured in number of
    # bytes. Recommended value: 1e9 (about 1GB).
    kv_buffer_size: float = 1e9

    # Whether this vLLM instance produces, consumes KV cache, or both. Choices
    # are 'kv_producer', 'kv_consumer', and 'both'.
    kv_role: Optional[str] = None

    # The rank of this vLLM instance in the KV cache transfer. Typical value:
    # 0 for prefill instance, 1 for decode instance.
    # Currently only 1P1D is supported.
    kv_rank: Optional[int] = None

    # The number of parallel instances for KV cache transfer. For
    # PyNcclConnector, this should be 2.
    kv_parallel_size: int = 1

    # The KV connector ip, used to build distributed connection
    kv_ip: str = "127.0.0.1"

    # The KV connector port, used to build distributed connection
    kv_port: int = 14579

    # any extra config that the connector may need
    kv_connector_extra_config: dict[str, Any] = {}

    def compute_hash(self) -> str:
        """
        WARNING: Whenever a new field is added to this config,
        ensure that it is included in the factors list if
        it affects the computation graph.

        Provide a hash that uniquely identifies all the configs
        that affect the structure of the computation
        graph from input ids/embeddings to the final hidden states,
        excluding anything before input ids/embeddings and after
        the final hidden states.
        """
        # no factors to consider.
        # this config will not affect the computation graph.
        factors: list[Any] = []
        hash_str = hashlib.md5(str(factors).encode(),
                               usedforsecurity=False).hexdigest()
        return hash_str

    @classmethod
    def from_cli(cls, cli_value: str) -> "KVTransferConfig":
        """Parse the CLI value for the kv cache transfer config."""
        return KVTransferConfig.model_validate_json(cli_value)

    def model_post_init(self, __context: Any) -> None:

        if self.kv_role is not None and self.kv_role not in [
                "kv_producer", "kv_consumer", "kv_both"
        ]:
            raise ValueError(
                f"Unsupported kv_role: {self.kv_role}. "
                f"Supported roles are `kv_producer`, `kv_consumer`, "
                f"and `kv_both`")

        if self.kv_connector is not None and self.kv_role is None:
            raise ValueError("Please specify kv_disagg_role when kv_connector "
                             "is set, supported roles are `kv_producer`, "
                             "`kv_consumer`, and `kv_both`")

    @property
    def is_kv_transfer_instance(self) -> bool:
        return self.kv_connector is not None and \
            self.kv_role in ["kv_producer", "kv_consumer", "kv_both"]

    @property
    def is_kv_producer(self) -> bool:
        return self.kv_connector is not None and \
            self.kv_role in ["kv_producer", "kv_both"]

    @property
    def is_kv_consumer(self) -> bool:
        return self.kv_connector is not None and \
            self.kv_role in ["kv_consumer", "kv_both"]

    def get_from_extra_config(self, key, default) -> Any:
        return self.kv_connector_extra_config.get(key, default)


class CompilationLevel:
    # constants for the levels of the compilation process
    NO_COMPILATION = 0
    DYNAMO_AS_IS = 1
    DYNAMO_ONCE = 2
    PIECEWISE = 3


class CompilationConfig(BaseModel):
    """
    Configuration for compilation.
    It has three parts:
    - Top-level Compilation control:
        - level: the level of compilation.
            - 0: no compilation.
            - 1: dynamo as is.
            - 2: dynamo once.
            - 3: piecewise compilation.
        - debug_dump_path: the path to dump the debug information.
        - cache_dir: the directory to store the compiled graph, to
            accelerate Inductor compilation. By default, it will use
            model-related information to generate a cache directory.
        - backend: the backend for compilation. It needs to be a string.
            - "" (empty string): use the default backend.
            - "eager"/"openxla"/...: use the specified backend registered in PyTorch.
            - "full.module.name": a qualified name which can be used to import the backend function.
            We use string to avoid serialization issues when using compilation in a distributed setting.
            When the compilation level is 1 or 2, the backend is used for the compilation directly (it sees the whole graph).
            When the compilation level is 3, the backend is used for the piecewise compilation (it sees a part of the graph).
        - custom_ops: fine-grained control over which custom ops to enable/disable.
            Use 'all' to enable all, 'none' to disable all.
            Also specify a list of custom op names to enable (prefixed with a '+'),
            or disable (prefixed with a '-').
            Examples:
                - 'all,-op1' to enable all except op1
                - 'none,+op1,+op2' to enable only op1 and op2
            By default, all custom ops are enabled when running without Inductor
                and disabled when running with Inductor (compile_level >= Inductor).
        - splitting_ops: a list of ops to split the full graph into subgraphs, used in piecewise compilation.
    - CudaGraph capture:
        - use_cudagraph: whether to use cudagraph inside compilation.
            - False: cudagraph inside compilation is not used.
            - True: cudagraph inside compilation is used. It requires
                that all input buffers have fixed addresses, and all
                splitting ops write their outputs to input buffers.
            Note that this is orthogonal to the cudagraph capture logic
            outside of compilation.
            TODO: move outside cudagraph logic into compilation.
            torch.compile will handle cudagraph capture logic in the future.
        - cudagraph_capture_sizes: sizes to capture cudagraph.
            - None (default): capture sizes are inferred from vllm config.
            - list[int]: capture sizes are specified as given.
        - cudagraph_num_of_warmups: number of warmup runs for cudagraph.
            It means the first several runs will be treated as warmup runs.
            Only after that, the execution will be recorded, and the recorded
            cudagraph will be used for subsequent runs.
        - cudagraph_copy_inputs: whether to copy input tensors for
            cudagraph. If the caller can guarantee that the same input buffers
            are always used, it can set this to False. Otherwise, it should
            set this to True, and the compiler will copy the input to an
            internally managed buffer. Default is False.
    - Inductor compilation:
        - use_inductor: whether to use inductor compilation.
            - False: inductor compilation is not used. graph runs in eager.
            - True: inductor compilation is used. one graph for symbolic shape
                is compiled. In addition, compile for compile_sizes,
                using configurations in inductor_compile_config.
        - compile_sizes: sizes to compile for inductor. In addition
            to integers, it also supports "cudagraph_capture_sizes" to
            specify the sizes for cudagraph capture.
        - inductor_compile_config: additional configurations for inductor.
            - None: use default configurations.
        - inductor_passes: additional passes for inductor. It is a dictionary
            from pass name to pass function qualified name. We use function
            name because the config uses json format. If we pass the config
            from Python, functions can also be passed directly via Python object
            constructor, e.g. `CompilationConfig(inductor_passes={"a": func})`
        - custom inductor passes: see PassConfig for more details

    Why we have different sizes for cudagraph and inductor:
    - cudagraph: a cudagraph captured for a specific size can only be used
        for the same size. We need to capture all the sizes we want to use.
    - inductor: a graph compiled by inductor for a general shape can be used
        for different sizes. Inductor can also compile for specific sizes,
        where it can have more information to optimize the graph with fully
        static shapes. However, we find the general shape compilation is
        sufficient for most cases. It might be beneficial to compile for
        certain small batchsizes, where inductor is good at optimizing.
    """ # noqa
    level: int = 0
    debug_dump_path: str = ""
    cache_dir: str = ""
    backend: str = ""
    custom_ops: list[str] = Field(default_factory=list)
    splitting_ops: list[str] = Field(default=None)  # type: ignore

    use_inductor: bool = True
    compile_sizes: Optional[list[Union[int, str]]] = Field(default=None)
    inductor_compile_config: dict = Field(default_factory=dict)
    inductor_passes: dict[str, str] = Field(default_factory=dict)

    use_cudagraph: bool = False
    cudagraph_num_of_warmups: int = 0
    cudagraph_capture_sizes: Optional[list[int]] = None
    cudagraph_copy_inputs: bool = False

    class PassConfig(BaseModel):
        """
        Configuration for custom Inductor passes.
        This is separate from general CompilationConfig so that inductor passes
        don't all have access to full configuration - that would create a cycle
        as the PassManager is set as a property of config.
        - dump_graph_stages: list of stages for which we want to dump the graph.
            Each pass defines its own stages (before, after, maybe in-between).
        - dump_graph_dir: directory to dump the graphs. Default is .
        - enable_fusion: whether to enable the custom fusion pass.
        - enable_noop: whether to enable the custom no-op elimination pass.
            TODO(luka) better pass enabling system.
        """
        dump_graph_stages: list[str] = Field(default_factory=list)
        dump_graph_dir: Path = Field(default=Path("."))
        enable_fusion: bool = True
        enable_noop: bool = True

        def uuid(self):
            """
            Produces a hash unique to the pass configuration.
            Any new fields that affect compilation should be added to the hash.
            Do not include dump_graph_* in the hash - they don't affect
            compilation.
            """
            dict_ = self.model_dump(include={"enable_fusion", "enable_noop"})
            return InductorPass.hash_dict(dict_)

        def model_post_init(self, __context: Any) -> None:
            if not self.enable_noop and self.enable_fusion:
                logger.warning_once(
                    "Fusion enabled but reshape elimination disabled. "
                    "RMSNorm + quant (fp8) fusion might not work")

    pass_config: PassConfig = Field(default_factory=PassConfig)

    # not configurable, computed after init
    max_capture_size: int = PrivateAttr
    local_cache_dir: str = PrivateAttr  # local cache dir for each rank
    # optimization:
    # Intuitively, bs_to_padded_graph_size should be dict[int, int].
    # since we know all keys are in a range [0, max_capture_size],
    # we can optimize it to list[int] for better lookup performance.
    bs_to_padded_graph_size: list[int] = PrivateAttr

    # keep track of enabled and disabled custom ops
    enabled_custom_ops: Counter[str] = PrivateAttr
    disabled_custom_ops: Counter[str] = PrivateAttr
    traced_files: set[str] = PrivateAttr
    compilation_time: float = PrivateAttr

    # Per-model forward context
    # Map from layer name to the attention cls
    static_forward_context: dict[str, Any] = PrivateAttr

    def compute_hash(self) -> str:
        """
        WARNING: Whenever a new field is added to this config,
        ensure that it is included in the factors list if
        it affects the computation graph.

        Provide a hash that uniquely identifies all the configs
        that affect the structure of the computation
        graph from input ids/embeddings to the final hidden states,
        excluding anything before input ids/embeddings and after
        the final hidden states.
        """
        factors: list[Any] = []
        factors.append(self.level)
        factors.append(self.backend)
        factors.append(self.custom_ops)
        factors.append(self.splitting_ops)
        factors.append(self.use_inductor)
        factors.append(self.inductor_compile_config)
        factors.append(self.inductor_passes)
        factors.append(self.pass_config.uuid())
        return hashlib.sha256(str(factors).encode()).hexdigest()

    def __repr__(self) -> str:
        exclude = {
            "static_forward_context",
            "enabled_custom_ops",
            "disabled_custom_ops",
            "compilation_time",
            "bs_to_padded_graph_size",
            "pass_config",
            "traced_files",
        }
        return self.model_dump_json(exclude=exclude, exclude_unset=True)

    __str__ = __repr__

    @classmethod
    def from_cli(cls, cli_value: str) -> "CompilationConfig":
        """Parse the CLI value for the compilation config."""
        if cli_value in ["0", "1", "2", "3"]:
            return cls(level=int(cli_value))
        # do not use `eval`, it is dangerous and can execute arbitrary code
        dict_value = ast.literal_eval(cli_value)
        return CompilationConfig.model_validate(dict_value)

    def model_post_init(self, __context: Any) -> None:

        count_none = self.custom_ops.count("none")
        count_all = self.custom_ops.count("all")
        assert count_none + count_all <= 1, "Can only specify 'none' or 'all'"

        # TODO(zou3519/luka): There are 2 issues with auto-functionalization V2:
        # 1. A bug in PyTorch, fixed in 2.7:
        #    https://github.com/pytorch/pytorch/issues/147924
        # 2. Custom passes (fusion) rely on auto-functionalization V1 and don't
        #    work with V2. Addressing this will take extra engineering effort
        #    and it is not yet a priority. RFC here:
        #    https://github.com/vllm-project/vllm/issues/14703

        if Version(importlib.metadata.version('torch')) >= Version("2.6"):
            KEY = 'enable_auto_functionalized_v2'
            if KEY not in self.inductor_compile_config:
                self.inductor_compile_config[KEY] = False

        if self.splitting_ops is None:
            self.splitting_ops = []

        for k, v in self.inductor_passes.items():
            if not isinstance(v, str):
                assert callable(v), (
                    f"pass {k} should be callable or a qualified name")
                self.inductor_compile_config[k] = v if isinstance(
                    v, InductorPass) else CallableInductorPass(v)
                continue

            # resolve function from qualified name
            names = v.split(".")
            module = ".".join(names[:-1])
            func_name = names[-1]
            func = __import__(module).__dict__[func_name]
            self.inductor_compile_config[k] = func if isinstance(
                func, InductorPass) else CallableInductorPass(func)

        self.enabled_custom_ops = Counter()
        self.disabled_custom_ops = Counter()
        self.traced_files = set()
        self.static_forward_context = {}
        self.compilation_time = 0.0

    def init_backend(self, vllm_config: "VllmConfig") -> Union[str, Callable]:
        if self.level == CompilationLevel.NO_COMPILATION:
            raise ValueError("No compilation level is set.")

        from torch._dynamo.backends.registry import list_backends
        torch_backends = list_backends(exclude_tags=tuple())
        if self.level in [
                CompilationLevel.DYNAMO_AS_IS, CompilationLevel.DYNAMO_ONCE
        ]:
            if self.backend == "":
                return "eager"
            if self.backend in torch_backends:
                return self.backend
            return resolve_obj_by_qualname(self.backend)

        # TODO: pass user-specified backend to piecewise compilation
        # merge with the config use_inductor
        assert self.level == CompilationLevel.PIECEWISE

        from vllm.compilation.backends import VllmBackend
        return VllmBackend(vllm_config)

    def init_with_cudagraph_sizes(self,
                                  cudagraph_capture_sizes: list[int]) -> None:
        """To complete the initialization of config,
        we need to know the cudagraph sizes."""

        if self.cudagraph_capture_sizes is None:
            self.cudagraph_capture_sizes = cudagraph_capture_sizes
        else:
            # de-duplicate the sizes provided by the config
            self.cudagraph_capture_sizes = list(
                set(self.cudagraph_capture_sizes))
            logger.info(("cudagraph sizes specified by model runner"
                         " %s is overridden by config %s"),
                        cudagraph_capture_sizes, self.cudagraph_capture_sizes)

        computed_compile_sizes = []
        if self.compile_sizes is not None:
            # de-duplicate the sizes provided by the config
            self.compile_sizes = list(set(self.compile_sizes))
            for x in self.compile_sizes:
                if isinstance(x, str):
                    assert x == "cudagraph_capture_sizes", \
                    "Unrecognized size type in compile_sizes, " \
                    f"expect 'cudagraph_capture_sizes', got {x}"
                    computed_compile_sizes.extend(self.cudagraph_capture_sizes)
                else:
                    assert isinstance(x, int)
                    computed_compile_sizes.append(x)
        self.compile_sizes = computed_compile_sizes  # type: ignore

        # sort to make sure cudagraph capture sizes are in descending order
        self.cudagraph_capture_sizes.sort(reverse=True)
        self.max_capture_size = self.cudagraph_capture_sizes[
            0] if self.cudagraph_capture_sizes else 0

        # pre-compute the mapping from batch size to padded graph size
        self.bs_to_padded_graph_size = [
            0 for i in range(self.max_capture_size + 1)
        ]
        for end, start in zip(self.cudagraph_capture_sizes,
                              self.cudagraph_capture_sizes[1:] + [0]):
            for bs in range(start, end):
                if bs == start:
                    self.bs_to_padded_graph_size[bs] = start
                else:
                    self.bs_to_padded_graph_size[bs] = end
        self.bs_to_padded_graph_size[
            self.max_capture_size] = self.max_capture_size

    def set_splitting_ops_for_v1(self):
        # If default, override splitting ops for piecewise cudagraph on V1.
        # NOTE: this function needs to be called
        if not self.splitting_ops:
            self.splitting_ops = [
                "vllm.unified_attention",
                "vllm.unified_attention_with_output",
            ]


@dataclass
class VllmConfig:
    """Dataclass which contains all vllm-related configuration. This
    simplifies passing around the distinct configurations in the codebase.
    """

    model_config: ModelConfig = field(default=None, init=True)  # type: ignore
    cache_config: CacheConfig = field(default=None, init=True)  # type: ignore
    parallel_config: ParallelConfig = field(default_factory=ParallelConfig,
                                            init=True)
    scheduler_config: SchedulerConfig = field(default_factory=SchedulerConfig,
                                              init=True)
    device_config: DeviceConfig = field(default=None,
                                        init=True)  # type: ignore
    load_config: LoadConfig = field(default=None, init=True)  # type: ignore
    lora_config: Optional[LoRAConfig] = None
    speculative_config: SpeculativeConfig = field(default=None,
                                                  init=True)  # type: ignore
    decoding_config: Optional[DecodingConfig] = None
    observability_config: Optional[ObservabilityConfig] = None
    prompt_adapter_config: Optional[PromptAdapterConfig] = None
    quant_config: Optional[QuantizationConfig] = None
    compilation_config: CompilationConfig = field(default=None,
                                                  init=True)  # type: ignore
    kv_transfer_config: KVTransferConfig = field(default=None,
                                                 init=True)  # type: ignore
    # some opaque config, only used to provide additional information
    # for the hash computation, mainly used for testing, debugging or out of
    # tree config registration.
    additional_config: SupportsHash = field(default=None,
                                            init=True)  # type: ignore
    instance_id: str = ""

    def compute_hash(self) -> str:
        """
        WARNING: Whenever a new field is added to this config,
        ensure that it is included in the factors list if
        it affects the computation graph.

        Provide a hash that uniquely identifies all the configs
        that affect the structure of the computation
        graph from input ids/embeddings to the final hidden states,
        excluding anything before input ids/embeddings and after
        the final hidden states.
        """
        factors: list[Any] = []

        # summarize vllm config
        vllm_factors: list[Any] = []
        from vllm import __version__
        vllm_factors.append(__version__)
        vllm_factors.append(envs.VLLM_USE_V1)
        if self.model_config:
            vllm_factors.append(self.model_config.compute_hash())
        else:
            vllm_factors.append("None")
        if self.cache_config:
            vllm_factors.append(self.cache_config.compute_hash())
        else:
            vllm_factors.append("None")
        if self.parallel_config:
            vllm_factors.append(self.parallel_config.compute_hash())
        else:
            vllm_factors.append("None")
        if self.scheduler_config:
            vllm_factors.append(self.scheduler_config.compute_hash())
        else:
            vllm_factors.append("None")
        if self.device_config:
            vllm_factors.append(self.device_config.compute_hash())
        else:
            vllm_factors.append("None")
        if self.load_config:
            vllm_factors.append(self.load_config.compute_hash())
        else:
            vllm_factors.append("None")
        if self.lora_config:
            vllm_factors.append(self.lora_config.compute_hash())
            # LoRA creates static buffers based on max_num_batched_tokens.
            # The tensor sizes and strides get captured in the torch.compile
            # graph explicitly.
            vllm_factors.append(
                str(self.scheduler_config.max_num_batched_tokens))
        else:
            vllm_factors.append("None")
        if self.speculative_config:
            vllm_factors.append(self.speculative_config.compute_hash())
        else:
            vllm_factors.append("None")
        if self.decoding_config:
            vllm_factors.append(self.decoding_config.compute_hash())
        else:
            vllm_factors.append("None")
        if self.observability_config:
            vllm_factors.append(self.observability_config.compute_hash())
        else:
            vllm_factors.append("None")
        if self.prompt_adapter_config:
            vllm_factors.append(self.prompt_adapter_config.compute_hash())
        else:
            vllm_factors.append("None")
        if self.quant_config:
            pass  # should be captured by model_config.quantization
        if self.compilation_config:
            vllm_factors.append(self.compilation_config.compute_hash())
        else:
            vllm_factors.append("None")
        if self.kv_transfer_config:
            vllm_factors.append(self.kv_transfer_config.compute_hash())
        else:
            vllm_factors.append("None")
        if self.additional_config:
            vllm_factors.append(self.additional_config.compute_hash())
        else:
            vllm_factors.append("None")
        factors.append(vllm_factors)

        hash_str = hashlib.md5(str(factors).encode(),
                               usedforsecurity=False).hexdigest()[:10]
        return hash_str

    def pad_for_cudagraph(self, batch_size: int) -> int:
        # if batch_size > self.compilation_config.max_capture_size,
        # it should raise an IndexError.
        # the caller should make sure the batch_size is within the range,
        # i.e., batch_size <= self.compilation_config.max_capture_size
        return self.compilation_config.bs_to_padded_graph_size[batch_size]

    @staticmethod
    def _get_quantization_config(
            model_config: ModelConfig,
            load_config: LoadConfig) -> Optional[QuantizationConfig]:
        """Get the quantization config."""
        from vllm.platforms import current_platform
        if model_config.quantization is not None:
            from vllm.model_executor.model_loader.weight_utils import (
                get_quant_config)
            quant_config = get_quant_config(model_config, load_config)
            capability_tuple = current_platform.get_device_capability()

            if capability_tuple is not None:
                capability = capability_tuple.to_int()
                if capability < quant_config.get_min_capability():
                    raise ValueError(
                        f"The quantization method {model_config.quantization} "
                        "is not supported for the current GPU. Minimum "
                        f"capability: {quant_config.get_min_capability()}. "
                        f"Current capability: {capability}.")
            supported_dtypes = quant_config.get_supported_act_dtypes()
            if model_config.dtype not in supported_dtypes:
                raise ValueError(
                    f"{model_config.dtype} is not supported for quantization "
                    f"method {model_config.quantization}. Supported dtypes: "
                    f"{supported_dtypes}")
            return quant_config
        return None

    def with_hf_config(
        self,
        hf_config: PretrainedConfig,
        architectures: Optional[list[str]] = None,
    ) -> "VllmConfig":
        if architectures is not None:
            hf_config = copy.deepcopy(hf_config)
            hf_config.architectures = architectures

        model_config = copy.deepcopy(self.model_config)
        model_config.hf_config = hf_config

        return replace(self, model_config=model_config)

    def __post_init__(self):
        """Verify configs are valid & consistent with each other.
        """
        if self.model_config is not None:
            self.model_config.verify_async_output_proc(self.parallel_config,
                                                       self.speculative_config,
                                                       self.device_config)
            self.model_config.verify_with_parallel_config(self.parallel_config)

        if self.cache_config is not None:
            self.cache_config.verify_with_parallel_config(self.parallel_config)

        if self.lora_config:
            self.lora_config.verify_with_cache_config(self.cache_config)
            self.lora_config.verify_with_model_config(self.model_config)
            self.lora_config.verify_with_scheduler_config(
                self.scheduler_config)
        if self.prompt_adapter_config:
            self.prompt_adapter_config.verify_with_model_config(
                self.model_config)

        if self.quant_config is None and \
            self.model_config is not None and self.load_config is not None:
            self.quant_config = VllmConfig._get_quantization_config(
                self.model_config, self.load_config)

        from vllm.platforms import current_platform
        if self.scheduler_config is not None and \
            self.model_config is not None and \
            self.scheduler_config.chunked_prefill_enabled and \
            self.model_config.dtype == torch.float32 and \
            current_platform.get_device_capability() == (7, 5):
            logger.warning_once(
                "Turing devices tensor cores do not support float32 matmul. "
                "To workaround this limitation, vLLM will set 'ieee' input "
                "precision for chunked prefill triton kernels.")

        if self.compilation_config is None:
            self.compilation_config = CompilationConfig()
        if envs.VLLM_USE_V1 and self.model_config is not None and \
            not self.model_config.enforce_eager:
            # NOTE(woosuk): Currently, we use inductor because the piecewise
            # CUDA graphs do not work properly with the custom CUDA kernels.
            # FIXME(woosuk): Disable inductor to reduce the compilation time
            # and avoid any potential issues with the inductor.
            # FIXME(rob): Add function to set all of these.
            self.compilation_config.custom_ops = ["none"]
            if current_platform.is_rocm():
                self.compilation_config.custom_ops = [
                    "+rms_norm", "+silu_and_mul"
                ]
            self.compilation_config.use_cudagraph = True
            self.compilation_config.use_inductor = True
            self.compilation_config.cudagraph_num_of_warmups = 1
            self.compilation_config.pass_config.enable_fusion = False
            self.compilation_config.pass_config.enable_noop = False
            self.compilation_config.level = CompilationLevel.PIECEWISE
            self.compilation_config.set_splitting_ops_for_v1()

        self._set_cudagraph_sizes()

        if self.cache_config is not None and \
            self.cache_config.cpu_offload_gb > 0 and \
            self.compilation_config.level != CompilationLevel.NO_COMPILATION \
                and not envs.VLLM_USE_V1:
            logger.warning(
                "CPU offload is not supported with `torch.compile` in v0 yet."
                " Disabling `torch.compile`.")
            self.compilation_config.level = CompilationLevel.NO_COMPILATION

        if ((not envs.VLLM_USE_V1) and self.lora_config is not None
                and self.compilation_config.level
                != CompilationLevel.NO_COMPILATION):
            logger.warning(
                "LoRA for V0 is not supported with `torch.compile` yet. "
                "Disabling `torch.compile`.")
            self.compilation_config.level = CompilationLevel.NO_COMPILATION


        if self.model_config and self.model_config.use_mla and \
            not (current_platform.is_cuda() or current_platform.is_rocm()):
            logger.info(
                "MLA is enabled on a non-GPU platform; forcing chunked "
                "prefill and prefix caching to be disabled.")
            self.scheduler_config.enable_chunked_prefill = False
            self.scheduler_config.chunked_prefill_enabled = False
            self.scheduler_config.max_num_batched_tokens = max(
                self.scheduler_config.max_model_len,
                _DEFAULT_MAX_NUM_BATCHED_TOKENS)

            if self.cache_config is not None:
                self.cache_config.enable_prefix_caching = False

        current_platform.check_and_update_config(self)

        if not self.instance_id:
            self.instance_id = random_uuid()[:5]

    def _set_cudagraph_sizes(self):
        """
        cudagraph batchsize padding logic:

        `[1, 2, 4] + [8 * i for i in range(1, 1025)]` is a list of all possible
        batch sizes that cudagraph will capture.

        Depending on the engine's configuration of `max_num_seqs`, the
        candidate batch sizes to capture cudagraph will shrink to the subset
        which just cover the range of `[1, max_num_seqs]`. In the common case,
        `max_num_seqs` is 256, and the cudagraph batch sizes will be
        `[1, 2, 4, 8, 16, 24, 32, 40, ..., 256]`.

        However, if users specify the cudagraph capture sizes through
        compilation config, we will use the specified sizes instead.

        In the end, `vllm_config.compilation_config.cudagraph_capture_sizes`
        will be the final sizes to capture cudagraph (in descending order).

        During runtime, if batchsize is larger than
        `vllm_config.compilation_config.cudagraph_capture_sizes`,
        no cudagraph will be used.
        If the batch size is no larger than
        `vllm_config.compilation_config.cudagraph_capture_sizes`,
        we can quickly find the padded graph size for a given batch size by
        looking up `vllm_config.compilation_config.bs_to_padded_graph_size`.
        """

        # calculate the default `batch_size_capture_list`
        if not envs.VLLM_USE_V1:
            batch_size_capture_list = []
            max_batchsize_to_capture = 0
            if self.scheduler_config is not None and \
                self.model_config is not None and \
                    not self.model_config.enforce_eager:

                possible_sizes = [1, 2, 4] + [8 * i for i in range(1, 1025)]
                # find the minimum size that is larger than max_num_seqs,
                # which then becomes the max_batchsize_to_capture
                larger_sizes = [
                    x for x in possible_sizes
                    if x >= self.scheduler_config.max_num_seqs
                ]
                if larger_sizes:
                    max_batchsize_to_capture = larger_sizes[0]
                else:
                    max_batchsize_to_capture = possible_sizes[-1]

                # filter out the sizes that are
                # larger than max_batchsize_to_capture
                batch_size_capture_list = [
                    size for size in possible_sizes
                    if size <= max_batchsize_to_capture
                ]
        else:
            batch_size_capture_list = []
            if self.model_config is not None and \
                not self.model_config.enforce_eager:
                batch_size_capture_list = [1, 2, 4
                                           ] + [i for i in range(8, 513, 8)]
                max_num_tokens = self.scheduler_config.max_num_batched_tokens
                batch_size_capture_list = [
                    size for size in batch_size_capture_list
                    if size <= max_num_tokens
                ]

        self.compilation_config.init_with_cudagraph_sizes(
            batch_size_capture_list)

    def __str__(self):
        return (
            f"model={self.model_config.model!r},"
            f" speculative_config={self.speculative_config!r},"
            f" tokenizer={self.model_config.tokenizer!r}, "
            f"skip_tokenizer_init={self.model_config.skip_tokenizer_init},"
            f" tokenizer_mode={self.model_config.tokenizer_mode}, "
            f"revision={self.model_config.revision}, "
            f"override_neuron_config={self.model_config.override_neuron_config},"
            f" tokenizer_revision={self.model_config.tokenizer_revision}, "
            f"trust_remote_code={self.model_config.trust_remote_code}, "
            f"dtype={self.model_config.dtype}, "
            f"max_seq_len={self.model_config.max_model_len},"
            f" download_dir={self.load_config.download_dir!r}, "
            f"load_format={self.load_config.load_format}, "
            f"tensor_parallel_size={self.parallel_config.tensor_parallel_size},"
            f" pipeline_parallel_size={self.parallel_config.pipeline_parallel_size}, "  # noqa
            f"disable_custom_all_reduce={self.parallel_config.disable_custom_all_reduce}, "  # noqa
            f"quantization={self.model_config.quantization}, "
            f"enforce_eager={self.model_config.enforce_eager}, "
            f"kv_cache_dtype={self.cache_config.cache_dtype}, "
            f" device_config={self.device_config.device}, "
            f"decoding_config={self.decoding_config!r}, "
            f"observability_config={self.observability_config!r}, "
            f"seed={self.model_config.seed}, "
            f"served_model_name={self.model_config.served_model_name}, "
            f"num_scheduler_steps={self.scheduler_config.num_scheduler_steps}, "
            f"multi_step_stream_outputs={self.scheduler_config.multi_step_stream_outputs}, "  # noqa
            f"enable_prefix_caching={self.cache_config.enable_prefix_caching}, "
            f"chunked_prefill_enabled={self.scheduler_config.chunked_prefill_enabled}, "  # noqa
            f"use_async_output_proc={self.model_config.use_async_output_proc}, "
            f"disable_mm_preprocessor_cache={self.model_config.disable_mm_preprocessor_cache!r}, "  # noqa
            f"mm_processor_kwargs={self.model_config.mm_processor_kwargs}, "
            f"pooler_config={self.model_config.pooler_config!r}, "
            f"compilation_config={self.compilation_config!r}")


_current_vllm_config: Optional[VllmConfig] = None


@contextmanager
def set_current_vllm_config(vllm_config: VllmConfig, check_compile=False):
    """
    Temporarily set the current vLLM config.
    Used during model initialization.
    We save the current vLLM config in a global variable,
    so that all modules can access it, e.g. custom ops
    can access the vLLM config to determine how to dispatch.
    """
    global _current_vllm_config
    old_vllm_config = _current_vllm_config
    from vllm.compilation.counter import compilation_counter
    num_models_seen = compilation_counter.num_models_seen
    try:
        _current_vllm_config = vllm_config
        yield
    finally:
        logger.debug("enabled custom ops: %s",
                     vllm_config.compilation_config.enabled_custom_ops)
        logger.debug("disabled custom ops: %s",
                     vllm_config.compilation_config.disabled_custom_ops)
        if check_compile and \
            vllm_config.compilation_config.level == CompilationLevel.PIECEWISE \
            and compilation_counter.num_models_seen == num_models_seen:
            # If the model supports compilation,
            # compilation_counter.num_models_seen should be increased
            # by at least 1.
            # If it is not increased, it means the model does not support
            # compilation (does not have @support_torch_compile decorator).
            logger.warning(
                "`torch.compile` is turned on, but the model %s"
                " does not support it. Please open an issue on GitHub"
                " if you want it to be supported.",
                vllm_config.model_config.model)
        _current_vllm_config = old_vllm_config


def get_current_vllm_config() -> VllmConfig:
    if _current_vllm_config is None:
        # in ci, usually when we test custom ops/modules directly,
        # we don't set the vllm config. In that case, we set a default
        # config.
        logger.warning("Current vLLM config is not set.")
        from vllm.config import VllmConfig
        return VllmConfig()
    return _current_vllm_config<|MERGE_RESOLUTION|>--- conflicted
+++ resolved
@@ -1633,14 +1633,6 @@
         if self.use_ray:
             from vllm.executor import ray_utils
             ray_utils.assert_ray_available()
-<<<<<<< HEAD
-        if (not self.disable_custom_all_reduce and self.world_size > 1
-                and self.pipeline_parallel_size > 1):
-            self.disable_custom_all_reduce = True
-            logger.info(
-                "Disabled the custom all-reduce kernel because it is not "
-                "supported with pipeline parallelism.")
-=======
         device_capability = current_platform.get_device_capability()
         if (current_platform.is_rocm() and device_capability is not None
                 and device_capability < (9, 4)):
@@ -1648,7 +1640,6 @@
             logger.info(
                 "Disabled the custom all-reduce kernel because it is not "
                 "supported on AMD GPUs older than MI300X.")
->>>>>>> 1cab43c2
         if self.ray_workers_use_nsight and not self.use_ray:
             raise ValueError("Unable to use nsight profiling unless workers "
                              "run with Ray.")
