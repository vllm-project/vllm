--- conflicted
+++ resolved
@@ -833,13 +833,10 @@
         speculative_disable_by_batch_size: Optional[int],
         ngram_prompt_lookup_max: Optional[int],
         ngram_prompt_lookup_min: Optional[int],
-<<<<<<< HEAD
-        cpu_draft_worker: Optional[bool],
-=======
         draft_token_acceptance_method: str,
         typical_acceptance_sampler_posterior_threshold: Optional[float],
         typical_acceptance_sampler_posterior_alpha: Optional[float],
->>>>>>> 3476ed08
+        cpu_draft_worker: Optional[bool],
     ) -> Optional["SpeculativeConfig"]:
         """Create a SpeculativeConfig if possible, else return None.
 
@@ -876,10 +873,6 @@
                 window, if provided.
             ngram_prompt_lookup_min (Optional[int]): Min size of ngram token
                 window, if provided.
-<<<<<<< HEAD
-            cpu_draft_worker (Optional[bool]): Run draft model on CPU.
-
-=======
             draft_token_acceptance_method (str): The method to use for
                 accepting draft tokens. This can take two possible
                 values 'rejection_sampler' and 'typical_acceptance_sampler'
@@ -893,8 +886,8 @@
             typical_acceptance_sampler_posterior_alpha (Optional[float]):
                 A scaling factor for the entropy-based threshold in the
                 TypicalAcceptanceSampler.
+            cpu_draft_worker (Optional[bool]): Run draft model on CPU.
     
->>>>>>> 3476ed08
         Returns:
             Optional["SpeculativeConfig"]: An instance of SpeculativeConfig if
                 the necessary conditions are met, else None.
@@ -1020,15 +1013,12 @@
             speculative_disable_by_batch_size,
             ngram_prompt_lookup_max,
             ngram_prompt_lookup_min,
-<<<<<<< HEAD
-            cpu_draft_worker,
-=======
             draft_token_acceptance_method=draft_token_acceptance_method,
             typical_acceptance_sampler_posterior_threshold=\
                 typical_acceptance_sampler_posterior_threshold,
             typical_acceptance_sampler_posterior_alpha=\
                 typical_acceptance_sampler_posterior_alpha,
->>>>>>> 3476ed08
+            cpu_draft_worker=cpu_draft_worker,
         )
 
     @staticmethod
@@ -1110,13 +1100,10 @@
         speculative_disable_by_batch_size: Optional[int],
         ngram_prompt_lookup_max: Optional[int],
         ngram_prompt_lookup_min: Optional[int],
-<<<<<<< HEAD
-        cpu_draft_worker: Optional[bool],
-=======
         draft_token_acceptance_method: str,
         typical_acceptance_sampler_posterior_threshold: float,
         typical_acceptance_sampler_posterior_alpha: float,
->>>>>>> 3476ed08
+        cpu_draft_worker: Optional[bool],
     ):
         """Create a SpeculativeConfig object.
 
@@ -1130,9 +1117,6 @@
                 enqueue requests is larger than this value.
             ngram_prompt_lookup_max: Max size of ngram token window.
             ngram_prompt_lookup_min: Min size of ngram token window.
-<<<<<<< HEAD
-            cpu_draft_worker: Run draft model on CPU.
-=======
             draft_token_acceptance_method (str): The method to use for
                 accepting draft tokens. This can take two possible
                 values 'rejection_sampler' and 'typical_acceptance_sampler'
@@ -1146,7 +1130,7 @@
             typical_acceptance_sampler_posterior_alpha (Optional[float]):
                 A scaling factor for the entropy-based threshold in the
                 TypicalAcceptanceSampler.
->>>>>>> 3476ed08
+            cpu_draft_worker: Run draft model on CPU.
         """
         self.draft_model_config = draft_model_config
         self.draft_parallel_config = draft_parallel_config
@@ -1155,15 +1139,12 @@
             speculative_disable_by_batch_size
         self.ngram_prompt_lookup_max = ngram_prompt_lookup_max or 0
         self.ngram_prompt_lookup_min = ngram_prompt_lookup_min or 0
-<<<<<<< HEAD
-        self.cpu_draft_worker = cpu_draft_worker or False
-=======
         self.draft_token_acceptance_method = draft_token_acceptance_method
         self.typical_acceptance_sampler_posterior_threshold = \
             typical_acceptance_sampler_posterior_threshold
         self.typical_acceptance_sampler_posterior_alpha = \
             typical_acceptance_sampler_posterior_alpha
->>>>>>> 3476ed08
+        self.cpu_draft_worker = cpu_draft_worker or False
 
         self._verify_args()
 
