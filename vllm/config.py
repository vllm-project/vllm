# SPDX-License-Identifier: Apache-2.0

import ast
import copy
import enum
import hashlib
import inspect
import json
import re
import sys
import textwrap
import warnings
from collections import Counter
from contextlib import contextmanager
from dataclasses import (MISSING, dataclass, field, fields, is_dataclass,
                         replace)
from importlib.util import find_spec
from pathlib import Path
from typing import (TYPE_CHECKING, Any, Callable, ClassVar, Final, Literal,
                    Optional, Protocol, TypeVar, Union, get_args)

import torch
from pydantic import BaseModel, Field, PrivateAttr
from torch.distributed import ProcessGroup, ReduceOp
from transformers import PretrainedConfig

import vllm.envs as envs
from vllm.compilation.inductor_pass import CallableInductorPass, InductorPass
from vllm.logger import init_logger
from vllm.model_executor.layers.quantization import (QUANTIZATION_METHODS,
                                                     get_quantization_config)
from vllm.model_executor.models import ModelRegistry
from vllm.platforms import CpuArchEnum, current_platform
from vllm.sampling_params import GuidedDecodingParams
from vllm.tracing import is_otel_available, otel_import_error_traceback
from vllm.transformers_utils.config import (
    ConfigFormat, get_config, get_hf_image_processor_config,
    get_hf_text_config, get_pooling_config,
    get_sentence_transformer_tokenizer_config, is_encoder_decoder,
    try_get_generation_config, uses_mrope)
from vllm.transformers_utils.s3_utils import S3Model
from vllm.transformers_utils.utils import is_s3, maybe_model_redirect
from vllm.utils import (GiB_bytes, LayerBlockType, cuda_device_count_stateless,
                        get_cpu_memory, get_open_port, is_torch_equal_or_newer,
                        random_uuid, resolve_obj_by_qualname)

if TYPE_CHECKING:
    from _typeshed import DataclassInstance
    from ray.util.placement_group import PlacementGroup

    from vllm.executor.executor_base import ExecutorBase
    from vllm.model_executor.layers.quantization.base_config import (
        QuantizationConfig)
    from vllm.model_executor.model_loader.loader import BaseModelLoader
    from vllm.transformers_utils.tokenizer_group.base_tokenizer_group import (
        BaseTokenizerGroup)

    ConfigType = type[DataclassInstance]
else:
    QuantizationConfig = None
    ConfigType = type

logger = init_logger(__name__)

ConfigT = TypeVar("ConfigT", bound=ConfigType)

# This value is chosen to have a balance between ITL and TTFT. Note it is
# not optimized for throughput.
_DEFAULT_MAX_NUM_BATCHED_TOKENS = 2048
_POOLING_MODEL_MAX_NUM_BATCHED_TOKENS = 32768
_MULTIMODAL_MODEL_MAX_NUM_BATCHED_TOKENS = 5120

TaskOption = Literal["auto", "generate", "embedding", "embed", "classify",
                     "score", "reward", "transcription"]

_ResolvedTask = Literal["generate", "embed", "classify", "score", "reward",
                        "draft", "transcription"]

RunnerType = Literal["generate", "pooling", "draft", "transcription"]

_RUNNER_TASKS: dict[RunnerType, list[_ResolvedTask]] = {
    "generate": ["generate"],
    "pooling": ["embed", "classify", "score", "reward"],
    "draft": ["draft"],
    "transcription": ["transcription"],
}

_TASK_RUNNER: dict[_ResolvedTask, RunnerType] = {
    task: runner
    for runner, tasks in _RUNNER_TASKS.items()
    for task in tasks
}

HfOverrides = Union[dict[str, Any], Callable[[PretrainedConfig],
                                             PretrainedConfig]]


class SupportsHash(Protocol):

    def compute_hash(self) -> str:
        ...


class SupportsMetricsInfo(Protocol):

    def metrics_info(self) -> dict[str, str]:
        ...


class ModelImpl(str, enum.Enum):
    AUTO = "auto"
    VLLM = "vllm"
    TRANSFORMERS = "transformers"


def get_attr_docs(cls: type[Any]) -> dict[str, str]:
    """
    Get any docstrings placed after attribute assignments in a class body.

    https://davidism.com/mit-license/
    """

    def pairwise(iterable):
        """
        Manually implement https://docs.python.org/3/library/itertools.html#itertools.pairwise

        Can be removed when Python 3.9 support is dropped.
        """
        iterator = iter(iterable)
        a = next(iterator, None)

        for b in iterator:
            yield a, b
            a = b

    cls_node = ast.parse(textwrap.dedent(inspect.getsource(cls))).body[0]

    if not isinstance(cls_node, ast.ClassDef):
        raise TypeError("Given object was not a class.")

    out = {}

    # Consider each pair of nodes.
    for a, b in pairwise(cls_node.body):
        # Must be an assignment then a constant string.
        if (not isinstance(a, (ast.Assign, ast.AnnAssign))
                or not isinstance(b, ast.Expr)
                or not isinstance(b.value, ast.Constant)
                or not isinstance(b.value.value, str)):
            continue

        doc = inspect.cleandoc(b.value.value)

        # An assignment can have multiple targets (a = b = v), but an
        # annotated assignment only has one target.
        targets = a.targets if isinstance(a, ast.Assign) else [a.target]

        for target in targets:
            # Must be assigning to a plain name.
            if not isinstance(target, ast.Name):
                continue

            out[target.id] = doc

    return out


def config(cls: ConfigT) -> ConfigT:
    """
    A decorator that ensures all fields in a dataclass have default values
    and that each field has a docstring.
    """
    if not is_dataclass(cls):
        raise TypeError("The decorated class must be a dataclass.")
    attr_docs = get_attr_docs(cls)
    for f in fields(cls):
        if f.init and f.default is MISSING and f.default_factory is MISSING:
            raise ValueError(
                f"Field '{f.name}' in {cls.__name__} must have a default value."
            )
        if f.name not in attr_docs:
            raise ValueError(
                f"Field '{f.name}' in {cls.__name__} must have a docstring.")
    return cls


def get_field(cls: ConfigType, name: str) -> Field:
    """Get the default factory field of a dataclass by name. Used for getting
    default factory fields in `EngineArgs`."""
    if not is_dataclass(cls):
        raise TypeError("The given class is not a dataclass.")
    cls_fields = {f.name: f for f in fields(cls)}
    if name not in cls_fields:
        raise ValueError(f"Field '{name}' not found in {cls.__name__}.")
    named_field: Field = cls_fields.get(name)
    if (default_factory := named_field.default_factory) is not MISSING:
        return field(default_factory=default_factory)
    if (default := named_field.default) is not MISSING:
        return field(default=default)
    raise ValueError(
        f"{cls.__name__}.{name} must have a default value or default factory.")


class ModelConfig:
    """Configuration for the model.

    Args:
        model: Name or path of the huggingface model to use.
            It is also used as the content for `model_name` tag in metrics
            output when `served_model_name` is not specified.
        task: The task to use the model for. Each vLLM instance only supports
            one task, even if the same model can be used for multiple tasks.
            When the model only supports one task, "auto" can be used to select
            it; otherwise, you must specify explicitly which task to use.
        tokenizer: Name or path of the huggingface tokenizer to use.
        tokenizer_mode: Tokenizer mode. "auto" will use the fast tokenizer if
            available, "slow" will always use the slow tokenizer,
            "mistral" will always use the tokenizer from `mistral_common`, and
            "custom" will use --tokenizer to select the preregistered tokenizer.
        trust_remote_code: Trust remote code (e.g., from HuggingFace) when
            downloading the model and tokenizer.
        allowed_local_media_path: Allowing API requests to read local images or
            videos from directories specified by the server file system.
            This is a security risk. Should only be enabled in trusted
            environments.
        dtype: Data type for model weights and activations. The "auto" option
            will use FP16 precision for FP32 and FP16 models, and BF16 precision
            for BF16 models.
        seed: Random seed for reproducibility.
        revision: The specific model version to use. It can be a branch name,
            a tag name, or a commit id. If unspecified, will use the default
            version.
        code_revision: The specific revision to use for the model code on
            Hugging Face Hub. It can be a branch name, a tag name, or a
            commit id. If unspecified, will use the default version.
        tokenizer_revision: The specific tokenizer version to use. It can be a
            branch name, a tag name, or a commit id. If unspecified, will use
            the default version.
        max_model_len: Maximum length of a sequence (including prompt and
            output). If None, will be derived from the model.
        spec_target_max_model_len: Specify the the maximum length for spec
            decoding draft models.
        quantization: Quantization method that was used to quantize the model
            weights. If None, we assume the model weights are not quantized.
        enforce_eager: Whether to enforce eager execution. If True, we will
            disable CUDA graph and always execute the model in eager mode.
            If False, we will use CUDA graph and eager execution in hybrid.
            If None, the user did not specify, so default to False.
        max_seq_len_to_capture: Maximum sequence len covered by CUDA graphs.
            When a sequence has context length larger than this, we fall back
            to eager mode. Additionally for encoder-decoder models, if the
            sequence length of the encoder input is larger than this, we fall
            back to the eager mode.
        max_logprobs: Maximum number of log probabilities. Defaults to 20.
        disable_sliding_window: Whether to disable sliding window. If True,
            we will disable the sliding window functionality of the model.
            If the model does not support sliding window, this argument is
            ignored.
        skip_tokenizer_init: If true, skip initialization of tokenizer and
            detokenizer.
        served_model_name: The model name used in metrics tag `model_name`,
            matches the model name exposed via the APIs. If multiple model
            names provided, the first name will be used. If not specified,
            the model name will be the same as `model`.
        limit_mm_per_prompt: Maximum number of data items per modality
            per prompt. Only applicable for multimodal models.
        use_async_output_proc: Whether to use async output processor.
            Defaults to True.
        config_format: The config format which shall be loaded.
            Defaults to 'auto' which defaults to 'hf'.
        hf_token: The token to use as HTTP bearer authorization for remote files
            . If `True`, will use the token generated when running
            `huggingface-cli login` (stored in `~/.huggingface`).
        hf_overrides: If a dictionary, contains arguments to be forwarded to the
            HuggingFace config. If a callable, it is called to update the
            HuggingFace config.
        mm_processor_kwargs: Arguments to be forwarded to the model's processor
            for multi-modal data, e.g., image processor.
        disable_mm_preprocessor_cache: If true, then disables caching of the
            multi-modal preprocessor/mapper. (not recommended)
        override_neuron_config: Initialize non default neuron config or
            override default neuron config that are specific to Neuron devices,
            this argument will be used to configure the neuron config that
            can not be gathered from the vllm arguments.
        override_pooler_config: Initialize non default pooling config or
            override default pooling config for the pooling model.
        logits_processor_pattern: Optional regex pattern specifying valid
            logits processor qualified names that can be passed with the
            `logits_processors` extra completion argument. Defaults to None,
            which allows no processors.
        generation_config: Configuration parameter file for generation.
        model_impl: Which implementation of the model to use:
            "auto" will try to use the vLLM implementation if it exists and
                fall back to the Transformers implementation if no vLLM
                implementation is available.
            "vllm" will use the vLLM model implementation.
            "transformers" will use the Transformers model implementation.
        override_generation_config: Override the generation config with the
            given config.
    """

    def compute_hash(self) -> str:
        """
        WARNING: Whenever a new field is added to this config,
        ensure that it is included in the factors list if
        it affects the computation graph.

        Provide a hash that uniquely identifies all the configs
        that affect the structure of the computation
        graph from input ids/embeddings to the final hidden states,
        excluding anything before input ids/embeddings and after
        the final hidden states.
        """
        factors: list[Any] = []
        factors.append(self.model)
        factors.append(self.dtype)
        factors.append(self.quantization)
        factors.append(self.revision)
        factors.append(self.code_revision)
        factors.append(self.max_model_len)
        factors.append(self.max_logprobs)
        factors.append(self.disable_sliding_window)
        factors.append(self.trust_remote_code)
        factors.append(self.mm_processor_kwargs)
        factors.append(self.generation_config)
        factors.append(self.model_impl)
        factors.append(self.override_generation_config)
        factors.append(self.rope_scaling)
        factors.append(self.rope_theta)
        # hf_config can control how the model looks!
        factors.append(self.hf_config.to_json_string())
        str_factors = str(factors)
        assert_hashable(str_factors)
        return hashlib.sha256(str(factors).encode()).hexdigest()

    def __init__(
        self,
        model: str,
        task: Union[TaskOption, Literal["draft"]],
        tokenizer: str,
        tokenizer_mode: str,
        trust_remote_code: bool,
        dtype: Union[str, torch.dtype],
        seed: int,
        hf_config_path: Optional[str] = None,
        allowed_local_media_path: str = "",
        revision: Optional[str] = None,
        code_revision: Optional[str] = None,
        rope_scaling: Optional[dict[str, Any]] = None,
        rope_theta: Optional[float] = None,
        tokenizer_revision: Optional[str] = None,
        max_model_len: Optional[int] = None,
        spec_target_max_model_len: Optional[int] = None,
        quantization: Optional[str] = None,
        enforce_eager: Optional[bool] = None,
        max_seq_len_to_capture: Optional[int] = None,
        max_logprobs: int = 20,
        disable_sliding_window: bool = False,
        disable_cascade_attn: bool = False,
        skip_tokenizer_init: bool = False,
        served_model_name: Optional[Union[str, list[str]]] = None,
        limit_mm_per_prompt: Optional[dict[str, int]] = None,
        use_async_output_proc: bool = True,
        config_format: ConfigFormat = ConfigFormat.AUTO,
        hf_token: Optional[Union[bool, str]] = None,
        hf_overrides: Optional[HfOverrides] = None,
        mm_processor_kwargs: Optional[dict[str, Any]] = None,
        disable_mm_preprocessor_cache: bool = False,
        override_neuron_config: Optional[dict[str, Any]] = None,
        override_pooler_config: Optional["PoolerConfig"] = None,
        logits_processor_pattern: Optional[str] = None,
        generation_config: str = "auto",
        enable_sleep_mode: bool = False,
        override_generation_config: Optional[dict[str, Any]] = None,
        model_impl: Union[str, ModelImpl] = ModelImpl.AUTO,
    ) -> None:
        self.model = maybe_model_redirect(model)
        self.tokenizer = maybe_model_redirect(tokenizer)

        self.hf_config_path = hf_config_path
        if isinstance(hf_config_path, str):
            self.hf_config_path = maybe_model_redirect(hf_config_path)

        self.tokenizer_mode = tokenizer_mode
        self.trust_remote_code = trust_remote_code
        self.allowed_local_media_path = allowed_local_media_path
        self.seed = seed
        self.revision = revision
        self.code_revision = code_revision
        self.rope_scaling = rope_scaling
        self.rope_theta = rope_theta
        self.model_impl = model_impl

        if hf_overrides is None:
            hf_overrides = {}

        if callable(hf_overrides):
            hf_overrides_kw = {}
            hf_overrides_fn = hf_overrides
        else:
            hf_overrides_kw = hf_overrides
            hf_overrides_fn = None

        if rope_scaling is not None:
            hf_override: dict[str, Any] = {"rope_scaling": rope_scaling}
            hf_overrides_kw.update(hf_override)
            hf_overrides_str = json.dumps(hf_overrides)
            msg = (
                "`--rope-scaling` will be removed in a future release. "
                f"'Please instead use `--hf-overrides '{hf_overrides_str}'`")
            warnings.warn(DeprecationWarning(msg), stacklevel=2)
        if rope_theta is not None:
            hf_override = {"rope_theta": rope_theta}
            hf_overrides_kw.update(hf_override)
            hf_overrides_str = json.dumps(hf_overrides)
            msg = (
                "`--rope-theta` will be removed in a future release. "
                f"'Please instead use `--hf-overrides '{hf_overrides_str}'`")
            warnings.warn(DeprecationWarning(msg), stacklevel=2)

        self.maybe_pull_model_tokenizer_for_s3(model, tokenizer)

        if (backend := envs.VLLM_ATTENTION_BACKEND
            ) and backend == "FLASHINFER" and find_spec("flashinfer") is None:
            raise ValueError(
                "VLLM_ATTENTION_BACKEND is set to FLASHINFER, but flashinfer "
                "module was not found. See "
                "https://github.com/vllm-project/vllm/blob/main/docker/Dockerfile "  # noqa: E501
                "for instructions on how to install it.")

        # The tokenizer version is consistent with the model version by default.
        if tokenizer_revision is None:
            self.tokenizer_revision = revision
        else:
            self.tokenizer_revision = tokenizer_revision
        self.quantization = quantization
        self.enforce_eager = enforce_eager
        self.max_seq_len_to_capture = max_seq_len_to_capture
        self.max_logprobs = max_logprobs
        self.disable_sliding_window = disable_sliding_window
        self.disable_cascade_attn = disable_cascade_attn
        self.skip_tokenizer_init = skip_tokenizer_init
        self.enable_sleep_mode = enable_sleep_mode

        from vllm.platforms import current_platform

        if (self.enable_sleep_mode
                and not current_platform.is_sleep_mode_available()):
            raise ValueError(
                "Sleep mode is not supported on current platform.")

        hf_config = get_config(self.hf_config_path or self.model,
                               trust_remote_code, revision, code_revision,
                               config_format)

        if hf_overrides_kw:
            logger.info("Overriding HF config with %s", hf_overrides_kw)
            hf_config.update(hf_overrides_kw)
        if hf_overrides_fn:
            logger.info("Overriding HF config with %s", hf_overrides_fn)
            hf_config = hf_overrides_fn(hf_config)

        self.hf_config = hf_config

        self.hf_text_config = get_hf_text_config(self.hf_config)
        self.attention_chunk_size = getattr(self.hf_text_config,
                                            "attention_chunk_size", None)
        self.encoder_config = self._get_encoder_config()
        self.hf_image_processor_config = get_hf_image_processor_config(
            self.model, hf_token=hf_token, revision=revision)
        self.dtype = _get_and_verify_dtype(self.hf_config, dtype)
        self.use_async_output_proc = use_async_output_proc
        self.mm_processor_kwargs = mm_processor_kwargs
        self.disable_mm_preprocessor_cache = disable_mm_preprocessor_cache

        # Set enforce_eager to False if the value is unset.
        if self.enforce_eager is None:
            self.enforce_eager = False

        interleaved_attn_models = ["gemma2", "gemma3_text", "cohere2"]
        sliding_window = getattr(self.hf_text_config, "sliding_window", None)
        has_interleaved_attention = (sliding_window is not None) and (
            isinstance(sliding_window, list) or
            (self.hf_text_config.model_type in interleaved_attn_models))

        if (not self.disable_sliding_window and has_interleaved_attention):
            if (backend :=
                    envs.VLLM_ATTENTION_BACKEND) in ("XFORMERS", "FLASHINFER"):
                sliding_window_len_min = get_min_sliding_window(
                    self.hf_text_config.sliding_window)

                logger.warning_once(
                    f"{self.hf_text_config.model_type} has interleaved "
                    "attention, which is currently not supported by the "
                    f"{backend} backend. Disabling sliding window and capping "
                    "the max length to the sliding window size "
                    f"({sliding_window_len_min}).")
                self.disable_sliding_window = True
            else:
                # for a model with interleaved attention,
                # the scheduler and the model treat it as full attention
                # (i.e., not dropping any tokens outside the window).
                # only the attention layer itself is aware of the sliding
                # window, and use the window size to compute the attention.
                self.hf_text_config.interleaved_sliding_window = sliding_window
                delattr(self.hf_text_config, "sliding_window")
                sliding_window = None

        self.max_model_len = _get_and_verify_max_len(
            hf_config=self.hf_text_config,
            max_model_len=max_model_len,
            disable_sliding_window=self.disable_sliding_window,
            sliding_window_len=self.get_hf_config_sliding_window(),
            spec_target_max_model_len=spec_target_max_model_len,
            encoder_config=self.encoder_config)
        self.served_model_name = get_served_model_name(model,
                                                       served_model_name)
        self.multimodal_config = self._init_multimodal_config(
            limit_mm_per_prompt)
        if not self.skip_tokenizer_init:
            self._verify_tokenizer_mode()

        self.is_attention_free = self._init_attention_free()
        self.is_hybrid = self._init_is_hybrid()
        self.has_noops = self._init_has_noops()
        self.has_inner_state = self._init_has_inner_state()

        if current_platform.is_neuron():
            self.override_neuron_config = override_neuron_config
        else:
            self.override_neuron_config = None

        supported_tasks, task = self._resolve_task(task)
        self.supported_tasks = supported_tasks
        self.task: Final = task
        if self.task in ("draft", "generate"):
            self.truncation_side = "left"
        else:
            self.truncation_side = "right"

        self.pooler_config = self._init_pooler_config(override_pooler_config)
        self.logits_processor_pattern = logits_processor_pattern

        self.generation_config = generation_config
        self.override_generation_config = override_generation_config or {}

        self._verify_quantization()
        self._verify_cuda_graph()
        self._verify_bnb_config()

    @property
    def registry(self):
        return ModelRegistry

    @property
    def architectures(self) -> list[str]:
        return getattr(self.hf_config, "architectures", [])

    def maybe_pull_model_tokenizer_for_s3(self, model: str,
                                          tokenizer: str) -> None:
        """
        Pull the model config or tokenizer to a temporary
        directory in case of S3.

        Args:
            model: The model name or path.
            tokenizer: The tokenizer name or path.

        """
        if is_s3(model) or is_s3(tokenizer):
            if is_s3(model):
                s3_model = S3Model()
                s3_model.pull_files(
                    model, allow_pattern=["*.model", "*.py", "*.json"])
                self.model_weights = self.model
                self.model = s3_model.dir

            if is_s3(tokenizer):
                s3_tokenizer = S3Model()
                s3_tokenizer.pull_files(
                    model, ignore_pattern=["*.pt", "*.safetensors", "*.bin"])
                self.tokenizer = s3_tokenizer.dir

    def _init_multimodal_config(
        self, limit_mm_per_prompt: Optional[dict[str, int]]
    ) -> Optional["MultiModalConfig"]:
        if self.registry.is_multimodal_model(self.architectures):
            return MultiModalConfig(limit_per_prompt=limit_mm_per_prompt or {})

        if limit_mm_per_prompt:
            raise ValueError("`limit_mm_per_prompt` is only supported for "
                             "multimodal models.")

        return None

    def _get_encoder_config(self):
        return get_sentence_transformer_tokenizer_config(
            self.model, self.revision)

    def _init_pooler_config(
        self,
        override_pooler_config: Optional["PoolerConfig"],
    ) -> Optional["PoolerConfig"]:

        if self.runner_type == "pooling":
            user_config = override_pooler_config or PoolerConfig()

            base_config = get_pooling_config(self.model, self.revision)
            if base_config is not None:
                # Only set values that are not overridden by the user
                for k, v in base_config.items():
                    if getattr(user_config, k) is None:
                        setattr(user_config, k, v)

            if self.is_matryoshka:
                if user_config.normalize is None:
                    user_config.normalize = True
                elif not user_config.normalize:
                    raise ValueError(
                        "`normalize` must be enabled (set to True) "
                        "for models that are compatible with "
                        "Matryoshka Representation.")

            return user_config

        return None

    def _init_attention_free(self) -> bool:
        return self.registry.is_attention_free_model(self.architectures)

    def _init_is_hybrid(self) -> bool:
        return self.registry.is_hybrid_model(self.architectures)

    def _init_has_noops(self) -> bool:
        architectures = getattr(self.hf_config, "architectures", [])
        return self.registry.is_noops_model(architectures)

    def _init_has_inner_state(self) -> bool:
        return self.registry.model_has_inner_state(self.architectures)

    def _verify_tokenizer_mode(self) -> None:
        tokenizer_mode = self.tokenizer_mode.lower()
        if tokenizer_mode not in ["auto", "slow", "mistral", "custom"]:
            raise ValueError(
                f"Unknown tokenizer mode: {self.tokenizer_mode}. Must be "
                "either 'auto', 'slow', 'mistral' or 'custom'.")
        self.tokenizer_mode = tokenizer_mode

    def _get_preferred_task(
        self,
        architectures: list[str],
        supported_tasks: set[_ResolvedTask],
    ) -> Optional[_ResolvedTask]:
        model_id = self.model
        if get_pooling_config(model_id, self.revision):
            return "embed"
        if self.registry.is_cross_encoder_model(architectures):
            return "score"
        if self.registry.is_transcription_model(architectures):
            return "transcription"

        suffix_to_preferred_task: list[tuple[str, _ResolvedTask]] = [
            # Other models follow this pattern
            ("ForCausalLM", "generate"),
            ("ForConditionalGeneration", "generate"),
            ("ForSequenceClassification", "classify"),
            ("ChatModel", "generate"),
            ("LMHeadModel", "generate"),
            ("EmbeddingModel", "embed"),
            ("RewardModel", "reward"),
        ]
        _, arch = self.registry.inspect_model_cls(architectures)

        for suffix, pref_task in suffix_to_preferred_task:
            if arch.endswith(suffix) and pref_task in supported_tasks:
                return pref_task

        return None

    def _resolve_task(
        self,
        task_option: Union[TaskOption, Literal["draft"]],
    ) -> tuple[set[_ResolvedTask], _ResolvedTask]:
        if task_option == "draft":
            return {"draft"}, "draft"

        registry = self.registry
        architectures = self.architectures

        runner_support: dict[RunnerType, bool] = {
            # NOTE: Listed from highest to lowest priority,
            # in case the model supports multiple of them
            "transcription": registry.is_transcription_model(architectures),
            "generate": registry.is_text_generation_model(architectures),
            "pooling": registry.is_pooling_model(architectures),
        }
        supported_runner_types_lst: list[RunnerType] = [
            runner_type
            for runner_type, is_supported in runner_support.items()
            if is_supported
        ]

        supported_tasks_lst: list[_ResolvedTask] = [
            task for runner_type in supported_runner_types_lst
            for task in _RUNNER_TASKS[runner_type]
        ]
        supported_tasks = set(supported_tasks_lst)

        if task_option == "auto":
            selected_task = next(iter(supported_tasks_lst))

            if len(supported_tasks_lst) > 1:
                preferred_task = self._get_preferred_task(
                    architectures, supported_tasks)
                if preferred_task is not None:
                    selected_task = preferred_task

                logger.info(
                    "This model supports multiple tasks: %s. "
                    "Defaulting to '%s'.", supported_tasks, selected_task)
        else:
            # Aliases
            if task_option == "embedding":
                preferred_task = self._get_preferred_task(
                    architectures, supported_tasks)
                if preferred_task != "embed":
                    msg = ("The 'embedding' task will be restricted to "
                           "embedding models in a future release. Please "
                           "pass `--task classify`, `--task score`, or "
                           "`--task reward` explicitly for other pooling "
                           "models.")
                    warnings.warn(msg, DeprecationWarning, stacklevel=2)

                task_option = preferred_task or "embed"

            if task_option not in supported_tasks:
                msg = (
                    f"This model does not support the '{task_option}' task. "
                    f"Supported tasks: {supported_tasks}")
                raise ValueError(msg)

            selected_task = task_option

        return supported_tasks, selected_task

    def _parse_quant_hf_config(self):
        quant_cfg = getattr(self.hf_config, "quantization_config", None)
        if quant_cfg is None:
            # compressed-tensors uses a "compression_config" key
            quant_cfg = getattr(self.hf_config, "compression_config", None)
        return quant_cfg

    def _verify_quantization(self) -> None:
        supported_quantization = QUANTIZATION_METHODS
        optimized_quantization_methods = [
            "fp8", "marlin", "modelopt", "gptq_marlin_24", "gptq_marlin",
            "awq_marlin", "fbgemm_fp8", "compressed_tensors",
            "compressed-tensors", "experts_int8", "quark", "nvfp4", "bitblas",
            "gptq_bitblas"
        ]
        if self.quantization is not None:
            self.quantization = self.quantization.lower()

        # Parse quantization method from the HF model config, if available.
        quant_cfg = self._parse_quant_hf_config()

        if quant_cfg is not None:
            quant_method = quant_cfg.get("quant_method", "").lower()

            # Detect which checkpoint is it
            for name in QUANTIZATION_METHODS:
                method = get_quantization_config(name)
                quantization_override = method.override_quantization_method(
                    quant_cfg, self.quantization)
                if quantization_override:
                    quant_method = quantization_override
                    self.quantization = quantization_override
                    break

            # Verify quantization configurations.
            if self.quantization is None:
                self.quantization = quant_method
            elif self.quantization != quant_method:
                raise ValueError(
                    "Quantization method specified in the model config "
                    f"({quant_method}) does not match the quantization "
                    f"method specified in the `quantization` argument "
                    f"({self.quantization}).")

        if self.quantization is not None:
            if self.quantization not in supported_quantization:
                raise ValueError(
                    f"Unknown quantization method: {self.quantization}. Must "
                    f"be one of {supported_quantization}.")
            from vllm.platforms import current_platform
            current_platform.verify_quantization(self.quantization)
            if self.quantization not in optimized_quantization_methods:
                logger.warning(
                    "%s quantization is not fully "
                    "optimized yet. The speed can be slower than "
                    "non-quantized models.", self.quantization)

    def _verify_cuda_graph(self) -> None:
        if self.max_seq_len_to_capture is None:
            self.max_seq_len_to_capture = self.max_model_len
        self.max_seq_len_to_capture = min(self.max_seq_len_to_capture,
                                          self.max_model_len)
        ROCM_UNSUPPORTED_MODELS = ['mllama']
        if (self.hf_config.model_type in ROCM_UNSUPPORTED_MODELS
                and not self.enforce_eager and current_platform.is_rocm()):
            logger.warning(
                "CUDA graph is not supported for %s on ROCm yet, fallback "
                "to the eager mode.", self.hf_config.model_type)
            self.enforce_eager = True

    def _verify_bnb_config(self) -> None:
        """
        The current version of bitsandbytes (0.45.3) with 8-bit models does not
        yet support CUDA graph.
        # TODO Remove this when bitsandbytes supports.
        """
        is_bitsandbytes = self.quantization == "bitsandbytes"
        has_quantization_config = (getattr(self.hf_config,
                                           "quantization_config", None)
                                   is not None)
        is_8bit = (self.hf_config.quantization_config.get(
            "load_in_8bit", False) if has_quantization_config else False)
        if all([
                is_bitsandbytes,
                has_quantization_config,
                is_8bit,
                not self.enforce_eager,
        ]):
            logger.warning(
                "CUDA graph is not supported on BitsAndBytes 8bit yet, "
                "fallback to the eager mode.")

            self.enforce_eager = True

    def _verify_with_expert_parallelism(self) -> None:
        num_expert_names = [
            "moe_num_experts",  # Dbrx
            "num_experts",  # Jamba
            "n_routed_experts",  # DeepSeek
            "num_local_experts",  # Mixtral
        ]
        num_experts = 0
        for name in num_expert_names:
            num_experts = getattr(self.hf_text_config, name, 0)
            if num_experts > 0:
                break
        if num_experts < 1:
            raise ValueError(
                "Number of experts in the model must be greater than 0 "
                "when expert parallelism is enabled.")

    def verify_async_output_proc(self, parallel_config, speculative_config,
                                 device_config) -> None:
        if not self.use_async_output_proc:
            # Nothing to check
            return

        if parallel_config.pipeline_parallel_size > 1:
            self.use_async_output_proc = False
            return

        # Reminder: Please update docs/source/features/compatibility_matrix.md
        # If the feature combo become valid
        from vllm.platforms import current_platform
        if not current_platform.is_async_output_supported(self.enforce_eager):
            self.use_async_output_proc = False
            return

        if envs.VLLM_USE_RAY_SPMD_WORKER:
            self.use_async_output_proc = False
            return

        # Async postprocessor is not necessary for pooling models
        # since there is no token generation
        if self.runner_type == "pooling":
            self.use_async_output_proc = False

        # Reminder: Please update docs/source/features/compatibility_matrix.md
        # If the feature combo become valid
        if speculative_config:
            self.use_async_output_proc = False

    def verify_with_parallel_config(
        self,
        parallel_config: "ParallelConfig",
    ) -> None:

        if parallel_config.distributed_executor_backend == "external_launcher":
            assert self.seed is not None, (
                "Seed must be set when using external launcher backend to "
                "make sure sampling results are the same across workers.")

        total_num_attention_heads = getattr(self.hf_text_config,
                                            "num_attention_heads", 0)
        tensor_parallel_size = parallel_config.tensor_parallel_size
        if total_num_attention_heads % tensor_parallel_size != 0:
            raise ValueError(
                f"Total number of attention heads ({total_num_attention_heads})"
                " must be divisible by tensor parallel size "
                f"({tensor_parallel_size}).")

        if parallel_config.enable_expert_parallel:
            self._verify_with_expert_parallelism()

        pipeline_parallel_size = parallel_config.pipeline_parallel_size
        if pipeline_parallel_size > 1:
            if not self.registry.is_pp_supported_model(self.architectures):
                raise NotImplementedError(
                    "Pipeline parallelism is not supported for this model. "
                    "Supported models implement the `SupportsPP` interface.")

            if self.use_async_output_proc:
                self.use_async_output_proc = False

    def get_hf_config_sliding_window(
            self) -> Union[Optional[int], list[Optional[int]]]:
        """Get the sliding window size, or None if disabled."""

        # Some models, like Qwen2 and Qwen1.5, use `use_sliding_window` in
        # addition to sliding window size. We check if that field is present
        # and if it's False, return None.
        if (hasattr(self.hf_text_config, "use_sliding_window")
                and not self.hf_text_config.use_sliding_window):
            return None
        return getattr(self.hf_text_config, "sliding_window", None)

    def get_sliding_window(self) -> Optional[Union[int, list[Optional[int]]]]:
        """Get the sliding window size, or None if disabled.
        """
        # If user disables sliding window, return None.
        if self.disable_sliding_window:
            return None
        # Otherwise get the value from the hf config.
        return self.get_hf_config_sliding_window()

    def get_vocab_size(self) -> int:
        return self.hf_text_config.vocab_size

    def get_hidden_size(self) -> int:
        return self.hf_text_config.hidden_size

    @property
    def is_deepseek_mla(self) -> bool:
        if not hasattr(self.hf_text_config, "model_type"):
            return False
        elif self.hf_text_config.model_type in \
            ('deepseek_v2', 'deepseek_v3', 'deepseek_mtp'):
            return self.hf_text_config.kv_lora_rank is not None
        elif self.hf_text_config.model_type == 'eagle':
            # if the model is an EAGLE module, check for the
            # underlying architecture
            return self.hf_text_config.model.model_type in \
                    ('deepseek_v2', 'deepseek_v3') \
                and self.hf_text_config.kv_lora_rank is not None
        return False

    def get_head_size(self) -> int:
        # TODO remove hard code
        if self.is_deepseek_mla:
            qk_rope_head_dim = getattr(self.hf_text_config, "qk_rope_head_dim",
                                       0)
            if self.use_mla:
                return self.hf_text_config.kv_lora_rank + qk_rope_head_dim
            else:
                qk_nope_head_dim = getattr(self.hf_text_config,
                                           "qk_nope_head_dim", 0)
                if qk_rope_head_dim and qk_nope_head_dim:
                    return qk_rope_head_dim + qk_nope_head_dim

        if hasattr(self.hf_text_config,
                   "model_type") and (self.hf_text_config.model_type
                                      == "zamba2"):
            return self.hf_text_config.attention_head_dim

        if self.is_attention_free:
            return 0

        if hasattr(self.hf_text_config, "head_dim"):
            return self.hf_text_config.head_dim
        # FIXME(woosuk): This may not be true for all models.
        return (self.hf_text_config.hidden_size //
                self.hf_text_config.num_attention_heads)

    def get_total_num_kv_heads(self) -> int:
        """Returns the total number of KV heads."""
        # For GPTBigCode & Falcon:
        # NOTE: for falcon, when new_decoder_architecture is True, the
        # multi_query flag is ignored and we use n_head_kv for the number of
        # KV heads.
        falcon_model_types = ["falcon", "RefinedWeb", "RefinedWebModel"]
        new_decoder_arch_falcon = (
            self.hf_config.model_type in falcon_model_types
            and getattr(self.hf_config, "new_decoder_architecture", False))
        if not new_decoder_arch_falcon and getattr(self.hf_text_config,
                                                   "multi_query", False):
            # Multi-query attention, only one KV head.
            # Currently, tensor parallelism is not supported in this case.
            return 1

        # For DBRX and MPT
        if self.hf_config.model_type == "mpt":
            if "kv_n_heads" in self.hf_config.attn_config:
                return self.hf_config.attn_config["kv_n_heads"]
            return self.hf_config.num_attention_heads
        if self.hf_config.model_type == "dbrx":
            return getattr(self.hf_config.attn_config, "kv_n_heads",
                           self.hf_config.num_attention_heads)

        if self.hf_config.model_type == "nemotron-nas":
            for block in self.hf_config.block_configs:
                if not block.attention.no_op:
                    return self.hf_config.num_attention_heads \
                        // block.attention.n_heads_in_group

            raise RuntimeError("Couldn't determine number of kv heads")

        if self.is_attention_free:
            return 0

        attributes = [
            # For Falcon:
            "n_head_kv",
            "num_kv_heads",
            # For LLaMA-2:
            "num_key_value_heads",
            # For ChatGLM:
            "multi_query_group_num",
        ]
        for attr in attributes:
            num_kv_heads = getattr(self.hf_text_config, attr, None)
            if num_kv_heads is not None:
                return num_kv_heads

        # For non-grouped-query attention models, the number of KV heads is
        # equal to the number of attention heads.
        return self.hf_text_config.num_attention_heads

    def get_num_kv_heads(self, parallel_config: "ParallelConfig") -> int:
        """Returns the number of KV heads per GPU."""
        if self.use_mla:
            # When using MLA during decode it becomes MQA
            return 1

        total_num_kv_heads = self.get_total_num_kv_heads()
        # If tensor parallelism is used, we divide the number of KV heads by
        # the tensor parallel size. We will replicate the KV heads in the
        # case where the number of KV heads is smaller than the tensor
        # parallel size so each GPU has at least one KV head.
        return max(1,
                   total_num_kv_heads // parallel_config.tensor_parallel_size)

    def get_num_attention_heads(self,
                                parallel_config: "ParallelConfig") -> int:
        num_heads = getattr(self.hf_text_config, "num_attention_heads", 0)
        return num_heads // parallel_config.tensor_parallel_size

    def get_layers_start_end_indices(
            self, parallel_config: "ParallelConfig") -> tuple[int, int]:
        from vllm.distributed.utils import get_pp_indices
        if self.hf_text_config.model_type == "deepseek_mtp":
            total_num_hidden_layers = getattr(self.hf_text_config,
                                              "num_nextn_predict_layers", 0)
        else:
            total_num_hidden_layers = getattr(self.hf_text_config,
                                              "num_hidden_layers", 0)
        # the layout order is: DP x PP x TP
        pp_rank = (parallel_config.rank // parallel_config.tensor_parallel_size
                   ) % parallel_config.pipeline_parallel_size
        pp_size = parallel_config.pipeline_parallel_size
        start, end = get_pp_indices(total_num_hidden_layers, pp_rank, pp_size)
        return start, end

    def get_num_layers(self, parallel_config: "ParallelConfig") -> int:
        start, end = self.get_layers_start_end_indices(parallel_config)
        return end - start

    def get_num_layers_by_block_type(
        self,
        parallel_config: "ParallelConfig",
        block_type: LayerBlockType = LayerBlockType.attention,
    ) -> int:
        # This function relies on 'layers_block_type' in hf_config,
        # for w/o this attribute, we will need to have workarounds like so
        attn_block_type = block_type == LayerBlockType.attention
        is_transformer = not self.is_hybrid and \
                            not self.has_noops and \
                            not self.is_attention_free
        start, end = self.get_layers_start_end_indices(parallel_config)

        if is_transformer:
            # Handle the basic case first
            return end - start if attn_block_type else 0
        elif self.is_attention_free:
            # Attention free
            # Note that this code assumes there
            # is only one type of attention-free block type.
            return 0 if attn_block_type else end - start
        elif self.has_noops:
            block_configs = self.hf_config.block_configs
            return sum(not bc.attention.no_op
                       for bc in block_configs[start:end])
        else:
            # Hybrid model Jamba
            layers_block_type_value = getattr(self.hf_config,
                                              "layers_block_type", None)
            if layers_block_type_value is not None:
                if hasattr(self.hf_text_config,
                           "model_type") and (self.hf_text_config.model_type
                                              == "zamba2"):
                    if attn_block_type:
                        return sum(t == "hybrid"
                                   for t in layers_block_type_value[start:end])
                    else:
                        return self.get_num_layers(parallel_config)
                return sum(t == block_type.value
                           for t in layers_block_type_value[start:end])

            # Hybrid model Minimax
            attn_type_list = getattr(self.hf_config, "attn_type_list", None)
            if attn_type_list:
                return sum(t == 1 for t in attn_type_list[start:end])

            if layers_block_type_value is None and attn_type_list is None:
                raise ValueError(
                    "The model is an hybrid without a"
                    "layers_block_type or an attn_type_list in the hf_config,"
                    "cannot determine the num of "
                    f"{block_type.value} layers")

            return sum(t == 1 for t in attn_type_list[start:end])

    def get_multimodal_config(self) -> "MultiModalConfig":
        """
        Get the multimodal configuration of the model.

        Raises:
            ValueError: If the model is not multimodal.
        """
        if self.multimodal_config is None:
            raise ValueError("The model is not multimodal.")

        return self.multimodal_config

    def try_get_generation_config(self) -> dict[str, Any]:
        if self.generation_config in ("auto", "vllm"):
            config = try_get_generation_config(
                self.hf_config_path or self.model,
                trust_remote_code=self.trust_remote_code,
                revision=self.revision,
            )
        else:
            config = try_get_generation_config(
                self.generation_config,
                trust_remote_code=self.trust_remote_code,
            )

        if config is None:
            return {}

        return config.to_diff_dict()

    def get_diff_sampling_param(self) -> dict[str, Any]:
        """
        This method returns a dictionary containing the parameters
        that differ from the default sampling parameters. If
        `generation_config` is `"vllm"`, an empty dictionary is returned.

        Returns:
            dict[str, Any]: A dictionary with the differing sampling
            parameters, if `generation_config` is `"vllm"` an empty dictionary.
        """
        if self.generation_config == "vllm":
            config = {}
        else:
            config = self.try_get_generation_config()

        # Overriding with given generation config
        config.update(self.override_generation_config)

        available_params = [
            "repetition_penalty",
            "temperature",
            "top_k",
            "top_p",
            "min_p",
            "max_new_tokens",
        ]
        if any(p in config for p in available_params):
            diff_sampling_param = {
                p: config.get(p)
                for p in available_params if config.get(p) is not None
            }
            # Huggingface definition of max_new_tokens is equivalent
            # to vLLM's max_tokens
            if "max_new_tokens" in diff_sampling_param:
                diff_sampling_param["max_tokens"] = diff_sampling_param.pop(
                    "max_new_tokens")
        else:
            diff_sampling_param = {}

        if diff_sampling_param:
            logger.warning_once(
                "Default sampling parameters have been overridden by the "
                "model's Hugging Face generation config recommended from the "
                "model creator. If this is not intended, please relaunch "
                "vLLM instance with `--generation-config vllm`.")
        return diff_sampling_param

    @property
    def is_encoder_decoder(self) -> bool:
        """Extract the HF encoder/decoder model flag."""
        return is_encoder_decoder(self.hf_config)

    @property
    def uses_mrope(self) -> bool:
        return uses_mrope(self.hf_config)

    @property
    def is_multimodal_model(self) -> bool:
        return self.multimodal_config is not None

    @property
    def is_cross_encoder(self) -> bool:
        return self.registry.is_cross_encoder_model(self.architectures)

    @property
    def use_mla(self) -> bool:
        return self.is_deepseek_mla and not envs.VLLM_MLA_DISABLE

    @property
    def supported_runner_types(self) -> set[RunnerType]:
        return {_TASK_RUNNER[task] for task in self.supported_tasks}

    @property
    def runner_type(self) -> RunnerType:
        return _TASK_RUNNER[self.task]

    @property
    def is_v1_compatible(self) -> bool:
        architectures = getattr(self.hf_config, "architectures", [])
        return ModelRegistry.is_v1_compatible(architectures)

    @property
    def is_matryoshka(self) -> bool:
        return (hasattr(self.hf_config, "matryoshka_dimensions")
                or getattr(self.hf_config, "is_matryoshka", False))


BlockSize = Literal[1, 8, 16, 32, 64, 128]
CacheDType = Literal["auto", "fp8", "fp8_e4m3", "fp8_e5m2"]
PrefixCachingHashAlgo = Literal["builtin", "sha256"]


@config
@dataclass
class CacheConfig:
    """Configuration for the KV cache."""

    block_size: Optional[BlockSize] = None
    """Size of a contiguous cache block in number of tokens. This is ignored on
    neuron devices and set to `--max-model-len`. On CUDA devices, only block
    sizes up to 32 are supported. On HPU devices, block size defaults to 128.
    """
    gpu_memory_utilization: float = 0.9
    """The fraction of GPU memory to be used for the model executor, which can
    range from 0 to 1. For example, a value of 0.5 would imply 50% GPU memory
    utilization. If unspecified, will use the default value of 0.9. This is a
    per-instance limit, and only applies to the current vLLM instance. It does
    not matter if you have another vLLM instance running on the same GPU. For
    example, if you have two vLLM instances running on the same GPU, you can
    set the GPU memory utilization to 0.5 for each instance."""
    swap_space: float = 4
    """Size of the CPU swap space per GPU (in GiB)."""
    cache_dtype: CacheDType = "auto"
    """Data type for kv cache storage. If "auto", will use model data type.
    CUDA 11.8+ supports fp8 (=fp8_e4m3) and fp8_e5m2. ROCm (AMD GPU) supports
    fp8 (=fp8_e4m3)."""
    is_attention_free: bool = False
    """Whether the model is attention-free. This is primarily set in
    `ModelConfig` and that value should be manually duplicated here."""
    num_gpu_blocks_override: Optional[int] = None
    """Number of GPU blocks to use. This overrides the profiled `num_gpu_blocks`
    if specified. Does nothing if `None`. Used for testing preemption."""
    sliding_window: Optional[int] = None
    """Sliding window size for the KV cache. This is primarily set in
    `ModelConfig` and that value should be manually duplicated here."""
    enable_prefix_caching: Optional[bool] = None
    """Whether to enable prefix caching. Disabled by default for V0. Enabled by
    default for V1."""
    prefix_caching_hash_algo: PrefixCachingHashAlgo = "builtin"
    """Set the hash algorithm for prefix caching:\n
    - "builtin" is Python's built-in hash.\n
    - "sha256" is collision resistant but with certain overheads."""
    cpu_offload_gb: float = 0
    """The space in GiB to offload to CPU, per GPU. Default is 0, which means
    no offloading. Intuitively, this argument can be seen as a virtual way to
    increase the GPU memory size. For example, if you have one 24 GB GPU and
    set this to 10, virtually you can think of it as a 34 GB GPU. Then you can
    load a 13B model with BF16 weight, which requires at least 26GB GPU memory.
    Note that this requires fast CPU-GPU interconnect, as part of the model is
    loaded from CPU memory to GPU memory on the fly in each model forward pass.
    """
    calculate_kv_scales: bool = False
    """This enables dynamic calculation of `k_scale` and `v_scale` when
    kv_cache_dtype is fp8. If `False`, the scales will be loaded from the model
    checkpoint if available. Otherwise, the scales will default to 1.0."""

    # Will be set after profiling.
    num_gpu_blocks: Optional[int] = field(default=None, init=False)
    """The number of blocks to allocate for GPU memory."""
    num_cpu_blocks: Optional[int] = field(default=None, init=False)
    """The number of blocks to allocate for CPU memory."""

    def compute_hash(self) -> str:
        """
        WARNING: Whenever a new field is added to this config,
        ensure that it is included in the factors list if
        it affects the computation graph.

        Provide a hash that uniquely identifies all the configs
        that affect the structure of the computation
        graph from input ids/embeddings to the final hidden states,
        excluding anything before input ids/embeddings and after
        the final hidden states.
        """
        factors: list[Any] = []
        factors.append(self.cache_dtype)
        # `cpu_offload_gb` does not use `torch.compile` yet.
        hash_str = hashlib.md5(str(factors).encode(),
                               usedforsecurity=False).hexdigest()
        return hash_str

    def __post_init__(self) -> None:
        self.swap_space_bytes = self.swap_space * GiB_bytes

        self._verify_args()
        self._verify_cache_dtype()
        self._verify_prefix_caching()

    def metrics_info(self):
        # convert cache_config to dict(key: str, value: str) for prometheus
        # metrics info
        return {key: str(value) for key, value in self.__dict__.items()}

    def _verify_args(self) -> None:
        if self.cpu_offload_gb < 0:
            raise ValueError("CPU offload space must be non-negative"
                             f", but got {self.cpu_offload_gb}")

        if self.gpu_memory_utilization > 1.0:
            raise ValueError(
                "GPU memory utilization must be less than 1.0. Got "
                f"{self.gpu_memory_utilization}.")

    def _verify_cache_dtype(self) -> None:
        if self.cache_dtype == "auto":
            pass
        elif self.cache_dtype in get_args(CacheDType):
            logger.info(
                "Using fp8 data type to store kv cache. It reduces the GPU "
                "memory footprint and boosts the performance. "
                "Meanwhile, it may cause accuracy drop without a proper "
                "scaling factor")
        else:
            raise ValueError(f"Unknown kv cache dtype: {self.cache_dtype}")

    def _verify_prefix_caching(self) -> None:
        if not self.enable_prefix_caching:
            return

        if self.sliding_window is not None and not envs.VLLM_USE_V1:
            raise NotImplementedError(
                "Prefix caching is not supported with sliding window. "
                "Run with --disable-sliding-window to use prefix caching.")

        if (self.enable_prefix_caching and self.prefix_caching_hash_algo
                not in get_args(PrefixCachingHashAlgo)):
            raise ValueError(
                "Unknown prefix caching hash algorithm: "
                f"{self.prefix_caching_hash_algo}. Must be one of "
                f"{get_args(PrefixCachingHashAlgo)}.")

    def verify_with_parallel_config(
        self,
        parallel_config: "ParallelConfig",
    ) -> None:
        total_cpu_memory = get_cpu_memory()
        # FIXME(woosuk): Here, it is assumed that the GPUs in a tensor parallel
        # group are in the same node. However, the GPUs may span multiple nodes.
        num_gpus_per_node = parallel_config.tensor_parallel_size
        cpu_memory_usage = self.swap_space_bytes * num_gpus_per_node

        msg = (f"{cpu_memory_usage / GiB_bytes:.2f} GiB out of the "
               f"{total_cpu_memory / GiB_bytes:.2f} GiB total CPU memory "
               "is allocated for the swap space.")
        if cpu_memory_usage > 0.7 * total_cpu_memory:
            raise ValueError("Too large swap space. " + msg)
        elif cpu_memory_usage > 0.4 * total_cpu_memory:
            logger.warning("Possibly too large swap space. %s", msg)


PoolType = Literal["ray"]


@config
@dataclass
class TokenizerPoolConfig:
    """Configuration for the tokenizer pool."""

    pool_size: int = 0
    """Number of tokenizer workers in the pool to use for asynchronous
    tokenization. If 0, will use synchronous tokenization."""

    pool_type: Union[PoolType, type["BaseTokenizerGroup"]] = "ray"
    """Type of tokenizer pool to use for asynchronous tokenization. Ignored if
    tokenizer_pool_size is 0."""

    extra_config: dict = field(default_factory=dict)
    """Additional config for the pool. The way the config will be used depends
    on the pool type. This should be a JSON string that will be parsed into a
    dictionary. Ignored if tokenizer_pool_size is 0."""

    def compute_hash(self) -> str:
        """
        WARNING: Whenever a new field is added to this config,
        ensure that it is included in the factors list if
        it affects the computation graph.

        Provide a hash that uniquely identifies all the configs
        that affect the structure of the computation
        graph from input ids/embeddings to the final hidden states,
        excluding anything before input ids/embeddings and after
        the final hidden states.
        """
        # no factors to consider.
        # this config will not affect the computation graph.
        factors: list[Any] = []
        hash_str = hashlib.md5(str(factors).encode(),
                               usedforsecurity=False).hexdigest()
        return hash_str

    def __post_init__(self):
        if self.pool_type not in ("ray", ) and not isinstance(
                self.pool_type, type):
            raise ValueError(f"Unknown pool type: {self.pool_type}")
        if not isinstance(self.extra_config, dict):
            raise ValueError("extra_config must be a dictionary.")

    @classmethod
    def create_config(
        cls, tokenizer_pool_size: int,
        tokenizer_pool_type: Union[PoolType, type["BaseTokenizerGroup"]],
        tokenizer_pool_extra_config: Optional[Union[str, dict]]
    ) -> Optional["TokenizerPoolConfig"]:
        """Create a TokenizerPoolConfig from the given parameters.

        If tokenizer_pool_size is 0, return None.

        Args:
            tokenizer_pool_size: Number of tokenizer workers in the pool.
            tokenizer_pool_type: Type of the pool.
            tokenizer_pool_extra_config: Additional config for the pool.
                The way the config will be used depends on the
                pool type. This can be a JSON string (will be parsed).
        """
        if tokenizer_pool_size:
            if isinstance(tokenizer_pool_extra_config, str):
                tokenizer_pool_extra_config_parsed = json.loads(
                    tokenizer_pool_extra_config)
            else:
                tokenizer_pool_extra_config_parsed = (
                    tokenizer_pool_extra_config or {})
            tokenizer_pool_config = cls(tokenizer_pool_size,
                                        tokenizer_pool_type,
                                        tokenizer_pool_extra_config_parsed)
        else:
            tokenizer_pool_config = None
        return tokenizer_pool_config


class LoadFormat(str, enum.Enum):
    AUTO = "auto"
    PT = "pt"
    SAFETENSORS = "safetensors"
    NPCACHE = "npcache"
    DUMMY = "dummy"
    TENSORIZER = "tensorizer"
    SHARDED_STATE = "sharded_state"
    GGUF = "gguf"
    BITSANDBYTES = "bitsandbytes"
    MISTRAL = "mistral"
    RUNAI_STREAMER = "runai_streamer"
    RUNAI_STREAMER_SHARDED = "runai_streamer_sharded"
    FASTSAFETENSORS = "fastsafetensors"


@config
@dataclass
class LoadConfig:
    """Configuration for loading the model weights."""

    load_format: Union[str, LoadFormat,
                       "BaseModelLoader"] = LoadFormat.AUTO.value
    """The format of the model weights to load:\n
    - "auto" will try to load the weights in the safetensors format and fall
    back to the pytorch bin format if safetensors format is not available.\n
    - "pt" will load the weights in the pytorch bin format.\n
    - "safetensors" will load the weights in the safetensors format.\n
    - "npcache" will load the weights in pytorch format and store a numpy cache
    to speed up the loading.\n
    - "dummy" will initialize the weights with random values, which is mainly
    for profiling.\n
    - "tensorizer" will use CoreWeave's tensorizer library for fast weight
    loading. See the Tensorize vLLM Model script in the Examples section for
    more information.\n
    - "runai_streamer" will load the Safetensors weights using Run:ai Model
    Streamer.\n
    - "bitsandbytes" will load the weights using bitsandbytes quantization.\n
    - "sharded_state" will load weights from pre-sharded checkpoint files,
    supporting efficient loading of tensor-parallel models.\n
    - "gguf" will load weights from GGUF format files (details specified in
    https://github.com/ggml-org/ggml/blob/master/docs/gguf.md).\n
    - "mistral" will load weights from consolidated safetensors files used by
    Mistral models."""
    download_dir: Optional[str] = None
    """Directory to download and load the weights, default to the default
    cache directory of Hugging Face."""
    model_loader_extra_config: dict = field(default_factory=dict)
    """Extra config for model loader. This will be passed to the model loader
    corresponding to the chosen load_format. This should be a JSON string that
    will be parsed into a dictionary."""
    ignore_patterns: Optional[Union[list[str], str]] = None
    """The list of patterns to ignore when loading the model. Default to
    "original/**/*" to avoid repeated loading of llama's checkpoints."""
    use_tqdm_on_load: bool = True
    """Whether to enable tqdm for showing progress bar when loading model
    weights."""

    def compute_hash(self) -> str:
        """
        WARNING: Whenever a new field is added to this config,
        ensure that it is included in the factors list if
        it affects the computation graph.

        Provide a hash that uniquely identifies all the configs
        that affect the structure of the computation
        graph from input ids/embeddings to the final hidden states,
        excluding anything before input ids/embeddings and after
        the final hidden states.
        """
        # no factors to consider.
        # this config will not affect the computation graph.
        factors: list[Any] = []
        hash_str = hashlib.md5(str(factors).encode(),
                               usedforsecurity=False).hexdigest()
        return hash_str

    def __post_init__(self):
        if isinstance(self.load_format, str):
            load_format = self.load_format.lower()
            self.load_format = LoadFormat(load_format)

        if self.ignore_patterns is not None and len(self.ignore_patterns) > 0:
            logger.info(
                "Ignoring the following patterns when downloading weights: %s",
                self.ignore_patterns)
        else:
            self.ignore_patterns = ["original/**/*"]


DistributedExecutorBackend = Literal["ray", "mp", "uni", "external_launcher"]


@config
@dataclass
class ParallelConfig:
    """Configuration for the distributed execution."""

    pipeline_parallel_size: int = 1
    """Number of pipeline parallel groups."""
    tensor_parallel_size: int = 1
    """Number of tensor parallel groups."""
    data_parallel_size: int = 1
    """Number of data parallel groups. MoE layers will be sharded according to
    the product of the tensor parallel size and data parallel size."""
    data_parallel_size_local: int = 1
    """Number of local data parallel groups."""
    data_parallel_rank: int = 0
    """Rank of the data parallel group."""
    data_parallel_rank_local: Optional[int] = None
    """Local rank of the data parallel group, defaults to global rank."""
    data_parallel_master_ip: str = "127.0.0.1"
    """IP of the data parallel master."""
    data_parallel_rpc_port: int = 29550
    """Port for data parallel messaging."""
    data_parallel_master_port: int = 29500
    """Port of the data parallel master."""
    enable_expert_parallel: bool = False
    """Use expert parallelism instead of tensor parallelism for MoE layers."""

    max_parallel_loading_workers: Optional[int] = None
    """Maximum number of parallal loading workers when loading model
    sequentially in multiple batches. To avoid RAM OOM when using tensor
    parallel and large models."""

    disable_custom_all_reduce: bool = False
    """Disable the custom all-reduce kernel and fall back to NCCL."""

    tokenizer_pool_config: Optional[TokenizerPoolConfig] = None
    """Config for the tokenizer pool. If None, will use synchronous
    tokenization."""

    ray_workers_use_nsight: bool = False
    """Whether to profile Ray workers with nsight, see https://docs.ray.io/en/latest/ray-observability/user-guides/profiling.html#profiling-nsight-profiler."""

    placement_group: Optional["PlacementGroup"] = None
    """ray distributed model workers placement group."""

    distributed_executor_backend: Optional[Union[DistributedExecutorBackend,
                                                 type["ExecutorBase"]]] = None
    """Backend to use for distributed model
    workers, either "ray" or "mp" (multiprocessing). If the product
    of pipeline_parallel_size and tensor_parallel_size is less than
    or equal to the number of GPUs available, "mp" will be used to
    keep processing on a single host. Otherwise, this will default
    to "ray" if Ray is installed and fail otherwise. Note that tpu
    and hpu only support Ray for distributed inference."""

    worker_cls: str = "auto"
    """The full name of the worker class to use. If "auto", the worker class
    will be determined based on the platform."""
    sd_worker_cls: str = "auto"
    """The full name of the worker class to use for speculative decofing.
    If "auto", the worker class will be determined based on the platform."""
    worker_extension_cls: str = ""
    """The full name of the worker extension class to use. The worker extension
    class is dynamically inherited by the worker class. This is used to inject
    new attributes and methods to the worker class for use in collective_rpc
    calls."""

    world_size: int = field(init=False)
    """world_size is TPxPP, it affects the number of workers we create."""

    rank: int = 0
    """Global rank in distributed setup."""

    @property
    def world_size_across_dp(self) -> int:
        """world_size_across_dp is TPxPPxDP, it is the size of the world
        including data parallelism."""
        return self.world_size * self.data_parallel_size

    def get_next_dp_init_port(self) -> int:
        """
        We might need to initialize process groups in multiple
        processes that is related to data parallelism,
        e.g. both in the worker and in the engine, which
        can live in different processes. To avoid port conflicts, we
        increment the port number each time we need to initialize a
        new process group related to data parallelism.
        """
        answer = self.data_parallel_master_port
        self.data_parallel_master_port += 1
        return answer

    def stateless_init_dp_group(self) -> "ProcessGroup":
        from vllm.distributed.utils import (
            stateless_init_torch_distributed_process_group)

        # use gloo since the engine process might not have cuda device
        dp_group = stateless_init_torch_distributed_process_group(
            self.data_parallel_master_ip,
            self.get_next_dp_init_port(),
            self.data_parallel_rank,
            self.data_parallel_size,
            backend="gloo")

        return dp_group

    @staticmethod
    def has_unfinished_dp(dp_group: "ProcessGroup",
                          has_unfinished: bool) -> bool:
        tensor = torch.tensor([has_unfinished],
                              dtype=torch.int32,
                              device="cpu")
        # dp rank 0: has_unfinished_seqs=True
        # dp rank 1: has_unfinished_seqs=False
        # aggregated: has_unfinished_seqs=True
        # so this is an OR operation, i.e. MAX in integers
        torch.distributed.all_reduce(tensor, op=ReduceOp.MAX, group=dp_group)
        aggregated_has_unfinished = bool(tensor.item())
        return aggregated_has_unfinished

    def compute_hash(self):
        """
        Provide a hash that uniquely identifies all the configs
        that affect the structure of the computation
        graph from input ids/embeddings to the final hidden states,
        excluding anything before input ids/embeddings and after
        the final hidden states.
        """
        factors: list[Any] = []
        factors.append(self.pipeline_parallel_size)
        factors.append(self.tensor_parallel_size)
<<<<<<< HEAD
        factors.append(self.data_parallel_size)
=======
        factors.append(self.enable_expert_parallel)
>>>>>>> 1e013fa3
        return hashlib.sha256(str(factors).encode()).hexdigest()

    def __post_init__(self) -> None:
        self.world_size = self.pipeline_parallel_size * \
            self.tensor_parallel_size

        if self.data_parallel_size_local > self.data_parallel_size:
            raise ValueError(
                "data_parallel_size_local must be <= data_parallel_size")

        if self.data_parallel_size > 1 or self.data_parallel_size_local == 0:
            # Data parallel was specified in the engine args.
            self.data_parallel_master_port = get_open_port()
        else:
            # Otherwise fall back to env vars (e.g. for offline SPMD case).
            self.data_parallel_size = envs.VLLM_DP_SIZE
            self.data_parallel_rank = envs.VLLM_DP_RANK
            self.data_parallel_rank_local = envs.VLLM_DP_RANK_LOCAL
            self.data_parallel_master_ip = envs.VLLM_DP_MASTER_IP
            self.data_parallel_master_port = envs.VLLM_DP_MASTER_PORT

        if self.distributed_executor_backend == "external_launcher":
            import os
            os.environ["VLLM_ENABLE_V1_MULTIPROCESSING"] = "0"
            logger.info("Disabling V1 multiprocessing for external launcher.")

        ray_only_devices: list[str] = []
        from vllm.platforms import current_platform
        if (current_platform.device_type in ray_only_devices
                and self.world_size > 1):
            if self.distributed_executor_backend is None:
                self.distributed_executor_backend = "ray"
            if self.distributed_executor_backend != "ray":
                raise ValueError(
                    f"{current_platform.device_type.upper()} backend only "
                    "supports Ray for distributed inference.")

        if self.distributed_executor_backend is None and self.world_size > 1:
            # We use multiprocessing by default if world_size fits on the
            # current node and we aren't in a ray placement group.

            from vllm.executor import ray_utils
            backend: DistributedExecutorBackend = "mp"
            ray_found = ray_utils.ray_is_available()
            if current_platform.is_neuron():
                # neuron uses single process to control multiple devices
                backend = "uni"
            elif (current_platform.is_cuda()
                  and cuda_device_count_stateless() < self.world_size):
                if not ray_found:
                    raise ValueError("Unable to load Ray which is "
                                     "required for multi-node inference, "
                                     "please install Ray with `pip install "
                                     "ray`.") from ray_utils.ray_import_err
                backend = "ray"
            elif ray_found:
                if self.placement_group:
                    backend = "ray"
                else:
                    from ray import is_initialized as ray_is_initialized
                    if ray_is_initialized():
                        from ray.util import get_current_placement_group
                        if get_current_placement_group():
                            backend = "ray"
            self.distributed_executor_backend = backend
            logger.info("Defaulting to use %s for distributed inference",
                        backend)

        if self.distributed_executor_backend is None and self.world_size == 1:
            self.distributed_executor_backend = "uni"

        self._verify_args()

    @property
    def use_ray(self) -> bool:
        return self.distributed_executor_backend == "ray" or (
            isinstance(self.distributed_executor_backend, type)
            and self.distributed_executor_backend.uses_ray)

    def _verify_args(self) -> None:
        # Lazy import to avoid circular import
        from vllm.executor.executor_base import ExecutorBase
        from vllm.platforms import current_platform
        if self.distributed_executor_backend not in (
                "ray", "mp", "uni",
                "external_launcher", None) and not (isinstance(
                    self.distributed_executor_backend, type) and issubclass(
                        self.distributed_executor_backend, ExecutorBase)):
            raise ValueError(
                "Unrecognized distributed executor backend "
                f"{self.distributed_executor_backend}. Supported "
                "values are 'ray', 'mp' 'uni', 'external_launcher' or"
                " custom ExecutorBase subclass.")
        if self.use_ray:
            from vllm.executor import ray_utils
            ray_utils.assert_ray_available()

        if not current_platform.use_custom_allreduce():
            self.disable_custom_all_reduce = True
            logger.info(
                "Disabled the custom all-reduce kernel because it is not "
                "supported on current platform.")
        if self.ray_workers_use_nsight and not self.use_ray:
            raise ValueError("Unable to use nsight profiling unless workers "
                             "run with Ray.")

        assert isinstance(self.worker_extension_cls, str), (
            "worker_extension_cls must be a string (qualified class name).")


SchedulerPolicy = Literal["fcfs", "priority"]


@config
@dataclass
class SchedulerConfig:
    """Scheduler configuration."""

    runner_type: RunnerType = "generate"
    """The runner type to launch for the model."""

    max_num_batched_tokens: int = None  # type: ignore
    """Maximum number of tokens to be processed in a single iteration.

    This config has no static default. If left unspecified by the user, it will
    be set in `EngineArgs.create_engine_config` based on the usage context."""

    max_num_seqs: int = None  # type: ignore
    """Maximum number of sequences to be processed in a single iteration.

    This config has no static default. If left unspecified by the user, it will
    be set in `EngineArgs.create_engine_config` based on the usage context."""

    max_model_len: int = None  # type: ignore
    """Maximum length of a sequence (including prompt and generated text). This
    is primarily set in `ModelConfig` and that value should be manually
    duplicated here."""

    max_num_partial_prefills: int = 1
    """For chunked prefill, the maximum number of sequences that can be
    partially prefilled concurrently."""

    max_long_partial_prefills: int = 1
    """For chunked prefill, the maximum number of prompts longer than
    long_prefill_token_threshold that will be prefilled concurrently. Setting
    this less than max_num_partial_prefills will allow shorter prompts to jump
    the queue in front of longer prompts in some cases, improving latency."""

    long_prefill_token_threshold: int = 0
    """For chunked prefill, a request is considered long if the prompt is
    longer than this number of tokens."""

    num_lookahead_slots: int = 0
    """The number of slots to allocate per sequence per
    step, beyond the known token ids. This is used in speculative
    decoding to store KV activations of tokens which may or may not be
    accepted.

    NOTE: This will be replaced by speculative config in the future; it is
    present to enable correctness tests until then."""

    delay_factor: float = 0.0
    """Apply a delay (of delay factor multiplied by previous
    prompt latency) before scheduling next prompt."""

    enable_chunked_prefill: bool = None  # type: ignore
    """If True, prefill requests can be chunked based
    on the remaining max_num_batched_tokens."""

    is_multimodal_model: bool = False
    """True if the model is multimodal."""

    # TODO (ywang96): Make this configurable.
    max_num_encoder_input_tokens: int = field(init=False)
    """Multimodal encoder compute budget, only used in V1.

    NOTE: This is not currently configurable. It will be overridden by
    max_num_batched_tokens in case max multimodal embedding size is larger."""

    # TODO (ywang96): Make this configurable.
    encoder_cache_size: int = field(init=False)
    """Multimodal encoder cache size, only used in V1.

    NOTE: This is not currently configurable. It will be overridden by
    max_num_batched_tokens in case max multimodal embedding size is larger."""

    preemption_mode: Optional[str] = None
    """Whether to perform preemption by swapping or
    recomputation. If not specified, we determine the mode as follows:
    We use recomputation by default since it incurs lower overhead than
    swapping. However, when the sequence group has multiple sequences
    (e.g., beam search), recomputation is not currently supported. In
    such a case, we use swapping instead."""

    num_scheduler_steps: int = 1
    """Maximum number of forward steps per scheduler call."""

    multi_step_stream_outputs: bool = True
    """If False, then multi-step will stream outputs at the end of all steps"""

    send_delta_data: bool = False
    """Private API. If used, scheduler sends delta data to
    workers instead of an entire data. It should be enabled only
    when SPMD worker architecture is enabled. I.e.,
    VLLM_USE_RAY_SPMD_WORKER=1"""

    policy: SchedulerPolicy = "fcfs"
    """The scheduling policy to use:\n
    - "fcfs" means first come first served, i.e. requests are handled in order
    of arrival.\n
    - "priority" means requests are handled based on given priority (lower
    value means earlier handling) and time of arrival deciding any ties)."""

    chunked_prefill_enabled: bool = field(init=False)
    """True if chunked prefill is enabled."""

    disable_chunked_mm_input: bool = False
    """If set to true and chunked prefill is enabled, we do not want to
    partially schedule a multimodal item. Only used in V1
    This ensures that if a request has a mixed prompt
    (like text tokens TTTT followed by image tokens IIIIIIIIII) where only
    some image tokens can be scheduled (like TTTTIIIII, leaving IIIII),
    it will be scheduled as TTTT in one step and IIIIIIIIII in the next."""

    scheduler_cls: Union[str, type[object]] = "vllm.core.scheduler.Scheduler"
    """The scheduler class to use. "vllm.core.scheduler.Scheduler" is the
    default scheduler. Can be a class directly or the path to a class of form
    "mod.custom_class"."""

    def compute_hash(self) -> str:
        """
        WARNING: Whenever a new field is added to this config,
        ensure that it is included in the factors list if
        it affects the computation graph.

        Provide a hash that uniquely identifies all the configs
        that affect the structure of the computation
        graph from input ids/embeddings to the final hidden states,
        excluding anything before input ids/embeddings and after
        the final hidden states.
        """
        # no factors to consider.
        # this config will not affect the computation graph.
        factors: list[Any] = []
        hash_str = hashlib.md5(str(factors).encode(),
                               usedforsecurity=False).hexdigest()
        return hash_str

    def __post_init__(self) -> None:
        if self.max_model_len is None:
            self.max_model_len = 8192
            logger.warning(
                "max_model_len was is not set. Defaulting to arbitrary value "
                "of %d.", self.max_model_len)

        if self.max_num_seqs is None:
            self.max_num_seqs = 128
            logger.warning(
                "max_num_seqs was is not set. Defaulting to arbitrary value "
                "of %d.", self.max_num_seqs)

        if self.max_num_batched_tokens is None:
            if self.enable_chunked_prefill:
                if self.num_scheduler_steps > 1:
                    # Multi-step Chunked-Prefill doesn't allow prompt-chunking
                    # for now. Have max_num_batched_tokens set to max_model_len
                    # so we don't reject sequences on account of a short
                    # max_num_batched_tokens.
                    self.max_num_batched_tokens = max(
                        self.max_model_len, _DEFAULT_MAX_NUM_BATCHED_TOKENS)
                else:
                    self.max_num_batched_tokens = (
                        _DEFAULT_MAX_NUM_BATCHED_TOKENS)
            else:
                # If max_model_len is too short, use
                # _DEFAULT_MAX_NUM_BATCHED_TOKENS as the default value
                # for higher throughput.
                self.max_num_batched_tokens = max(
                    self.max_model_len, _DEFAULT_MAX_NUM_BATCHED_TOKENS)

            if self.runner_type == "pooling":
                # Choose specific value for higher throughput
                self.max_num_batched_tokens = max(
                    self.max_num_batched_tokens,
                    _POOLING_MODEL_MAX_NUM_BATCHED_TOKENS,
                )
            if self.is_multimodal_model:
                # The value needs to be at least the number of multimodal tokens
                self.max_num_batched_tokens = max(
                    self.max_num_batched_tokens,
                    _MULTIMODAL_MODEL_MAX_NUM_BATCHED_TOKENS,
                )

        self.max_num_encoder_input_tokens = self.max_num_batched_tokens
        self.encoder_cache_size = self.max_num_batched_tokens

        if self.enable_chunked_prefill:
            logger.info(
                "Chunked prefill is enabled with max_num_batched_tokens=%d.",
                self.max_num_batched_tokens)

        self.chunked_prefill_enabled = self.enable_chunked_prefill
        if self.max_num_partial_prefills > 1:
            if self.long_prefill_token_threshold == 0:
                self.long_prefill_token_threshold = int(self.max_model_len *
                                                        0.04)

            logger.info(
                "Concurrent partial prefills enabled with "
                "max_num_partial_prefills=%d, max_long_partial_prefills=%d, "
                "long_prefill_token_threshold=%d",
                self.max_num_partial_prefills, self.max_long_partial_prefills,
                self.long_prefill_token_threshold)

        self._verify_args()

    def _verify_args(self) -> None:
        if (self.max_num_batched_tokens < self.max_model_len
                and not self.chunked_prefill_enabled):
            raise ValueError(
                f"max_num_batched_tokens ({self.max_num_batched_tokens}) is "
                f"smaller than max_model_len ({self.max_model_len}). "
                "This effectively limits the maximum sequence length to "
                "max_num_batched_tokens and makes vLLM reject longer "
                "sequences. Please increase max_num_batched_tokens or "
                "decrease max_model_len.")

        if self.max_num_batched_tokens < self.max_num_seqs:
            raise ValueError(
                f"max_num_batched_tokens ({self.max_num_batched_tokens}) must "
                "be greater than or equal to max_num_seqs "
                f"({self.max_num_seqs}).")

        if self.num_lookahead_slots < 0:
            raise ValueError(
                "num_lookahead_slots "
                f"({self.num_lookahead_slots}) must be greater than or "
                "equal to 0.")

        if self.num_scheduler_steps < 1:
            raise ValueError(
                "num_scheduler_steps "
                f"({self.num_scheduler_steps}) must be greater than or "
                "equal to 1.")

        if self.max_num_partial_prefills < 1:
            raise ValueError(
                f"max_num_partial_prefills ({self.max_num_partial_prefills}) "
                "must be greater than or equal to 1.")
        elif self.max_num_partial_prefills > 1:
            if not self.chunked_prefill_enabled:
                raise ValueError("Chunked prefill must be enabled to set "
                                 "max_num_partial_prefills > 1.")

            if self.long_prefill_token_threshold > self.max_model_len:
                raise ValueError(
                    "long_prefill_token_threshold "
                    f"({self.long_prefill_token_threshold}) cannot be greater "
                    f"than the max_model_len ({self.max_model_len}).")

        if (self.max_long_partial_prefills
                < 1) or (self.max_long_partial_prefills
                         > self.max_num_partial_prefills):
            raise ValueError(
                f"max_long_partial_prefills ({self.max_long_partial_prefills}) "
                "must be greater than or equal to 1 and less than or equal to "
                f"max_num_partial_prefills ({self.max_num_partial_prefills}).")

    @property
    def is_multi_step(self) -> bool:
        return self.num_scheduler_steps > 1


Device = Literal["auto", "cuda", "neuron", "cpu", "tpu", "xpu", "hpu"]


@config
@dataclass
class DeviceConfig:
    """Configuration for the device to use for vLLM execution."""

    device: Union[Device, torch.device] = "auto"
    """Device type for vLLM execution."""
    device_type: str = field(init=False)
    """Device type from the current platform. This is set in
    `__post_init__`."""

    def compute_hash(self) -> str:
        """
        WARNING: Whenever a new field is added to this config,
        ensure that it is included in the factors list if
        it affects the computation graph.

        Provide a hash that uniquely identifies all the configs
        that affect the structure of the computation
        graph from input ids/embeddings to the final hidden states,
        excluding anything before input ids/embeddings and after
        the final hidden states.
        """
        # no factors to consider.
        # the device/platform information will be summarized
        # by torch/vllm automatically.
        factors: list[Any] = []
        hash_str = hashlib.md5(str(factors).encode(),
                               usedforsecurity=False).hexdigest()
        return hash_str

    def __post_init__(self):
        if self.device == "auto":
            # Automated device type detection
            from vllm.platforms import current_platform
            self.device_type = current_platform.device_type
            if not self.device_type:
                raise RuntimeError(
                    "Failed to infer device type, please set "
                    "the environment variable `VLLM_LOGGING_LEVEL=DEBUG` "
                    "to turn on verbose logging to help debug the issue.")
        else:
            # Device type is assigned explicitly
            self.device_type = self.device

        # Some device types require processing inputs on CPU
        if self.device_type in ["neuron"]:
            self.device = torch.device("cpu")
        elif self.device_type in ["tpu"]:
            self.device = None
        else:
            # Set device with device type
            self.device = torch.device(self.device_type)


SpeculativeMethod = Literal["ngram", "eagle", "medusa", "mlp_speculator",
                            "draft_model"]
SpeculativeAcceptanceMethod = Literal["rejection_sampler",
                                      "typical_acceptance_sampler"]


@config
@dataclass
class SpeculativeConfig:
    """Configuration for speculative decoding."""

    # General speculative decoding control
    num_speculative_tokens: int = field(default=None,
                                        init=True)  # type: ignore
    """The number of speculative tokens, if provided. It will default to the
    number in the draft model config if present, otherwise, it is required."""
    model: Optional[str] = None
    """The name of the draft model, eagle head, or additional weights, if
    provided."""
    method: Optional[SpeculativeMethod] = None
    """The name of the speculative method to use. If users provide and set the
    `model` param, the speculative method type will be detected automatically
    if possible, if `model` param is not provided, the method name must be
    provided.

    If using `ngram` method, the related configuration `prompt_lookup_max` and
    `prompt_lookup_min` should be considered."""
    acceptance_method: SpeculativeAcceptanceMethod = "rejection_sampler"
    """The method to use for accepting draft tokens:\n
    - "rejection_sampler" maps to `RejectionSampler`.\n
    - "typical_acceptance_sampler" maps to `TypicalAcceptanceSampler`.

    If using `typical_acceptance_sampler`, the related configuration
    `posterior_threshold` and `posterior_alpha` should be considered."""
    draft_tensor_parallel_size: Optional[int] = None
    """The degree of the tensor parallelism for the draft model. Can only be 1
    or the same as the target model's tensor parallel size."""
    disable_logprobs: bool = True
    """If set to True, token log probabilities are not returned during
    speculative decoding. If set to False, token log probabilities are returned
    according to the log probability settings in SamplingParams."""

    # Draft model configuration
    quantization: Optional[str] = None
    """Quantization method that was used to quantize the draft model weights.
    If `None`, we assume the model weights are not quantized. Note that it only
    takes effect when using the draft model-based speculative method."""
    max_model_len: Optional[int] = None
    """The maximum model length of the draft model. Used when testing the
    ability to skip speculation for some sequences."""
    revision: Optional[str] = None
    """The specific model version to use for the draft model. It can be a
    branch name, a tag name, or a commit id. If unspecified, will use the
    default version."""
    code_revision: Optional[str] = None
    """The specific revision to use for the draft model code on Hugging Face
    Hub. It can be a branch name, a tag name, or a commit id. If unspecified,
    will use the default version."""

    # Advanced control
    disable_mqa_scorer: bool = False
    """Disable the MQA scorer and fall back to batch expansion for scoring
    proposals."""
    disable_by_batch_size: Optional[int] = None
    """Disable speculative decoding for new incoming requests when the number
    of enqueued requests is larger than this value, if provided."""

    # Ngram proposer configuration
    prompt_lookup_max: Optional[int] = None
    """Maximum size of ngram token window when using Ngram proposer, required
    when method is set to ngram."""
    prompt_lookup_min: Optional[int] = None
    """Minimum size of ngram token window when using Ngram proposer, if
    provided. Defaults to 1."""

    # Typical acceptance sampler configuration
    posterior_threshold: Optional[float] = None
    """A threshold value that sets a lower bound on the posterior probability
    of a token in the target model for it to be accepted. This threshold is
    used only when we use the `TypicalAcceptanceSampler` for token acceptance.
    """
    posterior_alpha: Optional[float] = None
    """Scaling factor for entropy-based threshold, applied when using
    `TypicalAcceptanceSampler`."""

    # required configuration params passed from engine
    target_model_config: ModelConfig = field(default=None,
                                             init=True)  # type: ignore
    """The configuration of the target model."""
    target_parallel_config: ParallelConfig = field(default=None,
                                                   init=True)  # type: ignore
    """The parallel configuration for the target model."""
    enable_chunked_prefill: bool = field(default=None,
                                         init=True)  # type: ignore
    """Whether vLLM is configured to use chunked prefill or not. Used for
    raising an error since it's not yet compatible with speculative decode."""
    disable_log_stats: bool = field(default=None, init=True)  # type: ignore
    """Whether to disable the periodic printing of stage times in speculative
    decoding."""

    # params generated in the post-init stage
    draft_model_config: ModelConfig = field(default=None,
                                            init=True)  # type: ignore
    """The configuration of the draft model initialized internal."""
    draft_parallel_config: ParallelConfig = field(default=None,
                                                  init=True)  # type: ignore
    """The parallel configuration for the draft model initialized internal."""

    def compute_hash(self) -> str:
        """
        WARNING: Whenever a new field is added to this config,
        ensure that it is included in the factors list if
        it affects the computation graph.

        Provide a hash that uniquely identifies all the configs
        that affect the structure of the computation
        graph from input ids/embeddings to the final hidden states,
        excluding anything before input ids/embeddings and after
        the final hidden states.
        """
        # no factors to consider.
        # spec decode does not use `torch.compile` yet.
        factors: list[Any] = []
        hash_str = hashlib.md5(str(factors).encode(),
                               usedforsecurity=False).hexdigest()
        return hash_str

    @classmethod
    def from_dict(cls, dict_value: dict) -> "SpeculativeConfig":
        """Parse the CLI value for the speculative config."""
        return cls(**dict_value)

    @staticmethod
    def hf_config_override(hf_config: PretrainedConfig) -> PretrainedConfig:
        if hf_config.model_type == "deepseek_v3":
            hf_config.model_type = "deepseek_mtp"
        if hf_config.model_type == "deepseek_mtp":
            n_predict = getattr(hf_config, "num_nextn_predict_layers", None)
            hf_config.update({
                "n_predict": n_predict,
                "architectures": ["DeepSeekMTPModel"]
            })
        return hf_config

    def __post_init__(self):

        # Note: "method" is a new parameter that helps to extend the
        # configuration of non-model-based proposers, and the "model" parameter
        # will be used to set the draft model, eagle head, or additional weight
        # when needed. If users do not specify "method", the speculative method
        # will be detected automatically if possible. If the speculative method
        # can not be detected, it will be considered as the "draft_model" by
        # default.

        if self.model is None and self.num_speculative_tokens is not None:
            # TODO(Shangming): Refactor mtp configuration logic when supporting
            # mtp acceleration for more models besides deepseek_v3
            if self.target_model_config and \
                self.target_model_config.hf_text_config.model_type \
                        == "deepseek_v3":
                # use the draft model from the same model:
                self.model = self.target_model_config.model
            elif self.method in ("ngram", "[ngram]"):
                self.model = "ngram"
            else:
                raise ValueError("num_speculative_tokens was provided without "
                                 "speculative model.")

        # Automatically configure the method for ngram when "model" is used
        # instead of "method"
        if self.method is None and (self.model is not None
                                    and self.model in ("ngram", "[ngram]")):
            self.method = "ngram"

        if self.method in ("ngram", "[ngram]"):
            # Unified to "ngram" internally
            self.method = "ngram"
            # Set default values if not provided
            if (self.prompt_lookup_min is None
                    and self.prompt_lookup_max is None):
                # TODO(woosuk): Tune these values. They are arbitrarily chosen.
                self.prompt_lookup_min = 5
                self.prompt_lookup_max = 5
            elif self.prompt_lookup_min is None:
                assert self.prompt_lookup_max is not None
                self.prompt_lookup_min = self.prompt_lookup_max
            elif self.prompt_lookup_max is None:
                assert self.prompt_lookup_min is not None
                self.prompt_lookup_max = self.prompt_lookup_min

            # Validate values
            if self.prompt_lookup_min < 1:
                raise ValueError(
                    f"prompt_lookup_min={self.prompt_lookup_min} must be > 0")
            if self.prompt_lookup_max < 1:
                raise ValueError(
                    f"prompt_lookup_max={self.prompt_lookup_max} must be > 0")
            if self.prompt_lookup_min > self.prompt_lookup_max:
                raise ValueError(
                    f"prompt_lookup_min={self.prompt_lookup_min} must "
                    f"be <= prompt_lookup_max={self.prompt_lookup_max}")

            # TODO: current we still need extract vocab_size from target model
            # config, in future, we may try refactor it out, and set
            # draft related config as None here.
            self.draft_model_config = self.target_model_config
            self.draft_parallel_config = self.target_parallel_config
        else:
            self.prompt_lookup_max = 0
            self.prompt_lookup_min = 0

            if self.model is not None:
                self.draft_model_config = ModelConfig(
                    model=self.model,
                    task="draft",
                    tokenizer=self.target_model_config.tokenizer,
                    tokenizer_mode=self.target_model_config.tokenizer_mode,
                    trust_remote_code=self.target_model_config.
                    trust_remote_code,
                    allowed_local_media_path=self.target_model_config.
                    allowed_local_media_path,
                    dtype=self.target_model_config.dtype,
                    seed=self.target_model_config.seed,
                    revision=self.revision,
                    code_revision=self.code_revision,
                    tokenizer_revision=self.target_model_config.
                    tokenizer_revision,
                    max_model_len=None,
                    spec_target_max_model_len=self.target_model_config.
                    max_model_len,
                    quantization=self.quantization,
                    enforce_eager=self.target_model_config.enforce_eager,
                    max_seq_len_to_capture=self.target_model_config.
                    max_seq_len_to_capture,
                    max_logprobs=self.target_model_config.max_logprobs,
                    hf_overrides=SpeculativeConfig.hf_config_override,
                )

                # Automatically detect the method
                if self.method == 'eagle':
                    pass
                elif "eagle-" in self.draft_model_config.model.lower():
                    self.method = "eagle"
                elif self.draft_model_config.hf_config.model_type == "medusa":
                    self.method = "medusa"
                elif (self.draft_model_config.hf_config.model_type ==
                      "mlp_speculator"):
                    self.method = "mlp_speculator"
                else:
                    self.method = "draft_model"

                # Replace hf_config for EAGLE draft_model
                if self.method == "eagle":
                    if self.enable_chunked_prefill and not envs.VLLM_USE_V1:
                        raise ValueError(
                            "Chunked prefill and EAGLE are not compatible "
                            "when using V0.")

                    from vllm.transformers_utils.configs.eagle import (
                        EAGLEConfig)
                    if isinstance(self.draft_model_config.hf_config,
                                  EAGLEConfig):
                        pass
                    else:
                        eagle_config = EAGLEConfig(
                            self.draft_model_config.hf_config)
                        self.draft_model_config.hf_config = eagle_config

                if (self.num_speculative_tokens is not None
                        and hasattr(self.draft_model_config.hf_config,
                                    "num_lookahead_tokens")):
                    self.draft_model_config.hf_config.num_lookahead_tokens = \
                    self.num_speculative_tokens

                n_predict = getattr(self.draft_model_config.hf_config,
                                    "n_predict", None)
                if n_predict is not None:
                    if self.num_speculative_tokens is None:
                        # Default to max value defined in draft model config.
                        self.num_speculative_tokens = n_predict
                    elif self.num_speculative_tokens > n_predict and \
                            self.num_speculative_tokens % n_predict != 0:
                        # Ensure divisibility for MTP module reuse.
                        raise ValueError(
                            f"num_speculative_tokens:{self.num_speculative_tokens}"
                            f" must be divisible by {n_predict=}")

                self.draft_tensor_parallel_size = \
                    SpeculativeConfig._verify_and_get_draft_tp(
                        self.target_parallel_config,
                        self.draft_tensor_parallel_size,
                        self.draft_model_config.hf_config
                )

                self.draft_model_config.max_model_len = (
                    SpeculativeConfig._maybe_override_draft_max_model_len(
                        self.max_model_len,
                        self.draft_model_config.max_model_len,
                        self.target_model_config.max_model_len,
                    ))

                self.draft_parallel_config = (
                    SpeculativeConfig.create_draft_parallel_config(
                        self.target_parallel_config,
                        self.draft_tensor_parallel_size))

        if self.acceptance_method == "typical_acceptance_sampler":
            if self.posterior_threshold is None:
                self.posterior_threshold = 0.09
            if self.posterior_alpha is None:
                self.posterior_alpha = 0.3

        self._verify_args()

    @staticmethod
    def _maybe_override_draft_max_model_len(
        speculative_max_model_len: Optional[int],
        draft_max_model_len: int,
        target_max_model_len: int,
    ) -> int:
        """Determine the max sequence len for the draft model. This is usually
        the draft_max_model_len, but may be the target_max_model_len if it is
        less than the draft_max_model_len, or may be speculative_max_model_len
        if it is specified.

        This is necessary so that sequences do not exceed the capacity of the
        draft model or the target model.

        speculative_max_model_len is mainly used for testing that sequences can
        skip speculation.
        """

        if speculative_max_model_len is not None:

            if speculative_max_model_len > draft_max_model_len:
                raise ValueError(f"{speculative_max_model_len=} cannot be "
                                 f"larger than {draft_max_model_len=}")

            if speculative_max_model_len > target_max_model_len:
                raise ValueError(f"{speculative_max_model_len=} cannot be "
                                 f"larger than {target_max_model_len=}")

            return speculative_max_model_len

        return min(
            draft_max_model_len,
            target_max_model_len,
        )

    @staticmethod
    def _verify_and_get_draft_tp(
            target_parallel_config: ParallelConfig,
            speculative_draft_tensor_parallel_size: Optional[int],
            draft_hf_config: PretrainedConfig) -> int:
        """
        Verifies and adjusts the tensor parallel size for a draft model
        specified using speculative_draft_tensor_parallel_size.
        """
        # If speculative_draft_tensor_parallel_size is unset then set it
        # appropriately else verify that it is set correctly.
        if speculative_draft_tensor_parallel_size is None:
            if draft_hf_config.model_type == "mlp_speculator":
                speculative_draft_tensor_parallel_size = 1
                if target_parallel_config.tensor_parallel_size > 1:
                    logger.warning(
                        "%s cannot currently be run with tp>1; "
                        "setting speculative_draft_tensor_parallel_size=1",
                        draft_hf_config.model_type)
            else:
                speculative_draft_tensor_parallel_size = \
                    target_parallel_config.tensor_parallel_size
        elif speculative_draft_tensor_parallel_size not in (
                1, target_parallel_config.tensor_parallel_size):
            raise ValueError(
                f"{speculative_draft_tensor_parallel_size=} cannot be "
                f"other value than 1 or target model tensor_parallel_size")
        return speculative_draft_tensor_parallel_size

    @staticmethod
    def create_draft_parallel_config(
        target_parallel_config: ParallelConfig,
        speculative_draft_tensor_parallel_size: int,
    ) -> ParallelConfig:
        """Create a parallel config for use by the draft worker.

        This is mostly a copy of the target parallel config, except the tp_size.
        """
        draft_parallel_config = ParallelConfig(
            pipeline_parallel_size=target_parallel_config.
            pipeline_parallel_size,
            tensor_parallel_size=speculative_draft_tensor_parallel_size,
            distributed_executor_backend=target_parallel_config.
            distributed_executor_backend,
            max_parallel_loading_workers=target_parallel_config.
            max_parallel_loading_workers,
            disable_custom_all_reduce=target_parallel_config.
            disable_custom_all_reduce,
            tokenizer_pool_config=target_parallel_config.tokenizer_pool_config,
            ray_workers_use_nsight=target_parallel_config.
            ray_workers_use_nsight,
            placement_group=target_parallel_config.placement_group,
        )

        return draft_parallel_config

    def _verify_args(self) -> None:
        if self.num_speculative_tokens is None:
            raise ValueError(
                "num_speculative_tokens must be provided with "
                "speculative model unless the draft model config contains an "
                "n_predict parameter.")

        if self.num_speculative_tokens <= 0:
            raise ValueError("Expected num_speculative_tokens to be greater "
                             f"than zero ({self.num_speculative_tokens}).")

        if self.draft_model_config:
            self.draft_model_config.verify_with_parallel_config(
                self.draft_parallel_config)
            # Validate and set draft token acceptance related settings.

        if self.acceptance_method is None:
            raise ValueError("acceptance_method is not set. "
                             "Expected values are rejection_sampler or "
                             "typical_acceptance_sampler.")

        if (self.acceptance_method != 'rejection_sampler'
                and self.acceptance_method != 'typical_acceptance_sampler'):
            raise ValueError(
                "Expected acceptance_method to be either "
                "rejection_sampler or typical_acceptance_sampler. Instead it "
                f"is {self.acceptance_method}")

        if self.acceptance_method == "typical_acceptance_sampler" and (
            (self.posterior_threshold is not None
             and self.posterior_threshold < 0) or
            (self.posterior_alpha is not None and self.posterior_alpha < 0)):
            raise ValueError(
                "Expected the posterior_threshold and posterior_alpha of "
                "typical_acceptance_sampler to be > 0. "
                "Instead found posterior_threshold = "
                f"{self.posterior_threshold} and posterior_alpha = "
                f"{self.posterior_alpha}")

        if (self.disable_by_batch_size is not None
                and self.disable_by_batch_size < 2):
            raise ValueError("Expect the batch size threshold of disabling "
                             "speculative decoding is > 1, but got "
                             f"{self.disable_by_batch_size=}")

    @property
    def num_lookahead_slots(self) -> int:
        """The number of additional slots the scheduler should allocate per
        step, in addition to the slots allocated for each known token.

        This is equal to the number of speculative tokens, as each speculative
        token must be scored.
        """
        return self.num_speculative_tokens

    def __repr__(self) -> str:
        method = self.method
        model = None if method == "ngram" else self.draft_model_config.model
        num_spec_tokens = self.num_speculative_tokens
        return f"SpeculativeConfig({method=}, {model=}, {num_spec_tokens=})"


@dataclass
class LoRAConfig:
    max_lora_rank: int
    max_loras: int
    fully_sharded_loras: bool = False
    max_cpu_loras: Optional[int] = None
    lora_dtype: Optional[Union[torch.dtype, str]] = None
    lora_extra_vocab_size: int = 256
    # This is a constant.
    lora_vocab_padding_size: ClassVar[int] = 256
    long_lora_scaling_factors: Optional[tuple[float]] = None
    bias_enabled: bool = False

    def compute_hash(self) -> str:
        """
        WARNING: Whenever a new field is added to this config,
        ensure that it is included in the factors list if
        it affects the computation graph.

        Provide a hash that uniquely identifies all the configs
        that affect the structure of the computation
        graph from input ids/embeddings to the final hidden states,
        excluding anything before input ids/embeddings and after
        the final hidden states.
        """
        factors: list[Any] = []
        factors.append(self.max_lora_rank)
        factors.append(self.max_loras)
        factors.append(self.fully_sharded_loras)
        factors.append(self.lora_dtype)
        factors.append(self.lora_extra_vocab_size)
        factors.append(self.long_lora_scaling_factors)
        factors.append(self.bias_enabled)
        hash_str = hashlib.md5(str(factors).encode(),
                               usedforsecurity=False).hexdigest()
        return hash_str

    def __post_init__(self):
        # Setting the maximum rank to 512 should be able to satisfy the vast
        # majority of applications.
        possible_max_ranks = (8, 16, 32, 64, 128, 256, 320, 512)
        possible_lora_extra_vocab_size = (256, 512)
        if self.max_lora_rank not in possible_max_ranks:
            raise ValueError(
                f"max_lora_rank ({self.max_lora_rank}) must be one of "
                f"{possible_max_ranks}.")
        if self.lora_extra_vocab_size not in possible_lora_extra_vocab_size:
            raise ValueError(
                f"lora_extra_vocab_size ({self.lora_extra_vocab_size}) "
                f"must be one of {possible_lora_extra_vocab_size}.")
        if self.max_loras < 1:
            raise ValueError(f"max_loras ({self.max_loras}) must be >= 1.")
        if self.max_cpu_loras is None:
            self.max_cpu_loras = self.max_loras
        elif self.max_cpu_loras < self.max_loras:
            raise ValueError(
                f"max_cpu_loras ({self.max_cpu_loras}) must be >= "
                f"max_loras ({self.max_loras})")

    def verify_with_cache_config(self, cache_config: CacheConfig):
        if cache_config.cpu_offload_gb > 0 and not envs.VLLM_USE_V1:
            raise ValueError(
                "V0 LoRA does not support CPU offload, please use V1.")

    def verify_with_model_config(self, model_config: ModelConfig):
        if self.lora_dtype in (None, "auto"):
            self.lora_dtype = model_config.dtype
        elif isinstance(self.lora_dtype, str):
            self.lora_dtype = getattr(torch, self.lora_dtype)

    def verify_lora_support(self):
        if self.long_lora_scaling_factors is not None and envs.VLLM_USE_V1:
            raise ValueError(
                "V1 LoRA does not support long LoRA, please use V0.")


@dataclass
class PromptAdapterConfig:
    max_prompt_adapters: int
    max_prompt_adapter_token: int
    max_cpu_prompt_adapters: Optional[int] = None
    prompt_adapter_dtype: Optional[torch.dtype] = None

    def compute_hash(self) -> str:
        """
        WARNING: Whenever a new field is added to this config,
        ensure that it is included in the factors list if
        it affects the computation graph.

        Provide a hash that uniquely identifies all the configs
        that affect the structure of the computation
        graph from input ids/embeddings to the final hidden states,
        excluding anything before input ids/embeddings and after
        the final hidden states.
        """
        # no factors to consider.
        # this config will not affect the computation graph.
        factors: list[Any] = []
        hash_str = hashlib.md5(str(factors).encode(),
                               usedforsecurity=False).hexdigest()
        return hash_str

    def __post_init__(self):

        if self.max_prompt_adapters < 1:
            raise ValueError(f"max_prompt_adapters "
                             f"({self.max_prompt_adapters}) must be >= 1.")
        if self.max_prompt_adapter_token == 0:
            raise ValueError("max_prompt_adapter_token must be set.")
        if self.max_cpu_prompt_adapters is None:
            self.max_cpu_prompt_adapters = self.max_prompt_adapters

    def verify_with_model_config(self, model_config: ModelConfig):
        if self.prompt_adapter_dtype in (None, "auto"):
            self.prompt_adapter_dtype = model_config.dtype
        elif isinstance(self.prompt_adapter_dtype, str):
            self.prompt_adapter_dtype = getattr(torch,
                                                self.prompt_adapter_dtype)


@config
@dataclass
class MultiModalConfig:
    """Controls the behavior of multimodal models."""

    limit_per_prompt: dict[str, int] = field(default_factory=dict)
    """
    The maximum number of input items allowed per prompt for each modality.
    This should be a JSON string that will be parsed into a dictionary.
    Defaults to 1 (V0) or 999 (V1) for each modality.

    For example, to allow up to 16 images and 2 videos per prompt:
    ``{"images": 16, "videos": 2}``
    """

    def compute_hash(self) -> str:
        """
        WARNING: Whenever a new field is added to this config,
        ensure that it is included in the factors list if
        it affects the computation graph.

        Provide a hash that uniquely identifies all the configs
        that affect the structure of the computation
        graph from input ids/embeddings to the final hidden states,
        excluding anything before input ids/embeddings and after
        the final hidden states.
        """
        # no factors to consider.
        # this config will not affect the computation graph.
        factors: list[Any] = []
        hash_str = hashlib.md5(str(factors).encode(),
                               usedforsecurity=False).hexdigest()
        return hash_str

    def get_limit_per_prompt(self, modality: str) -> int:
        """
        Get the maximum number of input items allowed per prompt
        for the given modality.
        """
        return self.limit_per_prompt.get(
            modality,
            999 if envs.VLLM_USE_V1 else 1,
        )

    # TODO: Add configs to init vision tower or not.


@config
@dataclass
class PoolerConfig:
    """Controls the behavior of output pooling in pooling models."""

    pooling_type: Optional[str] = None
    """
    The pooling method of the pooling model. This should be a key in
    :class:`vllm.model_executor.layers.pooler.PoolingType`.
    """

    normalize: Optional[bool] = None
    """
    Whether to normalize the pooled outputs. Usually, this should be set to
    ``True`` for embedding outputs.
    """

    softmax: Optional[bool] = None
    """
    Whether to apply softmax to the pooled outputs. Usually, this should be set
    to ``True`` for classification outputs.
    """

    step_tag_id: Optional[int] = None
    """
    If set, only the score corresponding to the ``step_tag_id`` in the
    generated sentence should be returned. Otherwise, the scores for all tokens
    are returned.
    """

    returned_token_ids: Optional[list[int]] = None
    """
    A list of indices for the vocabulary dimensions to be extracted,
    such as the token IDs of ``good_token`` and ``bad_token`` in the
    ``math-shepherd-mistral-7b-prm`` model.
    """

    def compute_hash(self) -> str:
        """
        WARNING: Whenever a new field is added to this config,
        ensure that it is included in the factors list if
        it affects the computation graph.

        Provide a hash that uniquely identifies all the configs
        that affect the structure of the computation
        graph from input ids/embeddings to the final hidden states,
        excluding anything before input ids/embeddings and after
        the final hidden states.
        """
        # no factors to consider.
        # this config will not affect the computation graph.
        factors: list[Any] = []
        hash_str = hashlib.md5(str(factors).encode(),
                               usedforsecurity=False).hexdigest()
        return hash_str

    @staticmethod
    def from_json(json_str: str) -> "PoolerConfig":
        return PoolerConfig(**json.loads(json_str))


_STR_DTYPE_TO_TORCH_DTYPE = {
    "half": torch.float16,
    "float16": torch.float16,
    "float": torch.float32,
    "float32": torch.float32,
    "bfloat16": torch.bfloat16,
}

_ROCM_NOT_SUPPORTED_DTYPE: list[str] = []  #


def _get_and_verify_dtype(
    config: PretrainedConfig,
    dtype: Union[str, torch.dtype],
) -> torch.dtype:
    # NOTE: getattr(config, "torch_dtype", torch.float32) is not correct
    # because config.torch_dtype can be None.
    config_dtype = getattr(config, "torch_dtype", None)

    # Fallbacks for multi-modal models if the root config
    # does not define torch_dtype
    if config_dtype is None and hasattr(config, "text_config"):
        config_dtype = getattr(config.text_config, "torch_dtype", None)
    if config_dtype is None and hasattr(config, "vision_config"):
        config_dtype = getattr(config.vision_config, "torch_dtype", None)

    if config_dtype is None:
        config_dtype = torch.float32

    if isinstance(dtype, str):
        dtype = dtype.lower()
        if dtype == "auto":
            if config_dtype == torch.float32:
                # Following common practice, we use float16 for float32 models
                torch_dtype = torch.float16
            else:
                torch_dtype = config_dtype

            if config.model_type == "plamo2":
                logger.info(
                    "For PLaMo2, we cast models to bfloat16 instead of using "
                    "float16 by default. This is because float16 does not work."
                )
                torch_dtype = torch.bfloat16

            from vllm.platforms import current_platform
            if (current_platform.is_cpu()
                    and current_platform.get_cpu_architecture()
                    == CpuArchEnum.POWERPC
                    and (config_dtype == torch.float16
                         or config_dtype == torch.float32)):
                logger.info(
                    "For POWERPC, we cast models to bfloat16 instead of "
                    "using float16 by default. Float16 is not currently "
                    "supported for POWERPC.")
                torch_dtype = torch.bfloat16

            # TODO: change this condition to check if the platform support bf16
            # instead of checking the OS. For instance M2 shall supports bf16
            # already. But we need to modify `cpu_extension.cmake` to activate
            # the feature in the build.
            if (current_platform.is_cpu() and sys.platform.startswith("darwin")
                    and current_platform.get_cpu_architecture()
                    == CpuArchEnum.ARM and config_dtype == torch.bfloat16):
                logger.info("For macOS with Apple Silicon, currently bfloat16 "
                            "is not supported. Setting dtype to float16.")
                torch_dtype = torch.float16

            if current_platform.is_hpu() and config_dtype == torch.float16:
                logger.info(
                    "For HPU, we cast models to bfloat16 instead of "
                    "using float16 by default. Please specify `dtype` if you "
                    "want to use float16.")
                torch_dtype = torch.bfloat16
        elif dtype == "float16" and config.model_type == "plamo2":
            logger.warning(
                "For PLaMo2, using float16 is unstable and might cause "
                "unexpected behavior. Please use bfloat16 or float32 instead.")
            torch_dtype = torch.float16
        else:
            if dtype not in _STR_DTYPE_TO_TORCH_DTYPE:
                raise ValueError(f"Unknown dtype: {dtype}")
            torch_dtype = _STR_DTYPE_TO_TORCH_DTYPE[dtype]
    elif isinstance(dtype, torch.dtype):
        torch_dtype = dtype
    else:
        raise ValueError(f"Unknown dtype: {dtype}")

    # Verify the dtype.
    if torch_dtype != config_dtype:
        if torch_dtype == torch.float32:
            # Upcasting to float32 is allowed.
            logger.info("Upcasting %s to %s.", config_dtype, torch_dtype)
            pass
        elif config_dtype == torch.float32:
            # Downcasting from float32 to float16 or bfloat16 is allowed.
            logger.info("Downcasting %s to %s.", config_dtype, torch_dtype)
            pass
        else:
            # Casting between float16 and bfloat16 is allowed with a warning.
            logger.warning("Casting %s to %s.", config_dtype, torch_dtype)

    return torch_dtype


def _get_and_verify_max_len(
    hf_config: PretrainedConfig,
    max_model_len: Optional[int],
    disable_sliding_window: bool,
    sliding_window_len: Optional[Union[int, list[Optional[int]]]],
    spec_target_max_model_len: Optional[int] = None,
    encoder_config: Optional[Any] = None,
) -> int:
    """Get and verify the model's maximum length."""
    derived_max_model_len = float("inf")
    possible_keys = [
        # OPT
        "max_position_embeddings",
        # GPT-2
        "n_positions",
        # MPT
        "max_seq_len",
        # ChatGLM2
        "seq_length",
        # Command-R
        "model_max_length",
        # Whisper
        "max_target_positions",
        # Others
        "max_sequence_length",
        "max_seq_length",
        "seq_len",
    ]
    # Choose the smallest "max_length" from the possible keys.
    max_len_key = None
    for key in possible_keys:
        max_len = getattr(hf_config, key, None)
        if max_len is not None:
            max_len_key = key if max_len < derived_max_model_len \
                else max_len_key
            derived_max_model_len = min(derived_max_model_len, max_len)
    # For Command-R / Cohere, Cohere2 / Aya Vision models
    if tmp_max_len := getattr(hf_config, "model_max_length", None):
        max_len_key = "model_max_length"
        derived_max_model_len = tmp_max_len

    # If sliding window is manually disabled, max_length should be less
    # than the sliding window length in the model config.
    if disable_sliding_window and sliding_window_len is not None:

        sliding_window_len_min = get_min_sliding_window(sliding_window_len)
        max_len_key = "sliding_window" \
            if sliding_window_len_min < derived_max_model_len else max_len_key
        derived_max_model_len = min(derived_max_model_len,
                                    sliding_window_len_min)

    # If none of the keys were found in the config, use a default and
    # log a warning.
    if derived_max_model_len == float("inf"):
        if max_model_len is not None:
            # If max_model_len is specified, we use it.
            return max_model_len

        if spec_target_max_model_len is not None:
            # If this is a speculative draft model, we use the max model len
            # from the target model.
            return spec_target_max_model_len

        default_max_len = 2048
        logger.warning(
            "The model's config.json does not contain any of the following "
            "keys to determine the original maximum length of the model: "
            "%s. Assuming the model's maximum length is %d.", possible_keys,
            default_max_len)
        derived_max_model_len = default_max_len

    rope_scaling = getattr(hf_config, "rope_scaling", None)
    # NOTE(woosuk): Gemma3's max_model_len (128K) is already scaled by RoPE
    # scaling, so we skip applying the scaling factor again.
    if rope_scaling is not None and "gemma3" not in hf_config.model_type:
        # No need to consider "type" key because of patch_rope_scaling when
        # loading HF config
        rope_type = rope_scaling["rope_type"]

        if rope_type not in ("su", "longrope", "llama3"):
            if disable_sliding_window:
                # TODO(robertgshaw): Find a model that supports rope_scaling
                # with sliding window to see if this case should be allowed.
                raise NotImplementedError(
                    "Disabling sliding window is not supported for models "
                    "with rope_scaling. Please raise an issue so we can "
                    "investigate.")

            # NOTE: rope_type == "default" does not define factor
            # https://github.com/huggingface/transformers/blob/v4.45.2/src/transformers/modeling_rope_utils.py
            scaling_factor = rope_scaling.get("factor", 1.0)

            if rope_type == "yarn":
                derived_max_model_len = rope_scaling[
                    "original_max_position_embeddings"]
            derived_max_model_len *= scaling_factor

    if encoder_config and "max_seq_length" in encoder_config:
        derived_max_model_len = encoder_config["max_seq_length"]

    # If the user specified a max length, make sure it is smaller than the
    # derived length from the HF model config.
    if max_model_len is None:
        max_model_len = int(derived_max_model_len)
    elif max_model_len > derived_max_model_len:
        # Some models might have a separate key for specifying model_max_length
        # that will be bigger than derived_max_model_len. We compare user input
        # with model_max_length and allow this override when it's smaller.
        model_max_length = getattr(hf_config, "model_max_length", None)
        if model_max_length is not None and max_model_len <= model_max_length:
            if disable_sliding_window:
                # TODO(robertgshaw): Find a model that has model_max_length
                # with sliding window to see if this case should be allowed.
                raise NotImplementedError(
                    "Disabling sliding window is not supported for models "
                    "model_max_length in the config. Please raise an issue "
                    "so we can investigate.")
        else:
            msg = (
                f"User-specified max_model_len ({max_model_len}) is greater "
                f"than the derived max_model_len ({max_len_key}="
                f"{derived_max_model_len} or model_max_length="
                f"{model_max_length} in model's config.json). This may lead "
                "to incorrect model outputs or CUDA errors.")
            if envs.VLLM_ALLOW_LONG_MAX_MODEL_LEN:
                logger.warning(
                    "%s Make sure the value is correct and within the "
                    "model context size.", msg)
            else:
                raise ValueError(
                    f"{msg} To allow overriding this maximum, set "
                    "the env var VLLM_ALLOW_LONG_MAX_MODEL_LEN=1")
    return int(max_model_len)


def get_min_sliding_window(
        sliding_window: Union[int, list[Optional[int]]]) -> int:
    if isinstance(sliding_window, list):
        return min(s for s in sliding_window if s is not None)

    return sliding_window


def get_served_model_name(model: str,
                          served_model_name: Optional[Union[str, list[str]]]):
    """
    If the input is a non-empty list, the first model_name in
    `served_model_name` is taken.
    If the input is a non-empty string, it is used directly.
    For cases where the input is either an empty string or an
    empty list, the fallback is to use `self.model`.
    """
    if not served_model_name:
        return model
    if isinstance(served_model_name, list):
        return served_model_name[0]
    return served_model_name


GuidedDecodingBackendV0 = Literal["auto", "outlines", "lm-format-enforcer",
                                  "xgrammar"]
GuidedDecodingBackendV1 = Literal["auto", "xgrammar", "guidance"]


@config
@dataclass
class DecodingConfig:
    """Dataclass which contains the decoding strategy of the engine."""

    guided_decoding_backend: Union[
        GuidedDecodingBackendV0,
        GuidedDecodingBackendV1] = "auto" if envs.VLLM_USE_V1 else "xgrammar"
    """Which engine will be used for guided decoding (JSON schema / regex etc)
    by default. With "auto", we will make opinionated choices based on request
    contents and what the backend libraries currently support, so the behavior
    is subject to change in each release."""

    reasoning_backend: Optional[str] = None
    """Select the reasoning parser depending on the model that you're using.
    This is used to parse the reasoning content into OpenAI API format.
    Required for `--enable-reasoning`."""

    def compute_hash(self) -> str:
        """
        WARNING: Whenever a new field is added to this config,
        ensure that it is included in the factors list if
        it affects the computation graph.

        Provide a hash that uniquely identifies all the configs
        that affect the structure of the computation
        graph from input ids/embeddings to the final hidden states,
        excluding anything before input ids/embeddings and after
        the final hidden states.
        """
        # no factors to consider.
        # this config will not affect the computation graph.
        factors: list[Any] = []
        hash_str = hashlib.md5(str(factors).encode(),
                               usedforsecurity=False).hexdigest()
        return hash_str

    def __post_init__(self):
        backend = GuidedDecodingParams(
            backend=self.guided_decoding_backend).backend_name
        if envs.VLLM_USE_V1:
            valid_guided_backends = get_args(GuidedDecodingBackendV1)
        else:
            valid_guided_backends = get_args(GuidedDecodingBackendV0)
        if backend not in valid_guided_backends:
            raise ValueError(f"Invalid guided_decoding_backend '{backend}',"
                             f" must be one of {valid_guided_backends}")


@dataclass
class ObservabilityConfig:
    """Configuration for observability - metrics and tracing."""
    show_hidden_metrics: bool = False

    otlp_traces_endpoint: Optional[str] = None

    # Collecting detailed timing information for each request can be expensive.

    # If set, collects the model forward time for the request.
    collect_model_forward_time: bool = False

    # If set, collects the model execute time for the request.
    collect_model_execute_time: bool = False

    def compute_hash(self) -> str:
        """
        WARNING: Whenever a new field is added to this config,
        ensure that it is included in the factors list if
        it affects the computation graph.

        Provide a hash that uniquely identifies all the configs
        that affect the structure of the computation
        graph from input ids/embeddings to the final hidden states,
        excluding anything before input ids/embeddings and after
        the final hidden states.
        """
        # no factors to consider.
        # this config will not affect the computation graph.
        factors: list[Any] = []
        hash_str = hashlib.md5(str(factors).encode(),
                               usedforsecurity=False).hexdigest()
        return hash_str

    def __post_init__(self):
        if not is_otel_available() and self.otlp_traces_endpoint is not None:
            raise ValueError(
                "OpenTelemetry is not available. Unable to configure "
                "'otlp_traces_endpoint'. Ensure OpenTelemetry packages are "
                f"installed. Original error:\n{otel_import_error_traceback}")


class KVTransferConfig(BaseModel):
    """Configuration for distributed KV cache transfer."""

    # The KV connector for vLLM to transmit KV caches between vLLM instances.
    kv_connector: Optional[str] = None

    # The device used by kv connector to buffer the KV cache.
    # Currently only support 'cuda'.
    kv_buffer_device: Optional[str] = "cuda"

    # The buffer size for TorchDistributedConnector. Measured in number of
    # bytes. Recommended value: 1e9 (about 1GB).
    kv_buffer_size: float = 1e9

    # Whether this vLLM instance produces, consumes KV cache, or both. Choices
    # are 'kv_producer', 'kv_consumer', and 'both'.
    kv_role: Optional[str] = None

    # The rank of this vLLM instance in the KV cache transfer. Typical value:
    # 0 for prefill instance, 1 for decode instance.
    # Currently only 1P1D is supported.
    kv_rank: Optional[int] = None

    # The number of parallel instances for KV cache transfer. For
    # PyNcclConnector, this should be 2.
    kv_parallel_size: int = 1

    # The KV connector ip, used to build distributed connection
    kv_ip: str = "127.0.0.1"

    # The KV connector port, used to build distributed connection
    kv_port: int = 14579

    # any extra config that the connector may need
    kv_connector_extra_config: dict[str, Any] = {}

    def compute_hash(self) -> str:
        """
        WARNING: Whenever a new field is added to this config,
        ensure that it is included in the factors list if
        it affects the computation graph.

        Provide a hash that uniquely identifies all the configs
        that affect the structure of the computation
        graph from input ids/embeddings to the final hidden states,
        excluding anything before input ids/embeddings and after
        the final hidden states.
        """
        # no factors to consider.
        # this config will not affect the computation graph.
        factors: list[Any] = []
        hash_str = hashlib.md5(str(factors).encode(),
                               usedforsecurity=False).hexdigest()
        return hash_str

    @classmethod
    def from_cli(cls, cli_value: str) -> "KVTransferConfig":
        """Parse the CLI value for the kv cache transfer config."""
        return KVTransferConfig.model_validate_json(cli_value)

    def model_post_init(self, __context: Any) -> None:

        if self.kv_role is not None and self.kv_role not in [
                "kv_producer", "kv_consumer", "kv_both"
        ]:
            raise ValueError(
                f"Unsupported kv_role: {self.kv_role}. "
                f"Supported roles are `kv_producer`, `kv_consumer`, "
                f"and `kv_both`")

        if self.kv_connector is not None and self.kv_role is None:
            raise ValueError("Please specify kv_disagg_role when kv_connector "
                             "is set, supported roles are `kv_producer`, "
                             "`kv_consumer`, and `kv_both`")

    @property
    def is_kv_transfer_instance(self) -> bool:
        return self.kv_connector is not None and \
            self.kv_role in ["kv_producer", "kv_consumer", "kv_both"]

    @property
    def is_kv_producer(self) -> bool:
        return self.kv_connector is not None and \
            self.kv_role in ["kv_producer", "kv_both"]

    @property
    def is_kv_consumer(self) -> bool:
        return self.kv_connector is not None and \
            self.kv_role in ["kv_consumer", "kv_both"]

    def get_from_extra_config(self, key, default) -> Any:
        return self.kv_connector_extra_config.get(key, default)


class CompilationLevel:
    # constants for the levels of the compilation process
    NO_COMPILATION = 0
    DYNAMO_AS_IS = 1
    DYNAMO_ONCE = 2
    PIECEWISE = 3


class CompilationConfig(BaseModel):
    """
    Configuration for compilation.
    It has three parts:
    - Top-level Compilation control:
        - level: the level of compilation.
            - 0: no compilation.
            - 1: dynamo as is.
            - 2: dynamo once.
            - 3: piecewise compilation.
        - debug_dump_path: the path to dump the debug information.
        - cache_dir: the directory to store the compiled graph, to
            accelerate Inductor compilation. By default, it will use
            model-related information to generate a cache directory.
        - backend: the backend for compilation. It needs to be a string.
            - "" (empty string): use the default backend.
            - "eager"/"openxla"/...: use the specified backend registered in PyTorch.
            - "full.module.name": a qualified name which can be used to import the backend function.
            We use string to avoid serialization issues when using compilation in a distributed setting.
            When the compilation level is 1 or 2, the backend is used for the compilation directly (it sees the whole graph).
            When the compilation level is 3, the backend is used for the piecewise compilation (it sees a part of the graph).
        - custom_ops: fine-grained control over which custom ops to enable/disable.
            Use 'all' to enable all, 'none' to disable all.
            Also specify a list of custom op names to enable (prefixed with a '+'),
            or disable (prefixed with a '-').
            Examples:
                - 'all,-op1' to enable all except op1
                - 'none,+op1,+op2' to enable only op1 and op2
            By default, all custom ops are enabled when running without Inductor
                and disabled when running with Inductor (compile_level >= Inductor).
        - splitting_ops: a list of ops to split the full graph into subgraphs, used in piecewise compilation.
    - CudaGraph capture:
        - use_cudagraph: whether to use cudagraph inside compilation.
            - False: cudagraph inside compilation is not used.
            - True: cudagraph inside compilation is used. It requires
                that all input buffers have fixed addresses, and all
                splitting ops write their outputs to input buffers.
            Note that this is orthogonal to the cudagraph capture logic
            outside of compilation.
            TODO: move outside cudagraph logic into compilation.
            torch.compile will handle cudagraph capture logic in the future.
        - cudagraph_capture_sizes: sizes to capture cudagraph.
            - None (default): capture sizes are inferred from vllm config.
            - list[int]: capture sizes are specified as given.
        - cudagraph_num_of_warmups: number of warmup runs for cudagraph.
            It means the first several runs will be treated as warmup runs.
            Only after that, the execution will be recorded, and the recorded
            cudagraph will be used for subsequent runs.
        - cudagraph_copy_inputs: whether to copy input tensors for
            cudagraph. If the caller can guarantee that the same input buffers
            are always used, it can set this to False. Otherwise, it should
            set this to True, and the compiler will copy the input to an
            internally managed buffer. Default is False.
    - Inductor compilation:
        - use_inductor: whether to use inductor compilation.
            - False: inductor compilation is not used. graph runs in eager.
            - True: inductor compilation is used. one graph for symbolic shape
                is compiled. In addition, compile for compile_sizes,
                using configurations in inductor_compile_config.
        - compile_sizes: sizes to compile for inductor. In addition
            to integers, it also supports "cudagraph_capture_sizes" to
            specify the sizes for cudagraph capture.
        - inductor_compile_config: additional configurations for inductor.
            - None: use default configurations.
        - inductor_passes: additional passes for inductor. It is a dictionary
            from pass name to pass function qualified name. We use function
            name because the config uses json format. If we pass the config
            from Python, functions can also be passed directly via Python object
            constructor, e.g. `CompilationConfig(inductor_passes={"a": func})`
        - custom inductor passes: see PassConfig for more details

    Why we have different sizes for cudagraph and inductor:
    - cudagraph: a cudagraph captured for a specific size can only be used
        for the same size. We need to capture all the sizes we want to use.
    - inductor: a graph compiled by inductor for a general shape can be used
        for different sizes. Inductor can also compile for specific sizes,
        where it can have more information to optimize the graph with fully
        static shapes. However, we find the general shape compilation is
        sufficient for most cases. It might be beneficial to compile for
        certain small batchsizes, where inductor is good at optimizing.
    """ # noqa
    level: int = 0
    debug_dump_path: str = ""
    cache_dir: str = ""
    backend: str = ""
    custom_ops: list[str] = Field(default_factory=list)
    splitting_ops: list[str] = Field(default=None)  # type: ignore

    use_inductor: bool = True
    compile_sizes: Optional[list[Union[int, str]]] = Field(default=None)
    inductor_compile_config: dict = Field(default_factory=dict)
    inductor_passes: dict[str, str] = Field(default_factory=dict)

    use_cudagraph: bool = False
    cudagraph_num_of_warmups: int = 0
    cudagraph_capture_sizes: Optional[list[int]] = None
    cudagraph_copy_inputs: bool = False

    class PassConfig(BaseModel):
        """
        Configuration for custom Inductor passes.
        This is separate from general CompilationConfig so that inductor passes
        don't all have access to full configuration - that would create a cycle
        as the PassManager is set as a property of config.
        - dump_graph_stages: list of stages for which we want to dump the graph.
            Each pass defines its own stages (before, after, maybe in-between).
        - dump_graph_dir: directory to dump the graphs. Default is .
        - enable_fusion: whether to enable the custom fusion pass.
        - enable_noop: whether to enable the custom no-op elimination pass.
            TODO(luka) better pass enabling system.
        """
        dump_graph_stages: list[str] = Field(default_factory=list)
        dump_graph_dir: Path = Field(default=Path("."))
        enable_fusion: bool = True
        enable_noop: bool = True

        def uuid(self):
            """
            Produces a hash unique to the pass configuration.
            Any new fields that affect compilation should be added to the hash.
            Do not include dump_graph_* in the hash - they don't affect
            compilation.
            """
            dict_ = self.model_dump(include={"enable_fusion", "enable_noop"})
            return InductorPass.hash_dict(dict_)

        def model_post_init(self, __context: Any) -> None:
            if not self.enable_noop and self.enable_fusion:
                logger.warning_once(
                    "Fusion enabled but reshape elimination disabled. "
                    "RMSNorm + quant (fp8) fusion might not work")

    pass_config: PassConfig = Field(default_factory=PassConfig)

    # not configurable, computed after init
    max_capture_size: int = PrivateAttr
    local_cache_dir: str = PrivateAttr  # local cache dir for each rank
    # optimization:
    # Intuitively, bs_to_padded_graph_size should be dict[int, int].
    # since we know all keys are in a range [0, max_capture_size],
    # we can optimize it to list[int] for better lookup performance.
    bs_to_padded_graph_size: list[int] = PrivateAttr

    # keep track of enabled and disabled custom ops
    enabled_custom_ops: Counter[str] = PrivateAttr
    disabled_custom_ops: Counter[str] = PrivateAttr
    traced_files: set[str] = PrivateAttr
    compilation_time: float = PrivateAttr

    # Per-model forward context
    # Map from layer name to the attention cls
    static_forward_context: dict[str, Any] = PrivateAttr

    def compute_hash(self) -> str:
        """
        WARNING: Whenever a new field is added to this config,
        ensure that it is included in the factors list if
        it affects the computation graph.

        Provide a hash that uniquely identifies all the configs
        that affect the structure of the computation
        graph from input ids/embeddings to the final hidden states,
        excluding anything before input ids/embeddings and after
        the final hidden states.
        """
        factors: list[Any] = []
        factors.append(self.level)
        factors.append(self.backend)
        factors.append(self.custom_ops)
        factors.append(self.splitting_ops)
        factors.append(self.use_inductor)
        factors.append(self.inductor_compile_config)
        factors.append(self.inductor_passes)
        factors.append(self.pass_config.uuid())
        return hashlib.sha256(str(factors).encode()).hexdigest()

    def __repr__(self) -> str:
        exclude = {
            "static_forward_context",
            "enabled_custom_ops",
            "disabled_custom_ops",
            "compilation_time",
            "bs_to_padded_graph_size",
            "pass_config",
            "traced_files",
        }
        return self.model_dump_json(exclude=exclude, exclude_unset=True)

    __str__ = __repr__

    @classmethod
    def from_cli(cls, cli_value: str) -> "CompilationConfig":
        """Parse the CLI value for the compilation config."""
        if cli_value in ["0", "1", "2", "3"]:
            return cls(level=int(cli_value))
        # do not use `eval`, it is dangerous and can execute arbitrary code
        dict_value = ast.literal_eval(cli_value)
        return CompilationConfig.model_validate(dict_value)

    def model_post_init(self, __context: Any) -> None:

        count_none = self.custom_ops.count("none")
        count_all = self.custom_ops.count("all")
        assert count_none + count_all <= 1, "Can only specify 'none' or 'all'"

        # TODO(zou3519/luka): There are 2 issues with auto-functionalization V2:
        # 1. A bug in PyTorch, fixed in 2.7:
        #    https://github.com/pytorch/pytorch/issues/147924
        # 2. Custom passes (fusion) rely on auto-functionalization V1 and don't
        #    work with V2. Addressing this will take extra engineering effort
        #    and it is not yet a priority. RFC here:
        #    https://github.com/vllm-project/vllm/issues/14703

        if is_torch_equal_or_newer("2.6"):
            KEY = 'enable_auto_functionalized_v2'
            if KEY not in self.inductor_compile_config:
                self.inductor_compile_config[KEY] = False

        if self.splitting_ops is None:
            self.splitting_ops = []

        for k, v in self.inductor_passes.items():
            if not isinstance(v, str):
                assert callable(v), (
                    f"pass {k} should be callable or a qualified name")
                self.inductor_compile_config[k] = v if isinstance(
                    v, InductorPass) else CallableInductorPass(v)
                continue

            # resolve function from qualified name
            names = v.split(".")
            module = ".".join(names[:-1])
            func_name = names[-1]
            func = __import__(module).__dict__[func_name]
            self.inductor_compile_config[k] = func if isinstance(
                func, InductorPass) else CallableInductorPass(func)

        self.enabled_custom_ops = Counter()
        self.disabled_custom_ops = Counter()
        self.traced_files = set()
        self.static_forward_context = {}
        self.compilation_time = 0.0

    def init_backend(self, vllm_config: "VllmConfig") -> Union[str, Callable]:
        if self.level == CompilationLevel.NO_COMPILATION:
            raise ValueError("No compilation level is set.")

        from torch._dynamo.backends.registry import list_backends
        torch_backends = list_backends(exclude_tags=tuple())
        if self.level in [
                CompilationLevel.DYNAMO_AS_IS, CompilationLevel.DYNAMO_ONCE
        ]:
            if self.backend == "":
                return "eager"
            if self.backend in torch_backends:
                return self.backend
            return resolve_obj_by_qualname(self.backend)

        # TODO: pass user-specified backend to piecewise compilation
        # merge with the config use_inductor
        assert self.level == CompilationLevel.PIECEWISE

        from vllm.compilation.backends import VllmBackend
        return VllmBackend(vllm_config)

    def init_with_cudagraph_sizes(self,
                                  cudagraph_capture_sizes: list[int]) -> None:
        """To complete the initialization of config,
        we need to know the cudagraph sizes."""

        if self.cudagraph_capture_sizes is None:
            self.cudagraph_capture_sizes = cudagraph_capture_sizes
        else:
            # de-duplicate the sizes provided by the config
            self.cudagraph_capture_sizes = list(
                set(self.cudagraph_capture_sizes))
            logger.info(("cudagraph sizes specified by model runner"
                         " %s is overridden by config %s"),
                        cudagraph_capture_sizes, self.cudagraph_capture_sizes)

        computed_compile_sizes = []
        if self.compile_sizes is not None:
            # de-duplicate the sizes provided by the config
            self.compile_sizes = list(set(self.compile_sizes))
            for x in self.compile_sizes:
                if isinstance(x, str):
                    assert x == "cudagraph_capture_sizes", \
                    "Unrecognized size type in compile_sizes, " \
                    f"expect 'cudagraph_capture_sizes', got {x}"
                    computed_compile_sizes.extend(self.cudagraph_capture_sizes)
                else:
                    assert isinstance(x, int)
                    computed_compile_sizes.append(x)
        self.compile_sizes = computed_compile_sizes  # type: ignore

        # sort to make sure cudagraph capture sizes are in descending order
        self.cudagraph_capture_sizes.sort(reverse=True)
        self.max_capture_size = self.cudagraph_capture_sizes[
            0] if self.cudagraph_capture_sizes else 0

        # pre-compute the mapping from batch size to padded graph size
        self.bs_to_padded_graph_size = [
            0 for i in range(self.max_capture_size + 1)
        ]
        for end, start in zip(self.cudagraph_capture_sizes,
                              self.cudagraph_capture_sizes[1:] + [0]):
            for bs in range(start, end):
                if bs == start:
                    self.bs_to_padded_graph_size[bs] = start
                else:
                    self.bs_to_padded_graph_size[bs] = end
        self.bs_to_padded_graph_size[
            self.max_capture_size] = self.max_capture_size

    def set_splitting_ops_for_v1(self):
        # If default, override splitting ops for piecewise cudagraph on V1.
        # NOTE: this function needs to be called
        if not self.splitting_ops:
            self.splitting_ops = [
                "vllm.unified_attention",
                "vllm.unified_attention_with_output",
            ]


@dataclass
class VllmConfig:
    """Dataclass which contains all vllm-related configuration. This
    simplifies passing around the distinct configurations in the codebase.
    """

    model_config: ModelConfig = field(default=None, init=True)  # type: ignore
    cache_config: CacheConfig = field(default=None, init=True)  # type: ignore
    parallel_config: ParallelConfig = field(default_factory=ParallelConfig,
                                            init=True)
    scheduler_config: SchedulerConfig = field(default_factory=SchedulerConfig,
                                              init=True)
    device_config: DeviceConfig = field(default=None,
                                        init=True)  # type: ignore
    load_config: LoadConfig = field(default=None, init=True)  # type: ignore
    lora_config: Optional[LoRAConfig] = None
    speculative_config: SpeculativeConfig = field(default=None,
                                                  init=True)  # type: ignore
    decoding_config: Optional[DecodingConfig] = None
    observability_config: Optional[ObservabilityConfig] = None
    prompt_adapter_config: Optional[PromptAdapterConfig] = None
    quant_config: Optional[QuantizationConfig] = None
    compilation_config: CompilationConfig = field(default=None,
                                                  init=True)  # type: ignore
    kv_transfer_config: KVTransferConfig = field(default=None,
                                                 init=True)  # type: ignore
    # some opaque config, only used to provide additional information
    # for the hash computation, mainly used for testing, debugging or out of
    # tree config registration.
    additional_config: SupportsHash = field(default=None,
                                            init=True)  # type: ignore
    instance_id: str = ""

    def compute_hash(self) -> str:
        """
        WARNING: Whenever a new field is added to this config,
        ensure that it is included in the factors list if
        it affects the computation graph.

        Provide a hash that uniquely identifies all the configs
        that affect the structure of the computation
        graph from input ids/embeddings to the final hidden states,
        excluding anything before input ids/embeddings and after
        the final hidden states.
        """
        factors: list[Any] = []

        # summarize vllm config
        vllm_factors: list[Any] = []
        from vllm import __version__
        vllm_factors.append(__version__)
        vllm_factors.append(envs.VLLM_USE_V1)
        if self.model_config:
            vllm_factors.append(self.model_config.compute_hash())
        else:
            vllm_factors.append("None")
        if self.cache_config:
            vllm_factors.append(self.cache_config.compute_hash())
        else:
            vllm_factors.append("None")
        if self.parallel_config:
            vllm_factors.append(self.parallel_config.compute_hash())
        else:
            vllm_factors.append("None")
        if self.scheduler_config:
            vllm_factors.append(self.scheduler_config.compute_hash())
        else:
            vllm_factors.append("None")
        if self.device_config:
            vllm_factors.append(self.device_config.compute_hash())
        else:
            vllm_factors.append("None")
        if self.load_config:
            vllm_factors.append(self.load_config.compute_hash())
        else:
            vllm_factors.append("None")
        if self.lora_config:
            vllm_factors.append(self.lora_config.compute_hash())
            # LoRA creates static buffers based on max_num_batched_tokens.
            # The tensor sizes and strides get captured in the torch.compile
            # graph explicitly.
            vllm_factors.append(
                str(self.scheduler_config.max_num_batched_tokens))
        else:
            vllm_factors.append("None")
        if self.speculative_config:
            vllm_factors.append(self.speculative_config.compute_hash())
        else:
            vllm_factors.append("None")
        if self.decoding_config:
            vllm_factors.append(self.decoding_config.compute_hash())
        else:
            vllm_factors.append("None")
        if self.observability_config:
            vllm_factors.append(self.observability_config.compute_hash())
        else:
            vllm_factors.append("None")
        if self.prompt_adapter_config:
            vllm_factors.append(self.prompt_adapter_config.compute_hash())
        else:
            vllm_factors.append("None")
        if self.quant_config:
            pass  # should be captured by model_config.quantization
        if self.compilation_config:
            vllm_factors.append(self.compilation_config.compute_hash())
        else:
            vllm_factors.append("None")
        if self.kv_transfer_config:
            vllm_factors.append(self.kv_transfer_config.compute_hash())
        else:
            vllm_factors.append("None")
        if self.additional_config:
            vllm_factors.append(self.additional_config.compute_hash())
        else:
            vllm_factors.append("None")
        factors.append(vllm_factors)

        hash_str = hashlib.md5(str(factors).encode(),
                               usedforsecurity=False).hexdigest()[:10]
        return hash_str

    def pad_for_cudagraph(self, batch_size: int) -> int:
        # if batch_size > self.compilation_config.max_capture_size,
        # it should raise an IndexError.
        # the caller should make sure the batch_size is within the range,
        # i.e., batch_size <= self.compilation_config.max_capture_size
        return self.compilation_config.bs_to_padded_graph_size[batch_size]

    @staticmethod
    def _get_quantization_config(
            model_config: ModelConfig,
            load_config: LoadConfig) -> Optional[QuantizationConfig]:
        """Get the quantization config."""
        from vllm.platforms import current_platform
        if model_config.quantization is not None:
            from vllm.model_executor.model_loader.weight_utils import (
                get_quant_config)
            quant_config = get_quant_config(model_config, load_config)
            capability_tuple = current_platform.get_device_capability()

            if capability_tuple is not None:
                capability = capability_tuple.to_int()
                if capability < quant_config.get_min_capability():
                    raise ValueError(
                        f"The quantization method {model_config.quantization} "
                        "is not supported for the current GPU. Minimum "
                        f"capability: {quant_config.get_min_capability()}. "
                        f"Current capability: {capability}.")
            supported_dtypes = quant_config.get_supported_act_dtypes()
            if model_config.dtype not in supported_dtypes:
                raise ValueError(
                    f"{model_config.dtype} is not supported for quantization "
                    f"method {model_config.quantization}. Supported dtypes: "
                    f"{supported_dtypes}")
            return quant_config
        return None

    def with_hf_config(
        self,
        hf_config: PretrainedConfig,
        architectures: Optional[list[str]] = None,
    ) -> "VllmConfig":
        if architectures is not None:
            hf_config = copy.deepcopy(hf_config)
            hf_config.architectures = architectures

        model_config = copy.deepcopy(self.model_config)
        model_config.hf_config = hf_config

        return replace(self, model_config=model_config)

    def __post_init__(self):
        """Verify configs are valid & consistent with each other.
        """
        if self.model_config is not None:
            self.model_config.verify_async_output_proc(self.parallel_config,
                                                       self.speculative_config,
                                                       self.device_config)
            self.model_config.verify_with_parallel_config(self.parallel_config)

        if self.cache_config is not None:
            self.cache_config.verify_with_parallel_config(self.parallel_config)

        if self.lora_config:
            self.lora_config.verify_with_cache_config(self.cache_config)
            self.lora_config.verify_with_model_config(self.model_config)
            self.lora_config.verify_lora_support()
        if self.prompt_adapter_config:
            self.prompt_adapter_config.verify_with_model_config(
                self.model_config)

        if self.quant_config is None and \
            self.model_config is not None and self.load_config is not None:
            self.quant_config = VllmConfig._get_quantization_config(
                self.model_config, self.load_config)

        from vllm.platforms import current_platform
        if self.scheduler_config is not None and \
            self.model_config is not None and \
            self.scheduler_config.chunked_prefill_enabled and \
            self.model_config.dtype == torch.float32 and \
            current_platform.get_device_capability() == (7, 5):
            logger.warning_once(
                "Turing devices tensor cores do not support float32 matmul. "
                "To workaround this limitation, vLLM will set 'ieee' input "
                "precision for chunked prefill triton kernels.")

        if self.compilation_config is None:
            self.compilation_config = CompilationConfig()
        if envs.VLLM_USE_V1 and self.model_config is not None and \
            not self.model_config.enforce_eager:
            # NOTE(woosuk): Currently, we use inductor because the piecewise
            # CUDA graphs do not work properly with the custom CUDA kernels.
            # FIXME(woosuk): Disable inductor to reduce the compilation time
            # and avoid any potential issues with the inductor.
            # FIXME(rob): Add function to set all of these.
            self.compilation_config.custom_ops = ["none"]
            self.compilation_config.use_cudagraph = True
            self.compilation_config.use_inductor = True
            self.compilation_config.cudagraph_num_of_warmups = 1
            self.compilation_config.pass_config.enable_fusion = False
            self.compilation_config.pass_config.enable_noop = False
            self.compilation_config.level = CompilationLevel.PIECEWISE
            self.compilation_config.set_splitting_ops_for_v1()

        self._set_cudagraph_sizes()

        if self.cache_config is not None and \
            self.cache_config.cpu_offload_gb > 0 and \
            self.compilation_config.level != CompilationLevel.NO_COMPILATION \
                and not envs.VLLM_USE_V1:
            logger.warning(
                "CPU offload is not supported with `torch.compile` in v0 yet."
                " Disabling `torch.compile`.")
            self.compilation_config.level = CompilationLevel.NO_COMPILATION

        if ((not envs.VLLM_USE_V1) and self.lora_config is not None
                and self.compilation_config.level
                != CompilationLevel.NO_COMPILATION):
            logger.warning(
                "LoRA for V0 is not supported with `torch.compile` yet. "
                "Disabling `torch.compile`.")
            self.compilation_config.level = CompilationLevel.NO_COMPILATION


        if self.model_config and self.model_config.use_mla and \
            not (current_platform.is_cuda() or current_platform.is_rocm()):
            logger.info(
                "MLA is enabled on a non-GPU platform; forcing chunked "
                "prefill and prefix caching to be disabled.")
            self.scheduler_config.enable_chunked_prefill = False
            self.scheduler_config.chunked_prefill_enabled = False
            self.scheduler_config.max_num_batched_tokens = max(
                self.scheduler_config.max_model_len,
                _DEFAULT_MAX_NUM_BATCHED_TOKENS)

            if self.cache_config is not None:
                self.cache_config.enable_prefix_caching = False

        current_platform.check_and_update_config(self)

        if not self.instance_id:
            self.instance_id = random_uuid()[:5]

    def _set_cudagraph_sizes(self):
        """
        cudagraph batchsize padding logic:

        `[1, 2, 4] + [8 * i for i in range(1, 1025)]` is a list of all possible
        batch sizes that cudagraph will capture.

        Depending on the engine's configuration of `max_num_seqs`, the
        candidate batch sizes to capture cudagraph will shrink to the subset
        which just cover the range of `[1, max_num_seqs]`. In the common case,
        `max_num_seqs` is 256, and the cudagraph batch sizes will be
        `[1, 2, 4, 8, 16, 24, 32, 40, ..., 256]`.

        However, if users specify the cudagraph capture sizes through
        compilation config, we will use the specified sizes instead.

        In the end, `vllm_config.compilation_config.cudagraph_capture_sizes`
        will be the final sizes to capture cudagraph (in descending order).

        During runtime, if batchsize is larger than
        `vllm_config.compilation_config.cudagraph_capture_sizes`,
        no cudagraph will be used.
        If the batch size is no larger than
        `vllm_config.compilation_config.cudagraph_capture_sizes`,
        we can quickly find the padded graph size for a given batch size by
        looking up `vllm_config.compilation_config.bs_to_padded_graph_size`.
        """

        # calculate the default `batch_size_capture_list`
        if not envs.VLLM_USE_V1:
            batch_size_capture_list = []
            max_batchsize_to_capture = 0
            if self.scheduler_config is not None and \
                self.model_config is not None and \
                    not self.model_config.enforce_eager:

                possible_sizes = [1, 2, 4] + [8 * i for i in range(1, 1025)]
                # find the minimum size that is larger than max_num_seqs,
                # which then becomes the max_batchsize_to_capture
                larger_sizes = [
                    x for x in possible_sizes
                    if x >= self.scheduler_config.max_num_seqs
                ]
                if larger_sizes:
                    max_batchsize_to_capture = larger_sizes[0]
                else:
                    max_batchsize_to_capture = possible_sizes[-1]

                # filter out the sizes that are
                # larger than max_batchsize_to_capture
                batch_size_capture_list = [
                    size for size in possible_sizes
                    if size <= max_batchsize_to_capture
                ]
        else:
            batch_size_capture_list = []
            if self.model_config is not None and \
                not self.model_config.enforce_eager:
                batch_size_capture_list = [1, 2, 4
                                           ] + [i for i in range(8, 513, 8)]
                max_num_tokens = self.scheduler_config.max_num_batched_tokens
                batch_size_capture_list = [
                    size for size in batch_size_capture_list
                    if size <= max_num_tokens
                ]

        self.compilation_config.init_with_cudagraph_sizes(
            batch_size_capture_list)

    def __str__(self):
        return (
            f"model={self.model_config.model!r},"
            f" speculative_config={self.speculative_config!r},"
            f" tokenizer={self.model_config.tokenizer!r}, "
            f"skip_tokenizer_init={self.model_config.skip_tokenizer_init},"
            f" tokenizer_mode={self.model_config.tokenizer_mode}, "
            f"revision={self.model_config.revision}, "
            f"override_neuron_config={self.model_config.override_neuron_config},"
            f" tokenizer_revision={self.model_config.tokenizer_revision}, "
            f"trust_remote_code={self.model_config.trust_remote_code}, "
            f"dtype={self.model_config.dtype}, "
            f"max_seq_len={self.model_config.max_model_len},"
            f" download_dir={self.load_config.download_dir!r}, "
            f"load_format={self.load_config.load_format}, "
            f"tensor_parallel_size={self.parallel_config.tensor_parallel_size},"
            f" pipeline_parallel_size={self.parallel_config.pipeline_parallel_size}, "  # noqa
            f"disable_custom_all_reduce={self.parallel_config.disable_custom_all_reduce}, "  # noqa
            f"quantization={self.model_config.quantization}, "
            f"enforce_eager={self.model_config.enforce_eager}, "
            f"kv_cache_dtype={self.cache_config.cache_dtype}, "
            f" device_config={self.device_config.device}, "
            f"decoding_config={self.decoding_config!r}, "
            f"observability_config={self.observability_config!r}, "
            f"seed={self.model_config.seed}, "
            f"served_model_name={self.model_config.served_model_name}, "
            f"num_scheduler_steps={self.scheduler_config.num_scheduler_steps}, "
            f"multi_step_stream_outputs={self.scheduler_config.multi_step_stream_outputs}, "  # noqa
            f"enable_prefix_caching={self.cache_config.enable_prefix_caching}, "
            f"chunked_prefill_enabled={self.scheduler_config.chunked_prefill_enabled}, "  # noqa
            f"use_async_output_proc={self.model_config.use_async_output_proc}, "
            f"disable_mm_preprocessor_cache={self.model_config.disable_mm_preprocessor_cache!r}, "  # noqa
            f"mm_processor_kwargs={self.model_config.mm_processor_kwargs}, "
            f"pooler_config={self.model_config.pooler_config!r}, "
            f"compilation_config={self.compilation_config!r}")


_current_vllm_config: Optional[VllmConfig] = None


@contextmanager
def set_current_vllm_config(vllm_config: VllmConfig, check_compile=False):
    """
    Temporarily set the current vLLM config.
    Used during model initialization.
    We save the current vLLM config in a global variable,
    so that all modules can access it, e.g. custom ops
    can access the vLLM config to determine how to dispatch.
    """
    global _current_vllm_config
    old_vllm_config = _current_vllm_config
    from vllm.compilation.counter import compilation_counter
    num_models_seen = compilation_counter.num_models_seen
    try:
        _current_vllm_config = vllm_config
        yield
    except Exception:
        raise
    else:
        logger.debug("enabled custom ops: %s",
                     vllm_config.compilation_config.enabled_custom_ops)
        logger.debug("disabled custom ops: %s",
                     vllm_config.compilation_config.disabled_custom_ops)
        if check_compile and \
            vllm_config.compilation_config.level == CompilationLevel.PIECEWISE \
            and compilation_counter.num_models_seen == num_models_seen:
            # If the model supports compilation,
            # compilation_counter.num_models_seen should be increased
            # by at least 1.
            # If it is not increased, it means the model does not support
            # compilation (does not have @support_torch_compile decorator).
            logger.warning(
                "`torch.compile` is turned on, but the model %s"
                " does not support it. Please open an issue on GitHub"
                " if you want it to be supported.",
                vllm_config.model_config.model)
    finally:
        _current_vllm_config = old_vllm_config


def get_current_vllm_config() -> VllmConfig:
    if _current_vllm_config is None:
        # in ci, usually when we test custom ops/modules directly,
        # we don't set the vllm config. In that case, we set a default
        # config.
        logger.warning("Current vLLM config is not set.")
        from vllm.config import VllmConfig
        return VllmConfig()
    return _current_vllm_config


def contains_object_print(text):
    """
    Check if the text looks like a printed Python object, e.g.
    contains any substring matching the pattern: "at 0xFFFFFFF>"
    We match against 0x followed by 2-16 hex chars (there's
    a max of 16 on a 64 bit system).

    Args:
        text (str): The text to check

    Returns:
        bool: True if a match is found, False otherwise
    """
    pattern = r'at 0x[a-fA-F0-9]{2,16}>'
    match = re.search(pattern, text)
    return match is not None


def assert_hashable(text):
    if not contains_object_print(text):
        return True
    raise AssertionError(
        f"vLLM tried to hash some configs that may have Python objects ids "
        f"in them. This is a bug, please file an issue. "
        f"Text being hashed: {text}")<|MERGE_RESOLUTION|>--- conflicted
+++ resolved
@@ -1707,11 +1707,7 @@
         factors: list[Any] = []
         factors.append(self.pipeline_parallel_size)
         factors.append(self.tensor_parallel_size)
-<<<<<<< HEAD
-        factors.append(self.data_parallel_size)
-=======
         factors.append(self.enable_expert_parallel)
->>>>>>> 1e013fa3
         return hashlib.sha256(str(factors).encode()).hexdigest()
 
     def __post_init__(self) -> None:
