--- conflicted
+++ resolved
@@ -42,19 +42,13 @@
     try_get_generation_config, uses_mrope)
 from vllm.transformers_utils.s3_utils import S3Model
 from vllm.transformers_utils.utils import is_s3, maybe_model_redirect
-<<<<<<< HEAD
-from vllm.utils import (GiB_bytes, LayerBlockType, cuda_device_count_stateless,
-                        get_cpu_memory, get_open_port, is_mi250, is_navi,
-                        is_torch_equal_or_newer, random_uuid,
-                        resolve_obj_by_qualname)
-=======
 from vllm.utils import (DEFAULT_MAX_NUM_BATCHED_TOKENS,
                         MULTIMODAL_MODEL_MAX_NUM_BATCHED_TOKENS,
                         POOLING_MODEL_MAX_NUM_BATCHED_TOKENS, GiB_bytes,
                         LayerBlockType, cuda_device_count_stateless,
-                        get_cpu_memory, get_open_port, is_torch_equal_or_newer,
-                        random_uuid, resolve_obj_by_qualname)
->>>>>>> 58738772
+                        get_cpu_memory, get_open_port, is_mi250, is_navi,
+                        is_torch_equal_or_newer, random_uuid,
+                        resolve_obj_by_qualname)
 
 if TYPE_CHECKING:
     from _typeshed import DataclassInstance
