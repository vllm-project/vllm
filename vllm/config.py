# SPDX-License-Identifier: Apache-2.0

import ast
import copy
import enum
import hashlib
import inspect
import json
import re
import sys
import textwrap
import warnings
from collections import Counter
from contextlib import contextmanager
from dataclasses import (MISSING, dataclass, field, fields, is_dataclass,
                         replace)
from importlib.util import find_spec
from pathlib import Path
from typing import (TYPE_CHECKING, Any, Callable, ClassVar, Final, Literal,
                    Optional, Protocol, TypeVar, Union, get_args)

import torch
from pydantic import BaseModel, Field, PrivateAttr
from torch.distributed import ProcessGroup, ReduceOp
from transformers import PretrainedConfig

import vllm.envs as envs
from vllm.compilation.inductor_pass import CallableInductorPass, InductorPass
from vllm.logger import init_logger
from vllm.model_executor.layers.quantization import (QUANTIZATION_METHODS,
                                                     get_quantization_config)
from vllm.model_executor.models import ModelRegistry
from vllm.platforms import CpuArchEnum, current_platform
from vllm.sampling_params import GuidedDecodingParams
from vllm.tracing import is_otel_available, otel_import_error_traceback
from vllm.transformers_utils.config import (
    ConfigFormat, get_config, get_hf_image_processor_config,
    get_hf_text_config, get_pooling_config,
    get_sentence_transformer_tokenizer_config, is_encoder_decoder,
    try_get_generation_config, uses_mrope)
from vllm.transformers_utils.s3_utils import S3Model
from vllm.transformers_utils.utils import is_s3, maybe_model_redirect
from vllm.utils import (GiB_bytes, LayerBlockType, cuda_device_count_stateless,
                        get_cpu_memory, get_open_port, is_torch_equal_or_newer,
                        random_uuid, resolve_obj_by_qualname)

if TYPE_CHECKING:
    from _typeshed import DataclassInstance
    from ray.util.placement_group import PlacementGroup

    from vllm.executor.executor_base import ExecutorBase
    from vllm.model_executor.layers.quantization.base_config import (
        QuantizationConfig)
    from vllm.model_executor.model_loader.loader import BaseModelLoader
    from vllm.transformers_utils.tokenizer_group.base_tokenizer_group import (
        BaseTokenizerGroup)

    ConfigType = type[DataclassInstance]
else:
    QuantizationConfig = None
    ConfigType = type

logger = init_logger(__name__)

ConfigT = TypeVar("ConfigT", bound=ConfigType)

# This value is chosen to have a balance between ITL and TTFT. Note it is
# not optimized for throughput.
_DEFAULT_MAX_NUM_BATCHED_TOKENS = 2048
_POOLING_MODEL_MAX_NUM_BATCHED_TOKENS = 32768
_MULTIMODAL_MODEL_MAX_NUM_BATCHED_TOKENS = 5120

TaskOption = Literal["auto", "generate", "embedding", "embed", "classify",
                     "score", "reward", "transcription"]

_ResolvedTask = Literal["generate", "embed", "classify", "score", "reward",
                        "draft", "transcription"]

RunnerType = Literal["generate", "pooling", "draft", "transcription"]

_RUNNER_TASKS: dict[RunnerType, list[_ResolvedTask]] = {
    "generate": ["generate"],
    "pooling": ["embed", "classify", "score", "reward"],
    "draft": ["draft"],
    "transcription": ["transcription"],
}

_TASK_RUNNER: dict[_ResolvedTask, RunnerType] = {
    task: runner
    for runner, tasks in _RUNNER_TASKS.items()
    for task in tasks
}

HfOverrides = Union[dict[str, Any], Callable[[PretrainedConfig],
                                             PretrainedConfig]]


class SupportsHash(Protocol):

    def compute_hash(self) -> str:
        ...


class SupportsMetricsInfo(Protocol):

    def metrics_info(self) -> dict[str, str]:
        ...


class ModelImpl(str, enum.Enum):
    AUTO = "auto"
    VLLM = "vllm"
    TRANSFORMERS = "transformers"


def get_attr_docs(cls: type[Any]) -> dict[str, str]:
    """
    Get any docstrings placed after attribute assignments in a class body.

    https://davidism.com/mit-license/
    """

    def pairwise(iterable):
        """
        Manually implement https://docs.python.org/3/library/itertools.html#itertools.pairwise

        Can be removed when Python 3.9 support is dropped.
        """
        iterator = iter(iterable)
        a = next(iterator, None)

        for b in iterator:
            yield a, b
            a = b

    cls_node = ast.parse(textwrap.dedent(inspect.getsource(cls))).body[0]

    if not isinstance(cls_node, ast.ClassDef):
        raise TypeError("Given object was not a class.")

    out = {}

    # Consider each pair of nodes.
    for a, b in pairwise(cls_node.body):
        # Must be an assignment then a constant string.
        if (not isinstance(a, (ast.Assign, ast.AnnAssign))
                or not isinstance(b, ast.Expr)
                or not isinstance(b.value, ast.Constant)
                or not isinstance(b.value.value, str)):
            continue

        doc = inspect.cleandoc(b.value.value)

        # An assignment can have multiple targets (a = b = v), but an
        # annotated assignment only has one target.
        targets = a.targets if isinstance(a, ast.Assign) else [a.target]

        for target in targets:
            # Must be assigning to a plain name.
            if not isinstance(target, ast.Name):
                continue

            out[target.id] = doc

    return out


def config(cls: ConfigT) -> ConfigT:
    """
    A decorator that ensures all fields in a dataclass have default values
    and that each field has a docstring.
    """
    if not is_dataclass(cls):
        raise TypeError("The decorated class must be a dataclass.")
    attr_docs = get_attr_docs(cls)
    for f in fields(cls):
        if f.init and f.default is MISSING and f.default_factory is MISSING:
            raise ValueError(
                f"Field '{f.name}' in {cls.__name__} must have a default value."
            )
        if f.name not in attr_docs:
            raise ValueError(
                f"Field '{f.name}' in {cls.__name__} must have a docstring.")
    return cls


def get_field(cls: ConfigType, name: str) -> Field:
    """Get the default factory field of a dataclass by name. Used for getting
    default factory fields in `EngineArgs`."""
    if not is_dataclass(cls):
        raise TypeError("The given class is not a dataclass.")
    cls_fields = {f.name: f for f in fields(cls)}
    if name not in cls_fields:
        raise ValueError(f"Field '{name}' not found in {cls.__name__}.")
    named_field: Field = cls_fields.get(name)
    if (default_factory := named_field.default_factory) is not MISSING:
        return field(default_factory=default_factory)
    if (default := named_field.default) is not MISSING:
        return field(default=default)
    raise ValueError(
        f"{cls.__name__}.{name} must have a default value or default factory.")


class ModelConfig:
    """Configuration for the model.

    Args:
        model: Name or path of the huggingface model to use.
            It is also used as the content for `model_name` tag in metrics
            output when `served_model_name` is not specified.
        task: The task to use the model for. Each vLLM instance only supports
            one task, even if the same model can be used for multiple tasks.
            When the model only supports one task, "auto" can be used to select
            it; otherwise, you must specify explicitly which task to use.
        tokenizer: Name or path of the huggingface tokenizer to use.
        tokenizer_mode: Tokenizer mode. "auto" will use the fast tokenizer if
            available, "slow" will always use the slow tokenizer,
            "mistral" will always use the tokenizer from `mistral_common`, and
            "custom" will use --tokenizer to select the preregistered tokenizer.
        trust_remote_code: Trust remote code (e.g., from HuggingFace) when
            downloading the model and tokenizer.
        allowed_local_media_path: Allowing API requests to read local images or
            videos from directories specified by the server file system.
            This is a security risk. Should only be enabled in trusted
            environments.
        dtype: Data type for model weights and activations. The "auto" option
            will use FP16 precision for FP32 and FP16 models, and BF16 precision
            for BF16 models.
        seed: Random seed for reproducibility.
        revision: The specific model version to use. It can be a branch name,
            a tag name, or a commit id. If unspecified, will use the default
            version.
        code_revision: The specific revision to use for the model code on
            Hugging Face Hub. It can be a branch name, a tag name, or a
            commit id. If unspecified, will use the default version.
        tokenizer_revision: The specific tokenizer version to use. It can be a
            branch name, a tag name, or a commit id. If unspecified, will use
            the default version.
        max_model_len: Maximum length of a sequence (including prompt and
            output). If None, will be derived from the model.
        spec_target_max_model_len: Specify the the maximum length for spec
            decoding draft models.
        quantization: Quantization method that was used to quantize the model
            weights. If None, we assume the model weights are not quantized.
        enforce_eager: Whether to enforce eager execution. If True, we will
            disable CUDA graph and always execute the model in eager mode.
            If False, we will use CUDA graph and eager execution in hybrid.
            If None, the user did not specify, so default to False.
        max_seq_len_to_capture: Maximum sequence len covered by CUDA graphs.
            When a sequence has context length larger than this, we fall back
            to eager mode. Additionally for encoder-decoder models, if the
            sequence length of the encoder input is larger than this, we fall
            back to the eager mode.
        max_logprobs: Maximum number of log probabilities. Defaults to 20.
        disable_sliding_window: Whether to disable sliding window. If True,
            we will disable the sliding window functionality of the model.
            If the model does not support sliding window, this argument is
            ignored.
        skip_tokenizer_init: If true, skip initialization of tokenizer and
            detokenizer.
        served_model_name: The model name used in metrics tag `model_name`,
            matches the model name exposed via the APIs. If multiple model
            names provided, the first name will be used. If not specified,
            the model name will be the same as `model`.
        limit_mm_per_prompt: Maximum number of data items per modality
            per prompt. Only applicable for multimodal models.
        use_async_output_proc: Whether to use async output processor.
            Defaults to True.
        config_format: The config format which shall be loaded.
            Defaults to 'auto' which defaults to 'hf'.
        hf_token: The token to use as HTTP bearer authorization for remote files
            . If `True`, will use the token generated when running
            `huggingface-cli login` (stored in `~/.huggingface`).
        hf_overrides: If a dictionary, contains arguments to be forwarded to the
            HuggingFace config. If a callable, it is called to update the
            HuggingFace config.
        mm_processor_kwargs: Arguments to be forwarded to the model's processor
            for multi-modal data, e.g., image processor.
        disable_mm_preprocessor_cache: If true, then disables caching of the
            multi-modal preprocessor/mapper. (not recommended)
        override_neuron_config: Initialize non default neuron config or
            override default neuron config that are specific to Neuron devices,
            this argument will be used to configure the neuron config that
            can not be gathered from the vllm arguments.
        override_pooler_config: Initialize non default pooling config or
            override default pooling config for the pooling model.
        logits_processor_pattern: Optional regex pattern specifying valid
            logits processor qualified names that can be passed with the
            `logits_processors` extra completion argument. Defaults to None,
            which allows no processors.
        generation_config: Configuration parameter file for generation.
        model_impl: Which implementation of the model to use:
            "auto" will try to use the vLLM implementation if it exists and
                fall back to the Transformers implementation if no vLLM
                implementation is available.
            "vllm" will use the vLLM model implementation.
            "transformers" will use the Transformers model implementation.
        override_generation_config: Override the generation config with the
            given config.
    """

    def compute_hash(self) -> str:
        """
        WARNING: Whenever a new field is added to this config,
        ensure that it is included in the factors list if
        it affects the computation graph.

        Provide a hash that uniquely identifies all the configs
        that affect the structure of the computation
        graph from input ids/embeddings to the final hidden states,
        excluding anything before input ids/embeddings and after
        the final hidden states.
        """
        factors: list[Any] = []
        factors.append(self.model)
        factors.append(self.dtype)
        factors.append(self.quantization)
        factors.append(self.revision)
        factors.append(self.code_revision)
        factors.append(self.max_model_len)
        factors.append(self.max_logprobs)
        factors.append(self.disable_sliding_window)
        factors.append(self.trust_remote_code)
        factors.append(self.mm_processor_kwargs)
        factors.append(self.generation_config)
        factors.append(self.model_impl)
        factors.append(self.override_generation_config)
        factors.append(self.rope_scaling)
        factors.append(self.rope_theta)
        # hf_config can control how the model looks!
        factors.append(self.hf_config.to_json_string())
        str_factors = str(factors)
        assert_hashable(str_factors)
        return hashlib.sha256(str(factors).encode()).hexdigest()

    def __init__(
        self,
        model: str,
        task: Union[TaskOption, Literal["draft"]],
        tokenizer: str,
        tokenizer_mode: str,
        trust_remote_code: bool,
        dtype: Union[str, torch.dtype],
        seed: int,
        hf_config_path: Optional[str] = None,
        allowed_local_media_path: str = "",
        revision: Optional[str] = None,
        code_revision: Optional[str] = None,
        rope_scaling: Optional[dict[str, Any]] = None,
        rope_theta: Optional[float] = None,
        tokenizer_revision: Optional[str] = None,
        max_model_len: Optional[int] = None,
        spec_target_max_model_len: Optional[int] = None,
        quantization: Optional[str] = None,
        enforce_eager: Optional[bool] = None,
        max_seq_len_to_capture: Optional[int] = None,
        max_logprobs: int = 20,
        disable_sliding_window: bool = False,
        disable_cascade_attn: bool = False,
        skip_tokenizer_init: bool = False,
        served_model_name: Optional[Union[str, list[str]]] = None,
        limit_mm_per_prompt: Optional[dict[str, int]] = None,
        use_async_output_proc: bool = True,
        config_format: ConfigFormat = ConfigFormat.AUTO,
        hf_token: Optional[Union[bool, str]] = None,
        hf_overrides: Optional[HfOverrides] = None,
        mm_processor_kwargs: Optional[dict[str, Any]] = None,
        disable_mm_preprocessor_cache: bool = False,
        override_neuron_config: Optional[dict[str, Any]] = None,
        override_pooler_config: Optional["PoolerConfig"] = None,
        logits_processor_pattern: Optional[str] = None,
        generation_config: str = "auto",
        enable_sleep_mode: bool = False,
        override_generation_config: Optional[dict[str, Any]] = None,
        model_impl: Union[str, ModelImpl] = ModelImpl.AUTO,
    ) -> None:
        self.model = maybe_model_redirect(model)
        self.tokenizer = maybe_model_redirect(tokenizer)

        self.hf_config_path = hf_config_path
        if isinstance(hf_config_path, str):
            self.hf_config_path = maybe_model_redirect(hf_config_path)

        self.tokenizer_mode = tokenizer_mode
        self.trust_remote_code = trust_remote_code
        self.allowed_local_media_path = allowed_local_media_path
        self.seed = seed
        self.revision = revision
        self.code_revision = code_revision
        self.rope_scaling = rope_scaling
        self.rope_theta = rope_theta
        self.model_impl = model_impl

        if hf_overrides is None:
            hf_overrides = {}

        if callable(hf_overrides):
            hf_overrides_kw = {}
            hf_overrides_fn = hf_overrides
        else:
            hf_overrides_kw = hf_overrides
            hf_overrides_fn = None

        if rope_scaling is not None:
            hf_override: dict[str, Any] = {"rope_scaling": rope_scaling}
            hf_overrides_kw.update(hf_override)
            hf_overrides_str = json.dumps(hf_overrides)
            msg = (
                "`--rope-scaling` will be removed in a future release. "
                f"'Please instead use `--hf-overrides '{hf_overrides_str}'`")
            warnings.warn(DeprecationWarning(msg), stacklevel=2)
        if rope_theta is not None:
            hf_override = {"rope_theta": rope_theta}
            hf_overrides_kw.update(hf_override)
            hf_overrides_str = json.dumps(hf_overrides)
            msg = (
                "`--rope-theta` will be removed in a future release. "
                f"'Please instead use `--hf-overrides '{hf_overrides_str}'`")
            warnings.warn(DeprecationWarning(msg), stacklevel=2)

        self.maybe_pull_model_tokenizer_for_s3(model, tokenizer)

        if (backend := envs.VLLM_ATTENTION_BACKEND
            ) and backend == "FLASHINFER" and find_spec("flashinfer") is None:
            raise ValueError(
                "VLLM_ATTENTION_BACKEND is set to FLASHINFER, but flashinfer "
                "module was not found. See "
                "https://github.com/vllm-project/vllm/blob/main/docker/Dockerfile "  # noqa: E501
                "for instructions on how to install it.")

        # The tokenizer version is consistent with the model version by default.
        if tokenizer_revision is None:
            self.tokenizer_revision = revision
        else:
            self.tokenizer_revision = tokenizer_revision
        self.quantization = quantization
        self.enforce_eager = enforce_eager
        self.max_seq_len_to_capture = max_seq_len_to_capture
        self.max_logprobs = max_logprobs
        self.disable_sliding_window = disable_sliding_window
        self.disable_cascade_attn = disable_cascade_attn
        self.skip_tokenizer_init = skip_tokenizer_init
        self.enable_sleep_mode = enable_sleep_mode

        from vllm.platforms import current_platform

        if (self.enable_sleep_mode
                and not current_platform.is_sleep_mode_available()):
            raise ValueError(
                "Sleep mode is not supported on current platform.")

        hf_config = get_config(self.hf_config_path or self.model,
                               trust_remote_code, revision, code_revision,
                               config_format)

        if hf_overrides_kw:
            logger.info("Overriding HF config with %s", hf_overrides_kw)
            hf_config.update(hf_overrides_kw)
        if hf_overrides_fn:
            logger.info("Overriding HF config with %s", hf_overrides_fn)
            hf_config = hf_overrides_fn(hf_config)

        self.hf_config = hf_config

        self.hf_text_config = get_hf_text_config(self.hf_config)
        self.attention_chunk_size = getattr(self.hf_text_config,
                                            "attention_chunk_size", None)
        self.encoder_config = self._get_encoder_config()
        self.hf_image_processor_config = get_hf_image_processor_config(
            self.model, hf_token=hf_token, revision=revision)
        self.dtype = _get_and_verify_dtype(self.hf_config, dtype)
        self.use_async_output_proc = use_async_output_proc
        self.mm_processor_kwargs = mm_processor_kwargs
        self.disable_mm_preprocessor_cache = disable_mm_preprocessor_cache

        # Set enforce_eager to False if the value is unset.
        if self.enforce_eager is None:
            self.enforce_eager = False

        interleaved_attn_models = ["gemma2", "gemma3_text", "cohere2"]
        sliding_window = getattr(self.hf_text_config, "sliding_window", None)
        has_interleaved_attention = (sliding_window is not None) and (
            isinstance(sliding_window, list) or
            (self.hf_text_config.model_type in interleaved_attn_models))

        if (not self.disable_sliding_window and has_interleaved_attention):
            if (backend :=
                    envs.VLLM_ATTENTION_BACKEND) in ("XFORMERS", "FLASHINFER"):
                sliding_window_len_min = get_min_sliding_window(
                    self.hf_text_config.sliding_window)

                logger.warning_once(
                    f"{self.hf_text_config.model_type} has interleaved "
                    "attention, which is currently not supported by the "
                    f"{backend} backend. Disabling sliding window and capping "
                    "the max length to the sliding window size "
                    f"({sliding_window_len_min}).")
                self.disable_sliding_window = True
            else:
                # for a model with interleaved attention,
                # the scheduler and the model treat it as full attention
                # (i.e., not dropping any tokens outside the window).
                # only the attention layer itself is aware of the sliding
                # window, and use the window size to compute the attention.
                self.hf_text_config.interleaved_sliding_window = sliding_window
                delattr(self.hf_text_config, "sliding_window")
                sliding_window = None

        self.max_model_len = _get_and_verify_max_len(
            hf_config=self.hf_text_config,
            max_model_len=max_model_len,
            disable_sliding_window=self.disable_sliding_window,
            sliding_window_len=self.get_hf_config_sliding_window(),
            spec_target_max_model_len=spec_target_max_model_len,
            encoder_config=self.encoder_config)
        self.served_model_name = get_served_model_name(model,
                                                       served_model_name)
        self.multimodal_config = self._init_multimodal_config(
            limit_mm_per_prompt)
        if not self.skip_tokenizer_init:
            self._verify_tokenizer_mode()

        self.is_attention_free = self._init_attention_free()
        self.is_hybrid = self._init_is_hybrid()
        self.has_noops = self._init_has_noops()
        self.has_inner_state = self._init_has_inner_state()

        if current_platform.is_neuron():
            self.override_neuron_config = override_neuron_config
        else:
            self.override_neuron_config = None

        supported_tasks, task = self._resolve_task(task)
        self.supported_tasks = supported_tasks
        self.task: Final = task
        if self.task in ("draft", "generate"):
            self.truncation_side = "left"
        else:
            self.truncation_side = "right"

        self.pooler_config = self._init_pooler_config(override_pooler_config)
        self.logits_processor_pattern = logits_processor_pattern

        self.generation_config = generation_config
        self.override_generation_config = override_generation_config or {}

        self._verify_quantization()
        self._verify_cuda_graph()
        self._verify_bnb_config()

    @property
    def registry(self):
        return ModelRegistry

    @property
    def architectures(self) -> list[str]:
        return getattr(self.hf_config, "architectures", [])

    def maybe_pull_model_tokenizer_for_s3(self, model: str,
                                          tokenizer: str) -> None:
        """
        Pull the model config or tokenizer to a temporary
        directory in case of S3.

        Args:
            model: The model name or path.
            tokenizer: The tokenizer name or path.

        """
        if is_s3(model) or is_s3(tokenizer):
            if is_s3(model):
                s3_model = S3Model()
                s3_model.pull_files(
                    model, allow_pattern=["*.model", "*.py", "*.json"])
                self.model_weights = self.model
                self.model = s3_model.dir

            if is_s3(tokenizer):
                s3_tokenizer = S3Model()
                s3_tokenizer.pull_files(
                    model, ignore_pattern=["*.pt", "*.safetensors", "*.bin"])
                self.tokenizer = s3_tokenizer.dir

    def _init_multimodal_config(
        self, limit_mm_per_prompt: Optional[dict[str, int]]
    ) -> Optional["MultiModalConfig"]:
        if self.registry.is_multimodal_model(self.architectures):
            return MultiModalConfig(limit_per_prompt=limit_mm_per_prompt or {})

        if limit_mm_per_prompt:
            raise ValueError("`limit_mm_per_prompt` is only supported for "
                             "multimodal models.")

        return None

    def _get_encoder_config(self):
        return get_sentence_transformer_tokenizer_config(
            self.model, self.revision)

    def _init_pooler_config(
        self,
        override_pooler_config: Optional["PoolerConfig"],
    ) -> Optional["PoolerConfig"]:

        if self.runner_type == "pooling":
            user_config = override_pooler_config or PoolerConfig()

            base_config = get_pooling_config(self.model, self.revision)
            if base_config is not None:
                # Only set values that are not overridden by the user
                for k, v in base_config.items():
                    if getattr(user_config, k) is None:
                        setattr(user_config, k, v)

            if self.is_matryoshka:
                if user_config.normalize is None:
                    user_config.normalize = True
                elif not user_config.normalize:
                    raise ValueError(
                        "`normalize` must be enabled (set to True) "
                        "for models that are compatible with "
                        "Matryoshka Representation.")

            return user_config

        return None

    def _init_attention_free(self) -> bool:
        return self.registry.is_attention_free_model(self.architectures)

    def _init_is_hybrid(self) -> bool:
        return self.registry.is_hybrid_model(self.architectures)

    def _init_has_noops(self) -> bool:
        architectures = getattr(self.hf_config, "architectures", [])
        return self.registry.is_noops_model(architectures)

    def _init_has_inner_state(self) -> bool:
        return self.registry.model_has_inner_state(self.architectures)

    def _verify_tokenizer_mode(self) -> None:
        tokenizer_mode = self.tokenizer_mode.lower()
        if tokenizer_mode not in ["auto", "slow", "mistral", "custom"]:
            raise ValueError(
                f"Unknown tokenizer mode: {self.tokenizer_mode}. Must be "
                "either 'auto', 'slow', 'mistral' or 'custom'.")
        self.tokenizer_mode = tokenizer_mode

    def _get_preferred_task(
        self,
        architectures: list[str],
        supported_tasks: set[_ResolvedTask],
    ) -> Optional[_ResolvedTask]:
        model_id = self.model
        if get_pooling_config(model_id, self.revision):
            return "embed"
        if self.registry.is_cross_encoder_model(architectures):
            return "score"
        if self.registry.is_transcription_model(architectures):
            return "transcription"

        suffix_to_preferred_task: list[tuple[str, _ResolvedTask]] = [
            # Other models follow this pattern
            ("ForCausalLM", "generate"),
            ("ForConditionalGeneration", "generate"),
            ("ForSequenceClassification", "classify"),
            ("ChatModel", "generate"),
            ("LMHeadModel", "generate"),
            ("EmbeddingModel", "embed"),
            ("RewardModel", "reward"),
        ]
        _, arch = self.registry.inspect_model_cls(architectures)

        for suffix, pref_task in suffix_to_preferred_task:
            if arch.endswith(suffix) and pref_task in supported_tasks:
                return pref_task

        return None

    def _resolve_task(
        self,
        task_option: Union[TaskOption, Literal["draft"]],
    ) -> tuple[set[_ResolvedTask], _ResolvedTask]:
        if task_option == "draft":
            return {"draft"}, "draft"

        registry = self.registry
        architectures = self.architectures

        runner_support: dict[RunnerType, bool] = {
            # NOTE: Listed from highest to lowest priority,
            # in case the model supports multiple of them
            "transcription": registry.is_transcription_model(architectures),
            "generate": registry.is_text_generation_model(architectures),
            "pooling": registry.is_pooling_model(architectures),
        }
        supported_runner_types_lst: list[RunnerType] = [
            runner_type
            for runner_type, is_supported in runner_support.items()
            if is_supported
        ]

        supported_tasks_lst: list[_ResolvedTask] = [
            task for runner_type in supported_runner_types_lst
            for task in _RUNNER_TASKS[runner_type]
        ]
        supported_tasks = set(supported_tasks_lst)

        if task_option == "auto":
            selected_task = next(iter(supported_tasks_lst))

            if len(supported_tasks_lst) > 1:
                preferred_task = self._get_preferred_task(
                    architectures, supported_tasks)
                if preferred_task is not None:
                    selected_task = preferred_task

                logger.info(
                    "This model supports multiple tasks: %s. "
                    "Defaulting to '%s'.", supported_tasks, selected_task)
        else:
            # Aliases
            if task_option == "embedding":
                preferred_task = self._get_preferred_task(
                    architectures, supported_tasks)
                if preferred_task != "embed":
                    msg = ("The 'embedding' task will be restricted to "
                           "embedding models in a future release. Please "
                           "pass `--task classify`, `--task score`, or "
                           "`--task reward` explicitly for other pooling "
                           "models.")
                    warnings.warn(msg, DeprecationWarning, stacklevel=2)

                task_option = preferred_task or "embed"

            if task_option not in supported_tasks:
                msg = (
                    f"This model does not support the '{task_option}' task. "
                    f"Supported tasks: {supported_tasks}")
                raise ValueError(msg)

            selected_task = task_option

        return supported_tasks, selected_task

    def _parse_quant_hf_config(self):
        quant_cfg = getattr(self.hf_config, "quantization_config", None)
        if quant_cfg is None:
            # compressed-tensors uses a "compression_config" key
            quant_cfg = getattr(self.hf_config, "compression_config", None)
        return quant_cfg

    def _verify_quantization(self) -> None:
        supported_quantization = QUANTIZATION_METHODS
        optimized_quantization_methods = [
            "fp8", "marlin", "modelopt", "gptq_marlin_24", "gptq_marlin",
            "awq_marlin", "fbgemm_fp8", "compressed_tensors",
            "compressed-tensors", "experts_int8", "quark", "nvfp4", "bitblas",
            "gptq_bitblas"
        ]
        if self.quantization is not None:
            self.quantization = self.quantization.lower()

        # Parse quantization method from the HF model config, if available.
        quant_cfg = self._parse_quant_hf_config()

        if quant_cfg is not None:
            quant_method = quant_cfg.get("quant_method", "").lower()

            # Detect which checkpoint is it
            for name in QUANTIZATION_METHODS:
                method = get_quantization_config(name)
                quantization_override = method.override_quantization_method(
                    quant_cfg, self.quantization)
                if quantization_override:
                    quant_method = quantization_override
                    self.quantization = quantization_override
                    break

            # Verify quantization configurations.
            if self.quantization is None:
                self.quantization = quant_method
            elif self.quantization != quant_method:
                raise ValueError(
                    "Quantization method specified in the model config "
                    f"({quant_method}) does not match the quantization "
                    f"method specified in the `quantization` argument "
                    f"({self.quantization}).")

        if self.quantization is not None:
            if self.quantization not in supported_quantization:
                raise ValueError(
                    f"Unknown quantization method: {self.quantization}. Must "
                    f"be one of {supported_quantization}.")
            from vllm.platforms import current_platform
            current_platform.verify_quantization(self.quantization)
            if self.quantization not in optimized_quantization_methods:
                logger.warning(
                    "%s quantization is not fully "
                    "optimized yet. The speed can be slower than "
                    "non-quantized models.", self.quantization)

    def _verify_cuda_graph(self) -> None:
        if self.max_seq_len_to_capture is None:
            self.max_seq_len_to_capture = self.max_model_len
        self.max_seq_len_to_capture = min(self.max_seq_len_to_capture,
                                          self.max_model_len)
        ROCM_UNSUPPORTED_MODELS = ['mllama']
        if (self.hf_config.model_type in ROCM_UNSUPPORTED_MODELS
                and not self.enforce_eager and current_platform.is_rocm()):
            logger.warning(
                "CUDA graph is not supported for %s on ROCm yet, fallback "
                "to the eager mode.", self.hf_config.model_type)
            self.enforce_eager = True

    def _verify_bnb_config(self) -> None:
        """
        The current version of bitsandbytes (0.45.3) with 8-bit models does not
        yet support CUDA graph.
        # TODO Remove this when bitsandbytes supports.
        """
        is_bitsandbytes = self.quantization == "bitsandbytes"
        has_quantization_config = (getattr(self.hf_config,
                                           "quantization_config", None)
                                   is not None)
        is_8bit = (self.hf_config.quantization_config.get(
            "load_in_8bit", False) if has_quantization_config else False)
        if all([
                is_bitsandbytes,
                has_quantization_config,
                is_8bit,
                not self.enforce_eager,
        ]):
            logger.warning(
                "CUDA graph is not supported on BitsAndBytes 8bit yet, "
                "fallback to the eager mode.")

            self.enforce_eager = True

    def _verify_with_expert_parallelism(self) -> None:
        num_expert_names = [
            "moe_num_experts",  # Dbrx
            "num_experts",  # Jamba
            "n_routed_experts",  # DeepSeek
            "num_local_experts",  # Mixtral
        ]
        num_experts = 0
        for name in num_expert_names:
            num_experts = getattr(self.hf_text_config, name, 0)
            if num_experts > 0:
                break
        if num_experts < 1:
            raise ValueError(
                "Number of experts in the model must be greater than 0 "
                "when expert parallelism is enabled.")

    def verify_async_output_proc(self, parallel_config, speculative_config,
                                 device_config) -> None:
        if not self.use_async_output_proc:
            # Nothing to check
            return

        if parallel_config.pipeline_parallel_size > 1:
            self.use_async_output_proc = False
            return

        # Reminder: Please update docs/source/features/compatibility_matrix.md
        # If the feature combo become valid
        from vllm.platforms import current_platform
        if not current_platform.is_async_output_supported(self.enforce_eager):
            self.use_async_output_proc = False
            return

        if envs.VLLM_USE_RAY_SPMD_WORKER:
            self.use_async_output_proc = False
            return

        # Async postprocessor is not necessary for pooling models
        # since there is no token generation
        if self.runner_type == "pooling":
            self.use_async_output_proc = False

        # Reminder: Please update docs/source/features/compatibility_matrix.md
        # If the feature combo become valid
        if speculative_config:
            self.use_async_output_proc = False

    def verify_with_parallel_config(
        self,
        parallel_config: "ParallelConfig",
    ) -> None:

        if parallel_config.distributed_executor_backend == "external_launcher":
            assert self.seed is not None, (
                "Seed must be set when using external launcher backend to "
                "make sure sampling results are the same across workers.")

        total_num_attention_heads = getattr(self.hf_text_config,
                                            "num_attention_heads", 0)
        tensor_parallel_size = parallel_config.tensor_parallel_size
        if total_num_attention_heads % tensor_parallel_size != 0:
            raise ValueError(
                f"Total number of attention heads ({total_num_attention_heads})"
                " must be divisible by tensor parallel size "
                f"({tensor_parallel_size}).")

        if parallel_config.enable_expert_parallel:
            self._verify_with_expert_parallelism()

        pipeline_parallel_size = parallel_config.pipeline_parallel_size
        if pipeline_parallel_size > 1:
            if not self.registry.is_pp_supported_model(self.architectures):
                raise NotImplementedError(
                    "Pipeline parallelism is not supported for this model. "
                    "Supported models implement the `SupportsPP` interface.")

            if self.use_async_output_proc:
                self.use_async_output_proc = False

    def get_hf_config_sliding_window(
            self) -> Union[Optional[int], list[Optional[int]]]:
        """Get the sliding window size, or None if disabled."""

        # Some models, like Qwen2 and Qwen1.5, use `use_sliding_window` in
        # addition to sliding window size. We check if that field is present
        # and if it's False, return None.
        if (hasattr(self.hf_text_config, "use_sliding_window")
                and not self.hf_text_config.use_sliding_window):
            return None
        return getattr(self.hf_text_config, "sliding_window", None)

    def get_sliding_window(self) -> Optional[Union[int, list[Optional[int]]]]:
        """Get the sliding window size, or None if disabled.
        """
        # If user disables sliding window, return None.
        if self.disable_sliding_window:
            return None
        # Otherwise get the value from the hf config.
        return self.get_hf_config_sliding_window()

    def get_vocab_size(self) -> int:
        return self.hf_text_config.vocab_size

    def get_hidden_size(self) -> int:
        return self.hf_text_config.hidden_size

    @property
    def is_deepseek_mla(self) -> bool:
        if not hasattr(self.hf_text_config, "model_type"):
            return False
        elif self.hf_text_config.model_type in \
            ('deepseek_v2', 'deepseek_v3', 'deepseek_mtp'):
            return self.hf_text_config.kv_lora_rank is not None
        elif self.hf_text_config.model_type == 'eagle':
            # if the model is an EAGLE module, check for the
            # underlying architecture
            return self.hf_text_config.model.model_type in \
                    ('deepseek_v2', 'deepseek_v3') \
                and self.hf_text_config.kv_lora_rank is not None
        return False

    def get_head_size(self) -> int:
        # TODO remove hard code
        if self.is_deepseek_mla:
            qk_rope_head_dim = getattr(self.hf_text_config, "qk_rope_head_dim",
                                       0)
            if self.use_mla:
                return self.hf_text_config.kv_lora_rank + qk_rope_head_dim
            else:
                qk_nope_head_dim = getattr(self.hf_text_config,
                                           "qk_nope_head_dim", 0)
                if qk_rope_head_dim and qk_nope_head_dim:
                    return qk_rope_head_dim + qk_nope_head_dim

        if hasattr(self.hf_text_config,
                   "model_type") and (self.hf_text_config.model_type
                                      == "zamba2"):
            return self.hf_text_config.attention_head_dim

        if self.is_attention_free:
            return 0

        if hasattr(self.hf_text_config, "head_dim"):
            return self.hf_text_config.head_dim
        # FIXME(woosuk): This may not be true for all models.
        return (self.hf_text_config.hidden_size //
                self.hf_text_config.num_attention_heads)

    def get_total_num_kv_heads(self) -> int:
        """Returns the total number of KV heads."""
        # For GPTBigCode & Falcon:
        # NOTE: for falcon, when new_decoder_architecture is True, the
        # multi_query flag is ignored and we use n_head_kv for the number of
        # KV heads.
        falcon_model_types = ["falcon", "RefinedWeb", "RefinedWebModel"]
        new_decoder_arch_falcon = (
            self.hf_config.model_type in falcon_model_types
            and getattr(self.hf_config, "new_decoder_architecture", False))
        if not new_decoder_arch_falcon and getattr(self.hf_text_config,
                                                   "multi_query", False):
            # Multi-query attention, only one KV head.
            # Currently, tensor parallelism is not supported in this case.
            return 1

        # For DBRX and MPT
        if self.hf_config.model_type == "mpt":
            if "kv_n_heads" in self.hf_config.attn_config:
                return self.hf_config.attn_config["kv_n_heads"]
            return self.hf_config.num_attention_heads
        if self.hf_config.model_type == "dbrx":
            return getattr(self.hf_config.attn_config, "kv_n_heads",
                           self.hf_config.num_attention_heads)

        if self.hf_config.model_type == "nemotron-nas":
            for block in self.hf_config.block_configs:
                if not block.attention.no_op:
                    return self.hf_config.num_attention_heads \
                        // block.attention.n_heads_in_group

            raise RuntimeError("Couldn't determine number of kv heads")

        if self.is_attention_free:
            return 0

        attributes = [
            # For Falcon:
            "n_head_kv",
            "num_kv_heads",
            # For LLaMA-2:
            "num_key_value_heads",
            # For ChatGLM:
            "multi_query_group_num",
        ]
        for attr in attributes:
            num_kv_heads = getattr(self.hf_text_config, attr, None)
            if num_kv_heads is not None:
                return num_kv_heads

        # For non-grouped-query attention models, the number of KV heads is
        # equal to the number of attention heads.
        return self.hf_text_config.num_attention_heads

    def get_num_kv_heads(self, parallel_config: "ParallelConfig") -> int:
        """Returns the number of KV heads per GPU."""
        if self.use_mla:
            # When using MLA during decode it becomes MQA
            return 1

        total_num_kv_heads = self.get_total_num_kv_heads()
        # If tensor parallelism is used, we divide the number of KV heads by
        # the tensor parallel size. We will replicate the KV heads in the
        # case where the number of KV heads is smaller than the tensor
        # parallel size so each GPU has at least one KV head.
        return max(1,
                   total_num_kv_heads // parallel_config.tensor_parallel_size)

    def get_num_attention_heads(self,
                                parallel_config: "ParallelConfig") -> int:
        num_heads = getattr(self.hf_text_config, "num_attention_heads", 0)
        return num_heads // parallel_config.tensor_parallel_size

    def get_layers_start_end_indices(
            self, parallel_config: "ParallelConfig") -> tuple[int, int]:
        from vllm.distributed.utils import get_pp_indices
        if self.hf_text_config.model_type == "deepseek_mtp":
            total_num_hidden_layers = getattr(self.hf_text_config,
                                              "num_nextn_predict_layers", 0)
        else:
            total_num_hidden_layers = getattr(self.hf_text_config,
                                              "num_hidden_layers", 0)
        # the layout order is: DP x PP x TP
        pp_rank = (parallel_config.rank // parallel_config.tensor_parallel_size
                   ) % parallel_config.pipeline_parallel_size
        pp_size = parallel_config.pipeline_parallel_size
        start, end = get_pp_indices(total_num_hidden_layers, pp_rank, pp_size)
        return start, end

    def get_num_layers(self, parallel_config: "ParallelConfig") -> int:
        start, end = self.get_layers_start_end_indices(parallel_config)
        return end - start

    def get_num_layers_by_block_type(
        self,
        parallel_config: "ParallelConfig",
        block_type: LayerBlockType = LayerBlockType.attention,
    ) -> int:
        # This function relies on 'layers_block_type' in hf_config,
        # for w/o this attribute, we will need to have workarounds like so
        attn_block_type = block_type == LayerBlockType.attention
        is_transformer = not self.is_hybrid and \
                            not self.has_noops and \
                            not self.is_attention_free
        start, end = self.get_layers_start_end_indices(parallel_config)

        if is_transformer:
            # Handle the basic case first
            return end - start if attn_block_type else 0
        elif self.is_attention_free:
            # Attention free
            # Note that this code assumes there
            # is only one type of attention-free block type.
            return 0 if attn_block_type else end - start
        elif self.has_noops:
            block_configs = self.hf_config.block_configs
            return sum(not bc.attention.no_op
                       for bc in block_configs[start:end])
        else:
            # Hybrid model Jamba
            layers_block_type_value = getattr(self.hf_config,
                                              "layers_block_type", None)
            if layers_block_type_value is not None:
                if hasattr(self.hf_text_config,
                           "model_type") and (self.hf_text_config.model_type
                                              == "zamba2"):
                    if attn_block_type:
                        return sum(t == "hybrid"
                                   for t in layers_block_type_value[start:end])
                    else:
                        return self.get_num_layers(parallel_config)
                return sum(t == block_type.value
                           for t in layers_block_type_value[start:end])

            # Hybrid model Minimax
            attn_type_list = getattr(self.hf_config, "attn_type_list", None)
            if attn_type_list:
                return sum(t == 1 for t in attn_type_list[start:end])

            if layers_block_type_value is None and attn_type_list is None:
                raise ValueError(
                    "The model is an hybrid without a"
                    "layers_block_type or an attn_type_list in the hf_config,"
                    "cannot determine the num of "
                    f"{block_type.value} layers")

            return sum(t == 1 for t in attn_type_list[start:end])

    def get_multimodal_config(self) -> "MultiModalConfig":
        """
        Get the multimodal configuration of the model.

        Raises:
            ValueError: If the model is not multimodal.
        """
        if self.multimodal_config is None:
            raise ValueError("The model is not multimodal.")

        return self.multimodal_config

    def try_get_generation_config(self) -> dict[str, Any]:
        if self.generation_config in ("auto", "vllm"):
            config = try_get_generation_config(
                self.hf_config_path or self.model,
                trust_remote_code=self.trust_remote_code,
                revision=self.revision,
            )
        else:
            config = try_get_generation_config(
                self.generation_config,
                trust_remote_code=self.trust_remote_code,
            )

        if config is None:
            return {}

        return config.to_diff_dict()

    def get_diff_sampling_param(self) -> dict[str, Any]:
        """
        This method returns a dictionary containing the parameters
        that differ from the default sampling parameters. If
        `generation_config` is `"vllm"`, an empty dictionary is returned.

        Returns:
            dict[str, Any]: A dictionary with the differing sampling
            parameters, if `generation_config` is `"vllm"` an empty dictionary.
        """
        if self.generation_config == "vllm":
            config = {}
        else:
            config = self.try_get_generation_config()

        # Overriding with given generation config
        config.update(self.override_generation_config)

        available_params = [
            "repetition_penalty",
            "temperature",
            "top_k",
            "top_p",
            "min_p",
            "max_new_tokens",
        ]
        if any(p in config for p in available_params):
            diff_sampling_param = {
                p: config.get(p)
                for p in available_params if config.get(p) is not None
            }
            # Huggingface definition of max_new_tokens is equivalent
            # to vLLM's max_tokens
            if "max_new_tokens" in diff_sampling_param:
                diff_sampling_param["max_tokens"] = diff_sampling_param.pop(
                    "max_new_tokens")
        else:
            diff_sampling_param = {}

        if diff_sampling_param:
            logger.warning_once(
                "Default sampling parameters have been overridden by the "
                "model's Hugging Face generation config recommended from the "
                "model creator. If this is not intended, please relaunch "
                "vLLM instance with `--generation-config vllm`.")
        return diff_sampling_param

    @property
    def is_encoder_decoder(self) -> bool:
        """Extract the HF encoder/decoder model flag."""
        return is_encoder_decoder(self.hf_config)

    @property
    def uses_mrope(self) -> bool:
        return uses_mrope(self.hf_config)

    @property
    def is_multimodal_model(self) -> bool:
        return self.multimodal_config is not None

    @property
    def is_cross_encoder(self) -> bool:
        return self.registry.is_cross_encoder_model(self.architectures)

    @property
    def use_mla(self) -> bool:
        return self.is_deepseek_mla and not envs.VLLM_MLA_DISABLE

    @property
    def supported_runner_types(self) -> set[RunnerType]:
        return {_TASK_RUNNER[task] for task in self.supported_tasks}

    @property
    def runner_type(self) -> RunnerType:
        return _TASK_RUNNER[self.task]

    @property
    def is_v1_compatible(self) -> bool:
        architectures = getattr(self.hf_config, "architectures", [])
        return ModelRegistry.is_v1_compatible(architectures)

    @property
    def is_matryoshka(self) -> bool:
        return (hasattr(self.hf_config, "matryoshka_dimensions")
                or getattr(self.hf_config, "is_matryoshka", False))


BlockSize = Literal[1, 8, 16, 32, 64, 128]
CacheDType = Literal["auto", "fp8", "fp8_e4m3", "fp8_e5m2"]
PrefixCachingHashAlgo = Literal["builtin", "sha256"]


@config
@dataclass
class CacheConfig:
    """Configuration for the KV cache."""

    block_size: Optional[BlockSize] = None
    """Size of a contiguous cache block in number of tokens. This is ignored on
    neuron devices and set to `--max-model-len`. On CUDA devices, only block
    sizes up to 32 are supported. On HPU devices, block size defaults to 128.
    """
    gpu_memory_utilization: float = 0.9
    """The fraction of GPU memory to be used for the model executor, which can
    range from 0 to 1. For example, a value of 0.5 would imply 50% GPU memory
    utilization. If unspecified, will use the default value of 0.9. This is a
    per-instance limit, and only applies to the current vLLM instance. It does
    not matter if you have another vLLM instance running on the same GPU. For
    example, if you have two vLLM instances running on the same GPU, you can
    set the GPU memory utilization to 0.5 for each instance."""
    swap_space: float = 4
    """Size of the CPU swap space per GPU (in GiB)."""
    cache_dtype: CacheDType = "auto"
    """Data type for kv cache storage. If "auto", will use model data type.
    CUDA 11.8+ supports fp8 (=fp8_e4m3) and fp8_e5m2. ROCm (AMD GPU) supports
    fp8 (=fp8_e4m3)."""
    is_attention_free: bool = False
    """Whether the model is attention-free. This is primarily set in
    `ModelConfig` and that value should be manually duplicated here."""
    num_gpu_blocks_override: Optional[int] = None
    """Number of GPU blocks to use. This overrides the profiled `num_gpu_blocks`
    if specified. Does nothing if `None`. Used for testing preemption."""
    sliding_window: Optional[int] = None
    """Sliding window size for the KV cache. This is primarily set in
    `ModelConfig` and that value should be manually duplicated here."""
    enable_prefix_caching: Optional[bool] = None
    """Whether to enable prefix caching. Disabled by default for V0. Enabled by
    default for V1."""
    prefix_caching_hash_algo: PrefixCachingHashAlgo = "builtin"
    """Set the hash algorithm for prefix caching:\n
    - "builtin" is Python's built-in hash.\n
    - "sha256" is collision resistant but with certain overheads."""
    cpu_offload_gb: float = 0
    """The space in GiB to offload to CPU, per GPU. Default is 0, which means
    no offloading. Intuitively, this argument can be seen as a virtual way to
    increase the GPU memory size. For example, if you have one 24 GB GPU and
    set this to 10, virtually you can think of it as a 34 GB GPU. Then you can
    load a 13B model with BF16 weight, which requires at least 26GB GPU memory.
    Note that this requires fast CPU-GPU interconnect, as part of the model is
    loaded from CPU memory to GPU memory on the fly in each model forward pass.
    """
    calculate_kv_scales: bool = False
    """This enables dynamic calculation of `k_scale` and `v_scale` when
    kv_cache_dtype is fp8. If `False`, the scales will be loaded from the model
    checkpoint if available. Otherwise, the scales will default to 1.0."""

    # Will be set after profiling.
    num_gpu_blocks: Optional[int] = field(default=None, init=False)
    """The number of blocks to allocate for GPU memory."""
    num_cpu_blocks: Optional[int] = field(default=None, init=False)
    """The number of blocks to allocate for CPU memory."""

    def compute_hash(self) -> str:
        """
        WARNING: Whenever a new field is added to this config,
        ensure that it is included in the factors list if
        it affects the computation graph.

        Provide a hash that uniquely identifies all the configs
        that affect the structure of the computation
        graph from input ids/embeddings to the final hidden states,
        excluding anything before input ids/embeddings and after
        the final hidden states.
        """
        factors: list[Any] = []
        factors.append(self.cache_dtype)
        # `cpu_offload_gb` does not use `torch.compile` yet.
        hash_str = hashlib.md5(str(factors).encode(),
                               usedforsecurity=False).hexdigest()
        return hash_str

    def __post_init__(self) -> None:
        self.swap_space_bytes = self.swap_space * GiB_bytes

        self._verify_args()
        self._verify_cache_dtype()
        self._verify_prefix_caching()

    def metrics_info(self):
        # convert cache_config to dict(key: str, value: str) for prometheus
        # metrics info
        return {key: str(value) for key, value in self.__dict__.items()}

    def _verify_args(self) -> None:
        if self.cpu_offload_gb < 0:
            raise ValueError("CPU offload space must be non-negative"
                             f", but got {self.cpu_offload_gb}")

        if self.gpu_memory_utilization > 1.0:
            raise ValueError(
                "GPU memory utilization must be less than 1.0. Got "
                f"{self.gpu_memory_utilization}.")

    def _verify_cache_dtype(self) -> None:
        if self.cache_dtype == "auto":
            pass
        elif self.cache_dtype in get_args(CacheDType):
            logger.info(
                "Using fp8 data type to store kv cache. It reduces the GPU "
                "memory footprint and boosts the performance. "
                "Meanwhile, it may cause accuracy drop without a proper "
                "scaling factor")
        else:
            raise ValueError(f"Unknown kv cache dtype: {self.cache_dtype}")

    def _verify_prefix_caching(self) -> None:
        if not self.enable_prefix_caching:
            return

        if self.sliding_window is not None and not envs.VLLM_USE_V1:
            raise NotImplementedError(
                "Prefix caching is not supported with sliding window. "
                "Run with --disable-sliding-window to use prefix caching.")

        if (self.enable_prefix_caching and self.prefix_caching_hash_algo
                not in get_args(PrefixCachingHashAlgo)):
            raise ValueError(
                "Unknown prefix caching hash algorithm: "
                f"{self.prefix_caching_hash_algo}. Must be one of "
                f"{get_args(PrefixCachingHashAlgo)}.")

    def verify_with_parallel_config(
        self,
        parallel_config: "ParallelConfig",
    ) -> None:
        total_cpu_memory = get_cpu_memory()
        # FIXME(woosuk): Here, it is assumed that the GPUs in a tensor parallel
        # group are in the same node. However, the GPUs may span multiple nodes.
        num_gpus_per_node = parallel_config.tensor_parallel_size
        cpu_memory_usage = self.swap_space_bytes * num_gpus_per_node

        msg = (f"{cpu_memory_usage / GiB_bytes:.2f} GiB out of the "
               f"{total_cpu_memory / GiB_bytes:.2f} GiB total CPU memory "
               "is allocated for the swap space.")
        if cpu_memory_usage > 0.7 * total_cpu_memory:
            raise ValueError("Too large swap space. " + msg)
        elif cpu_memory_usage > 0.4 * total_cpu_memory:
            logger.warning("Possibly too large swap space. %s", msg)


PoolType = Literal["ray"]


@config
@dataclass
class TokenizerPoolConfig:
    """Configuration for the tokenizer pool."""

    pool_size: int = 0
    """Number of tokenizer workers in the pool to use for asynchronous
    tokenization. If 0, will use synchronous tokenization."""

    pool_type: Union[PoolType, type["BaseTokenizerGroup"]] = "ray"
    """Type of tokenizer pool to use for asynchronous tokenization. Ignored if
    tokenizer_pool_size is 0."""

    extra_config: dict = field(default_factory=dict)
    """Additional config for the pool. The way the config will be used depends
    on the pool type. This should be a JSON string that will be parsed into a
    dictionary. Ignored if tokenizer_pool_size is 0."""

    def compute_hash(self) -> str:
        """
        WARNING: Whenever a new field is added to this config,
        ensure that it is included in the factors list if
        it affects the computation graph.

        Provide a hash that uniquely identifies all the configs
        that affect the structure of the computation
        graph from input ids/embeddings to the final hidden states,
        excluding anything before input ids/embeddings and after
        the final hidden states.
        """
        # no factors to consider.
        # this config will not affect the computation graph.
        factors: list[Any] = []
        hash_str = hashlib.md5(str(factors).encode(),
                               usedforsecurity=False).hexdigest()
        return hash_str

    def __post_init__(self):
        if self.pool_type not in ("ray", ) and not isinstance(
                self.pool_type, type):
            raise ValueError(f"Unknown pool type: {self.pool_type}")
        if not isinstance(self.extra_config, dict):
            raise ValueError("extra_config must be a dictionary.")

    @classmethod
    def create_config(
        cls, tokenizer_pool_size: int,
        tokenizer_pool_type: Union[PoolType, type["BaseTokenizerGroup"]],
        tokenizer_pool_extra_config: Optional[Union[str, dict]]
    ) -> Optional["TokenizerPoolConfig"]:
        """Create a TokenizerPoolConfig from the given parameters.

        If tokenizer_pool_size is 0, return None.

        Args:
            tokenizer_pool_size: Number of tokenizer workers in the pool.
            tokenizer_pool_type: Type of the pool.
            tokenizer_pool_extra_config: Additional config for the pool.
                The way the config will be used depends on the
                pool type. This can be a JSON string (will be parsed).
        """
        if tokenizer_pool_size:
            if isinstance(tokenizer_pool_extra_config, str):
                tokenizer_pool_extra_config_parsed = json.loads(
                    tokenizer_pool_extra_config)
            else:
                tokenizer_pool_extra_config_parsed = (
                    tokenizer_pool_extra_config or {})
            tokenizer_pool_config = cls(tokenizer_pool_size,
                                        tokenizer_pool_type,
                                        tokenizer_pool_extra_config_parsed)
        else:
            tokenizer_pool_config = None
        return tokenizer_pool_config


class LoadFormat(str, enum.Enum):
    AUTO = "auto"
    PT = "pt"
    SAFETENSORS = "safetensors"
    NPCACHE = "npcache"
    DUMMY = "dummy"
    TENSORIZER = "tensorizer"
    SHARDED_STATE = "sharded_state"
    GGUF = "gguf"
    BITSANDBYTES = "bitsandbytes"
    MISTRAL = "mistral"
    RUNAI_STREAMER = "runai_streamer"
    RUNAI_STREAMER_SHARDED = "runai_streamer_sharded"
    FASTSAFETENSORS = "fastsafetensors"


@config
@dataclass
class LoadConfig:
    """Configuration for loading the model weights."""

    load_format: Union[str, LoadFormat,
                       "BaseModelLoader"] = LoadFormat.AUTO.value
    """The format of the model weights to load:\n
    - "auto" will try to load the weights in the safetensors format and fall
    back to the pytorch bin format if safetensors format is not available.\n
    - "pt" will load the weights in the pytorch bin format.\n
    - "safetensors" will load the weights in the safetensors format.\n
    - "npcache" will load the weights in pytorch format and store a numpy cache
    to speed up the loading.\n
    - "dummy" will initialize the weights with random values, which is mainly
    for profiling.\n
    - "tensorizer" will use CoreWeave's tensorizer library for fast weight
    loading. See the Tensorize vLLM Model script in the Examples section for
    more information.\n
    - "runai_streamer" will load the Safetensors weights using Run:ai Model
    Streamer.\n
    - "bitsandbytes" will load the weights using bitsandbytes quantization.\n
    - "sharded_state" will load weights from pre-sharded checkpoint files,
    supporting efficient loading of tensor-parallel models.\n
    - "gguf" will load weights from GGUF format files (details specified in
    https://github.com/ggml-org/ggml/blob/master/docs/gguf.md).\n
    - "mistral" will load weights from consolidated safetensors files used by
    Mistral models."""
    download_dir: Optional[str] = None
    """Directory to download and load the weights, default to the default
    cache directory of Hugging Face."""
    model_loader_extra_config: dict = field(default_factory=dict)
    """Extra config for model loader. This will be passed to the model loader
    corresponding to the chosen load_format. This should be a JSON string that
    will be parsed into a dictionary."""
    ignore_patterns: Optional[Union[list[str], str]] = None
    """The list of patterns to ignore when loading the model. Default to
    "original/**/*" to avoid repeated loading of llama's checkpoints."""
    use_tqdm_on_load: bool = True
    """Whether to enable tqdm for showing progress bar when loading model
    weights."""

    def compute_hash(self) -> str:
        """
        WARNING: Whenever a new field is added to this config,
        ensure that it is included in the factors list if
        it affects the computation graph.

        Provide a hash that uniquely identifies all the configs
        that affect the structure of the computation
        graph from input ids/embeddings to the final hidden states,
        excluding anything before input ids/embeddings and after
        the final hidden states.
        """
        # no factors to consider.
        # this config will not affect the computation graph.
        factors: list[Any] = []
        hash_str = hashlib.md5(str(factors).encode(),
                               usedforsecurity=False).hexdigest()
        return hash_str

    def __post_init__(self):
        if isinstance(self.load_format, str):
            load_format = self.load_format.lower()
            self.load_format = LoadFormat(load_format)

        if self.ignore_patterns is not None and len(self.ignore_patterns) > 0:
            logger.info(
                "Ignoring the following patterns when downloading weights: %s",
                self.ignore_patterns)
        else:
            self.ignore_patterns = ["original/**/*"]


DistributedExecutorBackend = Literal["ray", "mp", "uni", "external_launcher"]


@config
@dataclass
class ParallelConfig:
    """Configuration for the distributed execution."""

    pipeline_parallel_size: int = 1
    """Number of pipeline parallel groups."""
    tensor_parallel_size: int = 1
    """Number of tensor parallel groups."""
    data_parallel_size: int = 1
    """Number of data parallel groups. MoE layers will be sharded according to
    the product of the tensor parallel size and data parallel size."""
    data_parallel_rank: int = 0
    """Rank of the data parallel group."""
    data_parallel_rank_local: Optional[int] = None
    """Local rank of the data parallel group, defaults to global rank."""
    data_parallel_master_ip: str = "127.0.0.1"
    """IP of the data parallel master."""
    data_parallel_master_port: int = 29500
    """Port of the data parallel master."""
    enable_expert_parallel: bool = False
    """Use expert parallelism instead of tensor parallelism for MoE layers."""

    max_parallel_loading_workers: Optional[int] = None
    """Maximum number of parallal loading workers when loading model
    sequentially in multiple batches. To avoid RAM OOM when using tensor
    parallel and large models."""

    disable_custom_all_reduce: bool = False
    """Disable the custom all-reduce kernel and fall back to NCCL."""

    tokenizer_pool_config: Optional[TokenizerPoolConfig] = None
    """Config for the tokenizer pool. If None, will use synchronous
    tokenization."""

    ray_workers_use_nsight: bool = False
    """Whether to profile Ray workers with nsight, see https://docs.ray.io/en/latest/ray-observability/user-guides/profiling.html#profiling-nsight-profiler."""

    placement_group: Optional["PlacementGroup"] = None
    """ray distributed model workers placement group."""

    distributed_executor_backend: Optional[Union[DistributedExecutorBackend,
                                                 type["ExecutorBase"]]] = None
    """Backend to use for distributed model
    workers, either "ray" or "mp" (multiprocessing). If the product
    of pipeline_parallel_size and tensor_parallel_size is less than
    or equal to the number of GPUs available, "mp" will be used to
    keep processing on a single host. Otherwise, this will default
    to "ray" if Ray is installed and fail otherwise. Note that tpu
    and hpu only support Ray for distributed inference."""

    worker_cls: str = "auto"
    """The full name of the worker class to use. If "auto", the worker class
    will be determined based on the platform."""
    sd_worker_cls: str = "auto"
    """The full name of the worker class to use for speculative decofing.
    If "auto", the worker class will be determined based on the platform."""
    worker_extension_cls: str = ""
    """The full name of the worker extension class to use. The worker extension
    class is dynamically inherited by the worker class. This is used to inject
    new attributes and methods to the worker class for use in collective_rpc
    calls."""

    world_size: int = field(init=False)
    """world_size is TPxPP, it affects the number of workers we create."""
    world_size_across_dp: int = field(init=False)
    """world_size_across_dp is TPxPPxDP, it is the size of the world
    including data parallelism."""

    rank: int = 0
    """Global rank in distributed setup."""

    def get_next_dp_init_port(self) -> int:
        """
        We might need to initialize process groups in multiple
        processes that is related to data parallelism,
        e.g. both in the worker and in the engine, which
        can live in different processes. To avoid port conflicts, we
        increment the port number each time we need to initialize a
        new process group related to data parallelism.
        """
        answer = self.data_parallel_master_port
        self.data_parallel_master_port += 1
        return answer

    def stateless_init_dp_group(self) -> "ProcessGroup":
        from vllm.distributed.utils import (
            stateless_init_torch_distributed_process_group)

        # use gloo since the engine process might not have cuda device
        dp_group = stateless_init_torch_distributed_process_group(
            self.data_parallel_master_ip,
            self.get_next_dp_init_port(),
            self.data_parallel_rank,
            self.data_parallel_size,
            backend="gloo")

        return dp_group

    @staticmethod
    def has_unfinished_dp(dp_group: "ProcessGroup",
                          has_unfinished: bool) -> bool:
        tensor = torch.tensor([has_unfinished],
                              dtype=torch.int32,
                              device="cpu")
        # dp rank 0: has_unfinished_seqs=True
        # dp rank 1: has_unfinished_seqs=False
        # aggregated: has_unfinished_seqs=True
        # so this is an OR operation, i.e. MAX in integers
        torch.distributed.all_reduce(tensor, op=ReduceOp.MAX, group=dp_group)
        aggregated_has_unfinished = bool(tensor.item())
        return aggregated_has_unfinished

    def compute_hash(self):
        """
        Provide a hash that uniquely identifies all the configs
        that affect the structure of the computation
        graph from input ids/embeddings to the final hidden states,
        excluding anything before input ids/embeddings and after
        the final hidden states.
        """
        factors: list[Any] = []
        factors.append(self.pipeline_parallel_size)
        factors.append(self.tensor_parallel_size)
        factors.append(self.enable_expert_parallel)
        return hashlib.sha256(str(factors).encode()).hexdigest()

    def __post_init__(self) -> None:
        self.world_size = self.pipeline_parallel_size * \
            self.tensor_parallel_size

        if self.data_parallel_size > 1:
            # Data parallel was specified in the engine args.
            self.data_parallel_master_port = get_open_port()
            # TODO multi-node
        else:
            # Otherwise fall back to env vars (e.g. for offline SPMD case).
            self.data_parallel_size = envs.VLLM_DP_SIZE
            self.data_parallel_rank = envs.VLLM_DP_RANK
            self.data_parallel_rank_local = envs.VLLM_DP_RANK_LOCAL
            self.data_parallel_master_ip = envs.VLLM_DP_MASTER_IP
            self.data_parallel_master_port = envs.VLLM_DP_MASTER_PORT

        self.world_size_across_dp = self.world_size * self.data_parallel_size

        if self.distributed_executor_backend == "external_launcher":
            import os
            os.environ["VLLM_ENABLE_V1_MULTIPROCESSING"] = "0"
            logger.info("Disabling V1 multiprocessing for external launcher.")

        ray_only_devices: list[str] = []
        from vllm.platforms import current_platform
        if (current_platform.device_type in ray_only_devices
                and self.world_size > 1):
            if self.distributed_executor_backend is None:
                self.distributed_executor_backend = "ray"
            if self.distributed_executor_backend != "ray":
                raise ValueError(
                    f"{current_platform.device_type.upper()} backend only "
                    "supports Ray for distributed inference.")

        if self.distributed_executor_backend is None and self.world_size > 1:
            # We use multiprocessing by default if world_size fits on the
            # current node and we aren't in a ray placement group.

            from vllm.executor import ray_utils
            backend: DistributedExecutorBackend = "mp"
            ray_found = ray_utils.ray_is_available()
            if current_platform.is_neuron():
                # neuron uses single process to control multiple devices
                backend = "uni"
            elif (current_platform.is_cuda()
                  and cuda_device_count_stateless() < self.world_size):
                if not ray_found:
                    raise ValueError("Unable to load Ray which is "
                                     "required for multi-node inference, "
                                     "please install Ray with `pip install "
                                     "ray`.") from ray_utils.ray_import_err
                backend = "ray"
            elif ray_found:
                if self.placement_group:
                    backend = "ray"
                else:
                    from ray import is_initialized as ray_is_initialized
                    if ray_is_initialized():
                        from ray.util import get_current_placement_group
                        if get_current_placement_group():
                            backend = "ray"
            self.distributed_executor_backend = backend
            logger.info("Defaulting to use %s for distributed inference",
                        backend)

        if self.distributed_executor_backend is None and self.world_size == 1:
            self.distributed_executor_backend = "uni"

        self._verify_args()

    @property
    def use_ray(self) -> bool:
        return self.distributed_executor_backend == "ray" or (
            isinstance(self.distributed_executor_backend, type)
            and self.distributed_executor_backend.uses_ray)

    def _verify_args(self) -> None:
        # Lazy import to avoid circular import
        from vllm.executor.executor_base import ExecutorBase
        from vllm.platforms import current_platform
        if self.distributed_executor_backend not in (
                "ray", "mp", "uni",
                "external_launcher", None) and not (isinstance(
                    self.distributed_executor_backend, type) and issubclass(
                        self.distributed_executor_backend, ExecutorBase)):
            raise ValueError(
                "Unrecognized distributed executor backend "
                f"{self.distributed_executor_backend}. Supported "
                "values are 'ray', 'mp' 'uni', 'external_launcher' or"
                " custom ExecutorBase subclass.")
        if self.use_ray:
            from vllm.executor import ray_utils
            ray_utils.assert_ray_available()

        if not current_platform.use_custom_allreduce():
            self.disable_custom_all_reduce = True
            logger.info(
                "Disabled the custom all-reduce kernel because it is not "
                "supported on current platform.")
        if self.ray_workers_use_nsight and not self.use_ray:
            raise ValueError("Unable to use nsight profiling unless workers "
                             "run with Ray.")

        assert isinstance(self.worker_extension_cls, str), (
            "worker_extension_cls must be a string (qualified class name).")


SchedulerPolicy = Literal["fcfs", "priority"]


@config
@dataclass
class SchedulerConfig:
    """Scheduler configuration."""

    runner_type: RunnerType = "generate"
    """The runner type to launch for the model."""

    max_num_batched_tokens: int = None  # type: ignore
    """Maximum number of tokens to be processed in a single iteration.

    This config has no static default. If left unspecified by the user, it will
    be set in `EngineArgs.create_engine_config` based on the usage context."""

    max_num_seqs: int = None  # type: ignore
    """Maximum number of sequences to be processed in a single iteration.

    This config has no static default. If left unspecified by the user, it will
    be set in `EngineArgs.create_engine_config` based on the usage context."""

    max_model_len: int = None  # type: ignore
    """Maximum length of a sequence (including prompt and generated text). This
    is primarily set in `ModelConfig` and that value should be manually
    duplicated here."""

    max_num_partial_prefills: int = 1
    """For chunked prefill, the maximum number of sequences that can be
    partially prefilled concurrently."""

    max_long_partial_prefills: int = 1
    """For chunked prefill, the maximum number of prompts longer than
    long_prefill_token_threshold that will be prefilled concurrently. Setting
    this less than max_num_partial_prefills will allow shorter prompts to jump
    the queue in front of longer prompts in some cases, improving latency."""

    long_prefill_token_threshold: int = 0
    """For chunked prefill, a request is considered long if the prompt is
    longer than this number of tokens."""

    num_lookahead_slots: int = 0
    """The number of slots to allocate per sequence per
    step, beyond the known token ids. This is used in speculative
    decoding to store KV activations of tokens which may or may not be
    accepted.

    NOTE: This will be replaced by speculative config in the future; it is
    present to enable correctness tests until then."""

    delay_factor: float = 0.0
    """Apply a delay (of delay factor multiplied by previous
    prompt latency) before scheduling next prompt."""

    enable_chunked_prefill: bool = None  # type: ignore
    """If True, prefill requests can be chunked based
    on the remaining max_num_batched_tokens."""

    is_multimodal_model: bool = False
    """True if the model is multimodal."""

    # TODO (ywang96): Make this configurable.
    max_num_encoder_input_tokens: int = field(init=False)
    """Multimodal encoder compute budget, only used in V1.

    NOTE: This is not currently configurable. It will be overridden by
    max_num_batched_tokens in case max multimodal embedding size is larger."""

    # TODO (ywang96): Make this configurable.
    encoder_cache_size: int = field(init=False)
    """Multimodal encoder cache size, only used in V1.

    NOTE: This is not currently configurable. It will be overridden by
    max_num_batched_tokens in case max multimodal embedding size is larger."""

    preemption_mode: Optional[str] = None
    """Whether to perform preemption by swapping or
    recomputation. If not specified, we determine the mode as follows:
    We use recomputation by default since it incurs lower overhead than
    swapping. However, when the sequence group has multiple sequences
    (e.g., beam search), recomputation is not currently supported. In
    such a case, we use swapping instead."""

    num_scheduler_steps: int = 1
    """Maximum number of forward steps per scheduler call."""

    multi_step_stream_outputs: bool = True
    """If False, then multi-step will stream outputs at the end of all steps"""

    send_delta_data: bool = False
    """Private API. If used, scheduler sends delta data to
    workers instead of an entire data. It should be enabled only
    when SPMD worker architecture is enabled. I.e.,
    VLLM_USE_RAY_SPMD_WORKER=1"""

    policy: SchedulerPolicy = "fcfs"
    """The scheduling policy to use:\n
    - "fcfs" means first come first served, i.e. requests are handled in order
    of arrival.\n
    - "priority" means requests are handled based on given priority (lower
    value means earlier handling) and time of arrival deciding any ties)."""

    chunked_prefill_enabled: bool = field(init=False)
    """True if chunked prefill is enabled."""

    disable_chunked_mm_input: bool = False
    """If set to true and chunked prefill is enabled, we do not want to
    partially schedule a multimodal item. Only used in V1
    This ensures that if a request has a mixed prompt
    (like text tokens TTTT followed by image tokens IIIIIIIIII) where only
    some image tokens can be scheduled (like TTTTIIIII, leaving IIIII),
    it will be scheduled as TTTT in one step and IIIIIIIIII in the next."""

    scheduler_cls: Union[str, type[object]] = "vllm.core.scheduler.Scheduler"
    """The scheduler class to use. "vllm.core.scheduler.Scheduler" is the
    default scheduler. Can be a class directly or the path to a class of form
    "mod.custom_class"."""

    def compute_hash(self) -> str:
        """
        WARNING: Whenever a new field is added to this config,
        ensure that it is included in the factors list if
        it affects the computation graph.

        Provide a hash that uniquely identifies all the configs
        that affect the structure of the computation
        graph from input ids/embeddings to the final hidden states,
        excluding anything before input ids/embeddings and after
        the final hidden states.
        """
        # no factors to consider.
        # this config will not affect the computation graph.
        factors: list[Any] = []
        hash_str = hashlib.md5(str(factors).encode(),
                               usedforsecurity=False).hexdigest()
        return hash_str

    def __post_init__(self) -> None:
        if self.max_model_len is None:
            self.max_model_len = 8192
            logger.warning(
                "max_model_len was is not set. Defaulting to arbitrary value "
                "of %d.", self.max_model_len)

        if self.max_num_seqs is None:
            self.max_num_seqs = 128
            logger.warning(
                "max_num_seqs was is not set. Defaulting to arbitrary value "
                "of %d.", self.max_num_seqs)

        if self.max_num_batched_tokens is None:
            if self.enable_chunked_prefill:
                if self.num_scheduler_steps > 1:
                    # Multi-step Chunked-Prefill doesn't allow prompt-chunking
                    # for now. Have max_num_batched_tokens set to max_model_len
                    # so we don't reject sequences on account of a short
                    # max_num_batched_tokens.
                    self.max_num_batched_tokens = max(
                        self.max_model_len, _DEFAULT_MAX_NUM_BATCHED_TOKENS)
                else:
                    self.max_num_batched_tokens = (
                        _DEFAULT_MAX_NUM_BATCHED_TOKENS)
            else:
                # If max_model_len is too short, use
                # _DEFAULT_MAX_NUM_BATCHED_TOKENS as the default value
                # for higher throughput.
                self.max_num_batched_tokens = max(
                    self.max_model_len, _DEFAULT_MAX_NUM_BATCHED_TOKENS)

            if self.runner_type == "pooling":
                # Choose specific value for higher throughput
                self.max_num_batched_tokens = max(
                    self.max_num_batched_tokens,
                    _POOLING_MODEL_MAX_NUM_BATCHED_TOKENS,
                )
            if self.is_multimodal_model:
                # The value needs to be at least the number of multimodal tokens
                self.max_num_batched_tokens = max(
                    self.max_num_batched_tokens,
                    _MULTIMODAL_MODEL_MAX_NUM_BATCHED_TOKENS,
                )

        self.max_num_encoder_input_tokens = self.max_num_batched_tokens
        self.encoder_cache_size = self.max_num_batched_tokens

        if self.enable_chunked_prefill:
            logger.info(
                "Chunked prefill is enabled with max_num_batched_tokens=%d.",
                self.max_num_batched_tokens)

        self.chunked_prefill_enabled = self.enable_chunked_prefill
        if self.max_num_partial_prefills > 1:
            if self.long_prefill_token_threshold == 0:
                self.long_prefill_token_threshold = int(self.max_model_len *
                                                        0.04)

            logger.info(
                "Concurrent partial prefills enabled with "
                "max_num_partial_prefills=%d, max_long_partial_prefills=%d, "
                "long_prefill_token_threshold=%d",
                self.max_num_partial_prefills, self.max_long_partial_prefills,
                self.long_prefill_token_threshold)

        self._verify_args()

    def _verify_args(self) -> None:
        if (self.max_num_batched_tokens < self.max_model_len
                and not self.chunked_prefill_enabled):
            raise ValueError(
                f"max_num_batched_tokens ({self.max_num_batched_tokens}) is "
                f"smaller than max_model_len ({self.max_model_len}). "
                "This effectively limits the maximum sequence length to "
                "max_num_batched_tokens and makes vLLM reject longer "
                "sequences. Please increase max_num_batched_tokens or "
                "decrease max_model_len.")

        if self.max_num_batched_tokens < self.max_num_seqs:
            raise ValueError(
                f"max_num_batched_tokens ({self.max_num_batched_tokens}) must "
                "be greater than or equal to max_num_seqs "
                f"({self.max_num_seqs}).")

        if self.num_lookahead_slots < 0:
            raise ValueError(
                "num_lookahead_slots "
                f"({self.num_lookahead_slots}) must be greater than or "
                "equal to 0.")

        if self.num_scheduler_steps < 1:
            raise ValueError(
                "num_scheduler_steps "
                f"({self.num_scheduler_steps}) must be greater than or "
                "equal to 1.")

        if self.max_num_partial_prefills < 1:
            raise ValueError(
                f"max_num_partial_prefills ({self.max_num_partial_prefills}) "
                "must be greater than or equal to 1.")
        elif self.max_num_partial_prefills > 1:
            if not self.chunked_prefill_enabled:
                raise ValueError("Chunked prefill must be enabled to set "
                                 "max_num_partial_prefills > 1.")

            if self.long_prefill_token_threshold > self.max_model_len:
                raise ValueError(
                    "long_prefill_token_threshold "
                    f"({self.long_prefill_token_threshold}) cannot be greater "
                    f"than the max_model_len ({self.max_model_len}).")

        if (self.max_long_partial_prefills
                < 1) or (self.max_long_partial_prefills
                         > self.max_num_partial_prefills):
            raise ValueError(
                f"max_long_partial_prefills ({self.max_long_partial_prefills}) "
                "must be greater than or equal to 1 and less than or equal to "
                f"max_num_partial_prefills ({self.max_num_partial_prefills}).")

    @property
    def is_multi_step(self) -> bool:
        return self.num_scheduler_steps > 1


Device = Literal["auto", "cuda", "neuron", "cpu", "tpu", "xpu", "hpu"]


@config
@dataclass
class DeviceConfig:
    """Configuration for the device to use for vLLM execution."""

    device: Union[Device, torch.device] = "auto"
    """Device type for vLLM execution."""
    device_type: str = field(init=False)
    """Device type from the current platform. This is set in
    `__post_init__`."""

    def compute_hash(self) -> str:
        """
        WARNING: Whenever a new field is added to this config,
        ensure that it is included in the factors list if
        it affects the computation graph.

        Provide a hash that uniquely identifies all the configs
        that affect the structure of the computation
        graph from input ids/embeddings to the final hidden states,
        excluding anything before input ids/embeddings and after
        the final hidden states.
        """
        # no factors to consider.
        # the device/platform information will be summarized
        # by torch/vllm automatically.
        factors: list[Any] = []
        hash_str = hashlib.md5(str(factors).encode(),
                               usedforsecurity=False).hexdigest()
        return hash_str

    def __post_init__(self):
        if self.device == "auto":
            # Automated device type detection
            from vllm.platforms import current_platform
            self.device_type = current_platform.device_type
            if not self.device_type:
                raise RuntimeError(
                    "Failed to infer device type, please set "
                    "the environment variable `VLLM_LOGGING_LEVEL=DEBUG` "
                    "to turn on verbose logging to help debug the issue.")
        else:
            # Device type is assigned explicitly
            self.device_type = self.device

        # Some device types require processing inputs on CPU
        if self.device_type in ["neuron"]:
            self.device = torch.device("cpu")
        elif self.device_type in ["tpu"]:
            self.device = None
        else:
            # Set device with device type
            self.device = torch.device(self.device_type)


SpeculativeMethod = Literal["ngram", "eagle", "medusa", "mlp_speculator",
                            "draft_model"]
SpeculativeAcceptanceMethod = Literal["rejection_sampler",
                                      "typical_acceptance_sampler"]


@config
@dataclass
class SpeculativeConfig:
    """Configuration for speculative decoding."""

    # General speculative decoding control
    num_speculative_tokens: int = field(default=None,
                                        init=True)  # type: ignore
    """The number of speculative tokens, if provided. It will default to the
    number in the draft model config if present, otherwise, it is required."""
    model: Optional[str] = None
    """The name of the draft model, eagle head, or additional weights, if
    provided."""
    method: Optional[SpeculativeMethod] = None
    """The name of the speculative method to use. If users provide and set the
    `model` param, the speculative method type will be detected automatically
    if possible, if `model` param is not provided, the method name must be
    provided.

    If using `ngram` method, the related configuration `prompt_lookup_max` and
    `prompt_lookup_min` should be considered."""
    acceptance_method: SpeculativeAcceptanceMethod = "rejection_sampler"
    """The method to use for accepting draft tokens:\n
    - "rejection_sampler" maps to `RejectionSampler`.\n
    - "typical_acceptance_sampler" maps to `TypicalAcceptanceSampler`.

    If using `typical_acceptance_sampler`, the related configuration
    `posterior_threshold` and `posterior_alpha` should be considered."""
    draft_tensor_parallel_size: Optional[int] = None
    """The degree of the tensor parallelism for the draft model. Can only be 1
    or the same as the target model's tensor parallel size."""
    disable_logprobs: bool = True
    """If set to True, token log probabilities are not returned during
    speculative decoding. If set to False, token log probabilities are returned
    according to the log probability settings in SamplingParams."""

    # Draft model configuration
    quantization: Optional[str] = None
    """Quantization method that was used to quantize the draft model weights.
    If `None`, we assume the model weights are not quantized. Note that it only
    takes effect when using the draft model-based speculative method."""
    max_model_len: Optional[int] = None
    """The maximum model length of the draft model. Used when testing the
    ability to skip speculation for some sequences."""
    revision: Optional[str] = None
    """The specific model version to use for the draft model. It can be a
    branch name, a tag name, or a commit id. If unspecified, will use the
    default version."""
    code_revision: Optional[str] = None
    """The specific revision to use for the draft model code on Hugging Face
    Hub. It can be a branch name, a tag name, or a commit id. If unspecified,
    will use the default version."""

    # Advanced control
    disable_mqa_scorer: bool = False
    """Disable the MQA scorer and fall back to batch expansion for scoring
    proposals."""
    disable_by_batch_size: Optional[int] = None
    """Disable speculative decoding for new incoming requests when the number
    of enqueued requests is larger than this value, if provided."""

    # Ngram proposer configuration
    prompt_lookup_max: Optional[int] = None
    """Maximum size of ngram token window when using Ngram proposer, required
    when method is set to ngram."""
    prompt_lookup_min: Optional[int] = None
    """Minimum size of ngram token window when using Ngram proposer, if
    provided. Defaults to 1."""

    # Typical acceptance sampler configuration
    posterior_threshold: Optional[float] = None
    """A threshold value that sets a lower bound on the posterior probability
    of a token in the target model for it to be accepted. This threshold is
    used only when we use the `TypicalAcceptanceSampler` for token acceptance.
    """
    posterior_alpha: Optional[float] = None
<<<<<<< HEAD
    speculative_token_tree: Optional[str] = None
=======
    """Scaling factor for entropy-based threshold, applied when using
    `TypicalAcceptanceSampler`."""
>>>>>>> 5536b30a

    # required configuration params passed from engine
    target_model_config: ModelConfig = field(default=None,
                                             init=True)  # type: ignore
    """The configuration of the target model."""
    target_parallel_config: ParallelConfig = field(default=None,
                                                   init=True)  # type: ignore
    """The parallel configuration for the target model."""
    enable_chunked_prefill: bool = field(default=None,
                                         init=True)  # type: ignore
    """Whether vLLM is configured to use chunked prefill or not. Used for
    raising an error since it's not yet compatible with speculative decode."""
    disable_log_stats: bool = field(default=None, init=True)  # type: ignore
    """Whether to disable the periodic printing of stage times in speculative
    decoding."""

    # params generated in the post-init stage
    draft_model_config: ModelConfig = field(default=None,
                                            init=True)  # type: ignore
    """The configuration of the draft model initialized internal."""
    draft_parallel_config: ParallelConfig = field(default=None,
                                                  init=True)  # type: ignore
    """The parallel configuration for the draft model initialized internal."""

    def compute_hash(self) -> str:
        """
        WARNING: Whenever a new field is added to this config,
        ensure that it is included in the factors list if
        it affects the computation graph.

        Provide a hash that uniquely identifies all the configs
        that affect the structure of the computation
        graph from input ids/embeddings to the final hidden states,
        excluding anything before input ids/embeddings and after
        the final hidden states.
        """
        # no factors to consider.
        # spec decode does not use `torch.compile` yet.
        factors: list[Any] = []
        hash_str = hashlib.md5(str(factors).encode(),
                               usedforsecurity=False).hexdigest()
        return hash_str

    @classmethod
    def from_dict(cls, dict_value: dict) -> "SpeculativeConfig":
        """Parse the CLI value for the speculative config."""
        return cls(**dict_value)

    @staticmethod
    def hf_config_override(hf_config: PretrainedConfig) -> PretrainedConfig:
        if hf_config.model_type == "deepseek_v3":
            hf_config.model_type = "deepseek_mtp"
        if hf_config.model_type == "deepseek_mtp":
            n_predict = getattr(hf_config, "num_nextn_predict_layers", None)
            hf_config.update({
                "n_predict": n_predict,
                "architectures": ["DeepSeekMTPModel"]
            })
        return hf_config

    def __post_init__(self):

        # Note: "method" is a new parameter that helps to extend the
        # configuration of non-model-based proposers, and the "model" parameter
        # will be used to set the draft model, eagle head, or additional weight
        # when needed. If users do not specify "method", the speculative method
        # will be detected automatically if possible. If the speculative method
        # can not be detected, it will be considered as the "draft_model" by
        # default.

        if self.model is None and self.num_speculative_tokens is not None:
            # TODO(Shangming): Refactor mtp configuration logic when supporting
            # mtp acceleration for more models besides deepseek_v3
            if self.target_model_config and \
                self.target_model_config.hf_text_config.model_type \
                        == "deepseek_v3":
                # use the draft model from the same model:
                self.model = self.target_model_config.model
            elif self.method in ("ngram", "[ngram]"):
                self.model = "ngram"
            else:
                raise ValueError("num_speculative_tokens was provided without "
                                 "speculative model.")

        # Automatically configure the method for ngram when "model" is used
        # instead of "method"
        if self.method is None and (self.model is not None
                                    and self.model in ("ngram", "[ngram]")):
            self.method = "ngram"

        if self.method in ("ngram", "[ngram]"):
            # Unified to "ngram" internally
            self.method = "ngram"
            # Set default values if not provided
            if (self.prompt_lookup_min is None
                    and self.prompt_lookup_max is None):
                # TODO(woosuk): Tune these values. They are arbitrarily chosen.
                self.prompt_lookup_min = 5
                self.prompt_lookup_max = 5
            elif self.prompt_lookup_min is None:
                assert self.prompt_lookup_max is not None
                self.prompt_lookup_min = self.prompt_lookup_max
            elif self.prompt_lookup_max is None:
                assert self.prompt_lookup_min is not None
                self.prompt_lookup_max = self.prompt_lookup_min

            # Validate values
            if self.prompt_lookup_min < 1:
                raise ValueError(
                    f"prompt_lookup_min={self.prompt_lookup_min} must be > 0")
            if self.prompt_lookup_max < 1:
                raise ValueError(
                    f"prompt_lookup_max={self.prompt_lookup_max} must be > 0")
            if self.prompt_lookup_min > self.prompt_lookup_max:
                raise ValueError(
                    f"prompt_lookup_min={self.prompt_lookup_min} must "
                    f"be <= prompt_lookup_max={self.prompt_lookup_max}")

            # TODO: current we still need extract vocab_size from target model
            # config, in future, we may try refactor it out, and set
            # draft related config as None here.
            self.draft_model_config = self.target_model_config
            self.draft_parallel_config = self.target_parallel_config
        else:
            self.prompt_lookup_max = 0
            self.prompt_lookup_min = 0

            if self.model is not None:
                self.draft_model_config = ModelConfig(
                    model=self.model,
                    task="draft",
                    tokenizer=self.target_model_config.tokenizer,
                    tokenizer_mode=self.target_model_config.tokenizer_mode,
                    trust_remote_code=self.target_model_config.
                    trust_remote_code,
                    allowed_local_media_path=self.target_model_config.
                    allowed_local_media_path,
                    dtype=self.target_model_config.dtype,
                    seed=self.target_model_config.seed,
                    revision=self.revision,
                    code_revision=self.code_revision,
                    tokenizer_revision=self.target_model_config.
                    tokenizer_revision,
                    max_model_len=None,
                    spec_target_max_model_len=self.target_model_config.
                    max_model_len,
                    quantization=self.quantization,
                    enforce_eager=self.target_model_config.enforce_eager,
                    max_seq_len_to_capture=self.target_model_config.
                    max_seq_len_to_capture,
                    max_logprobs=self.target_model_config.max_logprobs,
                    hf_overrides=SpeculativeConfig.hf_config_override,
                )

                # Automatically detect the method
                if self.method == 'eagle':
                    pass
                elif "eagle-" in self.draft_model_config.model.lower():
                    self.method = "eagle"
                elif self.draft_model_config.hf_config.model_type == "medusa":
                    self.method = "medusa"
                elif (self.draft_model_config.hf_config.model_type ==
                      "mlp_speculator"):
                    self.method = "mlp_speculator"
                else:
                    self.method = "draft_model"

                # Replace hf_config for EAGLE draft_model
                if self.method == "eagle":
                    if self.enable_chunked_prefill and not envs.VLLM_USE_V1:
                        raise ValueError(
                            "Chunked prefill and EAGLE are not compatible "
                            "when using V0.")

                    from vllm.platforms import current_platform
                    from vllm.transformers_utils.configs.eagle import (
                        EAGLEConfig)
                    if isinstance(self.draft_model_config.hf_config,
                                  EAGLEConfig) or current_platform.is_neuron():
                        pass
                    else:
                        eagle_config = EAGLEConfig(
                            self.draft_model_config.hf_config)
                        self.draft_model_config.hf_config = eagle_config

                if (self.num_speculative_tokens is not None
                        and hasattr(self.draft_model_config.hf_config,
                                    "num_lookahead_tokens")):
                    self.draft_model_config.hf_config.num_lookahead_tokens = \
                    self.num_speculative_tokens

                n_predict = getattr(self.draft_model_config.hf_config,
                                    "n_predict", None)
                if n_predict is not None:
                    if self.num_speculative_tokens is None:
                        # Default to max value defined in draft model config.
                        self.num_speculative_tokens = n_predict
                    elif self.num_speculative_tokens > n_predict and \
                            self.num_speculative_tokens % n_predict != 0:
                        # Ensure divisibility for MTP module reuse.
                        raise ValueError(
                            f"num_speculative_tokens:{self.num_speculative_tokens}"
                            f" must be divisible by {n_predict=}")

                self.draft_tensor_parallel_size = \
                    SpeculativeConfig._verify_and_get_draft_tp(
                        self.target_parallel_config,
                        self.draft_tensor_parallel_size,
                        self.draft_model_config.hf_config
                )

                self.draft_model_config.max_model_len = (
                    SpeculativeConfig._maybe_override_draft_max_model_len(
                        self.max_model_len,
                        self.draft_model_config.max_model_len,
                        self.target_model_config.max_model_len,
                    ))

                self.draft_parallel_config = (
                    SpeculativeConfig.create_draft_parallel_config(
                        self.target_parallel_config,
                        self.draft_tensor_parallel_size))

        if self.acceptance_method == "typical_acceptance_sampler":
            if self.posterior_threshold is None:
                self.posterior_threshold = 0.09
            if self.posterior_alpha is None:
                self.posterior_alpha = 0.3

        self._verify_args()

    @staticmethod
    def _maybe_override_draft_max_model_len(
        speculative_max_model_len: Optional[int],
        draft_max_model_len: int,
        target_max_model_len: int,
    ) -> int:
        """Determine the max sequence len for the draft model. This is usually
        the draft_max_model_len, but may be the target_max_model_len if it is
        less than the draft_max_model_len, or may be speculative_max_model_len
        if it is specified.

        This is necessary so that sequences do not exceed the capacity of the
        draft model or the target model.

        speculative_max_model_len is mainly used for testing that sequences can
        skip speculation.
        """

        if speculative_max_model_len is not None:

            if speculative_max_model_len > draft_max_model_len:
                raise ValueError(f"{speculative_max_model_len=} cannot be "
                                 f"larger than {draft_max_model_len=}")

            if speculative_max_model_len > target_max_model_len:
                raise ValueError(f"{speculative_max_model_len=} cannot be "
                                 f"larger than {target_max_model_len=}")

            return speculative_max_model_len

        return min(
            draft_max_model_len,
            target_max_model_len,
        )

    @staticmethod
    def _verify_and_get_draft_tp(
            target_parallel_config: ParallelConfig,
            speculative_draft_tensor_parallel_size: Optional[int],
            draft_hf_config: PretrainedConfig) -> int:
        """
        Verifies and adjusts the tensor parallel size for a draft model
        specified using speculative_draft_tensor_parallel_size.
        """
        # If speculative_draft_tensor_parallel_size is unset then set it
        # appropriately else verify that it is set correctly.
        if speculative_draft_tensor_parallel_size is None:
            if draft_hf_config.model_type == "mlp_speculator":
                speculative_draft_tensor_parallel_size = 1
                if target_parallel_config.tensor_parallel_size > 1:
                    logger.warning(
                        "%s cannot currently be run with tp>1; "
                        "setting speculative_draft_tensor_parallel_size=1",
                        draft_hf_config.model_type)
            else:
                speculative_draft_tensor_parallel_size = \
                    target_parallel_config.tensor_parallel_size
        elif speculative_draft_tensor_parallel_size not in (
                1, target_parallel_config.tensor_parallel_size):
            raise ValueError(
                f"{speculative_draft_tensor_parallel_size=} cannot be "
                f"other value than 1 or target model tensor_parallel_size")
        return speculative_draft_tensor_parallel_size

    @staticmethod
    def create_draft_parallel_config(
        target_parallel_config: ParallelConfig,
        speculative_draft_tensor_parallel_size: int,
    ) -> ParallelConfig:
        """Create a parallel config for use by the draft worker.

        This is mostly a copy of the target parallel config, except the tp_size.
        """
        draft_parallel_config = ParallelConfig(
            pipeline_parallel_size=target_parallel_config.
            pipeline_parallel_size,
            tensor_parallel_size=speculative_draft_tensor_parallel_size,
            distributed_executor_backend=target_parallel_config.
            distributed_executor_backend,
            max_parallel_loading_workers=target_parallel_config.
            max_parallel_loading_workers,
            disable_custom_all_reduce=target_parallel_config.
            disable_custom_all_reduce,
            tokenizer_pool_config=target_parallel_config.tokenizer_pool_config,
            ray_workers_use_nsight=target_parallel_config.
            ray_workers_use_nsight,
            placement_group=target_parallel_config.placement_group,
        )

        return draft_parallel_config

    def _verify_args(self) -> None:
        if self.num_speculative_tokens is None:
            raise ValueError(
                "num_speculative_tokens must be provided with "
                "speculative model unless the draft model config contains an "
                "n_predict parameter.")

        if self.num_speculative_tokens <= 0:
            raise ValueError("Expected num_speculative_tokens to be greater "
                             f"than zero ({self.num_speculative_tokens}).")

        if self.draft_model_config:
            self.draft_model_config.verify_with_parallel_config(
                self.draft_parallel_config)
            # Validate and set draft token acceptance related settings.

        if self.acceptance_method is None:
            raise ValueError("acceptance_method is not set. "
                             "Expected values are rejection_sampler or "
                             "typical_acceptance_sampler.")

        if (self.acceptance_method != 'rejection_sampler'
                and self.acceptance_method != 'typical_acceptance_sampler'):
            raise ValueError(
                "Expected acceptance_method to be either "
                "rejection_sampler or typical_acceptance_sampler. Instead it "
                f"is {self.acceptance_method}")

        if self.acceptance_method == "typical_acceptance_sampler" and (
            (self.posterior_threshold is not None
             and self.posterior_threshold < 0) or
            (self.posterior_alpha is not None and self.posterior_alpha < 0)):
            raise ValueError(
                "Expected the posterior_threshold and posterior_alpha of "
                "typical_acceptance_sampler to be > 0. "
                "Instead found posterior_threshold = "
                f"{self.posterior_threshold} and posterior_alpha = "
                f"{self.posterior_alpha}")

        if (self.disable_by_batch_size is not None
                and self.disable_by_batch_size < 2):
            raise ValueError("Expect the batch size threshold of disabling "
                             "speculative decoding is > 1, but got "
                             f"{self.disable_by_batch_size=}")

    @property
    def num_lookahead_slots(self) -> int:
        """The number of additional slots the scheduler should allocate per
        step, in addition to the slots allocated for each known token.

        This is equal to the number of speculative tokens, as each speculative
        token must be scored.
        """
        return self.num_speculative_tokens

    def __repr__(self) -> str:
        method = self.method
        model = None if method == "ngram" else self.draft_model_config.model
        num_spec_tokens = self.num_speculative_tokens
        return f"SpeculativeConfig({method=}, {model=}, {num_spec_tokens=})"


@dataclass
class LoRAConfig:
    max_lora_rank: int
    max_loras: int
    fully_sharded_loras: bool = False
    max_cpu_loras: Optional[int] = None
    lora_dtype: Optional[Union[torch.dtype, str]] = None
    lora_extra_vocab_size: int = 256
    # This is a constant.
    lora_vocab_padding_size: ClassVar[int] = 256
    long_lora_scaling_factors: Optional[tuple[float]] = None
    bias_enabled: bool = False

    def compute_hash(self) -> str:
        """
        WARNING: Whenever a new field is added to this config,
        ensure that it is included in the factors list if
        it affects the computation graph.

        Provide a hash that uniquely identifies all the configs
        that affect the structure of the computation
        graph from input ids/embeddings to the final hidden states,
        excluding anything before input ids/embeddings and after
        the final hidden states.
        """
        factors: list[Any] = []
        factors.append(self.max_lora_rank)
        factors.append(self.max_loras)
        factors.append(self.fully_sharded_loras)
        factors.append(self.lora_dtype)
        factors.append(self.lora_extra_vocab_size)
        factors.append(self.long_lora_scaling_factors)
        factors.append(self.bias_enabled)
        hash_str = hashlib.md5(str(factors).encode(),
                               usedforsecurity=False).hexdigest()
        return hash_str

    def __post_init__(self):
        # Setting the maximum rank to 512 should be able to satisfy the vast
        # majority of applications.
        possible_max_ranks = (8, 16, 32, 64, 128, 256, 320, 512)
        possible_lora_extra_vocab_size = (256, 512)
        if self.max_lora_rank not in possible_max_ranks:
            raise ValueError(
                f"max_lora_rank ({self.max_lora_rank}) must be one of "
                f"{possible_max_ranks}.")
        if self.lora_extra_vocab_size not in possible_lora_extra_vocab_size:
            raise ValueError(
                f"lora_extra_vocab_size ({self.lora_extra_vocab_size}) "
                f"must be one of {possible_lora_extra_vocab_size}.")
        if self.max_loras < 1:
            raise ValueError(f"max_loras ({self.max_loras}) must be >= 1.")
        if self.max_cpu_loras is None:
            self.max_cpu_loras = self.max_loras
        elif self.max_cpu_loras < self.max_loras:
            raise ValueError(
                f"max_cpu_loras ({self.max_cpu_loras}) must be >= "
                f"max_loras ({self.max_loras})")

    def verify_with_cache_config(self, cache_config: CacheConfig):
        if cache_config.cpu_offload_gb > 0 and not envs.VLLM_USE_V1:
            raise ValueError(
                "V0 LoRA does not support CPU offload, please use V1.")

    def verify_with_model_config(self, model_config: ModelConfig):
        if self.lora_dtype in (None, "auto"):
            self.lora_dtype = model_config.dtype
        elif isinstance(self.lora_dtype, str):
            self.lora_dtype = getattr(torch, self.lora_dtype)

    def verify_lora_support(self):
        if self.long_lora_scaling_factors is not None and envs.VLLM_USE_V1:
            raise ValueError(
                "V1 LoRA does not support long LoRA, please use V0.")


@dataclass
class PromptAdapterConfig:
    max_prompt_adapters: int
    max_prompt_adapter_token: int
    max_cpu_prompt_adapters: Optional[int] = None
    prompt_adapter_dtype: Optional[torch.dtype] = None

    def compute_hash(self) -> str:
        """
        WARNING: Whenever a new field is added to this config,
        ensure that it is included in the factors list if
        it affects the computation graph.

        Provide a hash that uniquely identifies all the configs
        that affect the structure of the computation
        graph from input ids/embeddings to the final hidden states,
        excluding anything before input ids/embeddings and after
        the final hidden states.
        """
        # no factors to consider.
        # this config will not affect the computation graph.
        factors: list[Any] = []
        hash_str = hashlib.md5(str(factors).encode(),
                               usedforsecurity=False).hexdigest()
        return hash_str

    def __post_init__(self):

        if self.max_prompt_adapters < 1:
            raise ValueError(f"max_prompt_adapters "
                             f"({self.max_prompt_adapters}) must be >= 1.")
        if self.max_prompt_adapter_token == 0:
            raise ValueError("max_prompt_adapter_token must be set.")
        if self.max_cpu_prompt_adapters is None:
            self.max_cpu_prompt_adapters = self.max_prompt_adapters

    def verify_with_model_config(self, model_config: ModelConfig):
        if self.prompt_adapter_dtype in (None, "auto"):
            self.prompt_adapter_dtype = model_config.dtype
        elif isinstance(self.prompt_adapter_dtype, str):
            self.prompt_adapter_dtype = getattr(torch,
                                                self.prompt_adapter_dtype)


@config
@dataclass
class MultiModalConfig:
    """Controls the behavior of multimodal models."""

    limit_per_prompt: dict[str, int] = field(default_factory=dict)
    """
    The maximum number of input items allowed per prompt for each modality.
    This should be a JSON string that will be parsed into a dictionary.
    Defaults to 1 (V0) or 999 (V1) for each modality.

    For example, to allow up to 16 images and 2 videos per prompt:
    ``{"images": 16, "videos": 2}``
    """

    def compute_hash(self) -> str:
        """
        WARNING: Whenever a new field is added to this config,
        ensure that it is included in the factors list if
        it affects the computation graph.

        Provide a hash that uniquely identifies all the configs
        that affect the structure of the computation
        graph from input ids/embeddings to the final hidden states,
        excluding anything before input ids/embeddings and after
        the final hidden states.
        """
        # no factors to consider.
        # this config will not affect the computation graph.
        factors: list[Any] = []
        hash_str = hashlib.md5(str(factors).encode(),
                               usedforsecurity=False).hexdigest()
        return hash_str

    def get_limit_per_prompt(self, modality: str) -> int:
        """
        Get the maximum number of input items allowed per prompt
        for the given modality.
        """
        return self.limit_per_prompt.get(
            modality,
            999 if envs.VLLM_USE_V1 else 1,
        )

    # TODO: Add configs to init vision tower or not.


@config
@dataclass
class PoolerConfig:
    """Controls the behavior of output pooling in pooling models."""

    pooling_type: Optional[str] = None
    """
    The pooling method of the pooling model. This should be a key in
    :class:`vllm.model_executor.layers.pooler.PoolingType`.
    """

    normalize: Optional[bool] = None
    """
    Whether to normalize the pooled outputs. Usually, this should be set to
    ``True`` for embedding outputs.
    """

    softmax: Optional[bool] = None
    """
    Whether to apply softmax to the pooled outputs. Usually, this should be set
    to ``True`` for classification outputs.
    """

    step_tag_id: Optional[int] = None
    """
    If set, only the score corresponding to the ``step_tag_id`` in the
    generated sentence should be returned. Otherwise, the scores for all tokens
    are returned.
    """

    returned_token_ids: Optional[list[int]] = None
    """
    A list of indices for the vocabulary dimensions to be extracted,
    such as the token IDs of ``good_token`` and ``bad_token`` in the
    ``math-shepherd-mistral-7b-prm`` model.
    """

    def compute_hash(self) -> str:
        """
        WARNING: Whenever a new field is added to this config,
        ensure that it is included in the factors list if
        it affects the computation graph.

        Provide a hash that uniquely identifies all the configs
        that affect the structure of the computation
        graph from input ids/embeddings to the final hidden states,
        excluding anything before input ids/embeddings and after
        the final hidden states.
        """
        # no factors to consider.
        # this config will not affect the computation graph.
        factors: list[Any] = []
        hash_str = hashlib.md5(str(factors).encode(),
                               usedforsecurity=False).hexdigest()
        return hash_str

    @staticmethod
    def from_json(json_str: str) -> "PoolerConfig":
        return PoolerConfig(**json.loads(json_str))


_STR_DTYPE_TO_TORCH_DTYPE = {
    "half": torch.float16,
    "float16": torch.float16,
    "float": torch.float32,
    "float32": torch.float32,
    "bfloat16": torch.bfloat16,
}

_ROCM_NOT_SUPPORTED_DTYPE: list[str] = []  #


def _get_and_verify_dtype(
    config: PretrainedConfig,
    dtype: Union[str, torch.dtype],
) -> torch.dtype:
    # NOTE: getattr(config, "torch_dtype", torch.float32) is not correct
    # because config.torch_dtype can be None.
    config_dtype = getattr(config, "torch_dtype", None)

    # Fallbacks for multi-modal models if the root config
    # does not define torch_dtype
    if config_dtype is None and hasattr(config, "text_config"):
        config_dtype = getattr(config.text_config, "torch_dtype", None)
    if config_dtype is None and hasattr(config, "vision_config"):
        config_dtype = getattr(config.vision_config, "torch_dtype", None)

    if config_dtype is None:
        config_dtype = torch.float32

    if isinstance(dtype, str):
        dtype = dtype.lower()
        if dtype == "auto":
            if config_dtype == torch.float32:
                # Following common practice, we use float16 for float32 models
                torch_dtype = torch.float16
            else:
                torch_dtype = config_dtype

            if config.model_type == "plamo2":
                logger.info(
                    "For PLaMo2, we cast models to bfloat16 instead of using "
                    "float16 by default. This is because float16 does not work."
                )
                torch_dtype = torch.bfloat16

            from vllm.platforms import current_platform
            if (current_platform.is_cpu()
                    and current_platform.get_cpu_architecture()
                    == CpuArchEnum.POWERPC
                    and (config_dtype == torch.float16
                         or config_dtype == torch.float32)):
                logger.info(
                    "For POWERPC, we cast models to bfloat16 instead of "
                    "using float16 by default. Float16 is not currently "
                    "supported for POWERPC.")
                torch_dtype = torch.bfloat16

            # TODO: change this condition to check if the platform support bf16
            # instead of checking the OS. For instance M2 shall supports bf16
            # already. But we need to modify `cpu_extension.cmake` to activate
            # the feature in the build.
            if (current_platform.is_cpu() and sys.platform.startswith("darwin")
                    and current_platform.get_cpu_architecture()
                    == CpuArchEnum.ARM and config_dtype == torch.bfloat16):
                logger.info("For macOS with Apple Silicon, currently bfloat16 "
                            "is not supported. Setting dtype to float16.")
                torch_dtype = torch.float16

            if current_platform.is_hpu() and config_dtype == torch.float16:
                logger.info(
                    "For HPU, we cast models to bfloat16 instead of "
                    "using float16 by default. Please specify `dtype` if you "
                    "want to use float16.")
                torch_dtype = torch.bfloat16
        elif dtype == "float16" and config.model_type == "plamo2":
            logger.warning(
                "For PLaMo2, using float16 is unstable and might cause "
                "unexpected behavior. Please use bfloat16 or float32 instead.")
            torch_dtype = torch.float16
        else:
            if dtype not in _STR_DTYPE_TO_TORCH_DTYPE:
                raise ValueError(f"Unknown dtype: {dtype}")
            torch_dtype = _STR_DTYPE_TO_TORCH_DTYPE[dtype]
    elif isinstance(dtype, torch.dtype):
        torch_dtype = dtype
    else:
        raise ValueError(f"Unknown dtype: {dtype}")

    # Verify the dtype.
    if torch_dtype != config_dtype:
        if torch_dtype == torch.float32:
            # Upcasting to float32 is allowed.
            logger.info("Upcasting %s to %s.", config_dtype, torch_dtype)
            pass
        elif config_dtype == torch.float32:
            # Downcasting from float32 to float16 or bfloat16 is allowed.
            logger.info("Downcasting %s to %s.", config_dtype, torch_dtype)
            pass
        else:
            # Casting between float16 and bfloat16 is allowed with a warning.
            logger.warning("Casting %s to %s.", config_dtype, torch_dtype)

    return torch_dtype


def _get_and_verify_max_len(
    hf_config: PretrainedConfig,
    max_model_len: Optional[int],
    disable_sliding_window: bool,
    sliding_window_len: Optional[Union[int, list[Optional[int]]]],
    spec_target_max_model_len: Optional[int] = None,
    encoder_config: Optional[Any] = None,
) -> int:
    """Get and verify the model's maximum length."""
    derived_max_model_len = float("inf")
    possible_keys = [
        # OPT
        "max_position_embeddings",
        # GPT-2
        "n_positions",
        # MPT
        "max_seq_len",
        # ChatGLM2
        "seq_length",
        # Command-R
        "model_max_length",
        # Whisper
        "max_target_positions",
        # Others
        "max_sequence_length",
        "max_seq_length",
        "seq_len",
    ]
    # Choose the smallest "max_length" from the possible keys.
    max_len_key = None
    for key in possible_keys:
        max_len = getattr(hf_config, key, None)
        if max_len is not None:
            max_len_key = key if max_len < derived_max_model_len \
                else max_len_key
            derived_max_model_len = min(derived_max_model_len, max_len)
    # For Command-R / Cohere, Cohere2 / Aya Vision models
    if tmp_max_len := getattr(hf_config, "model_max_length", None):
        max_len_key = "model_max_length"
        derived_max_model_len = tmp_max_len

    # If sliding window is manually disabled, max_length should be less
    # than the sliding window length in the model config.
    if disable_sliding_window and sliding_window_len is not None:

        sliding_window_len_min = get_min_sliding_window(sliding_window_len)
        max_len_key = "sliding_window" \
            if sliding_window_len_min < derived_max_model_len else max_len_key
        derived_max_model_len = min(derived_max_model_len,
                                    sliding_window_len_min)

    # If none of the keys were found in the config, use a default and
    # log a warning.
    if derived_max_model_len == float("inf"):
        if max_model_len is not None:
            # If max_model_len is specified, we use it.
            return max_model_len

        if spec_target_max_model_len is not None:
            # If this is a speculative draft model, we use the max model len
            # from the target model.
            return spec_target_max_model_len

        default_max_len = 2048
        logger.warning(
            "The model's config.json does not contain any of the following "
            "keys to determine the original maximum length of the model: "
            "%s. Assuming the model's maximum length is %d.", possible_keys,
            default_max_len)
        derived_max_model_len = default_max_len

    rope_scaling = getattr(hf_config, "rope_scaling", None)
    # NOTE(woosuk): Gemma3's max_model_len (128K) is already scaled by RoPE
    # scaling, so we skip applying the scaling factor again.
    if rope_scaling is not None and "gemma3" not in hf_config.model_type:
        # No need to consider "type" key because of patch_rope_scaling when
        # loading HF config
        rope_type = rope_scaling["rope_type"]

        if rope_type not in ("su", "longrope", "llama3"):
            if disable_sliding_window:
                # TODO(robertgshaw): Find a model that supports rope_scaling
                # with sliding window to see if this case should be allowed.
                raise NotImplementedError(
                    "Disabling sliding window is not supported for models "
                    "with rope_scaling. Please raise an issue so we can "
                    "investigate.")

            # NOTE: rope_type == "default" does not define factor
            # https://github.com/huggingface/transformers/blob/v4.45.2/src/transformers/modeling_rope_utils.py
            scaling_factor = rope_scaling.get("factor", 1.0)

            if rope_type == "yarn":
                derived_max_model_len = rope_scaling[
                    "original_max_position_embeddings"]
            derived_max_model_len *= scaling_factor

    if encoder_config and "max_seq_length" in encoder_config:
        derived_max_model_len = encoder_config["max_seq_length"]

    # If the user specified a max length, make sure it is smaller than the
    # derived length from the HF model config.
    if max_model_len is None:
        max_model_len = int(derived_max_model_len)
    elif max_model_len > derived_max_model_len:
        # Some models might have a separate key for specifying model_max_length
        # that will be bigger than derived_max_model_len. We compare user input
        # with model_max_length and allow this override when it's smaller.
        model_max_length = getattr(hf_config, "model_max_length", None)
        if model_max_length is not None and max_model_len <= model_max_length:
            if disable_sliding_window:
                # TODO(robertgshaw): Find a model that has model_max_length
                # with sliding window to see if this case should be allowed.
                raise NotImplementedError(
                    "Disabling sliding window is not supported for models "
                    "model_max_length in the config. Please raise an issue "
                    "so we can investigate.")
        else:
            msg = (
                f"User-specified max_model_len ({max_model_len}) is greater "
                f"than the derived max_model_len ({max_len_key}="
                f"{derived_max_model_len} or model_max_length="
                f"{model_max_length} in model's config.json). This may lead "
                "to incorrect model outputs or CUDA errors.")
            if envs.VLLM_ALLOW_LONG_MAX_MODEL_LEN:
                logger.warning(
                    "%s Make sure the value is correct and within the "
                    "model context size.", msg)
            else:
                raise ValueError(
                    f"{msg} To allow overriding this maximum, set "
                    "the env var VLLM_ALLOW_LONG_MAX_MODEL_LEN=1")
    return int(max_model_len)


def get_min_sliding_window(
        sliding_window: Union[int, list[Optional[int]]]) -> int:
    if isinstance(sliding_window, list):
        return min(s for s in sliding_window if s is not None)

    return sliding_window


def get_served_model_name(model: str,
                          served_model_name: Optional[Union[str, list[str]]]):
    """
    If the input is a non-empty list, the first model_name in
    `served_model_name` is taken.
    If the input is a non-empty string, it is used directly.
    For cases where the input is either an empty string or an
    empty list, the fallback is to use `self.model`.
    """
    if not served_model_name:
        return model
    if isinstance(served_model_name, list):
        return served_model_name[0]
    return served_model_name


GuidedDecodingBackendV0 = Literal["auto", "outlines", "lm-format-enforcer",
                                  "xgrammar"]
GuidedDecodingBackendV1 = Literal["auto", "xgrammar", "guidance"]


@config
@dataclass
class DecodingConfig:
    """Dataclass which contains the decoding strategy of the engine."""

    guided_decoding_backend: Union[
        GuidedDecodingBackendV0,
        GuidedDecodingBackendV1] = "auto" if envs.VLLM_USE_V1 else "xgrammar"
    """Which engine will be used for guided decoding (JSON schema / regex etc)
    by default. With "auto", we will make opinionated choices based on request
    contents and what the backend libraries currently support, so the behavior
    is subject to change in each release."""

    reasoning_backend: Optional[str] = None
    """Select the reasoning parser depending on the model that you're using.
    This is used to parse the reasoning content into OpenAI API format.
    Required for `--enable-reasoning`."""

    def compute_hash(self) -> str:
        """
        WARNING: Whenever a new field is added to this config,
        ensure that it is included in the factors list if
        it affects the computation graph.

        Provide a hash that uniquely identifies all the configs
        that affect the structure of the computation
        graph from input ids/embeddings to the final hidden states,
        excluding anything before input ids/embeddings and after
        the final hidden states.
        """
        # no factors to consider.
        # this config will not affect the computation graph.
        factors: list[Any] = []
        hash_str = hashlib.md5(str(factors).encode(),
                               usedforsecurity=False).hexdigest()
        return hash_str

    def __post_init__(self):
        backend = GuidedDecodingParams(
            backend=self.guided_decoding_backend).backend_name
        if envs.VLLM_USE_V1:
            valid_guided_backends = get_args(GuidedDecodingBackendV1)
        else:
            valid_guided_backends = get_args(GuidedDecodingBackendV0)
        if backend not in valid_guided_backends:
            raise ValueError(f"Invalid guided_decoding_backend '{backend}',"
                             f" must be one of {valid_guided_backends}")


@dataclass
class ObservabilityConfig:
    """Configuration for observability - metrics and tracing."""
    show_hidden_metrics: bool = False

    otlp_traces_endpoint: Optional[str] = None

    # Collecting detailed timing information for each request can be expensive.

    # If set, collects the model forward time for the request.
    collect_model_forward_time: bool = False

    # If set, collects the model execute time for the request.
    collect_model_execute_time: bool = False

    def compute_hash(self) -> str:
        """
        WARNING: Whenever a new field is added to this config,
        ensure that it is included in the factors list if
        it affects the computation graph.

        Provide a hash that uniquely identifies all the configs
        that affect the structure of the computation
        graph from input ids/embeddings to the final hidden states,
        excluding anything before input ids/embeddings and after
        the final hidden states.
        """
        # no factors to consider.
        # this config will not affect the computation graph.
        factors: list[Any] = []
        hash_str = hashlib.md5(str(factors).encode(),
                               usedforsecurity=False).hexdigest()
        return hash_str

    def __post_init__(self):
        if not is_otel_available() and self.otlp_traces_endpoint is not None:
            raise ValueError(
                "OpenTelemetry is not available. Unable to configure "
                "'otlp_traces_endpoint'. Ensure OpenTelemetry packages are "
                f"installed. Original error:\n{otel_import_error_traceback}")


class KVTransferConfig(BaseModel):
    """Configuration for distributed KV cache transfer."""

    # The KV connector for vLLM to transmit KV caches between vLLM instances.
    kv_connector: Optional[str] = None

    # The device used by kv connector to buffer the KV cache.
    # Currently only support 'cuda'.
    kv_buffer_device: Optional[str] = "cuda"

    # The buffer size for TorchDistributedConnector. Measured in number of
    # bytes. Recommended value: 1e9 (about 1GB).
    kv_buffer_size: float = 1e9

    # Whether this vLLM instance produces, consumes KV cache, or both. Choices
    # are 'kv_producer', 'kv_consumer', and 'both'.
    kv_role: Optional[str] = None

    # The rank of this vLLM instance in the KV cache transfer. Typical value:
    # 0 for prefill instance, 1 for decode instance.
    # Currently only 1P1D is supported.
    kv_rank: Optional[int] = None

    # The number of parallel instances for KV cache transfer. For
    # PyNcclConnector, this should be 2.
    kv_parallel_size: int = 1

    # The KV connector ip, used to build distributed connection
    kv_ip: str = "127.0.0.1"

    # The KV connector port, used to build distributed connection
    kv_port: int = 14579

    # any extra config that the connector may need
    kv_connector_extra_config: dict[str, Any] = {}

    def compute_hash(self) -> str:
        """
        WARNING: Whenever a new field is added to this config,
        ensure that it is included in the factors list if
        it affects the computation graph.

        Provide a hash that uniquely identifies all the configs
        that affect the structure of the computation
        graph from input ids/embeddings to the final hidden states,
        excluding anything before input ids/embeddings and after
        the final hidden states.
        """
        # no factors to consider.
        # this config will not affect the computation graph.
        factors: list[Any] = []
        hash_str = hashlib.md5(str(factors).encode(),
                               usedforsecurity=False).hexdigest()
        return hash_str

    @classmethod
    def from_cli(cls, cli_value: str) -> "KVTransferConfig":
        """Parse the CLI value for the kv cache transfer config."""
        return KVTransferConfig.model_validate_json(cli_value)

    def model_post_init(self, __context: Any) -> None:

        if self.kv_role is not None and self.kv_role not in [
                "kv_producer", "kv_consumer", "kv_both"
        ]:
            raise ValueError(
                f"Unsupported kv_role: {self.kv_role}. "
                f"Supported roles are `kv_producer`, `kv_consumer`, "
                f"and `kv_both`")

        if self.kv_connector is not None and self.kv_role is None:
            raise ValueError("Please specify kv_disagg_role when kv_connector "
                             "is set, supported roles are `kv_producer`, "
                             "`kv_consumer`, and `kv_both`")

    @property
    def is_kv_transfer_instance(self) -> bool:
        return self.kv_connector is not None and \
            self.kv_role in ["kv_producer", "kv_consumer", "kv_both"]

    @property
    def is_kv_producer(self) -> bool:
        return self.kv_connector is not None and \
            self.kv_role in ["kv_producer", "kv_both"]

    @property
    def is_kv_consumer(self) -> bool:
        return self.kv_connector is not None and \
            self.kv_role in ["kv_consumer", "kv_both"]

    def get_from_extra_config(self, key, default) -> Any:
        return self.kv_connector_extra_config.get(key, default)


class CompilationLevel:
    # constants for the levels of the compilation process
    NO_COMPILATION = 0
    DYNAMO_AS_IS = 1
    DYNAMO_ONCE = 2
    PIECEWISE = 3


class CompilationConfig(BaseModel):
    """
    Configuration for compilation.
    It has three parts:
    - Top-level Compilation control:
        - level: the level of compilation.
            - 0: no compilation.
            - 1: dynamo as is.
            - 2: dynamo once.
            - 3: piecewise compilation.
        - debug_dump_path: the path to dump the debug information.
        - cache_dir: the directory to store the compiled graph, to
            accelerate Inductor compilation. By default, it will use
            model-related information to generate a cache directory.
        - backend: the backend for compilation. It needs to be a string.
            - "" (empty string): use the default backend.
            - "eager"/"openxla"/...: use the specified backend registered in PyTorch.
            - "full.module.name": a qualified name which can be used to import the backend function.
            We use string to avoid serialization issues when using compilation in a distributed setting.
            When the compilation level is 1 or 2, the backend is used for the compilation directly (it sees the whole graph).
            When the compilation level is 3, the backend is used for the piecewise compilation (it sees a part of the graph).
        - custom_ops: fine-grained control over which custom ops to enable/disable.
            Use 'all' to enable all, 'none' to disable all.
            Also specify a list of custom op names to enable (prefixed with a '+'),
            or disable (prefixed with a '-').
            Examples:
                - 'all,-op1' to enable all except op1
                - 'none,+op1,+op2' to enable only op1 and op2
            By default, all custom ops are enabled when running without Inductor
                and disabled when running with Inductor (compile_level >= Inductor).
        - splitting_ops: a list of ops to split the full graph into subgraphs, used in piecewise compilation.
    - CudaGraph capture:
        - use_cudagraph: whether to use cudagraph inside compilation.
            - False: cudagraph inside compilation is not used.
            - True: cudagraph inside compilation is used. It requires
                that all input buffers have fixed addresses, and all
                splitting ops write their outputs to input buffers.
            Note that this is orthogonal to the cudagraph capture logic
            outside of compilation.
            TODO: move outside cudagraph logic into compilation.
            torch.compile will handle cudagraph capture logic in the future.
        - cudagraph_capture_sizes: sizes to capture cudagraph.
            - None (default): capture sizes are inferred from vllm config.
            - list[int]: capture sizes are specified as given.
        - cudagraph_num_of_warmups: number of warmup runs for cudagraph.
            It means the first several runs will be treated as warmup runs.
            Only after that, the execution will be recorded, and the recorded
            cudagraph will be used for subsequent runs.
        - cudagraph_copy_inputs: whether to copy input tensors for
            cudagraph. If the caller can guarantee that the same input buffers
            are always used, it can set this to False. Otherwise, it should
            set this to True, and the compiler will copy the input to an
            internally managed buffer. Default is False.
    - Inductor compilation:
        - use_inductor: whether to use inductor compilation.
            - False: inductor compilation is not used. graph runs in eager.
            - True: inductor compilation is used. one graph for symbolic shape
                is compiled. In addition, compile for compile_sizes,
                using configurations in inductor_compile_config.
        - compile_sizes: sizes to compile for inductor. In addition
            to integers, it also supports "cudagraph_capture_sizes" to
            specify the sizes for cudagraph capture.
        - inductor_compile_config: additional configurations for inductor.
            - None: use default configurations.
        - inductor_passes: additional passes for inductor. It is a dictionary
            from pass name to pass function qualified name. We use function
            name because the config uses json format. If we pass the config
            from Python, functions can also be passed directly via Python object
            constructor, e.g. `CompilationConfig(inductor_passes={"a": func})`
        - custom inductor passes: see PassConfig for more details

    Why we have different sizes for cudagraph and inductor:
    - cudagraph: a cudagraph captured for a specific size can only be used
        for the same size. We need to capture all the sizes we want to use.
    - inductor: a graph compiled by inductor for a general shape can be used
        for different sizes. Inductor can also compile for specific sizes,
        where it can have more information to optimize the graph with fully
        static shapes. However, we find the general shape compilation is
        sufficient for most cases. It might be beneficial to compile for
        certain small batchsizes, where inductor is good at optimizing.
    """ # noqa
    level: int = 0
    debug_dump_path: str = ""
    cache_dir: str = ""
    backend: str = ""
    custom_ops: list[str] = Field(default_factory=list)
    splitting_ops: list[str] = Field(default=None)  # type: ignore

    use_inductor: bool = True
    compile_sizes: Optional[list[Union[int, str]]] = Field(default=None)
    inductor_compile_config: dict = Field(default_factory=dict)
    inductor_passes: dict[str, str] = Field(default_factory=dict)

    use_cudagraph: bool = False
    cudagraph_num_of_warmups: int = 0
    cudagraph_capture_sizes: Optional[list[int]] = None
    cudagraph_copy_inputs: bool = False

    class PassConfig(BaseModel):
        """
        Configuration for custom Inductor passes.
        This is separate from general CompilationConfig so that inductor passes
        don't all have access to full configuration - that would create a cycle
        as the PassManager is set as a property of config.
        - dump_graph_stages: list of stages for which we want to dump the graph.
            Each pass defines its own stages (before, after, maybe in-between).
        - dump_graph_dir: directory to dump the graphs. Default is .
        - enable_fusion: whether to enable the custom fusion pass.
        - enable_noop: whether to enable the custom no-op elimination pass.
            TODO(luka) better pass enabling system.
        """
        dump_graph_stages: list[str] = Field(default_factory=list)
        dump_graph_dir: Path = Field(default=Path("."))
        enable_fusion: bool = True
        enable_noop: bool = True

        def uuid(self):
            """
            Produces a hash unique to the pass configuration.
            Any new fields that affect compilation should be added to the hash.
            Do not include dump_graph_* in the hash - they don't affect
            compilation.
            """
            dict_ = self.model_dump(include={"enable_fusion", "enable_noop"})
            return InductorPass.hash_dict(dict_)

        def model_post_init(self, __context: Any) -> None:
            if not self.enable_noop and self.enable_fusion:
                logger.warning_once(
                    "Fusion enabled but reshape elimination disabled. "
                    "RMSNorm + quant (fp8) fusion might not work")

    pass_config: PassConfig = Field(default_factory=PassConfig)

    # not configurable, computed after init
    max_capture_size: int = PrivateAttr
    local_cache_dir: str = PrivateAttr  # local cache dir for each rank
    # optimization:
    # Intuitively, bs_to_padded_graph_size should be dict[int, int].
    # since we know all keys are in a range [0, max_capture_size],
    # we can optimize it to list[int] for better lookup performance.
    bs_to_padded_graph_size: list[int] = PrivateAttr

    # keep track of enabled and disabled custom ops
    enabled_custom_ops: Counter[str] = PrivateAttr
    disabled_custom_ops: Counter[str] = PrivateAttr
    traced_files: set[str] = PrivateAttr
    compilation_time: float = PrivateAttr

    # Per-model forward context
    # Map from layer name to the attention cls
    static_forward_context: dict[str, Any] = PrivateAttr

    def compute_hash(self) -> str:
        """
        WARNING: Whenever a new field is added to this config,
        ensure that it is included in the factors list if
        it affects the computation graph.

        Provide a hash that uniquely identifies all the configs
        that affect the structure of the computation
        graph from input ids/embeddings to the final hidden states,
        excluding anything before input ids/embeddings and after
        the final hidden states.
        """
        factors: list[Any] = []
        factors.append(self.level)
        factors.append(self.backend)
        factors.append(self.custom_ops)
        factors.append(self.splitting_ops)
        factors.append(self.use_inductor)
        factors.append(self.inductor_compile_config)
        factors.append(self.inductor_passes)
        factors.append(self.pass_config.uuid())
        return hashlib.sha256(str(factors).encode()).hexdigest()

    def __repr__(self) -> str:
        exclude = {
            "static_forward_context",
            "enabled_custom_ops",
            "disabled_custom_ops",
            "compilation_time",
            "bs_to_padded_graph_size",
            "pass_config",
            "traced_files",
        }
        return self.model_dump_json(exclude=exclude, exclude_unset=True)

    __str__ = __repr__

    @classmethod
    def from_cli(cls, cli_value: str) -> "CompilationConfig":
        """Parse the CLI value for the compilation config."""
        if cli_value in ["0", "1", "2", "3"]:
            return cls(level=int(cli_value))
        # do not use `eval`, it is dangerous and can execute arbitrary code
        dict_value = ast.literal_eval(cli_value)
        return CompilationConfig.model_validate(dict_value)

    def model_post_init(self, __context: Any) -> None:

        count_none = self.custom_ops.count("none")
        count_all = self.custom_ops.count("all")
        assert count_none + count_all <= 1, "Can only specify 'none' or 'all'"

        # TODO(zou3519/luka): There are 2 issues with auto-functionalization V2:
        # 1. A bug in PyTorch, fixed in 2.7:
        #    https://github.com/pytorch/pytorch/issues/147924
        # 2. Custom passes (fusion) rely on auto-functionalization V1 and don't
        #    work with V2. Addressing this will take extra engineering effort
        #    and it is not yet a priority. RFC here:
        #    https://github.com/vllm-project/vllm/issues/14703

        if is_torch_equal_or_newer("2.6"):
            KEY = 'enable_auto_functionalized_v2'
            if KEY not in self.inductor_compile_config:
                self.inductor_compile_config[KEY] = False

        if self.splitting_ops is None:
            self.splitting_ops = []

        for k, v in self.inductor_passes.items():
            if not isinstance(v, str):
                assert callable(v), (
                    f"pass {k} should be callable or a qualified name")
                self.inductor_compile_config[k] = v if isinstance(
                    v, InductorPass) else CallableInductorPass(v)
                continue

            # resolve function from qualified name
            names = v.split(".")
            module = ".".join(names[:-1])
            func_name = names[-1]
            func = __import__(module).__dict__[func_name]
            self.inductor_compile_config[k] = func if isinstance(
                func, InductorPass) else CallableInductorPass(func)

        self.enabled_custom_ops = Counter()
        self.disabled_custom_ops = Counter()
        self.traced_files = set()
        self.static_forward_context = {}
        self.compilation_time = 0.0

    def init_backend(self, vllm_config: "VllmConfig") -> Union[str, Callable]:
        if self.level == CompilationLevel.NO_COMPILATION:
            raise ValueError("No compilation level is set.")

        from torch._dynamo.backends.registry import list_backends
        torch_backends = list_backends(exclude_tags=tuple())
        if self.level in [
                CompilationLevel.DYNAMO_AS_IS, CompilationLevel.DYNAMO_ONCE
        ]:
            if self.backend == "":
                return "eager"
            if self.backend in torch_backends:
                return self.backend
            return resolve_obj_by_qualname(self.backend)

        # TODO: pass user-specified backend to piecewise compilation
        # merge with the config use_inductor
        assert self.level == CompilationLevel.PIECEWISE

        from vllm.compilation.backends import VllmBackend
        return VllmBackend(vllm_config)

    def init_with_cudagraph_sizes(self,
                                  cudagraph_capture_sizes: list[int]) -> None:
        """To complete the initialization of config,
        we need to know the cudagraph sizes."""

        if self.cudagraph_capture_sizes is None:
            self.cudagraph_capture_sizes = cudagraph_capture_sizes
        else:
            # de-duplicate the sizes provided by the config
            self.cudagraph_capture_sizes = list(
                set(self.cudagraph_capture_sizes))
            logger.info(("cudagraph sizes specified by model runner"
                         " %s is overridden by config %s"),
                        cudagraph_capture_sizes, self.cudagraph_capture_sizes)

        computed_compile_sizes = []
        if self.compile_sizes is not None:
            # de-duplicate the sizes provided by the config
            self.compile_sizes = list(set(self.compile_sizes))
            for x in self.compile_sizes:
                if isinstance(x, str):
                    assert x == "cudagraph_capture_sizes", \
                    "Unrecognized size type in compile_sizes, " \
                    f"expect 'cudagraph_capture_sizes', got {x}"
                    computed_compile_sizes.extend(self.cudagraph_capture_sizes)
                else:
                    assert isinstance(x, int)
                    computed_compile_sizes.append(x)
        self.compile_sizes = computed_compile_sizes  # type: ignore

        # sort to make sure cudagraph capture sizes are in descending order
        self.cudagraph_capture_sizes.sort(reverse=True)
        self.max_capture_size = self.cudagraph_capture_sizes[
            0] if self.cudagraph_capture_sizes else 0

        # pre-compute the mapping from batch size to padded graph size
        self.bs_to_padded_graph_size = [
            0 for i in range(self.max_capture_size + 1)
        ]
        for end, start in zip(self.cudagraph_capture_sizes,
                              self.cudagraph_capture_sizes[1:] + [0]):
            for bs in range(start, end):
                if bs == start:
                    self.bs_to_padded_graph_size[bs] = start
                else:
                    self.bs_to_padded_graph_size[bs] = end
        self.bs_to_padded_graph_size[
            self.max_capture_size] = self.max_capture_size

    def set_splitting_ops_for_v1(self):
        # If default, override splitting ops for piecewise cudagraph on V1.
        # NOTE: this function needs to be called
        if not self.splitting_ops:
            self.splitting_ops = [
                "vllm.unified_attention",
                "vllm.unified_attention_with_output",
            ]


@dataclass
class VllmConfig:
    """Dataclass which contains all vllm-related configuration. This
    simplifies passing around the distinct configurations in the codebase.
    """

    model_config: ModelConfig = field(default=None, init=True)  # type: ignore
    cache_config: CacheConfig = field(default=None, init=True)  # type: ignore
    parallel_config: ParallelConfig = field(default_factory=ParallelConfig,
                                            init=True)
    scheduler_config: SchedulerConfig = field(default_factory=SchedulerConfig,
                                              init=True)
    device_config: DeviceConfig = field(default=None,
                                        init=True)  # type: ignore
    load_config: LoadConfig = field(default=None, init=True)  # type: ignore
    lora_config: Optional[LoRAConfig] = None
    speculative_config: SpeculativeConfig = field(default=None,
                                                  init=True)  # type: ignore
    decoding_config: Optional[DecodingConfig] = None
    observability_config: Optional[ObservabilityConfig] = None
    prompt_adapter_config: Optional[PromptAdapterConfig] = None
    quant_config: Optional[QuantizationConfig] = None
    compilation_config: CompilationConfig = field(default=None,
                                                  init=True)  # type: ignore
    kv_transfer_config: KVTransferConfig = field(default=None,
                                                 init=True)  # type: ignore
    # some opaque config, only used to provide additional information
    # for the hash computation, mainly used for testing, debugging or out of
    # tree config registration.
    additional_config: SupportsHash = field(default=None,
                                            init=True)  # type: ignore
    instance_id: str = ""

    def compute_hash(self) -> str:
        """
        WARNING: Whenever a new field is added to this config,
        ensure that it is included in the factors list if
        it affects the computation graph.

        Provide a hash that uniquely identifies all the configs
        that affect the structure of the computation
        graph from input ids/embeddings to the final hidden states,
        excluding anything before input ids/embeddings and after
        the final hidden states.
        """
        factors: list[Any] = []

        # summarize vllm config
        vllm_factors: list[Any] = []
        from vllm import __version__
        vllm_factors.append(__version__)
        vllm_factors.append(envs.VLLM_USE_V1)
        if self.model_config:
            vllm_factors.append(self.model_config.compute_hash())
        else:
            vllm_factors.append("None")
        if self.cache_config:
            vllm_factors.append(self.cache_config.compute_hash())
        else:
            vllm_factors.append("None")
        if self.parallel_config:
            vllm_factors.append(self.parallel_config.compute_hash())
        else:
            vllm_factors.append("None")
        if self.scheduler_config:
            vllm_factors.append(self.scheduler_config.compute_hash())
        else:
            vllm_factors.append("None")
        if self.device_config:
            vllm_factors.append(self.device_config.compute_hash())
        else:
            vllm_factors.append("None")
        if self.load_config:
            vllm_factors.append(self.load_config.compute_hash())
        else:
            vllm_factors.append("None")
        if self.lora_config:
            vllm_factors.append(self.lora_config.compute_hash())
            # LoRA creates static buffers based on max_num_batched_tokens.
            # The tensor sizes and strides get captured in the torch.compile
            # graph explicitly.
            vllm_factors.append(
                str(self.scheduler_config.max_num_batched_tokens))
        else:
            vllm_factors.append("None")
        if self.speculative_config:
            vllm_factors.append(self.speculative_config.compute_hash())
        else:
            vllm_factors.append("None")
        if self.decoding_config:
            vllm_factors.append(self.decoding_config.compute_hash())
        else:
            vllm_factors.append("None")
        if self.observability_config:
            vllm_factors.append(self.observability_config.compute_hash())
        else:
            vllm_factors.append("None")
        if self.prompt_adapter_config:
            vllm_factors.append(self.prompt_adapter_config.compute_hash())
        else:
            vllm_factors.append("None")
        if self.quant_config:
            pass  # should be captured by model_config.quantization
        if self.compilation_config:
            vllm_factors.append(self.compilation_config.compute_hash())
        else:
            vllm_factors.append("None")
        if self.kv_transfer_config:
            vllm_factors.append(self.kv_transfer_config.compute_hash())
        else:
            vllm_factors.append("None")
        if self.additional_config:
            vllm_factors.append(self.additional_config.compute_hash())
        else:
            vllm_factors.append("None")
        factors.append(vllm_factors)

        hash_str = hashlib.md5(str(factors).encode(),
                               usedforsecurity=False).hexdigest()[:10]
        return hash_str

    def pad_for_cudagraph(self, batch_size: int) -> int:
        # if batch_size > self.compilation_config.max_capture_size,
        # it should raise an IndexError.
        # the caller should make sure the batch_size is within the range,
        # i.e., batch_size <= self.compilation_config.max_capture_size
        return self.compilation_config.bs_to_padded_graph_size[batch_size]

    @staticmethod
    def _get_quantization_config(
            model_config: ModelConfig,
            load_config: LoadConfig) -> Optional[QuantizationConfig]:
        """Get the quantization config."""
        from vllm.platforms import current_platform
        if model_config.quantization is not None:
            from vllm.model_executor.model_loader.weight_utils import (
                get_quant_config)
            quant_config = get_quant_config(model_config, load_config)
            capability_tuple = current_platform.get_device_capability()

            if capability_tuple is not None:
                capability = capability_tuple.to_int()
                if capability < quant_config.get_min_capability():
                    raise ValueError(
                        f"The quantization method {model_config.quantization} "
                        "is not supported for the current GPU. Minimum "
                        f"capability: {quant_config.get_min_capability()}. "
                        f"Current capability: {capability}.")
            supported_dtypes = quant_config.get_supported_act_dtypes()
            if model_config.dtype not in supported_dtypes:
                raise ValueError(
                    f"{model_config.dtype} is not supported for quantization "
                    f"method {model_config.quantization}. Supported dtypes: "
                    f"{supported_dtypes}")
            return quant_config
        return None

    def with_hf_config(
        self,
        hf_config: PretrainedConfig,
        architectures: Optional[list[str]] = None,
    ) -> "VllmConfig":
        if architectures is not None:
            hf_config = copy.deepcopy(hf_config)
            hf_config.architectures = architectures

        model_config = copy.deepcopy(self.model_config)
        model_config.hf_config = hf_config

        return replace(self, model_config=model_config)

    def __post_init__(self):
        """Verify configs are valid & consistent with each other.
        """
        if self.model_config is not None:
            self.model_config.verify_async_output_proc(self.parallel_config,
                                                       self.speculative_config,
                                                       self.device_config)
            self.model_config.verify_with_parallel_config(self.parallel_config)

        if self.cache_config is not None:
            self.cache_config.verify_with_parallel_config(self.parallel_config)

        if self.lora_config:
            self.lora_config.verify_with_cache_config(self.cache_config)
            self.lora_config.verify_with_model_config(self.model_config)
            self.lora_config.verify_lora_support()
        if self.prompt_adapter_config:
            self.prompt_adapter_config.verify_with_model_config(
                self.model_config)

        if self.quant_config is None and \
            self.model_config is not None and self.load_config is not None:
            self.quant_config = VllmConfig._get_quantization_config(
                self.model_config, self.load_config)

        from vllm.platforms import current_platform
        if self.scheduler_config is not None and \
            self.model_config is not None and \
            self.scheduler_config.chunked_prefill_enabled and \
            self.model_config.dtype == torch.float32 and \
            current_platform.get_device_capability() == (7, 5):
            logger.warning_once(
                "Turing devices tensor cores do not support float32 matmul. "
                "To workaround this limitation, vLLM will set 'ieee' input "
                "precision for chunked prefill triton kernels.")

        if self.compilation_config is None:
            self.compilation_config = CompilationConfig()
        if envs.VLLM_USE_V1 and self.model_config is not None and \
            not self.model_config.enforce_eager:
            # NOTE(woosuk): Currently, we use inductor because the piecewise
            # CUDA graphs do not work properly with the custom CUDA kernels.
            # FIXME(woosuk): Disable inductor to reduce the compilation time
            # and avoid any potential issues with the inductor.
            # FIXME(rob): Add function to set all of these.
            self.compilation_config.custom_ops = ["none"]
            self.compilation_config.use_cudagraph = True
            self.compilation_config.use_inductor = True
            self.compilation_config.cudagraph_num_of_warmups = 1
            self.compilation_config.pass_config.enable_fusion = False
            self.compilation_config.pass_config.enable_noop = False
            self.compilation_config.level = CompilationLevel.PIECEWISE
            self.compilation_config.set_splitting_ops_for_v1()

        self._set_cudagraph_sizes()

        if self.cache_config is not None and \
            self.cache_config.cpu_offload_gb > 0 and \
            self.compilation_config.level != CompilationLevel.NO_COMPILATION \
                and not envs.VLLM_USE_V1:
            logger.warning(
                "CPU offload is not supported with `torch.compile` in v0 yet."
                " Disabling `torch.compile`.")
            self.compilation_config.level = CompilationLevel.NO_COMPILATION

        if ((not envs.VLLM_USE_V1) and self.lora_config is not None
                and self.compilation_config.level
                != CompilationLevel.NO_COMPILATION):
            logger.warning(
                "LoRA for V0 is not supported with `torch.compile` yet. "
                "Disabling `torch.compile`.")
            self.compilation_config.level = CompilationLevel.NO_COMPILATION


        if self.model_config and self.model_config.use_mla and \
            not (current_platform.is_cuda() or current_platform.is_rocm()):
            logger.info(
                "MLA is enabled on a non-GPU platform; forcing chunked "
                "prefill and prefix caching to be disabled.")
            self.scheduler_config.enable_chunked_prefill = False
            self.scheduler_config.chunked_prefill_enabled = False
            self.scheduler_config.max_num_batched_tokens = max(
                self.scheduler_config.max_model_len,
                _DEFAULT_MAX_NUM_BATCHED_TOKENS)

            if self.cache_config is not None:
                self.cache_config.enable_prefix_caching = False

        current_platform.check_and_update_config(self)

        if not self.instance_id:
            self.instance_id = random_uuid()[:5]

    def _set_cudagraph_sizes(self):
        """
        cudagraph batchsize padding logic:

        `[1, 2, 4] + [8 * i for i in range(1, 1025)]` is a list of all possible
        batch sizes that cudagraph will capture.

        Depending on the engine's configuration of `max_num_seqs`, the
        candidate batch sizes to capture cudagraph will shrink to the subset
        which just cover the range of `[1, max_num_seqs]`. In the common case,
        `max_num_seqs` is 256, and the cudagraph batch sizes will be
        `[1, 2, 4, 8, 16, 24, 32, 40, ..., 256]`.

        However, if users specify the cudagraph capture sizes through
        compilation config, we will use the specified sizes instead.

        In the end, `vllm_config.compilation_config.cudagraph_capture_sizes`
        will be the final sizes to capture cudagraph (in descending order).

        During runtime, if batchsize is larger than
        `vllm_config.compilation_config.cudagraph_capture_sizes`,
        no cudagraph will be used.
        If the batch size is no larger than
        `vllm_config.compilation_config.cudagraph_capture_sizes`,
        we can quickly find the padded graph size for a given batch size by
        looking up `vllm_config.compilation_config.bs_to_padded_graph_size`.
        """

        # calculate the default `batch_size_capture_list`
        if not envs.VLLM_USE_V1:
            batch_size_capture_list = []
            max_batchsize_to_capture = 0
            if self.scheduler_config is not None and \
                self.model_config is not None and \
                    not self.model_config.enforce_eager:

                possible_sizes = [1, 2, 4] + [8 * i for i in range(1, 1025)]
                # find the minimum size that is larger than max_num_seqs,
                # which then becomes the max_batchsize_to_capture
                larger_sizes = [
                    x for x in possible_sizes
                    if x >= self.scheduler_config.max_num_seqs
                ]
                if larger_sizes:
                    max_batchsize_to_capture = larger_sizes[0]
                else:
                    max_batchsize_to_capture = possible_sizes[-1]

                # filter out the sizes that are
                # larger than max_batchsize_to_capture
                batch_size_capture_list = [
                    size for size in possible_sizes
                    if size <= max_batchsize_to_capture
                ]
        else:
            batch_size_capture_list = []
            if self.model_config is not None and \
                not self.model_config.enforce_eager:
                batch_size_capture_list = [1, 2, 4
                                           ] + [i for i in range(8, 513, 8)]
                max_num_tokens = self.scheduler_config.max_num_batched_tokens
                batch_size_capture_list = [
                    size for size in batch_size_capture_list
                    if size <= max_num_tokens
                ]

        self.compilation_config.init_with_cudagraph_sizes(
            batch_size_capture_list)

    def __str__(self):
        return (
            f"model={self.model_config.model!r},"
            f" speculative_config={self.speculative_config!r},"
            f" tokenizer={self.model_config.tokenizer!r}, "
            f"skip_tokenizer_init={self.model_config.skip_tokenizer_init},"
            f" tokenizer_mode={self.model_config.tokenizer_mode}, "
            f"revision={self.model_config.revision}, "
            f"override_neuron_config={self.model_config.override_neuron_config},"
            f" tokenizer_revision={self.model_config.tokenizer_revision}, "
            f"trust_remote_code={self.model_config.trust_remote_code}, "
            f"dtype={self.model_config.dtype}, "
            f"max_seq_len={self.model_config.max_model_len},"
            f" download_dir={self.load_config.download_dir!r}, "
            f"load_format={self.load_config.load_format}, "
            f"tensor_parallel_size={self.parallel_config.tensor_parallel_size},"
            f" pipeline_parallel_size={self.parallel_config.pipeline_parallel_size}, "  # noqa
            f"disable_custom_all_reduce={self.parallel_config.disable_custom_all_reduce}, "  # noqa
            f"quantization={self.model_config.quantization}, "
            f"enforce_eager={self.model_config.enforce_eager}, "
            f"kv_cache_dtype={self.cache_config.cache_dtype}, "
            f" device_config={self.device_config.device}, "
            f"decoding_config={self.decoding_config!r}, "
            f"observability_config={self.observability_config!r}, "
            f"seed={self.model_config.seed}, "
            f"served_model_name={self.model_config.served_model_name}, "
            f"num_scheduler_steps={self.scheduler_config.num_scheduler_steps}, "
            f"multi_step_stream_outputs={self.scheduler_config.multi_step_stream_outputs}, "  # noqa
            f"enable_prefix_caching={self.cache_config.enable_prefix_caching}, "
            f"chunked_prefill_enabled={self.scheduler_config.chunked_prefill_enabled}, "  # noqa
            f"use_async_output_proc={self.model_config.use_async_output_proc}, "
            f"disable_mm_preprocessor_cache={self.model_config.disable_mm_preprocessor_cache!r}, "  # noqa
            f"mm_processor_kwargs={self.model_config.mm_processor_kwargs}, "
            f"pooler_config={self.model_config.pooler_config!r}, "
            f"compilation_config={self.compilation_config!r}")


_current_vllm_config: Optional[VllmConfig] = None


@contextmanager
def set_current_vllm_config(vllm_config: VllmConfig, check_compile=False):
    """
    Temporarily set the current vLLM config.
    Used during model initialization.
    We save the current vLLM config in a global variable,
    so that all modules can access it, e.g. custom ops
    can access the vLLM config to determine how to dispatch.
    """
    global _current_vllm_config
    old_vllm_config = _current_vllm_config
    from vllm.compilation.counter import compilation_counter
    num_models_seen = compilation_counter.num_models_seen
    try:
        _current_vllm_config = vllm_config
        yield
    except Exception:
        raise
    else:
        logger.debug("enabled custom ops: %s",
                     vllm_config.compilation_config.enabled_custom_ops)
        logger.debug("disabled custom ops: %s",
                     vllm_config.compilation_config.disabled_custom_ops)
        if check_compile and \
            vllm_config.compilation_config.level == CompilationLevel.PIECEWISE \
            and compilation_counter.num_models_seen == num_models_seen:
            # If the model supports compilation,
            # compilation_counter.num_models_seen should be increased
            # by at least 1.
            # If it is not increased, it means the model does not support
            # compilation (does not have @support_torch_compile decorator).
            logger.warning(
                "`torch.compile` is turned on, but the model %s"
                " does not support it. Please open an issue on GitHub"
                " if you want it to be supported.",
                vllm_config.model_config.model)
    finally:
        _current_vllm_config = old_vllm_config


def get_current_vllm_config() -> VllmConfig:
    if _current_vllm_config is None:
        # in ci, usually when we test custom ops/modules directly,
        # we don't set the vllm config. In that case, we set a default
        # config.
        logger.warning("Current vLLM config is not set.")
        from vllm.config import VllmConfig
        return VllmConfig()
    return _current_vllm_config


def contains_object_print(text):
    """
    Check if the text looks like a printed Python object, e.g.
    contains any substring matching the pattern: "at 0xFFFFFFF>"
    We match against 0x followed by 2-16 hex chars (there's
    a max of 16 on a 64 bit system).

    Args:
        text (str): The text to check

    Returns:
        bool: True if a match is found, False otherwise
    """
    pattern = r'at 0x[a-fA-F0-9]{2,16}>'
    match = re.search(pattern, text)
    return match is not None


def assert_hashable(text):
    if not contains_object_print(text):
        return True
    raise AssertionError(
        f"vLLM tried to hash some configs that may have Python objects ids "
        f"in them. This is a bug, please file an issue. "
        f"Text being hashed: {text}")<|MERGE_RESOLUTION|>--- conflicted
+++ resolved
@@ -2213,13 +2213,10 @@
     used only when we use the `TypicalAcceptanceSampler` for token acceptance.
     """
     posterior_alpha: Optional[float] = None
-<<<<<<< HEAD
-    speculative_token_tree: Optional[str] = None
-=======
     """Scaling factor for entropy-based threshold, applied when using
     `TypicalAcceptanceSampler`."""
->>>>>>> 5536b30a
-
+
+    speculative_token_tree: Optional[str] = None
     # required configuration params passed from engine
     target_model_config: ModelConfig = field(default=None,
                                              init=True)  # type: ignore
