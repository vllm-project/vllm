--- conflicted
+++ resolved
@@ -16,13 +16,8 @@
                          replace)
 from importlib.util import find_spec
 from pathlib import Path
-<<<<<<< HEAD
 from typing import (TYPE_CHECKING, Any, Callable, ClassVar, Literal, Optional,
-                    Protocol, TypeVar, Union, cast, get_args)
-=======
-from typing import (TYPE_CHECKING, Any, Callable, ClassVar, Final, Literal,
-                    Optional, Protocol, TypeVar, Union, get_args, get_origin)
->>>>>>> 8beb8dfc
+                    Protocol, TypeVar, Union, cast, get_args, get_origin)
 
 import torch
 from pydantic import BaseModel, Field, PrivateAttr
