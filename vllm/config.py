# SPDX-License-Identifier: Apache-2.0

from __future__ import annotations

import ast
import copy
import enum
import hashlib
import inspect
import json
import sys
import textwrap
import warnings
from collections import Counter
from collections.abc import Mapping
from contextlib import contextmanager
from dataclasses import (MISSING, dataclass, field, fields, is_dataclass,
                         replace)
from importlib.util import find_spec
from pathlib import Path
from typing import (TYPE_CHECKING, Any, Callable, ClassVar, Final, Literal,
                    Optional, Protocol, TypeVar, Union)

import torch
from pydantic import BaseModel, Field, PrivateAttr
from torch.distributed import ProcessGroup, ReduceOp

import vllm.envs as envs
from vllm.compilation.inductor_pass import CallableInductorPass, InductorPass
from vllm.logger import init_logger
<<<<<<< HEAD
from vllm.platforms import CpuArchEnum
=======
from vllm.model_executor.layers.quantization import (QUANTIZATION_METHODS,
                                                     get_quantization_config)
from vllm.model_executor.models import ModelRegistry
from vllm.platforms import CpuArchEnum, current_platform
>>>>>>> e82ee40d
from vllm.sampling_params import GuidedDecodingParams
from vllm.tracing import is_otel_available, otel_import_error_traceback
from vllm.transformers_utils.config import (
    ConfigFormat, get_config, get_hf_image_processor_config,
    get_hf_text_config, get_pooling_config,
    get_sentence_transformer_tokenizer_config, is_encoder_decoder,
    try_get_generation_config, uses_mrope)
from vllm.transformers_utils.s3_utils import S3Model
<<<<<<< HEAD
from vllm.transformers_utils.utils import is_s3
from vllm.utils import (GiB_bytes, LayerBlockType, LazyLoader,
                        cuda_device_count_stateless, get_cpu_memory,
=======
from vllm.transformers_utils.utils import is_s3, maybe_model_redirect
from vllm.utils import (GiB_bytes, LayerBlockType, cuda_device_count_stateless,
                        get_cpu_memory, get_open_port, is_torch_equal_or_newer,
>>>>>>> e82ee40d
                        random_uuid, resolve_obj_by_qualname)

if TYPE_CHECKING:
    from _typeshed import DataclassInstance
    from ray.util.placement_group import PlacementGroup
    from transformers import PretrainedConfig

    from vllm.executor.executor_base import ExecutorBase
    from vllm.model_executor.layers.quantization import QUANTIZATION_METHODS
    from vllm.model_executor.model_loader.loader import BaseModelLoader
    from vllm.transformers_utils.tokenizer_group.base_tokenizer_group import (
        BaseTokenizerGroup)
<<<<<<< HEAD
    HfOverrides = Union[dict[str, Any], Callable[[PretrainedConfig],
                                                 PretrainedConfig]]
else:
    me_quant = LazyLoader("model_executor", globals(),
                          "vllm.model_executor.layers.quantization")
    me_models = LazyLoader("model_executor", globals(),
                           "vllm.model_executor.models")

    HfOverrides = None
    QuantizationConfig = None
from packaging.version import Version
=======

    Config = TypeVar("Config", bound=DataclassInstance)
else:
    QuantizationConfig = None
    Config = TypeVar("Config")
>>>>>>> e82ee40d

logger = init_logger(__name__)

# This value is chosen to have a balance between ITL and TTFT. Note it is
# not optimized for throughput.
_DEFAULT_MAX_NUM_BATCHED_TOKENS = 2048
_POOLING_MODEL_MAX_NUM_BATCHED_TOKENS = 32768
_MULTIMODAL_MODEL_MAX_NUM_BATCHED_TOKENS = 5120

TaskOption = Literal["auto", "generate", "embedding", "embed", "classify",
                     "score", "reward", "transcription"]

_ResolvedTask = Literal["generate", "embed", "classify", "score", "reward",
                        "draft", "transcription"]

RunnerType = Literal["generate", "pooling", "draft", "transcription"]

_RUNNER_TASKS: dict[RunnerType, list[_ResolvedTask]] = {
    "generate": ["generate"],
    "pooling": ["embed", "classify", "score", "reward"],
    "draft": ["draft"],
    "transcription": ["transcription"],
}

_TASK_RUNNER: dict[_ResolvedTask, RunnerType] = {
    task: runner
    for runner, tasks in _RUNNER_TASKS.items()
    for task in tasks
}


class SupportsHash(Protocol):

    def compute_hash(self) -> str:
        ...


class SupportsMetricsInfo(Protocol):

    def metrics_info(self) -> dict[str, str]:
        ...


class ModelImpl(str, enum.Enum):
    AUTO = "auto"
    VLLM = "vllm"
    TRANSFORMERS = "transformers"


def get_attr_docs(cls: type[Any]) -> dict[str, str]:
    """
    Get any docstrings placed after attribute assignments in a class body.

    https://davidism.com/mit-license/
    """

    def pairwise(iterable):
        """
        Manually implement https://docs.python.org/3/library/itertools.html#itertools.pairwise
        
        Can be removed when Python 3.9 support is dropped.
        """
        iterator = iter(iterable)
        a = next(iterator, None)

        for b in iterator:
            yield a, b
            a = b

    cls_node = ast.parse(textwrap.dedent(inspect.getsource(cls))).body[0]

    if not isinstance(cls_node, ast.ClassDef):
        raise TypeError("Given object was not a class.")

    out = {}

    # Consider each pair of nodes.
    for a, b in pairwise(cls_node.body):
        # Must be an assignment then a constant string.
        if (not isinstance(a, (ast.Assign, ast.AnnAssign))
                or not isinstance(b, ast.Expr)
                or not isinstance(b.value, ast.Constant)
                or not isinstance(b.value.value, str)):
            continue

        doc = inspect.cleandoc(b.value.value)

        # An assignment can have multiple targets (a = b = v), but an
        # annotated assignment only has one target.
        targets = a.targets if isinstance(a, ast.Assign) else [a.target]

        for target in targets:
            # Must be assigning to a plain name.
            if not isinstance(target, ast.Name):
                continue

            out[target.id] = doc

    return out


def config(cls: type[Config]) -> type[Config]:
    """
    A decorator that ensures all fields in a dataclass have default values
    and that each field has a docstring.
    """
    if not is_dataclass(cls):
        raise TypeError("The decorated class must be a dataclass.")
    attr_docs = get_attr_docs(cls)
    for f in fields(cls):
        if f.init and f.default is MISSING and f.default_factory is MISSING:
            raise ValueError(
                f"Field '{f.name}' in {cls.__name__} must have a default value."
            )
        if f.name not in attr_docs:
            raise ValueError(
                f"Field '{f.name}' in {cls.__name__} must have a docstring.")
    return cls


class ModelConfig:
    """Configuration for the model.

    Args:
        model: Name or path of the huggingface model to use.
            It is also used as the content for `model_name` tag in metrics
            output when `served_model_name` is not specified.
        task: The task to use the model for. Each vLLM instance only supports
            one task, even if the same model can be used for multiple tasks.
            When the model only supports one task, "auto" can be used to select
            it; otherwise, you must specify explicitly which task to use.
        tokenizer: Name or path of the huggingface tokenizer to use.
        tokenizer_mode: Tokenizer mode. "auto" will use the fast tokenizer if
            available, "slow" will always use the slow tokenizer,
            "mistral" will always use the tokenizer from `mistral_common`, and
            "custom" will use --tokenizer to select the preregistered tokenizer.
        trust_remote_code: Trust remote code (e.g., from HuggingFace) when
            downloading the model and tokenizer.
        allowed_local_media_path: Allowing API requests to read local images or
            videos from directories specified by the server file system.
            This is a security risk. Should only be enabled in trusted
            environments.
        dtype: Data type for model weights and activations. The "auto" option
            will use FP16 precision for FP32 and FP16 models, and BF16 precision
            for BF16 models.
        seed: Random seed for reproducibility.
        revision: The specific model version to use. It can be a branch name,
            a tag name, or a commit id. If unspecified, will use the default
            version.
        code_revision: The specific revision to use for the model code on
            Hugging Face Hub. It can be a branch name, a tag name, or a
            commit id. If unspecified, will use the default version.
        tokenizer_revision: The specific tokenizer version to use. It can be a
            branch name, a tag name, or a commit id. If unspecified, will use
            the default version.
        max_model_len: Maximum length of a sequence (including prompt and
            output). If None, will be derived from the model.
        spec_target_max_model_len: Specify the the maximum length for spec
            decoding draft models.
        quantization: Quantization method that was used to quantize the model
            weights. If None, we assume the model weights are not quantized.
        enforce_eager: Whether to enforce eager execution. If True, we will
            disable CUDA graph and always execute the model in eager mode.
            If False, we will use CUDA graph and eager execution in hybrid.
            If None, the user did not specify, so default to False.
        max_seq_len_to_capture: Maximum sequence len covered by CUDA graphs.
            When a sequence has context length larger than this, we fall back
            to eager mode. Additionally for encoder-decoder models, if the
            sequence length of the encoder input is larger than this, we fall
            back to the eager mode.
        max_logprobs: Maximum number of log probabilities. Defaults to 20.
        disable_sliding_window: Whether to disable sliding window. If True,
            we will disable the sliding window functionality of the model.
            If the model does not support sliding window, this argument is
            ignored.
        skip_tokenizer_init: If true, skip initialization of tokenizer and
            detokenizer.
        served_model_name: The model name used in metrics tag `model_name`,
            matches the model name exposed via the APIs. If multiple model
            names provided, the first name will be used. If not specified,
            the model name will be the same as `model`.
        limit_mm_per_prompt: Maximum number of data items per modality
            per prompt. Only applicable for multimodal models.
        use_async_output_proc: Whether to use async output processor.
            Defaults to True.
        config_format: The config format which shall be loaded.
            Defaults to 'auto' which defaults to 'hf'.
        hf_token: The token to use as HTTP bearer authorization for remote files
            . If `True`, will use the token generated when running 
            `huggingface-cli login` (stored in `~/.huggingface`).
        hf_overrides: If a dictionary, contains arguments to be forwarded to the
            HuggingFace config. If a callable, it is called to update the
            HuggingFace config.
        mm_processor_kwargs: Arguments to be forwarded to the model's processor
            for multi-modal data, e.g., image processor.
        disable_mm_preprocessor_cache: If true, then disables caching of the
            multi-modal preprocessor/mapper. (not recommended)
        override_neuron_config: Initialize non default neuron config or
            override default neuron config that are specific to Neuron devices,
            this argument will be used to configure the neuron config that
            can not be gathered from the vllm arguments.
        override_pooler_config: Initialize non default pooling config or
            override default pooling config for the pooling model.
        logits_processor_pattern: Optional regex pattern specifying valid
            logits processor qualified names that can be passed with the
            `logits_processors` extra completion argument. Defaults to None,
            which allows no processors.
        generation_config: Configuration parameter file for generation.
        model_impl: Which implementation of the model to use:
            "auto" will try to use the vLLM implementation if it exists and
                fall back to the Transformers implementation if no vLLM
                implementation is available.
            "vllm" will use the vLLM model implementation.
            "transformers" will use the Transformers model implementation.
        override_generation_config: Override the generation config with the
            given config.
    """

    def compute_hash(self) -> str:
        """
        WARNING: Whenever a new field is added to this config,
        ensure that it is included in the factors list if
        it affects the computation graph.

        Provide a hash that uniquely identifies all the configs
        that affect the structure of the computation
        graph from input ids/embeddings to the final hidden states,
        excluding anything before input ids/embeddings and after
        the final hidden states.
        """
        factors: list[Any] = []
        factors.append(self.model)
        factors.append(self.dtype)
        factors.append(self.quantization)
        factors.append(self.revision)
        factors.append(self.code_revision)
        factors.append(self.max_model_len)
        factors.append(self.max_logprobs)
        factors.append(self.disable_sliding_window)
        factors.append(self.trust_remote_code)
        factors.append(self.mm_processor_kwargs)
        factors.append(self.generation_config)
        factors.append(self.model_impl)
        factors.append(self.override_generation_config)
        factors.append(self.rope_scaling)
        factors.append(self.rope_theta)
        # hf_config can control how the model looks!
        factors.append(self.hf_config.to_json_string())
        return hashlib.sha256(str(factors).encode()).hexdigest()

    def __init__(
        self,
        model: str,
        task: Union[TaskOption, Literal["draft"]],
        tokenizer: str,
        tokenizer_mode: str,
        trust_remote_code: bool,
        dtype: Union[str, torch.dtype],
        seed: int,
        hf_config_path: Optional[str] = None,
        allowed_local_media_path: str = "",
        revision: Optional[str] = None,
        code_revision: Optional[str] = None,
        rope_scaling: Optional[dict[str, Any]] = None,
        rope_theta: Optional[float] = None,
        tokenizer_revision: Optional[str] = None,
        max_model_len: Optional[int] = None,
        spec_target_max_model_len: Optional[int] = None,
        quantization: Optional[str] = None,
        enforce_eager: Optional[bool] = None,
        max_seq_len_to_capture: Optional[int] = None,
        max_logprobs: int = 20,
        disable_sliding_window: bool = False,
        disable_cascade_attn: bool = False,
        skip_tokenizer_init: bool = False,
        served_model_name: Optional[Union[str, list[str]]] = None,
        limit_mm_per_prompt: Optional[Mapping[str, int]] = None,
        use_async_output_proc: bool = True,
        config_format: ConfigFormat = ConfigFormat.AUTO,
        hf_token: Optional[Union[bool, str]] = None,
        hf_overrides: Optional[HfOverrides] = None,
        mm_processor_kwargs: Optional[dict[str, Any]] = None,
        disable_mm_preprocessor_cache: bool = False,
        override_neuron_config: Optional[dict[str, Any]] = None,
        override_pooler_config: Optional[PoolerConfig] = None,
        logits_processor_pattern: Optional[str] = None,
        generation_config: str = "auto",
        enable_sleep_mode: bool = False,
        override_generation_config: Optional[dict[str, Any]] = None,
        model_impl: Union[str, ModelImpl] = ModelImpl.AUTO,
    ) -> None:
        self.model = maybe_model_redirect(model)
        self.tokenizer = maybe_model_redirect(tokenizer)

        self.hf_config_path = hf_config_path
        if isinstance(hf_config_path, str):
            self.hf_config_path = maybe_model_redirect(hf_config_path)

        self.tokenizer_mode = tokenizer_mode
        self.trust_remote_code = trust_remote_code
        self.allowed_local_media_path = allowed_local_media_path
        self.seed = seed
        self.revision = revision
        self.code_revision = code_revision
        self.rope_scaling = rope_scaling
        self.rope_theta = rope_theta
        self.model_impl = model_impl

        if hf_overrides is None:
            hf_overrides = {}

        if callable(hf_overrides):
            hf_overrides_kw = {}
            hf_overrides_fn = hf_overrides
        else:
            hf_overrides_kw = hf_overrides
            hf_overrides_fn = None

        if rope_scaling is not None:
            hf_override: dict[str, Any] = {"rope_scaling": rope_scaling}
            hf_overrides_kw.update(hf_override)
            hf_overrides_str = json.dumps(hf_overrides)
            msg = (
                "`--rope-scaling` will be removed in a future release. "
                f"'Please instead use `--hf-overrides '{hf_overrides_str}'`")
            warnings.warn(DeprecationWarning(msg), stacklevel=2)
        if rope_theta is not None:
            hf_override = {"rope_theta": rope_theta}
            hf_overrides_kw.update(hf_override)
            hf_overrides_str = json.dumps(hf_overrides)
            msg = (
                "`--rope-theta` will be removed in a future release. "
                f"'Please instead use `--hf-overrides '{hf_overrides_str}'`")
            warnings.warn(DeprecationWarning(msg), stacklevel=2)

        self.maybe_pull_model_tokenizer_for_s3(model, tokenizer)

        if (backend := envs.VLLM_ATTENTION_BACKEND
            ) and backend == "FLASHINFER" and find_spec("flashinfer") is None:
            raise ValueError(
                "VLLM_ATTENTION_BACKEND is set to FLASHINFER, but flashinfer "
                "module was not found. See "
                "https://github.com/vllm-project/vllm/blob/main/docker/Dockerfile "  # noqa: E501
                "for instructions on how to install it.")

        # The tokenizer version is consistent with the model version by default.
        if tokenizer_revision is None:
            self.tokenizer_revision = revision
        else:
            self.tokenizer_revision = tokenizer_revision
        self.quantization = quantization
        self.enforce_eager = enforce_eager
        self.max_seq_len_to_capture = max_seq_len_to_capture
        self.max_logprobs = max_logprobs
        self.disable_sliding_window = disable_sliding_window
        self.disable_cascade_attn = disable_cascade_attn
        self.skip_tokenizer_init = skip_tokenizer_init
        self.enable_sleep_mode = enable_sleep_mode

        from vllm.platforms import current_platform

        if (self.enable_sleep_mode
                and not current_platform.is_sleep_mode_available()):
            raise ValueError(
                "Sleep mode is not supported on current platform.")

        hf_config = get_config(self.hf_config_path or self.model,
                               trust_remote_code, revision, code_revision,
                               config_format)

        if hf_overrides_kw:
            logger.info("Overriding HF config with %s", hf_overrides_kw)
            hf_config.update(hf_overrides_kw)
        if hf_overrides_fn:
            logger.info("Overriding HF config with %s", hf_overrides_fn)
            hf_config = hf_overrides_fn(hf_config)

        self.hf_config = hf_config

        self.hf_text_config = get_hf_text_config(self.hf_config)
        self.attention_chunk_size = getattr(self.hf_text_config,
                                            "attention_chunk_size", None)
        self.encoder_config = self._get_encoder_config()
        self.hf_image_processor_config = get_hf_image_processor_config(
            self.model, hf_token=hf_token, revision=revision)
        self.dtype = _get_and_verify_dtype(self.hf_config, dtype)
        self.use_async_output_proc = use_async_output_proc
        self.mm_processor_kwargs = mm_processor_kwargs
        self.disable_mm_preprocessor_cache = disable_mm_preprocessor_cache

        # Set enforce_eager to False if the value is unset.
        if self.enforce_eager is None:
            self.enforce_eager = False

        interleaved_attn_models = ["gemma2", "gemma3_text", "cohere2"]
        sliding_window = getattr(self.hf_text_config, "sliding_window", None)
        has_interleaved_attention = (sliding_window is not None) and (
            isinstance(sliding_window, list) or
            (self.hf_text_config.model_type in interleaved_attn_models))

        if (not self.disable_sliding_window and has_interleaved_attention):
            if (backend :=
                    envs.VLLM_ATTENTION_BACKEND) in ("XFORMERS", "FLASHINFER"):
                sliding_window_len_min = get_min_sliding_window(
                    self.hf_text_config.sliding_window)

                logger.warning_once(
                    f"{self.hf_text_config.model_type} has interleaved "
                    "attention, which is currently not supported by the "
                    f"{backend} backend. Disabling sliding window and capping "
                    "the max length to the sliding window size "
                    f"({sliding_window_len_min}).")
                self.disable_sliding_window = True
            else:
                # for a model with interleaved attention,
                # the scheduler and the model treat it as full attention
                # (i.e., not dropping any tokens outside the window).
                # only the attention layer itself is aware of the sliding
                # window, and use the window size to compute the attention.
                self.hf_text_config.interleaved_sliding_window = sliding_window
                delattr(self.hf_text_config, "sliding_window")
                sliding_window = None

        self.max_model_len = _get_and_verify_max_len(
            hf_config=self.hf_text_config,
            max_model_len=max_model_len,
            disable_sliding_window=self.disable_sliding_window,
            sliding_window_len=self.get_hf_config_sliding_window(),
            spec_target_max_model_len=spec_target_max_model_len,
            encoder_config=self.encoder_config)
        self.served_model_name = get_served_model_name(model,
                                                       served_model_name)
        self.multimodal_config = self._init_multimodal_config(
            limit_mm_per_prompt)
        if not self.skip_tokenizer_init:
            self._verify_tokenizer_mode()

        self.is_attention_free = self._init_attention_free()
        self.is_hybrid = self._init_is_hybrid()
        self.has_noops = self._init_has_noops()
        self.has_inner_state = self._init_has_inner_state()

        if current_platform.is_neuron():
            self.override_neuron_config = override_neuron_config
        else:
            self.override_neuron_config = None

        supported_tasks, task = self._resolve_task(task)
        self.supported_tasks = supported_tasks
        self.task: Final = task
        if self.task in ("draft", "generate"):
            self.truncation_side = "left"
        else:
            self.truncation_side = "right"

        self.pooler_config = self._init_pooler_config(override_pooler_config)
        self.logits_processor_pattern = logits_processor_pattern

        self.generation_config = generation_config
        self.override_generation_config = override_generation_config or {}

        self._verify_quantization()
        self._verify_cuda_graph()
        self._verify_bnb_config()

    @property
    def registry(self):
        return me_models.ModelRegistry

    @property
    def architectures(self) -> list[str]:
        return getattr(self.hf_config, "architectures", [])

    def maybe_pull_model_tokenizer_for_s3(self, model: str,
                                          tokenizer: str) -> None:
        """
        Pull the model config or tokenizer to a temporary
        directory in case of S3.

        Args:
            model: The model name or path.
            tokenizer: The tokenizer name or path.

        """
        if is_s3(model) or is_s3(tokenizer):
            if is_s3(model):
                s3_model = S3Model()
                s3_model.pull_files(
                    model, allow_pattern=["*.model", "*.py", "*.json"])
                self.model_weights = self.model
                self.model = s3_model.dir

            if is_s3(tokenizer):
                s3_tokenizer = S3Model()
                s3_tokenizer.pull_files(
                    model, ignore_pattern=["*.pt", "*.safetensors", "*.bin"])
                self.tokenizer = s3_tokenizer.dir

    def _init_multimodal_config(
        self, limit_mm_per_prompt: Optional[Mapping[str, int]]
    ) -> Optional[MultiModalConfig]:
        if self.registry.is_multimodal_model(self.architectures):
            return MultiModalConfig(limit_per_prompt=limit_mm_per_prompt or {})

        if limit_mm_per_prompt:
            raise ValueError("`limit_mm_per_prompt` is only supported for "
                             "multimodal models.")

        return None

    def _get_encoder_config(self):
        return get_sentence_transformer_tokenizer_config(
            self.model, self.revision)

    def _init_pooler_config(
        self,
        override_pooler_config: Optional[PoolerConfig],
    ) -> Optional[PoolerConfig]:

        if self.runner_type == "pooling":
            user_config = override_pooler_config or PoolerConfig()

            base_config = get_pooling_config(self.model, self.revision)
            if base_config is not None:
                # Only set values that are not overridden by the user
                for k, v in base_config.items():
                    if getattr(user_config, k) is None:
                        setattr(user_config, k, v)

            if self.is_matryoshka:
                if user_config.normalize is None:
                    user_config.normalize = True
                elif not user_config.normalize:
                    raise ValueError(
                        "`normalize` must be enabled (set to True) "
                        "for models that are compatible with "
                        "Matryoshka Representation.")

            return user_config

        return None

    def _init_attention_free(self) -> bool:
        return self.registry.is_attention_free_model(self.architectures)

    def _init_is_hybrid(self) -> bool:
        return self.registry.is_hybrid_model(self.architectures)

    def _init_has_noops(self) -> bool:
        architectures = getattr(self.hf_config, "architectures", [])
        return self.registry.is_noops_model(architectures)

    def _init_has_inner_state(self) -> bool:
        return self.registry.model_has_inner_state(self.architectures)

    def _verify_tokenizer_mode(self) -> None:
        tokenizer_mode = self.tokenizer_mode.lower()
        if tokenizer_mode not in ["auto", "slow", "mistral", "custom"]:
            raise ValueError(
                f"Unknown tokenizer mode: {self.tokenizer_mode}. Must be "
                "either 'auto', 'slow', 'mistral' or 'custom'.")
        self.tokenizer_mode = tokenizer_mode

    def _get_preferred_task(
        self,
        architectures: list[str],
        supported_tasks: set[_ResolvedTask],
    ) -> Optional[_ResolvedTask]:
        model_id = self.model
        if get_pooling_config(model_id, self.revision):
            return "embed"
        if self.registry.is_cross_encoder_model(architectures):
            return "score"
        if self.registry.is_transcription_model(architectures):
            return "transcription"

        suffix_to_preferred_task: list[tuple[str, _ResolvedTask]] = [
            # Other models follow this pattern
            ("ForCausalLM", "generate"),
            ("ForConditionalGeneration", "generate"),
            ("ForSequenceClassification", "classify"),
            ("ChatModel", "generate"),
            ("LMHeadModel", "generate"),
            ("EmbeddingModel", "embed"),
            ("RewardModel", "reward"),
        ]
        _, arch = self.registry.inspect_model_cls(architectures)

        for suffix, pref_task in suffix_to_preferred_task:
            if arch.endswith(suffix) and pref_task in supported_tasks:
                return pref_task

        return None

    def _resolve_task(
        self,
        task_option: Union[TaskOption, Literal["draft"]],
    ) -> tuple[set[_ResolvedTask], _ResolvedTask]:
        if task_option == "draft":
            return {"draft"}, "draft"

        registry = self.registry
        architectures = self.architectures

        runner_support: dict[RunnerType, bool] = {
            # NOTE: Listed from highest to lowest priority,
            # in case the model supports multiple of them
            "transcription": registry.is_transcription_model(architectures),
            "generate": registry.is_text_generation_model(architectures),
            "pooling": registry.is_pooling_model(architectures),
        }
        supported_runner_types_lst: list[RunnerType] = [
            runner_type
            for runner_type, is_supported in runner_support.items()
            if is_supported
        ]

        supported_tasks_lst: list[_ResolvedTask] = [
            task for runner_type in supported_runner_types_lst
            for task in _RUNNER_TASKS[runner_type]
        ]
        supported_tasks = set(supported_tasks_lst)

        if task_option == "auto":
            selected_task = next(iter(supported_tasks_lst))

            if len(supported_tasks_lst) > 1:
                preferred_task = self._get_preferred_task(
                    architectures, supported_tasks)
                if preferred_task is not None:
                    selected_task = preferred_task

                logger.info(
                    "This model supports multiple tasks: %s. "
                    "Defaulting to '%s'.", supported_tasks, selected_task)
        else:
            # Aliases
            if task_option == "embedding":
                preferred_task = self._get_preferred_task(
                    architectures, supported_tasks)
                if preferred_task != "embed":
                    msg = ("The 'embedding' task will be restricted to "
                           "embedding models in a future release. Please "
                           "pass `--task classify`, `--task score`, or "
                           "`--task reward` explicitly for other pooling "
                           "models.")
                    warnings.warn(msg, DeprecationWarning, stacklevel=2)

                task_option = preferred_task or "embed"

            if task_option not in supported_tasks:
                msg = (
                    f"This model does not support the '{task_option}' task. "
                    f"Supported tasks: {supported_tasks}")
                raise ValueError(msg)

            selected_task = task_option

        return supported_tasks, selected_task

    def _parse_quant_hf_config(self):
        quant_cfg = getattr(self.hf_config, "quantization_config", None)
        if quant_cfg is None:
            # compressed-tensors uses a "compression_config" key
            quant_cfg = getattr(self.hf_config, "compression_config", None)
        return quant_cfg

    def _verify_quantization(self) -> None:
        supported_quantization = me_quant.QUANTIZATION_METHODS

        optimized_quantization_methods = [
            "fp8", "marlin", "modelopt", "gptq_marlin_24", "gptq_marlin",
            "awq_marlin", "fbgemm_fp8", "compressed_tensors",
            "compressed-tensors", "experts_int8", "quark", "nvfp4"
        ]
        if self.quantization is not None:
            self.quantization = self.quantization.lower()

        # Parse quantization method from the HF model config, if available.
        quant_cfg = self._parse_quant_hf_config()

        if quant_cfg is not None:
            quant_method = quant_cfg.get("quant_method", "").lower()

            # Detect which checkpoint is it
            for name in QUANTIZATION_METHODS:
                method = me_quant.get_quantization_config(name)
                quantization_override = method.override_quantization_method(
                    quant_cfg, self.quantization)
                if quantization_override:
                    quant_method = quantization_override
                    self.quantization = quantization_override
                    break

            # Verify quantization configurations.
            if self.quantization is None:
                self.quantization = quant_method
            elif self.quantization != quant_method:
                raise ValueError(
                    "Quantization method specified in the model config "
                    f"({quant_method}) does not match the quantization "
                    f"method specified in the `quantization` argument "
                    f"({self.quantization}).")

        if self.quantization is not None:
            if self.quantization not in supported_quantization:
                raise ValueError(
                    f"Unknown quantization method: {self.quantization}. Must "
                    f"be one of {supported_quantization}.")
            from vllm.platforms import current_platform
            current_platform.verify_quantization(self.quantization)
            if self.quantization not in optimized_quantization_methods:
                logger.warning(
                    "%s quantization is not fully "
                    "optimized yet. The speed can be slower than "
                    "non-quantized models.", self.quantization)

    def _verify_cuda_graph(self) -> None:
        if self.max_seq_len_to_capture is None:
            self.max_seq_len_to_capture = self.max_model_len
        self.max_seq_len_to_capture = min(self.max_seq_len_to_capture,
                                          self.max_model_len)
        ROCM_UNSUPPORTED_MODELS = ['mllama']
        if (self.hf_config.model_type in ROCM_UNSUPPORTED_MODELS
                and not self.enforce_eager and current_platform.is_rocm()):
            logger.warning(
                "CUDA graph is not supported for %s on ROCm yet, fallback "
                "to the eager mode.", self.hf_config.model_type)
            self.enforce_eager = True

    def _verify_bnb_config(self) -> None:
        """
        The current version of bitsandbytes (0.45.3) with 8-bit models does not
        yet support CUDA graph.
        # TODO Remove this when bitsandbytes supports.
        """
        is_bitsandbytes = self.quantization == "bitsandbytes"
        has_quantization_config = (getattr(self.hf_config,
                                           "quantization_config", None)
                                   is not None)
        is_8bit = (self.hf_config.quantization_config.get(
            "load_in_8bit", False) if has_quantization_config else False)
        if all([
                is_bitsandbytes,
                has_quantization_config,
                is_8bit,
                not self.enforce_eager,
        ]):
            logger.warning(
                "CUDA graph is not supported on BitsAndBytes 8bit yet, "
                "fallback to the eager mode.")

            self.enforce_eager = True

    def _verify_with_expert_parallelism(self) -> None:
        num_expert_names = [
            "moe_num_experts",  # Dbrx
            "num_experts",  # Jamba
            "n_routed_experts",  # DeepSeek
            "num_local_experts",  # Mixtral
        ]
        num_experts = 0
        for name in num_expert_names:
            num_experts = getattr(self.hf_text_config, name, 0)
            if num_experts > 0:
                break
        if num_experts < 1:
            raise ValueError(
                "Number of experts in the model must be greater than 0 "
                "when expert parallelism is enabled.")

    def verify_async_output_proc(self, parallel_config, speculative_config,
                                 device_config) -> None:
        if not self.use_async_output_proc:
            # Nothing to check
            return

        if parallel_config.pipeline_parallel_size > 1:
            self.use_async_output_proc = False
            return

        # Reminder: Please update docs/source/features/compatibility_matrix.md
        # If the feature combo become valid
        from vllm.platforms import current_platform
        if not current_platform.is_async_output_supported(self.enforce_eager):
            self.use_async_output_proc = False
            return

        if envs.VLLM_USE_RAY_SPMD_WORKER:
            self.use_async_output_proc = False
            return

        # Async postprocessor is not necessary for pooling models
        # since there is no token generation
        if self.runner_type == "pooling":
            self.use_async_output_proc = False

        # Reminder: Please update docs/source/features/compatibility_matrix.md
        # If the feature combo become valid
        if speculative_config:
            self.use_async_output_proc = False

    def verify_with_parallel_config(
        self,
        parallel_config: ParallelConfig,
    ) -> None:

        if parallel_config.distributed_executor_backend == "external_launcher":
            assert self.seed is not None, (
                "Seed must be set when using external launcher backend to "
                "make sure sampling results are the same across workers.")

        total_num_attention_heads = getattr(self.hf_text_config,
                                            "num_attention_heads", 0)
        tensor_parallel_size = parallel_config.tensor_parallel_size
        if total_num_attention_heads % tensor_parallel_size != 0:
            raise ValueError(
                f"Total number of attention heads ({total_num_attention_heads})"
                " must be divisible by tensor parallel size "
                f"({tensor_parallel_size}).")

        if parallel_config.enable_expert_parallel:
            self._verify_with_expert_parallelism()

        pipeline_parallel_size = parallel_config.pipeline_parallel_size
        if pipeline_parallel_size > 1:
            if not self.registry.is_pp_supported_model(self.architectures):
                raise NotImplementedError(
                    "Pipeline parallelism is not supported for this model. "
                    "Supported models implement the `SupportsPP` interface.")

            if self.use_async_output_proc:
                self.use_async_output_proc = False

    def get_hf_config_sliding_window(
            self) -> Union[Optional[int], list[Optional[int]]]:
        """Get the sliding window size, or None if disabled."""

        # Some models, like Qwen2 and Qwen1.5, use `use_sliding_window` in
        # addition to sliding window size. We check if that field is present
        # and if it's False, return None.
        if (hasattr(self.hf_text_config, "use_sliding_window")
                and not self.hf_text_config.use_sliding_window):
            return None
        return getattr(self.hf_text_config, "sliding_window", None)

    def get_sliding_window(self) -> Optional[Union[int, list[Optional[int]]]]:
        """Get the sliding window size, or None if disabled.
        """
        # If user disables sliding window, return None.
        if self.disable_sliding_window:
            return None
        # Otherwise get the value from the hf config.
        return self.get_hf_config_sliding_window()

    def get_vocab_size(self) -> int:
        return self.hf_text_config.vocab_size

    def get_hidden_size(self) -> int:
        return self.hf_text_config.hidden_size

    @property
    def is_deepseek_mla(self) -> bool:
        if not hasattr(self.hf_text_config, "model_type"):
            return False
        elif self.hf_text_config.model_type in \
            ('deepseek_v2', 'deepseek_v3', 'deepseek_mtp'):
            return self.hf_text_config.kv_lora_rank is not None
        elif self.hf_text_config.model_type == 'eagle':
            # if the model is an EAGLE module, check for the
            # underlying architecture
            return self.hf_text_config.model.model_type in \
                    ('deepseek_v2', 'deepseek_v3') \
                and self.hf_text_config.kv_lora_rank is not None
        return False

    def get_head_size(self) -> int:
        # TODO remove hard code
        if self.is_deepseek_mla:
            qk_rope_head_dim = getattr(self.hf_text_config, "qk_rope_head_dim",
                                       0)
            if self.use_mla:
                return self.hf_text_config.kv_lora_rank + qk_rope_head_dim
            else:
                qk_nope_head_dim = getattr(self.hf_text_config,
                                           "qk_nope_head_dim", 0)
                if qk_rope_head_dim and qk_nope_head_dim:
                    return qk_rope_head_dim + qk_nope_head_dim

        if hasattr(self.hf_text_config,
                   "model_type") and (self.hf_text_config.model_type
                                      == "zamba2"):
            return self.hf_text_config.attention_head_dim

        if self.is_attention_free:
            return 0

        if hasattr(self.hf_text_config, "head_dim"):
            return self.hf_text_config.head_dim
        # FIXME(woosuk): This may not be true for all models.
        return (self.hf_text_config.hidden_size //
                self.hf_text_config.num_attention_heads)

    def get_total_num_kv_heads(self) -> int:
        """Returns the total number of KV heads."""
        # For GPTBigCode & Falcon:
        # NOTE: for falcon, when new_decoder_architecture is True, the
        # multi_query flag is ignored and we use n_head_kv for the number of
        # KV heads.
        falcon_model_types = ["falcon", "RefinedWeb", "RefinedWebModel"]
        new_decoder_arch_falcon = (
            self.hf_config.model_type in falcon_model_types
            and getattr(self.hf_config, "new_decoder_architecture", False))
        if not new_decoder_arch_falcon and getattr(self.hf_text_config,
                                                   "multi_query", False):
            # Multi-query attention, only one KV head.
            # Currently, tensor parallelism is not supported in this case.
            return 1

        # For DBRX and MPT
        if self.hf_config.model_type == "mpt":
            if "kv_n_heads" in self.hf_config.attn_config:
                return self.hf_config.attn_config["kv_n_heads"]
            return self.hf_config.num_attention_heads
        if self.hf_config.model_type == "dbrx":
            return getattr(self.hf_config.attn_config, "kv_n_heads",
                           self.hf_config.num_attention_heads)

        if self.hf_config.model_type == "nemotron-nas":
            for block in self.hf_config.block_configs:
                if not block.attention.no_op:
                    return self.hf_config.num_attention_heads \
                        // block.attention.n_heads_in_group

            raise RuntimeError("Couldn't determine number of kv heads")

        if self.is_attention_free:
            return 0

        attributes = [
            # For Falcon:
            "n_head_kv",
            "num_kv_heads",
            # For LLaMA-2:
            "num_key_value_heads",
            # For ChatGLM:
            "multi_query_group_num",
        ]
        for attr in attributes:
            num_kv_heads = getattr(self.hf_text_config, attr, None)
            if num_kv_heads is not None:
                return num_kv_heads

        # For non-grouped-query attention models, the number of KV heads is
        # equal to the number of attention heads.
        return self.hf_text_config.num_attention_heads

    def get_num_kv_heads(self, parallel_config: ParallelConfig) -> int:
        """Returns the number of KV heads per GPU."""
        if self.use_mla:
            # When using MLA during decode it becomes MQA
            return 1

        total_num_kv_heads = self.get_total_num_kv_heads()
        # If tensor parallelism is used, we divide the number of KV heads by
        # the tensor parallel size. We will replicate the KV heads in the
        # case where the number of KV heads is smaller than the tensor
        # parallel size so each GPU has at least one KV head.
        return max(1,
                   total_num_kv_heads // parallel_config.tensor_parallel_size)

    def get_num_attention_heads(self, parallel_config: ParallelConfig) -> int:
        num_heads = getattr(self.hf_text_config, "num_attention_heads", 0)
        return num_heads // parallel_config.tensor_parallel_size

    def get_layers_start_end_indices(
            self, parallel_config: ParallelConfig) -> tuple[int, int]:
        from vllm.distributed.utils import get_pp_indices
        if self.hf_text_config.model_type == "deepseek_mtp":
            total_num_hidden_layers = getattr(self.hf_text_config,
                                              "num_nextn_predict_layers", 0)
        else:
            total_num_hidden_layers = getattr(self.hf_text_config,
                                              "num_hidden_layers", 0)
        # the layout order is: DP x PP x TP
        pp_rank = (parallel_config.rank // parallel_config.tensor_parallel_size
                   ) % parallel_config.pipeline_parallel_size
        pp_size = parallel_config.pipeline_parallel_size
        start, end = get_pp_indices(total_num_hidden_layers, pp_rank, pp_size)
        return start, end

    def get_num_layers(self, parallel_config: ParallelConfig) -> int:
        start, end = self.get_layers_start_end_indices(parallel_config)
        return end - start

    def get_num_layers_by_block_type(
        self,
        parallel_config: ParallelConfig,
        block_type: LayerBlockType = LayerBlockType.attention,
    ) -> int:
        # This function relies on 'layers_block_type' in hf_config,
        # for w/o this attribute, we will need to have workarounds like so
        attn_block_type = block_type == LayerBlockType.attention
        is_transformer = not self.is_hybrid and \
                            not self.has_noops and \
                            not self.is_attention_free
        start, end = self.get_layers_start_end_indices(parallel_config)

        if is_transformer:
            # Handle the basic case first
            return end - start if attn_block_type else 0
        elif self.is_attention_free:
            # Attention free
            # Note that this code assumes there
            # is only one type of attention-free block type.
            return 0 if attn_block_type else end - start
        elif self.has_noops:
            block_configs = self.hf_config.block_configs
            return sum(not bc.attention.no_op
                       for bc in block_configs[start:end])
        else:
            # Hybrid model Jamba
            layers_block_type_value = getattr(self.hf_config,
                                              "layers_block_type", None)
            if layers_block_type_value is not None:
                if hasattr(self.hf_text_config,
                           "model_type") and (self.hf_text_config.model_type
                                              == "zamba2"):
                    if attn_block_type:
                        return sum(t == "hybrid"
                                   for t in layers_block_type_value[start:end])
                    else:
                        return self.get_num_layers(parallel_config)
                return sum(t == block_type.value
                           for t in layers_block_type_value[start:end])

            # Hybrid model Minimax
            attn_type_list = getattr(self.hf_config, "attn_type_list", None)
            if attn_type_list:
                return sum(t == 1 for t in attn_type_list[start:end])

            if layers_block_type_value is None and attn_type_list is None:
                raise ValueError(
                    "The model is an hybrid without a"
                    "layers_block_type or an attn_type_list in the hf_config,"
                    "cannot determine the num of "
                    f"{block_type.value} layers")

            return sum(t == 1 for t in attn_type_list[start:end])

    def get_multimodal_config(self) -> MultiModalConfig:
        """
        Get the multimodal configuration of the model.

        Raises:
            ValueError: If the model is not multimodal.
        """
        if self.multimodal_config is None:
            raise ValueError("The model is not multimodal.")

        return self.multimodal_config

    def try_get_generation_config(self) -> dict[str, Any]:
        if self.generation_config in ("auto", "vllm"):
            config = try_get_generation_config(
                self.hf_config_path or self.model,
                trust_remote_code=self.trust_remote_code,
                revision=self.revision,
            )
        else:
            config = try_get_generation_config(
                self.generation_config,
                trust_remote_code=self.trust_remote_code,
            )

        if config is None:
            return {}

        return config.to_diff_dict()

    def get_diff_sampling_param(self) -> dict[str, Any]:
        """
        This method returns a dictionary containing the parameters
        that differ from the default sampling parameters. If
        `generation_config` is `"vllm"`, an empty dictionary is returned.

        Returns:
            dict[str, Any]: A dictionary with the differing sampling
            parameters, if `generation_config` is `"vllm"` an empty dictionary.
        """
        if self.generation_config == "vllm":
            config = {}
        else:
            config = self.try_get_generation_config()

        # Overriding with given generation config
        config.update(self.override_generation_config)

        available_params = [
            "repetition_penalty",
            "temperature",
            "top_k",
            "top_p",
            "min_p",
            "max_new_tokens",
        ]
        if any(p in config for p in available_params):
            diff_sampling_param = {
                p: config.get(p)
                for p in available_params if config.get(p) is not None
            }
            # Huggingface definition of max_new_tokens is equivalent
            # to vLLM's max_tokens
            if "max_new_tokens" in diff_sampling_param:
                diff_sampling_param["max_tokens"] = diff_sampling_param.pop(
                    "max_new_tokens")
        else:
            diff_sampling_param = {}

        if diff_sampling_param:
            logger.warning_once(
                "Default sampling parameters have been overridden by the "
                "model's Hugging Face generation config recommended from the "
                "model creator. If this is not intended, please relaunch "
                "vLLM instance with `--generation-config vllm`.")
        return diff_sampling_param

    @property
    def is_encoder_decoder(self) -> bool:
        """Extract the HF encoder/decoder model flag."""
        return is_encoder_decoder(self.hf_config)

    @property
    def uses_mrope(self) -> bool:
        return uses_mrope(self.hf_config)

    @property
    def is_multimodal_model(self) -> bool:
        return self.multimodal_config is not None

    @property
    def is_cross_encoder(self) -> bool:
        return self.registry.is_cross_encoder_model(self.architectures)

    @property
    def use_mla(self) -> bool:
        return self.is_deepseek_mla and not envs.VLLM_MLA_DISABLE

    @property
    def supported_runner_types(self) -> set[RunnerType]:
        return {_TASK_RUNNER[task] for task in self.supported_tasks}

    @property
    def runner_type(self) -> RunnerType:
        return _TASK_RUNNER[self.task]

    @property
    def is_v1_compatible(self) -> bool:
        architectures = getattr(self.hf_config, "architectures", [])
        return me_models.ModelRegistry.is_v1_compatible(architectures)

    @property
    def is_matryoshka(self) -> bool:
        return (hasattr(self.hf_config, "matryoshka_dimensions")
                or getattr(self.hf_config, "is_matryoshka", False))


class CacheConfig:
    """Configuration for the KV cache.

    Args:
        block_size: Size of a cache block in number of tokens.
        gpu_memory_utilization: Fraction of GPU memory to use for the
            vLLM execution.
        swap_space: Size of the CPU swap space per GPU (in GiB).
        cache_dtype: Data type for kv cache storage.
        is_attention_free: Whether the model is attention-free.
        num_gpu_blocks_override: Number of GPU blocks to use. This overrides the
            profiled num_gpu_blocks if specified. Does nothing if None.
        sliding_window: Sliding window size for the KV cache.
        enable_prefix_caching: Whether to enable prefix caching.
        cpu_offload_gb: Size of the CPU offload buffer in GiB.
    """

    def compute_hash(self) -> str:
        """
        WARNING: Whenever a new field is added to this config,
        ensure that it is included in the factors list if
        it affects the computation graph.

        Provide a hash that uniquely identifies all the configs
        that affect the structure of the computation
        graph from input ids/embeddings to the final hidden states,
        excluding anything before input ids/embeddings and after
        the final hidden states.
        """
        factors: list[Any] = []
        factors.append(self.cache_dtype)
        # `cpu_offload_gb` does not use `torch.compile` yet.
        hash_str = hashlib.md5(str(factors).encode(),
                               usedforsecurity=False).hexdigest()
        return hash_str

    def __init__(
        self,
        block_size: int,
        gpu_memory_utilization: float,
        swap_space: float,
        cache_dtype: str,
        is_attention_free: bool = False,
        num_gpu_blocks_override: Optional[int] = None,
        sliding_window: Optional[int] = None,
        enable_prefix_caching: bool = False,
        prefix_caching_hash_algo: str = "builtin",
        cpu_offload_gb: float = 0,
        calculate_kv_scales: Optional[bool] = None,
    ) -> None:
        self.block_size = block_size
        self.gpu_memory_utilization = gpu_memory_utilization
        self.swap_space_bytes = swap_space * GiB_bytes
        self.num_gpu_blocks_override = num_gpu_blocks_override
        self.cache_dtype = cache_dtype
        self.is_attention_free = is_attention_free
        self.sliding_window = sliding_window
        self.enable_prefix_caching = enable_prefix_caching
        self.prefix_caching_hash_algo = prefix_caching_hash_algo
        self.cpu_offload_gb = cpu_offload_gb
        self.calculate_kv_scales = calculate_kv_scales
        self._verify_args()
        self._verify_cache_dtype()
        self._verify_prefix_caching()

        # Will be set after profiling.
        self.num_gpu_blocks: Optional[int] = None
        self.num_cpu_blocks: Optional[int] = None

        # Set calculate_kv_scales to False if the value is unset.
        if self.calculate_kv_scales is None:
            self.calculate_kv_scales = False

    def metrics_info(self):
        # convert cache_config to dict(key: str, value: str) for prometheus
        # metrics info
        return {key: str(value) for key, value in self.__dict__.items()}

    def _verify_args(self) -> None:
        if self.cpu_offload_gb < 0:
            raise ValueError("CPU offload space must be non-negative"
                             f", but got {self.cpu_offload_gb}")

        if self.gpu_memory_utilization > 1.0:
            raise ValueError(
                "GPU memory utilization must be less than 1.0. Got "
                f"{self.gpu_memory_utilization}.")

    def _verify_cache_dtype(self) -> None:
        if self.cache_dtype == "auto":
            pass
        elif self.cache_dtype in ("fp8", "fp8_e4m3", "fp8_e5m2"):
            logger.info(
                "Using fp8 data type to store kv cache. It reduces the GPU "
                "memory footprint and boosts the performance. "
                "Meanwhile, it may cause accuracy drop without a proper "
                "scaling factor")
        else:
            raise ValueError(f"Unknown kv cache dtype: {self.cache_dtype}")

    def _verify_prefix_caching(self) -> None:
        if not self.enable_prefix_caching:
            return

        if self.sliding_window is not None and not envs.VLLM_USE_V1:
            raise NotImplementedError(
                "Prefix caching is not supported with sliding window. "
                "Run with --disable-sliding-window to use prefix caching.")

        if self.enable_prefix_caching and self.prefix_caching_hash_algo not in (
                "builtin", "sha256"):
            raise ValueError(
                "Unknown prefix caching hash algorithm: "
                f"{self.prefix_caching_hash_algo}. Must be either "
                "'builtin' or 'sha256'.")

    def verify_with_parallel_config(
        self,
        parallel_config: ParallelConfig,
    ) -> None:
        total_cpu_memory = get_cpu_memory()
        # FIXME(woosuk): Here, it is assumed that the GPUs in a tensor parallel
        # group are in the same node. However, the GPUs may span multiple nodes.
        num_gpus_per_node = parallel_config.tensor_parallel_size
        cpu_memory_usage = self.swap_space_bytes * num_gpus_per_node

        msg = (f"{cpu_memory_usage / GiB_bytes:.2f} GiB out of the "
               f"{total_cpu_memory / GiB_bytes:.2f} GiB total CPU memory "
               "is allocated for the swap space.")
        if cpu_memory_usage > 0.7 * total_cpu_memory:
            raise ValueError("Too large swap space. " + msg)
        elif cpu_memory_usage > 0.4 * total_cpu_memory:
            logger.warning("Possibly too large swap space. %s", msg)


@dataclass
class TokenizerPoolConfig:
    """Configuration for the tokenizer pool.

    Args:
        pool_size: Number of tokenizer workers in the pool.
        pool_type: Type of the pool.
        extra_config: Additional config for the pool.
            The way the config will be used depends on the
            pool type.
    """
    pool_size: int
    pool_type: Union[str, type[BaseTokenizerGroup]]
    extra_config: dict

    def compute_hash(self) -> str:
        """
        WARNING: Whenever a new field is added to this config,
        ensure that it is included in the factors list if
        it affects the computation graph.

        Provide a hash that uniquely identifies all the configs
        that affect the structure of the computation
        graph from input ids/embeddings to the final hidden states,
        excluding anything before input ids/embeddings and after
        the final hidden states.
        """
        # no factors to consider.
        # this config will not affect the computation graph.
        factors: list[Any] = []
        hash_str = hashlib.md5(str(factors).encode(),
                               usedforsecurity=False).hexdigest()
        return hash_str

    def __post_init__(self):
        if self.pool_type not in ("ray", ) and not isinstance(
                self.pool_type, type):
            raise ValueError(f"Unknown pool type: {self.pool_type}")
        if not isinstance(self.extra_config, dict):
            raise ValueError("extra_config must be a dictionary.")

    @classmethod
    def create_config(
        cls, tokenizer_pool_size: int,
        tokenizer_pool_type: Union[str, type[BaseTokenizerGroup]],
        tokenizer_pool_extra_config: Optional[Union[str, dict]]
    ) -> Optional[TokenizerPoolConfig]:
        """Create a TokenizerPoolConfig from the given parameters.

        If tokenizer_pool_size is 0, return None.

        Args:
            tokenizer_pool_size: Number of tokenizer workers in the pool.
            tokenizer_pool_type: Type of the pool.
            tokenizer_pool_extra_config: Additional config for the pool.
                The way the config will be used depends on the
                pool type. This can be a JSON string (will be parsed).
        """
        if tokenizer_pool_size:
            if isinstance(tokenizer_pool_extra_config, str):
                tokenizer_pool_extra_config_parsed = json.loads(
                    tokenizer_pool_extra_config)
            else:
                tokenizer_pool_extra_config_parsed = (
                    tokenizer_pool_extra_config or {})
            tokenizer_pool_config = cls(tokenizer_pool_size,
                                        tokenizer_pool_type,
                                        tokenizer_pool_extra_config_parsed)
        else:
            tokenizer_pool_config = None
        return tokenizer_pool_config


class LoadFormat(str, enum.Enum):
    AUTO = "auto"
    PT = "pt"
    SAFETENSORS = "safetensors"
    NPCACHE = "npcache"
    DUMMY = "dummy"
    TENSORIZER = "tensorizer"
    SHARDED_STATE = "sharded_state"
    GGUF = "gguf"
    BITSANDBYTES = "bitsandbytes"
    MISTRAL = "mistral"
    RUNAI_STREAMER = "runai_streamer"
    FASTSAFETENSORS = "fastsafetensors"


@config
@dataclass
class LoadConfig:
<<<<<<< HEAD
    """
        download_dir: Directory to download and load the weights, default to the
            default cache directory of huggingface.
        load_format: The format of the model weights to load:
            "auto" will try to load the weights in the safetensors format and
                fall back to the pytorch bin format if safetensors format is
                not available.
            "pt" will load the weights in the pytorch bin format.
            "safetensors" will load the weights in the safetensors format.
            "npcache" will load the weights in pytorch format and store
                a numpy cache to speed up the loading.
            "dummy" will initialize the weights with random values, which is
                mainly for profiling.
            "tensorizer" will use CoreWeave's tensorizer library for
                fast weight loading.
            "bitsandbytes" will load nf4 type weights.
        model_loader_extra_config: The extra config for the model loader.
        ignore_patterns: The list of patterns to ignore when loading the model.
            Default to "original/**/*" to avoid repeated loading of llama's
            checkpoints.
        use_tqdm_on_load: Whether to enable tqdm for showing progress bar during
            loading. Default to True
    """

    load_format: Union[str, LoadFormat, BaseModelLoader] = LoadFormat.AUTO
=======
    """Configuration for loading the model weights."""

    load_format: Union[str, LoadFormat,
                       "BaseModelLoader"] = LoadFormat.AUTO.value
    """The format of the model weights to load:\n
    - "auto" will try to load the weights in the safetensors format and fall
    back to the pytorch bin format if safetensors format is not available.\n
    - "pt" will load the weights in the pytorch bin format.\n
    - "safetensors" will load the weights in the safetensors format.\n
    - "npcache" will load the weights in pytorch format and store a numpy cache
    to speed up the loading.\n
    - "dummy" will initialize the weights with random values, which is mainly
    for profiling.\n
    - "tensorizer" will use CoreWeave's tensorizer library for fast weight
    loading. See the Tensorize vLLM Model script in the Examples section for
    more information.\n
    - "runai_streamer" will load the Safetensors weights using Run:ai Model
    Streamer.\n
    - "bitsandbytes" will load the weights using bitsandbytes quantization.\n
    - "sharded_state" will load weights from pre-sharded checkpoint files,
    supporting efficient loading of tensor-parallel models.\n
    - "gguf" will load weights from GGUF format files (details specified in
    https://github.com/ggml-org/ggml/blob/master/docs/gguf.md).\n
    - "mistral" will load weights from consolidated safetensors files used by
    Mistral models."""
>>>>>>> e82ee40d
    download_dir: Optional[str] = None
    """Directory to download and load the weights, default to the default
    cache directory of Hugging Face."""
    model_loader_extra_config: Optional[Union[str, dict]] = None
    """Extra config for model loader. This will be passed to the model loader
    corresponding to the chosen load_format. This should be a JSON string that
    will be parsed into a dictionary."""
    ignore_patterns: Optional[Union[list[str], str]] = None
    """The list of patterns to ignore when loading the model. Default to
    "original/**/*" to avoid repeated loading of llama's checkpoints."""
    use_tqdm_on_load: bool = True
    """Whether to enable tqdm for showing progress bar when loading model
    weights."""

    def compute_hash(self) -> str:
        """
        WARNING: Whenever a new field is added to this config,
        ensure that it is included in the factors list if
        it affects the computation graph.

        Provide a hash that uniquely identifies all the configs
        that affect the structure of the computation
        graph from input ids/embeddings to the final hidden states,
        excluding anything before input ids/embeddings and after
        the final hidden states.
        """
        # no factors to consider.
        # this config will not affect the computation graph.
        factors: list[Any] = []
        hash_str = hashlib.md5(str(factors).encode(),
                               usedforsecurity=False).hexdigest()
        return hash_str

    def __post_init__(self):
        model_loader_extra_config = self.model_loader_extra_config or {}
        if isinstance(model_loader_extra_config, str):
            self.model_loader_extra_config = json.loads(
                model_loader_extra_config)
        if isinstance(self.load_format, str):
            load_format = self.load_format.lower()
            self.load_format = LoadFormat(load_format)

        if self.ignore_patterns is not None and len(self.ignore_patterns) > 0:
            logger.info(
                "Ignoring the following patterns when downloading weights: %s",
                self.ignore_patterns)
        else:
            self.ignore_patterns = ["original/**/*"]


DistributedExecutorBackend = Literal["ray", "mp", "uni", "external_launcher"]


@config
@dataclass
class ParallelConfig:
    """Configuration for the distributed execution."""

    pipeline_parallel_size: int = 1
    """Number of pipeline parallel groups."""
    tensor_parallel_size: int = 1
    """Number of tensor parallel groups."""
    data_parallel_size: int = 1
    """Number of data parallel groups. MoE layers will be sharded according to
    the product of the tensor parallel size and data parallel size."""
    data_parallel_rank: int = 0
    """Rank of the data parallel group."""
    data_parallel_rank_local: Optional[int] = None
    """Local rank of the data parallel group, defaults to global rank."""
    data_parallel_master_ip: str = "127.0.0.1"
    """IP of the data parallel master."""
    data_parallel_master_port: int = 29500
    """Port of the data parallel master."""
    enable_expert_parallel: bool = False
    """Use expert parallelism instead of tensor parallelism for MoE layers."""

    max_parallel_loading_workers: Optional[int] = None
    """Maximum number of parallal loading workers when loading model
    sequentially in multiple batches. To avoid RAM OOM when using tensor
    parallel and large models."""

    disable_custom_all_reduce: bool = False
    """Disable the custom all-reduce kernel and fall back to NCCL."""

    tokenizer_pool_config: Optional[TokenizerPoolConfig] = None
    """Config for the tokenizer pool. If None, will use synchronous
    tokenization."""

    ray_workers_use_nsight: bool = False
    """Whether to profile Ray workers with nsight, see https://docs.ray.io/en/latest/ray-observability/user-guides/profiling.html#profiling-nsight-profiler."""

<<<<<<< HEAD
    # ray distributed model workers placement group.
    placement_group: Optional[PlacementGroup] = None

    # Backend to use for distributed model
    # workers, either "ray" or "mp" (multiprocessing). If the product
    # of pipeline_parallel_size and tensor_parallel_size is less than
    # or equal to the number of GPUs available, "mp" will be used to
    # keep processing on a single host. Otherwise, this will default
    # to "ray" if Ray is installed and fail otherwise. Note that tpu
    # and hpu only support Ray for distributed inference.
    distributed_executor_backend: Optional[Union[str,
                                                 type[ExecutorBase]]] = None
=======
    placement_group: Optional["PlacementGroup"] = None
    """ray distributed model workers placement group."""

    distributed_executor_backend: Optional[Union[DistributedExecutorBackend,
                                                 type["ExecutorBase"]]] = None
    """Backend to use for distributed model
    workers, either "ray" or "mp" (multiprocessing). If the product
    of pipeline_parallel_size and tensor_parallel_size is less than
    or equal to the number of GPUs available, "mp" will be used to
    keep processing on a single host. Otherwise, this will default
    to "ray" if Ray is installed and fail otherwise. Note that tpu
    and hpu only support Ray for distributed inference."""
>>>>>>> e82ee40d

    worker_cls: str = "auto"
    """The full name of the worker class to use. If "auto", the worker class
    will be determined based on the platform."""
    sd_worker_cls: str = "auto"
    """The full name of the worker class to use for speculative decofing. 
    If "auto", the worker class will be determined based on the platform."""
    worker_extension_cls: str = ""
    """The full name of the worker extension class to use. The worker extension
    class is dynamically inherited by the worker class. This is used to inject
    new attributes and methods to the worker class for use in collective_rpc
    calls."""

    world_size: int = field(init=False)
    """world_size is TPxPP, it affects the number of workers we create."""
    world_size_across_dp: int = field(init=False)
    """world_size_across_dp is TPxPPxDP, it is the size of the world
    including data parallelism."""

    rank: int = 0
    """Global rank in distributed setup."""

    def get_next_dp_init_port(self) -> int:
        """
        We might need to initialize process groups in multiple
        processes that is related to data parallelism,
        e.g. both in the worker and in the engine, which
        can live in different processes. To avoid port conflicts, we
        increment the port number each time we need to initialize a
        new process group related to data parallelism.
        """
        answer = self.data_parallel_master_port
        self.data_parallel_master_port += 1
        return answer

    def stateless_init_dp_group(self) -> ProcessGroup:
        from vllm.distributed.utils import (
            stateless_init_torch_distributed_process_group)

        # use gloo since the engine process might not have cuda device
        dp_group = stateless_init_torch_distributed_process_group(
            self.data_parallel_master_ip,
            self.get_next_dp_init_port(),
            self.data_parallel_rank,
            self.data_parallel_size,
            backend="gloo")

        return dp_group

    @staticmethod
    def has_unfinished_dp(dp_group: ProcessGroup,
                          has_unfinished: bool) -> bool:
        tensor = torch.tensor([has_unfinished],
                              dtype=torch.int32,
                              device="cpu")
        # dp rank 0: has_unfinished_seqs=True
        # dp rank 1: has_unfinished_seqs=False
        # aggregated: has_unfinished_seqs=True
        # so this is an OR operation, i.e. MAX in integers
        torch.distributed.all_reduce(tensor, op=ReduceOp.MAX, group=dp_group)
        aggregated_has_unfinished = bool(tensor.item())
        return aggregated_has_unfinished

    def compute_hash(self):
        """
        Provide a hash that uniquely identifies all the configs
        that affect the structure of the computation
        graph from input ids/embeddings to the final hidden states,
        excluding anything before input ids/embeddings and after
        the final hidden states.
        """
        factors: list[Any] = []
        factors.append(self.pipeline_parallel_size)
        factors.append(self.tensor_parallel_size)
        return hashlib.sha256(str(factors).encode()).hexdigest()

    def __post_init__(self) -> None:
        self.world_size = self.pipeline_parallel_size * \
            self.tensor_parallel_size

        if self.data_parallel_size > 1:
            # Data parallel was specified in the engine args.
            self.data_parallel_master_port = get_open_port()
            # TODO multi-node
        else:
            # Otherwise fall back to env vars (e.g. for offline SPMD case).
            self.data_parallel_size = envs.VLLM_DP_SIZE
            self.data_parallel_rank = envs.VLLM_DP_RANK
            self.data_parallel_rank_local = envs.VLLM_DP_RANK_LOCAL
            self.data_parallel_master_ip = envs.VLLM_DP_MASTER_IP
            self.data_parallel_master_port = envs.VLLM_DP_MASTER_PORT

        self.world_size_across_dp = self.world_size * self.data_parallel_size

        if self.distributed_executor_backend == "external_launcher":
            import os
            os.environ["VLLM_ENABLE_V1_MULTIPROCESSING"] = "0"
            logger.info("Disabling V1 multiprocessing for external launcher.")

        ray_only_devices: list[str] = []
        from vllm.platforms import current_platform
        if (current_platform.device_type in ray_only_devices
                and self.world_size > 1):
            if self.distributed_executor_backend is None:
                self.distributed_executor_backend = "ray"
            if self.distributed_executor_backend != "ray":
                raise ValueError(
                    f"{current_platform.device_type.upper()} backend only "
                    "supports Ray for distributed inference.")

        if self.distributed_executor_backend is None and self.world_size > 1:
            # We use multiprocessing by default if world_size fits on the
            # current node and we aren't in a ray placement group.

            from vllm.executor import ray_utils
            backend: DistributedExecutorBackend = "mp"
            ray_found = ray_utils.ray_is_available()
            if current_platform.is_neuron():
                # neuron uses single process to control multiple devices
                backend = "uni"
            elif (current_platform.is_cuda()
                  and cuda_device_count_stateless() < self.world_size):
                if not ray_found:
                    raise ValueError("Unable to load Ray which is "
                                     "required for multi-node inference, "
                                     "please install Ray with `pip install "
                                     "ray`.") from ray_utils.ray_import_err
                backend = "ray"
            elif ray_found:
                if self.placement_group:
                    backend = "ray"
                else:
                    from ray import is_initialized as ray_is_initialized
                    if ray_is_initialized():
                        from ray.util import get_current_placement_group
                        if get_current_placement_group():
                            backend = "ray"
            self.distributed_executor_backend = backend
            logger.info("Defaulting to use %s for distributed inference",
                        backend)

        if self.distributed_executor_backend is None and self.world_size == 1:
            self.distributed_executor_backend = "uni"

        self._verify_args()

    @property
    def use_ray(self) -> bool:
        return self.distributed_executor_backend == "ray" or (
            isinstance(self.distributed_executor_backend, type)
            and self.distributed_executor_backend.uses_ray)

    def _verify_args(self) -> None:
        # Lazy import to avoid circular import
        from vllm.executor.executor_base import ExecutorBase
        from vllm.platforms import current_platform
        if self.distributed_executor_backend not in (
                "ray", "mp", "uni",
                "external_launcher", None) and not (isinstance(
                    self.distributed_executor_backend, type) and issubclass(
                        self.distributed_executor_backend, ExecutorBase)):
            raise ValueError(
                "Unrecognized distributed executor backend "
                f"{self.distributed_executor_backend}. Supported "
                "values are 'ray', 'mp' 'uni', 'external_launcher' or"
                " custom ExecutorBase subclass.")
        if self.use_ray:
            from vllm.executor import ray_utils
            ray_utils.assert_ray_available()

        if not current_platform.use_custom_allreduce():
            self.disable_custom_all_reduce = True
            logger.info(
                "Disabled the custom all-reduce kernel because it is not "
                "supported on current platform.")
        if self.ray_workers_use_nsight and not self.use_ray:
            raise ValueError("Unable to use nsight profiling unless workers "
                             "run with Ray.")

        assert isinstance(self.worker_extension_cls, str), (
            "worker_extension_cls must be a string (qualified class name).")


SchedulerPolicy = Literal["fcfs", "priority"]


@config
@dataclass
class SchedulerConfig:
    """Scheduler configuration."""

    runner_type: RunnerType = "generate"
    """The runner type to launch for the model."""

    max_num_batched_tokens: int = None  # type: ignore
    """Maximum number of tokens to be processed in a single iteration.
    
    This config has no static default. If left unspecified by the user, it will
    be set in `EngineArgs.create_engine_config` based on the usage context."""

    max_num_seqs: int = None  # type: ignore
    """Maximum number of sequences to be processed in a single iteration.
    
    This config has no static default. If left unspecified by the user, it will
    be set in `EngineArgs.create_engine_config` based on the usage context."""

    max_model_len: int = None  # type: ignore
    """Maximum length of a sequence (including prompt and generated text). This
    is primarily set in `ModelConfig` and that value should be manually
    duplicated here."""

    max_num_partial_prefills: int = 1
    """For chunked prefill, the maximum number of sequences that can be
    partially prefilled concurrently."""

    max_long_partial_prefills: int = 1
    """For chunked prefill, the maximum number of prompts longer than
    long_prefill_token_threshold that will be prefilled concurrently. Setting
    this less than max_num_partial_prefills will allow shorter prompts to jump
    the queue in front of longer prompts in some cases, improving latency."""

    long_prefill_token_threshold: int = 0
    """For chunked prefill, a request is considered long if the prompt is
    longer than this number of tokens."""

    num_lookahead_slots: int = 0
    """The number of slots to allocate per sequence per
    step, beyond the known token ids. This is used in speculative
    decoding to store KV activations of tokens which may or may not be
    accepted.

    NOTE: This will be replaced by speculative config in the future; it is
    present to enable correctness tests until then."""

    delay_factor: float = 0.0
    """Apply a delay (of delay factor multiplied by previous
    prompt latency) before scheduling next prompt."""

    enable_chunked_prefill: bool = None  # type: ignore
    """If True, prefill requests can be chunked based
    on the remaining max_num_batched_tokens."""

    is_multimodal_model: bool = False
    """True if the model is multimodal."""

    # TODO (ywang96): Make this configurable.
    max_num_encoder_input_tokens: int = field(init=False)
    """Multimodal encoder compute budget, only used in V1.
    
    NOTE: This is not currently configurable. It will be overridden by
    max_num_batched_tokens in case max multimodal embedding size is larger."""

    # TODO (ywang96): Make this configurable.
    encoder_cache_size: int = field(init=False)
    """Multimodal encoder cache size, only used in V1.

    NOTE: This is not currently configurable. It will be overridden by
    max_num_batched_tokens in case max multimodal embedding size is larger."""

    preemption_mode: Optional[str] = None
    """Whether to perform preemption by swapping or
    recomputation. If not specified, we determine the mode as follows:
    We use recomputation by default since it incurs lower overhead than
    swapping. However, when the sequence group has multiple sequences
    (e.g., beam search), recomputation is not currently supported. In
    such a case, we use swapping instead."""

    num_scheduler_steps: int = 1
    """Maximum number of forward steps per scheduler call."""

    multi_step_stream_outputs: bool = True
    """If False, then multi-step will stream outputs at the end of all steps"""

    send_delta_data: bool = False
    """Private API. If used, scheduler sends delta data to
    workers instead of an entire data. It should be enabled only
    when SPMD worker architecture is enabled. I.e.,
    VLLM_USE_RAY_SPMD_WORKER=1"""

    policy: SchedulerPolicy = "fcfs"
    """The scheduling policy to use:\n
    - "fcfs" means first come first served, i.e. requests are handled in order
    of arrival.\n
    - "priority" means requests are handled based on given priority (lower
    value means earlier handling) and time of arrival deciding any ties)."""

    chunked_prefill_enabled: bool = field(init=False)
    """True if chunked prefill is enabled."""

    disable_chunked_mm_input: bool = False
    """If set to true and chunked prefill is enabled, we do not want to
    partially schedule a multimodal item. Only used in V1
    This ensures that if a request has a mixed prompt
    (like text tokens TTTT followed by image tokens IIIIIIIIII) where only
    some image tokens can be scheduled (like TTTTIIIII, leaving IIIII),
    it will be scheduled as TTTT in one step and IIIIIIIIII in the next."""

    scheduler_cls: Union[str, type[object]] = "vllm.core.scheduler.Scheduler"
    """The scheduler class to use. "vllm.core.scheduler.Scheduler" is the
    default scheduler. Can be a class directly or the path to a class of form
    "mod.custom_class"."""

    def compute_hash(self) -> str:
        """
        WARNING: Whenever a new field is added to this config,
        ensure that it is included in the factors list if
        it affects the computation graph.

        Provide a hash that uniquely identifies all the configs
        that affect the structure of the computation
        graph from input ids/embeddings to the final hidden states,
        excluding anything before input ids/embeddings and after
        the final hidden states.
        """
        # no factors to consider.
        # this config will not affect the computation graph.
        factors: list[Any] = []
        hash_str = hashlib.md5(str(factors).encode(),
                               usedforsecurity=False).hexdigest()
        return hash_str

    def __post_init__(self) -> None:
        if self.max_model_len is None:
            self.max_model_len = 8192
            logger.warning(
                "max_model_len was is not set. Defaulting to arbitrary value "
                "of %d.", self.max_model_len)

        if self.max_num_seqs is None:
            self.max_num_seqs = 128
            logger.warning(
                "max_num_seqs was is not set. Defaulting to arbitrary value "
                "of %d.", self.max_num_seqs)

        if self.max_num_batched_tokens is None:
            if self.enable_chunked_prefill:
                if self.num_scheduler_steps > 1:
                    # Multi-step Chunked-Prefill doesn't allow prompt-chunking
                    # for now. Have max_num_batched_tokens set to max_model_len
                    # so we don't reject sequences on account of a short
                    # max_num_batched_tokens.
                    self.max_num_batched_tokens = max(
                        self.max_model_len, _DEFAULT_MAX_NUM_BATCHED_TOKENS)
                else:
                    self.max_num_batched_tokens = (
                        _DEFAULT_MAX_NUM_BATCHED_TOKENS)
            else:
                # If max_model_len is too short, use
                # _DEFAULT_MAX_NUM_BATCHED_TOKENS as the default value
                # for higher throughput.
                self.max_num_batched_tokens = max(
                    self.max_model_len, _DEFAULT_MAX_NUM_BATCHED_TOKENS)

            if self.runner_type == "pooling":
                # Choose specific value for higher throughput
                self.max_num_batched_tokens = max(
                    self.max_num_batched_tokens,
                    _POOLING_MODEL_MAX_NUM_BATCHED_TOKENS,
                )
            if self.is_multimodal_model:
                # The value needs to be at least the number of multimodal tokens
                self.max_num_batched_tokens = max(
                    self.max_num_batched_tokens,
                    _MULTIMODAL_MODEL_MAX_NUM_BATCHED_TOKENS,
                )

        self.max_num_encoder_input_tokens = self.max_num_batched_tokens
        self.encoder_cache_size = self.max_num_batched_tokens

        if self.enable_chunked_prefill:
            logger.info(
                "Chunked prefill is enabled with max_num_batched_tokens=%d.",
                self.max_num_batched_tokens)

        self.chunked_prefill_enabled = self.enable_chunked_prefill
        if self.max_num_partial_prefills > 1:
            if self.long_prefill_token_threshold == 0:
                self.long_prefill_token_threshold = int(self.max_model_len *
                                                        0.04)

            logger.info(
                "Concurrent partial prefills enabled with "
                "max_num_partial_prefills=%d, max_long_partial_prefills=%d, "
                "long_prefill_token_threshold=%d",
                self.max_num_partial_prefills, self.max_long_partial_prefills,
                self.long_prefill_token_threshold)

        self._verify_args()

    def _verify_args(self) -> None:
        if (self.max_num_batched_tokens < self.max_model_len
                and not self.chunked_prefill_enabled):
            raise ValueError(
                f"max_num_batched_tokens ({self.max_num_batched_tokens}) is "
                f"smaller than max_model_len ({self.max_model_len}). "
                "This effectively limits the maximum sequence length to "
                "max_num_batched_tokens and makes vLLM reject longer "
                "sequences. Please increase max_num_batched_tokens or "
                "decrease max_model_len.")

        if self.max_num_batched_tokens < self.max_num_seqs:
            raise ValueError(
                f"max_num_batched_tokens ({self.max_num_batched_tokens}) must "
                "be greater than or equal to max_num_seqs "
                f"({self.max_num_seqs}).")

        if self.num_lookahead_slots < 0:
            raise ValueError(
                "num_lookahead_slots "
                f"({self.num_lookahead_slots}) must be greater than or "
                "equal to 0.")

        if self.num_scheduler_steps < 1:
            raise ValueError(
                "num_scheduler_steps "
                f"({self.num_scheduler_steps}) must be greater than or "
                "equal to 1.")

        if self.max_num_partial_prefills < 1:
            raise ValueError(
                f"max_num_partial_prefills ({self.max_num_partial_prefills}) "
                "must be greater than or equal to 1.")
        elif self.max_num_partial_prefills > 1:
            if not self.chunked_prefill_enabled:
                raise ValueError("Chunked prefill must be enabled to set "
                                 "max_num_partial_prefills > 1.")

            if self.long_prefill_token_threshold > self.max_model_len:
                raise ValueError(
                    "long_prefill_token_threshold "
                    f"({self.long_prefill_token_threshold}) cannot be greater "
                    f"than the max_model_len ({self.max_model_len}).")

        if (self.max_long_partial_prefills
                < 1) or (self.max_long_partial_prefills
                         > self.max_num_partial_prefills):
            raise ValueError(
                f"max_long_partial_prefills ({self.max_long_partial_prefills}) "
                "must be greater than or equal to 1 and less than or equal to "
                f"max_num_partial_prefills ({self.max_num_partial_prefills}).")

    @property
    def is_multi_step(self) -> bool:
        return self.num_scheduler_steps > 1


class DeviceConfig:
    device: Optional[torch.device]
    device_type: str

    def compute_hash(self) -> str:
        """
        WARNING: Whenever a new field is added to this config,
        ensure that it is included in the factors list if
        it affects the computation graph.

        Provide a hash that uniquely identifies all the configs
        that affect the structure of the computation
        graph from input ids/embeddings to the final hidden states,
        excluding anything before input ids/embeddings and after
        the final hidden states.
        """
        # no factors to consider.
        # the device/platform information will be summarized
        # by torch/vllm automatically.
        factors: list[Any] = []
        hash_str = hashlib.md5(str(factors).encode(),
                               usedforsecurity=False).hexdigest()
        return hash_str

    def __init__(self, device: str = "auto") -> None:
        if device == "auto":
            # Automated device type detection
            from vllm.platforms import current_platform
            self.device_type = current_platform.device_type
            if not self.device_type:
                raise RuntimeError(
                    "Failed to infer device type, please set "
                    "the environment variable `VLLM_LOGGING_LEVEL=DEBUG` "
                    "to turn on verbose logging to help debug the issue.")
        else:
            # Device type is assigned explicitly
            self.device_type = device

        # Some device types require processing inputs on CPU
        if self.device_type in ["neuron"]:
            self.device = torch.device("cpu")
        elif self.device_type in ["tpu"]:
            self.device = None
        else:
            # Set device with device type
            self.device = torch.device(self.device_type)


@dataclass
class SpeculativeConfig:
    """
    Configuration for speculative decoding.
    Configurable parameters include:
    - General Speculative Decoding Control:
        - num_speculative_tokens (int): The number of speculative
            tokens, if provided. It will default to the number in the draft
            model config if present, otherwise, it is required.
        - model (Optional[str]): The name of the draft model, eagle head,
            or additional weights, if provided.
        - method (Optional[str]): The name of the speculative method to use.
            If users provide and set the `model` param, the speculative method
            type will be detected automatically if possible, if `model` param
            is not provided, the method name must be provided.
            - Possible values:
                - ngram
                    Related additional configuration:
                    - prompt_lookup_max (Optional[int]):
                        Maximum size of ngram token window when using Ngram
                        proposer, required when method is set to ngram.
                    - prompt_lookup_min (Optional[int]):
                        Minimum size of ngram token window when using Ngram
                        proposer, if provided. Defaults to 1.
                - eagle
                - medusa
                - mlp_speculator
                - draft_model
        - acceptance_method (str): The method to use for accepting draft
            tokens. This can take two possible values: 'rejection_sampler' and
            'typical_acceptance_sampler' for RejectionSampler and
            TypicalAcceptanceSampler respectively. If not specified, it
            defaults to 'rejection_sampler'.
            - Possible values:
                - rejection_sampler
                - typical_acceptance_sampler
                    Related additional configuration:
                    - posterior_threshold (Optional[float]):
                        A threshold value that sets a lower bound on the
                        posterior probability of a token in the target model
                        for it to be accepted. This threshold is used only
                        when we use the TypicalAcceptanceSampler for token
                        acceptance.
                    - posterior_alpha (Optional[float]):
                        Scaling factor for entropy-based threshold, applied
                        when using TypicalAcceptanceSampler.
        - draft_tensor_parallel_size (Optional[int]): The degree of the tensor
            parallelism for the draft model. Can only be 1 or the same as the
            target model's tensor parallel size.
        - disable_logprobs (bool): If set to True, token log probabilities are
            not returned during speculative decoding. If set to False, token
            log probabilities are returned according to the log probability
            settings in SamplingParams. If not specified, it defaults to True.

    - Draft Model Configuration:
        - quantization (Optional[str]): Quantization method that was used to
            quantize the draft model weights. If None, we assume the
            model weights are not quantized. Note that it only takes effect
            when using the draft model-based speculative method.
        - max_model_len (Optional[int]): The maximum model length of the
            draft model. Used when testing the ability to skip
            speculation for some sequences.
        - revision: The specific model version to use for the draft model. It
            can be a branch name, a tag name, or a commit id. If unspecified,
            will use the default version.
        - code_revision: The specific revision to use for the draft model code
            on Hugging Face Hub. It can be a branch name, a tag name, or a
            commit id. If unspecified, will use the default version.

    - Advanced Control:
        - disable_mqa_scorer (bool): Disable the MQA scorer and fall back to
            batch expansion for scoring proposals. If not specified, it
            defaults to False.
        - disable_by_batch_size (Optional[int]): Disable speculative decoding
            for new incoming requests when the number of enqueued requests is
            larger than this value, if provided.

    Although the parameters above are structured hierarchically, there is no
    need to nest them during configuration.

    Non-configurable internal parameters include:
    - Model Configuration:
        - target_model_config (ModelConfig): The configuration of the target
            model.
        - draft_model_config (ModelConfig): The configuration of the draft
            model initialized internal.
    - Parallelism Configuration:
        - target_parallel_config (ParallelConfig): The parallel configuration
            for the target model.
        - draft_parallel_config (ParallelConfig): The parallel configuration
            for the draft model initialized internal.
    - Execution Control:
        - enable_chunked_prefill (bool): Whether vLLM is configured to use
            chunked prefill or not. Used for raising an error since it's not
            yet compatible with speculative decode.
        - disable_log_stats (bool): Whether to disable the periodic printing of
            stage times in speculative decoding.
    """
    # speculative configs from cli args
    num_speculative_tokens: int = field(default=None,
                                        init=True)  # type: ignore
    method: Optional[str] = None
    acceptance_method: str = "rejection_sampler"
    draft_tensor_parallel_size: Optional[int] = None
    disable_logprobs: bool = True

    model: Optional[str] = None
    quantization: Optional[str] = None
    max_model_len: Optional[int] = None
    revision: Optional[str] = None
    code_revision: Optional[str] = None

    disable_mqa_scorer: bool = False
    disable_by_batch_size: Optional[int] = None
    prompt_lookup_max: Optional[int] = None
    prompt_lookup_min: Optional[int] = None
    posterior_threshold: Optional[float] = None
    posterior_alpha: Optional[float] = None

    # required configuration params passed from engine
    target_model_config: ModelConfig = field(default=None,
                                             init=True)  # type: ignore
    target_parallel_config: ParallelConfig = field(default=None,
                                                   init=True)  # type: ignore
    enable_chunked_prefill: bool = field(default=None,
                                         init=True)  # type: ignore
    disable_log_stats: bool = field(default=None, init=True)  # type: ignore

    # params generated in the post-init stage
    draft_model_config: ModelConfig = field(default=None,
                                            init=True)  # type: ignore
    draft_parallel_config: ParallelConfig = field(default=None,
                                                  init=True)  # type: ignore

    def compute_hash(self) -> str:
        """
        WARNING: Whenever a new field is added to this config,
        ensure that it is included in the factors list if
        it affects the computation graph.

        Provide a hash that uniquely identifies all the configs
        that affect the structure of the computation
        graph from input ids/embeddings to the final hidden states,
        excluding anything before input ids/embeddings and after
        the final hidden states.
        """
        # no factors to consider.
        # spec decode does not use `torch.compile` yet.
        factors: list[Any] = []
        hash_str = hashlib.md5(str(factors).encode(),
                               usedforsecurity=False).hexdigest()
        return hash_str

    @classmethod
    def from_dict(cls, dict_value: dict) -> "SpeculativeConfig":
        """Parse the CLI value for the speculative config."""
        return cls(**dict_value)

    @staticmethod
    def hf_config_override(hf_config: PretrainedConfig) -> PretrainedConfig:
        if hf_config.model_type == "deepseek_v3":
            hf_config.model_type = "deepseek_mtp"
        if hf_config.model_type == "deepseek_mtp":
            n_predict = getattr(hf_config, "num_nextn_predict_layers", None)
            hf_config.update({
                "n_predict": n_predict,
                "architectures": ["DeepSeekMTPModel"]
            })
        return hf_config

<<<<<<< HEAD
    @staticmethod
    def maybe_create_spec_config(
        target_model_config: ModelConfig,
        target_parallel_config: ParallelConfig,
        target_dtype: str,
        speculative_model: Optional[str],
        speculative_model_quantization: Optional[str],
        speculative_draft_tensor_parallel_size: Optional[int],
        num_speculative_tokens: Optional[int],
        speculative_disable_mqa_scorer: Optional[bool],
        speculative_max_model_len: Optional[int],
        enable_chunked_prefill: bool,
        disable_log_stats: bool,
        speculative_disable_by_batch_size: Optional[int],
        ngram_prompt_lookup_max: Optional[int],
        ngram_prompt_lookup_min: Optional[int],
        draft_token_acceptance_method: str,
        typical_acceptance_sampler_posterior_threshold: Optional[float],
        typical_acceptance_sampler_posterior_alpha: Optional[float],
        disable_logprobs: Optional[bool],
    ) -> Optional[SpeculativeConfig]:
        """Create a SpeculativeConfig if possible, else return None.

        This function attempts to create a SpeculativeConfig object based on the
        provided parameters. If the necessary conditions are met, it returns an
        instance of SpeculativeConfig. Otherwise, it returns None.

        Args:
            target_model_config (ModelConfig): The configuration of the target
                model.
            target_parallel_config (ParallelConfig): The parallel configuration
                for the target model.
            target_dtype (str): The data type used for the target model.
            speculative_model (Optional[str]): The name of the speculative
                model, if provided.
            speculative_model_quantization (Optional[str]): Quantization method
                that was used to quantize the speculative model weights. If
                None, we assume the model weights are not quantized.
            speculative_draft_tensor_parallel_size (Optional[int]): The degree
                of the tensor parallelism for the draft model.
            num_speculative_tokens (Optional[int]): The number of speculative
                tokens, if provided. Will default to the number in the draft
                model config if present, otherwise is required.
            speculative_disable_mqa_scorer (Optional[bool]): Disable the MQA
                scorer for the speculative model and fall back to batch
                expansion for scoring.
            speculative_max_model_len (Optional[int]): The maximum model len of
                the speculative model. Used when testing the ability to skip
                speculation for some sequences.
            enable_chunked_prefill (bool): Whether vLLM is configured to use
                chunked prefill or not. Used for raising an error since its not
                yet compatible with spec decode.
            speculative_disable_by_batch_size (Optional[int]): Disable
                speculative decoding for new incoming requests when the number
                of enqueue requests  is larger than this value, if provided.
            ngram_prompt_lookup_max (Optional[int]): Max size of ngram token
                window, if provided.
            ngram_prompt_lookup_min (Optional[int]): Min size of ngram token
                window, if provided.
            draft_token_acceptance_method (str): The method to use for
                accepting draft tokens. This can take two possible
                values 'rejection_sampler' and 'typical_acceptance_sampler'
                for RejectionSampler and TypicalAcceptanceSampler
                respectively.
            typical_acceptance_sampler_posterior_threshold (Optional[float]):
                A threshold value that sets a lower bound on the posterior
                probability of a token in the target model for it to be
                accepted. This threshold is used only when we use the
                TypicalAcceptanceSampler for token acceptance.
            typical_acceptance_sampler_posterior_alpha (Optional[float]):
                A scaling factor for the entropy-based threshold in the
                TypicalAcceptanceSampler.
            disable_logprobs (Optional[bool]): If set to True, token log
                probabilities are not returned during speculative decoding.
                If set to False, token log probabilities are returned
                according to the log probability settings in SamplingParams.
                If not specified, it defaults to True.
=======
    def __post_init__(self):
>>>>>>> e82ee40d

        # Note: "method" is a new parameter that helps to extend the
        # configuration of non-model-based proposers, and the "model" parameter
        # will be used to set the draft model, eagle head, or additional weight
        # when needed. If users do not specify "method", the speculative method
        # will be detected automatically if possible. If the speculative method
        # can not be detected, it will be considered as the "draft_model" by
        # default.

        if self.model is None and self.num_speculative_tokens is not None:
            # TODO(Shangming): Refactor mtp configuration logic when supporting
            # mtp acceleration for more models besides deepseek_v3
            if self.target_model_config.hf_text_config.model_type \
                        == "deepseek_v3":
                # use the draft model from the same model:
                self.model = self.target_model_config.model
            elif self.method in ("ngram", "[ngram]"):
                self.model = "ngram"
            else:
                raise ValueError("num_speculative_tokens was provided without "
                                 "speculative model.")

        # Automatically configure the method for ngram when "model" is used
        # instead of "method"
        if self.method is None and (self.model is not None
                                    and self.model in ("ngram", "[ngram]")):
            self.method = "ngram"

        if self.method in ("ngram", "[ngram]"):
            # Unified to "ngram" internally
            self.method = "ngram"
            # Set default values if not provided
            if (self.prompt_lookup_min is None
                    and self.prompt_lookup_max is None):
                # TODO(woosuk): Tune these values. They are arbitrarily chosen.
                self.prompt_lookup_min = 5
                self.prompt_lookup_max = 5
            elif self.prompt_lookup_min is None:
                assert self.prompt_lookup_max is not None
                self.prompt_lookup_min = self.prompt_lookup_max
            elif self.prompt_lookup_max is None:
                assert self.prompt_lookup_min is not None
                self.prompt_lookup_max = self.prompt_lookup_min

            # Validate values
            if self.prompt_lookup_min < 1:
                raise ValueError(
                    f"prompt_lookup_min={self.prompt_lookup_min} must be > 0")
            if self.prompt_lookup_max < 1:
                raise ValueError(
                    f"prompt_lookup_max={self.prompt_lookup_max} must be > 0")
            if self.prompt_lookup_min > self.prompt_lookup_max:
                raise ValueError(
                    f"prompt_lookup_min={self.prompt_lookup_min} must "
                    f"be <= prompt_lookup_max={self.prompt_lookup_max}")

            # TODO: current we still need extract vocab_size from target model
            # config, in future, we may try refactor it out, and set
            # draft related config as None here.
            self.draft_model_config = self.target_model_config
            self.draft_parallel_config = self.target_parallel_config
        else:
            self.prompt_lookup_max = 0
            self.prompt_lookup_min = 0

            if self.model is not None:
                self.draft_model_config = ModelConfig(
                    model=self.model,
                    task="draft",
                    tokenizer=self.target_model_config.tokenizer,
                    tokenizer_mode=self.target_model_config.tokenizer_mode,
                    trust_remote_code=self.target_model_config.
                    trust_remote_code,
                    allowed_local_media_path=self.target_model_config.
                    allowed_local_media_path,
                    dtype=self.target_model_config.dtype,
                    seed=self.target_model_config.seed,
                    revision=self.revision,
                    code_revision=self.code_revision,
                    tokenizer_revision=self.target_model_config.
                    tokenizer_revision,
                    max_model_len=None,
                    spec_target_max_model_len=self.target_model_config.
                    max_model_len,
                    quantization=self.quantization,
                    enforce_eager=self.target_model_config.enforce_eager,
                    max_seq_len_to_capture=self.target_model_config.
                    max_seq_len_to_capture,
                    max_logprobs=self.target_model_config.max_logprobs,
                    hf_overrides=SpeculativeConfig.hf_config_override,
                )

                # Automatically detect the method
                if "eagle-" in self.draft_model_config.model.lower():
                    self.method = "eagle"
                elif self.draft_model_config.hf_config.model_type == "medusa":
                    self.method = "medusa"
                elif (self.draft_model_config.hf_config.model_type ==
                      "mlp_speculator"):
                    self.method = "mlp_speculator"
                else:
                    self.method = "draft_model"

                # Replace hf_config for EAGLE draft_model
                if self.method == "eagle":
                    if self.enable_chunked_prefill and not envs.VLLM_USE_V1:
                        raise ValueError(
                            "Chunked prefill and EAGLE are not compatible "
                            "when using V0.")

                    from vllm.transformers_utils.configs.eagle import (
                        EAGLEConfig)
                    if isinstance(self.draft_model_config.hf_config,
                                  EAGLEConfig):
                        pass
                    else:
                        eagle_config = EAGLEConfig(
                            self.draft_model_config.hf_config)
                        self.draft_model_config.hf_config = eagle_config

                if (self.num_speculative_tokens is not None
                        and hasattr(self.draft_model_config.hf_config,
                                    "num_lookahead_tokens")):
                    self.draft_model_config.hf_config.num_lookahead_tokens = \
                    self.num_speculative_tokens

                n_predict = getattr(self.draft_model_config.hf_config,
                                    "n_predict", None)
                if n_predict is not None:
                    if self.num_speculative_tokens is None:
                        # Default to max value defined in draft model config.
                        self.num_speculative_tokens = n_predict
                    elif self.num_speculative_tokens > n_predict and \
                            self.num_speculative_tokens % n_predict != 0:
                        # Ensure divisibility for MTP module reuse.
                        raise ValueError(
                            f"num_speculative_tokens:{self.num_speculative_tokens}"
                            f" must be divisible by {n_predict=}")

                self.draft_tensor_parallel_size = \
                    SpeculativeConfig._verify_and_get_draft_tp(
                        self.target_parallel_config,
                        self.draft_tensor_parallel_size,
                        self.draft_model_config.hf_config
                )

                self.draft_model_config.max_model_len = (
                    SpeculativeConfig._maybe_override_draft_max_model_len(
                        self.max_model_len,
                        self.draft_model_config.max_model_len,
                        self.target_model_config.max_model_len,
                    ))

                self.draft_parallel_config = (
                    SpeculativeConfig.create_draft_parallel_config(
                        self.target_parallel_config,
                        self.draft_tensor_parallel_size))

        if self.acceptance_method == "typical_acceptance_sampler":
            if self.posterior_threshold is None:
                self.posterior_threshold = 0.09
            if self.posterior_alpha is None:
                self.posterior_alpha = 0.3

        self._verify_args()

    @staticmethod
    def _maybe_override_draft_max_model_len(
        speculative_max_model_len: Optional[int],
        draft_max_model_len: int,
        target_max_model_len: int,
    ) -> int:
        """Determine the max sequence len for the draft model. This is usually
        the draft_max_model_len, but may be the target_max_model_len if it is
        less than the draft_max_model_len, or may be speculative_max_model_len
        if it is specified.

        This is necessary so that sequences do not exceed the capacity of the
        draft model or the target model.

        speculative_max_model_len is mainly used for testing that sequences can
        skip speculation.
        """

        if speculative_max_model_len is not None:

            if speculative_max_model_len > draft_max_model_len:
                raise ValueError(f"{speculative_max_model_len=} cannot be "
                                 f"larger than {draft_max_model_len=}")

            if speculative_max_model_len > target_max_model_len:
                raise ValueError(f"{speculative_max_model_len=} cannot be "
                                 f"larger than {target_max_model_len=}")

            return speculative_max_model_len

        return min(
            draft_max_model_len,
            target_max_model_len,
        )

    @staticmethod
    def _verify_and_get_draft_tp(
            target_parallel_config: ParallelConfig,
            speculative_draft_tensor_parallel_size: Optional[int],
            draft_hf_config: PretrainedConfig) -> int:
        """
        Verifies and adjusts the tensor parallel size for a draft model
        specified using speculative_draft_tensor_parallel_size.
        """
        # If speculative_draft_tensor_parallel_size is unset then set it
        # appropriately else verify that it is set correctly.
        if speculative_draft_tensor_parallel_size is None:
            if draft_hf_config.model_type == "mlp_speculator":
                speculative_draft_tensor_parallel_size = 1
                if target_parallel_config.tensor_parallel_size > 1:
                    logger.warning(
                        "%s cannot currently be run with tp>1; "
                        "setting speculative_draft_tensor_parallel_size=1",
                        draft_hf_config.model_type)
            else:
                speculative_draft_tensor_parallel_size = \
                    target_parallel_config.tensor_parallel_size
        elif speculative_draft_tensor_parallel_size not in (
                1, target_parallel_config.tensor_parallel_size):
            raise ValueError(
                f"{speculative_draft_tensor_parallel_size=} cannot be "
                f"other value than 1 or target model tensor_parallel_size")
        return speculative_draft_tensor_parallel_size

    @staticmethod
    def create_draft_parallel_config(
        target_parallel_config: ParallelConfig,
        speculative_draft_tensor_parallel_size: int,
    ) -> ParallelConfig:
        """Create a parallel config for use by the draft worker.

        This is mostly a copy of the target parallel config, except the tp_size.
        """
        draft_parallel_config = ParallelConfig(
            pipeline_parallel_size=target_parallel_config.
            pipeline_parallel_size,
            tensor_parallel_size=speculative_draft_tensor_parallel_size,
            distributed_executor_backend=target_parallel_config.
            distributed_executor_backend,
            max_parallel_loading_workers=target_parallel_config.
            max_parallel_loading_workers,
            disable_custom_all_reduce=target_parallel_config.
            disable_custom_all_reduce,
            tokenizer_pool_config=target_parallel_config.tokenizer_pool_config,
            ray_workers_use_nsight=target_parallel_config.
            ray_workers_use_nsight,
            placement_group=target_parallel_config.placement_group,
        )

        return draft_parallel_config

    def _verify_args(self) -> None:
        if self.num_speculative_tokens is None:
            raise ValueError(
                "num_speculative_tokens must be provided with "
                "speculative model unless the draft model config contains an "
                "n_predict parameter.")

        if self.num_speculative_tokens <= 0:
            raise ValueError("Expected num_speculative_tokens to be greater "
                             f"than zero ({self.num_speculative_tokens}).")

        if self.draft_model_config:
            self.draft_model_config.verify_with_parallel_config(
                self.draft_parallel_config)
            # Validate and set draft token acceptance related settings.

        if self.acceptance_method is None:
            raise ValueError("acceptance_method is not set. "
                             "Expected values are rejection_sampler or "
                             "typical_acceptance_sampler.")

        if (self.acceptance_method != 'rejection_sampler'
                and self.acceptance_method != 'typical_acceptance_sampler'):
            raise ValueError(
                "Expected acceptance_method to be either "
                "rejection_sampler or typical_acceptance_sampler. Instead it "
                f"is {self.acceptance_method}")

        if self.acceptance_method == "typical_acceptance_sampler" and (
            (self.posterior_threshold is not None
             and self.posterior_threshold < 0) or
            (self.posterior_alpha is not None and self.posterior_alpha < 0)):
            raise ValueError(
                "Expected the posterior_threshold and posterior_alpha of "
                "typical_acceptance_sampler to be > 0. "
                "Instead found posterior_threshold = "
                f"{self.posterior_threshold} and posterior_alpha = "
                f"{self.posterior_alpha}")

        if (self.disable_by_batch_size is not None
                and self.disable_by_batch_size < 2):
            raise ValueError("Expect the batch size threshold of disabling "
                             "speculative decoding is > 1, but got "
                             f"{self.disable_by_batch_size=}")

    @property
    def num_lookahead_slots(self) -> int:
        """The number of additional slots the scheduler should allocate per
        step, in addition to the slots allocated for each known token.

        This is equal to the number of speculative tokens, as each speculative
        token must be scored.
        """
        return self.num_speculative_tokens

    def __repr__(self) -> str:
        method = self.method
        model = None if method == "ngram" else self.draft_model_config.model
        num_spec_tokens = self.num_speculative_tokens
        return f"SpeculativeConfig({method=}, {model=}, {num_spec_tokens=})"


@dataclass
class LoRAConfig:
    max_lora_rank: int
    max_loras: int
    fully_sharded_loras: bool = False
    max_cpu_loras: Optional[int] = None
    lora_dtype: Optional[Union[torch.dtype, str]] = None
    lora_extra_vocab_size: int = 256
    # This is a constant.
    lora_vocab_padding_size: ClassVar[int] = 256
    long_lora_scaling_factors: Optional[tuple[float]] = None
    bias_enabled: bool = False

    def compute_hash(self) -> str:
        """
        WARNING: Whenever a new field is added to this config,
        ensure that it is included in the factors list if
        it affects the computation graph.

        Provide a hash that uniquely identifies all the configs
        that affect the structure of the computation
        graph from input ids/embeddings to the final hidden states,
        excluding anything before input ids/embeddings and after
        the final hidden states.
        """
        factors: list[Any] = []
        factors.append(self.max_lora_rank)
        factors.append(self.max_loras)
        factors.append(self.fully_sharded_loras)
        factors.append(self.lora_dtype)
        factors.append(self.lora_extra_vocab_size)
        factors.append(self.long_lora_scaling_factors)
        factors.append(self.bias_enabled)
        hash_str = hashlib.md5(str(factors).encode(),
                               usedforsecurity=False).hexdigest()
        return hash_str

    def __post_init__(self):
        # Setting the maximum rank to 512 should be able to satisfy the vast
        # majority of applications.
        possible_max_ranks = (8, 16, 32, 64, 128, 256, 320, 512)
        possible_lora_extra_vocab_size = (256, 512)
        if self.max_lora_rank not in possible_max_ranks:
            raise ValueError(
                f"max_lora_rank ({self.max_lora_rank}) must be one of "
                f"{possible_max_ranks}.")
        if self.lora_extra_vocab_size not in possible_lora_extra_vocab_size:
            raise ValueError(
                f"lora_extra_vocab_size ({self.lora_extra_vocab_size}) "
                f"must be one of {possible_lora_extra_vocab_size}.")
        if self.max_loras < 1:
            raise ValueError(f"max_loras ({self.max_loras}) must be >= 1.")
        if self.max_cpu_loras is None:
            self.max_cpu_loras = self.max_loras
        elif self.max_cpu_loras < self.max_loras:
            raise ValueError(
                f"max_cpu_loras ({self.max_cpu_loras}) must be >= "
                f"max_loras ({self.max_loras})")

    def verify_with_cache_config(self, cache_config: CacheConfig):
        if cache_config.cpu_offload_gb > 0 and not envs.VLLM_USE_V1:
            raise ValueError(
                "V0 LoRA does not support CPU offload, please use V1.")

    def verify_with_model_config(self, model_config: ModelConfig):
        if self.lora_dtype in (None, "auto"):
            self.lora_dtype = model_config.dtype
        elif isinstance(self.lora_dtype, str):
            self.lora_dtype = getattr(torch, self.lora_dtype)

    def verify_with_scheduler_config(self, scheduler_config: SchedulerConfig):
        # Reminder: Please update docs/source/features/compatibility_matrix.md
        # If the feature combo become valid
        if scheduler_config.chunked_prefill_enabled:
            logger.warning("LoRA with chunked prefill is still experimental "
                           "and may be unstable.")

    def verify_lora_support(self):
        if self.long_lora_scaling_factors is not None and envs.VLLM_USE_V1:
            raise ValueError(
                "V1 LoRA does not support long LoRA, please use V0.")


@dataclass
class PromptAdapterConfig:
    max_prompt_adapters: int
    max_prompt_adapter_token: int
    max_cpu_prompt_adapters: Optional[int] = None
    prompt_adapter_dtype: Optional[torch.dtype] = None

    def compute_hash(self) -> str:
        """
        WARNING: Whenever a new field is added to this config,
        ensure that it is included in the factors list if
        it affects the computation graph.

        Provide a hash that uniquely identifies all the configs
        that affect the structure of the computation
        graph from input ids/embeddings to the final hidden states,
        excluding anything before input ids/embeddings and after
        the final hidden states.
        """
        # no factors to consider.
        # this config will not affect the computation graph.
        factors: list[Any] = []
        hash_str = hashlib.md5(str(factors).encode(),
                               usedforsecurity=False).hexdigest()
        return hash_str

    def __post_init__(self):

        if self.max_prompt_adapters < 1:
            raise ValueError(f"max_prompt_adapters "
                             f"({self.max_prompt_adapters}) must be >= 1.")
        if self.max_prompt_adapter_token == 0:
            raise ValueError("max_prompt_adapter_token must be set.")
        if self.max_cpu_prompt_adapters is None:
            self.max_cpu_prompt_adapters = self.max_prompt_adapters

    def verify_with_model_config(self, model_config: ModelConfig):
        if self.prompt_adapter_dtype in (None, "auto"):
            self.prompt_adapter_dtype = model_config.dtype
        elif isinstance(self.prompt_adapter_dtype, str):
            self.prompt_adapter_dtype = getattr(torch,
                                                self.prompt_adapter_dtype)


@dataclass
class MultiModalConfig:
    """Controls the behavior of multimodal models."""

    limit_per_prompt: Mapping[str, int] = field(default_factory=dict)
    """
    The maximum number of input items allowed per prompt for each modality.
    """

    def compute_hash(self) -> str:
        """
        WARNING: Whenever a new field is added to this config,
        ensure that it is included in the factors list if
        it affects the computation graph.

        Provide a hash that uniquely identifies all the configs
        that affect the structure of the computation
        graph from input ids/embeddings to the final hidden states,
        excluding anything before input ids/embeddings and after
        the final hidden states.
        """
        # no factors to consider.
        # this config will not affect the computation graph.
        factors: list[Any] = []
        hash_str = hashlib.md5(str(factors).encode(),
                               usedforsecurity=False).hexdigest()
        return hash_str

    def get_default_limit_per_prompt(self) -> int:
        """
        Return the default number of input items allowed per prompt
        for any modality if not specified by the user.
        """
        return 999 if envs.VLLM_USE_V1 else 1

    def get_limit_per_prompt(self, modality: str) -> int:
        """
        Get the maximum number of input items allowed per prompt
        for the given modality.
        """
        default = self.get_default_limit_per_prompt()
        return self.limit_per_prompt.get(modality, default)

    # TODO: Add configs to init vision tower or not.


@dataclass
class PoolerConfig:
    """Controls the behavior of output pooling in pooling models."""

    pooling_type: Optional[str] = None
    """
    The pooling method of the pooling model. This should be a key in
    :class:`vllm.model_executor.layers.pooler.PoolingType`.
    """

    normalize: Optional[bool] = None
    """
    Whether to normalize the pooled outputs. Usually, this should be set to
    ``True`` for embedding outputs.
    """

    softmax: Optional[bool] = None
    """
    Whether to apply softmax to the pooled outputs. Usually, this should be set
    to ``True`` for classification outputs.
    """

    step_tag_id: Optional[int] = None
    """
    If set, only the score corresponding to the ``step_tag_id`` in the
    generated sentence should be returned. Otherwise, the scores for all tokens
    are returned.
    """

    returned_token_ids: Optional[list[int]] = None
    """
    A list of indices for the vocabulary dimensions to be extracted,
    such as the token IDs of ``good_token`` and ``bad_token`` in the
    ``math-shepherd-mistral-7b-prm`` model.
    """

    def compute_hash(self) -> str:
        """
        WARNING: Whenever a new field is added to this config,
        ensure that it is included in the factors list if
        it affects the computation graph.

        Provide a hash that uniquely identifies all the configs
        that affect the structure of the computation
        graph from input ids/embeddings to the final hidden states,
        excluding anything before input ids/embeddings and after
        the final hidden states.
        """
        # no factors to consider.
        # this config will not affect the computation graph.
        factors: list[Any] = []
        hash_str = hashlib.md5(str(factors).encode(),
                               usedforsecurity=False).hexdigest()
        return hash_str

    @staticmethod
    def from_json(json_str: str) -> PoolerConfig:
        return PoolerConfig(**json.loads(json_str))


_STR_DTYPE_TO_TORCH_DTYPE = {
    "half": torch.float16,
    "float16": torch.float16,
    "float": torch.float32,
    "float32": torch.float32,
    "bfloat16": torch.bfloat16,
}

_ROCM_NOT_SUPPORTED_DTYPE: list[str] = []  #


def _get_and_verify_dtype(
    config: PretrainedConfig,
    dtype: Union[str, torch.dtype],
) -> torch.dtype:
    # NOTE: getattr(config, "torch_dtype", torch.float32) is not correct
    # because config.torch_dtype can be None.
    config_dtype = getattr(config, "torch_dtype", None)

    # Fallbacks for multi-modal models if the root config
    # does not define torch_dtype
    if config_dtype is None and hasattr(config, "text_config"):
        config_dtype = getattr(config.text_config, "torch_dtype", None)
    if config_dtype is None and hasattr(config, "vision_config"):
        config_dtype = getattr(config.vision_config, "torch_dtype", None)

    if config_dtype is None:
        config_dtype = torch.float32

    if isinstance(dtype, str):
        dtype = dtype.lower()
        if dtype == "auto":
            if config_dtype == torch.float32:
                # Following common practice, we use float16 for float32 models
                torch_dtype = torch.float16
            else:
                torch_dtype = config_dtype

            if config.model_type == "plamo2":
                logger.info(
                    "For PLaMo2, we cast models to bfloat16 instead of using "
                    "float16 by default. This is because float16 does not work."
                )
                torch_dtype = torch.bfloat16

            from vllm.platforms import current_platform
            if (current_platform.is_cpu()
                    and current_platform.get_cpu_architecture()
                    == CpuArchEnum.POWERPC
                    and (config_dtype == torch.float16
                         or config_dtype == torch.float32)):
                logger.info(
                    "For POWERPC, we cast models to bfloat16 instead of "
                    "using float16 by default. Float16 is not currently "
                    "supported for POWERPC.")
                torch_dtype = torch.bfloat16

            # TODO: change this condition to check if the platform support bf16
            # instead of checking the OS. For instance M2 shall supports bf16
            # already. But we need to modify `cpu_extension.cmake` to activate
            # the feature in the build.
            if (current_platform.is_cpu() and sys.platform.startswith("darwin")
                    and current_platform.get_cpu_architecture()
                    == CpuArchEnum.ARM and config_dtype == torch.bfloat16):
                logger.info("For macOS with Apple Silicon, currently bfloat16 "
                            "is not supported. Setting dtype to float16.")
                torch_dtype = torch.float16

            if current_platform.is_hpu() and config_dtype == torch.float16:
                logger.info(
                    "For HPU, we cast models to bfloat16 instead of "
                    "using float16 by default. Please specify `dtype` if you "
                    "want to use float16.")
                torch_dtype = torch.bfloat16
        elif dtype == "float16" and config.model_type == "plamo2":
            logger.warning(
                "For PLaMo2, using float16 is unstable and might cause "
                "unexpected behavior. Please use bfloat16 or float32 instead.")
            torch_dtype = torch.float16
        else:
            if dtype not in _STR_DTYPE_TO_TORCH_DTYPE:
                raise ValueError(f"Unknown dtype: {dtype}")
            torch_dtype = _STR_DTYPE_TO_TORCH_DTYPE[dtype]
    elif isinstance(dtype, torch.dtype):
        torch_dtype = dtype
    else:
        raise ValueError(f"Unknown dtype: {dtype}")

    # Verify the dtype.
    if torch_dtype != config_dtype:
        if torch_dtype == torch.float32:
            # Upcasting to float32 is allowed.
            logger.info("Upcasting %s to %s.", config_dtype, torch_dtype)
            pass
        elif config_dtype == torch.float32:
            # Downcasting from float32 to float16 or bfloat16 is allowed.
            logger.info("Downcasting %s to %s.", config_dtype, torch_dtype)
            pass
        else:
            # Casting between float16 and bfloat16 is allowed with a warning.
            logger.warning("Casting %s to %s.", config_dtype, torch_dtype)

    return torch_dtype


def _get_and_verify_max_len(
    hf_config: PretrainedConfig,
    max_model_len: Optional[int],
    disable_sliding_window: bool,
    sliding_window_len: Optional[Union[int, list[Optional[int]]]],
    spec_target_max_model_len: Optional[int] = None,
    encoder_config: Optional[Any] = None,
) -> int:
    """Get and verify the model's maximum length."""
    derived_max_model_len = float("inf")
    possible_keys = [
        # OPT
        "max_position_embeddings",
        # GPT-2
        "n_positions",
        # MPT
        "max_seq_len",
        # ChatGLM2
        "seq_length",
        # Command-R
        "model_max_length",
        # Whisper
        "max_target_positions",
        # Others
        "max_sequence_length",
        "max_seq_length",
        "seq_len",
    ]
    # Choose the smallest "max_length" from the possible keys.
    max_len_key = None
    for key in possible_keys:
        max_len = getattr(hf_config, key, None)
        if max_len is not None:
            max_len_key = key if max_len < derived_max_model_len \
                else max_len_key
            derived_max_model_len = min(derived_max_model_len, max_len)
    # For Command-R / Cohere, Cohere2 / Aya Vision models
    if tmp_max_len := getattr(hf_config, "model_max_length", None):
        max_len_key = "model_max_length"
        derived_max_model_len = tmp_max_len

    # If sliding window is manually disabled, max_length should be less
    # than the sliding window length in the model config.
    if disable_sliding_window and sliding_window_len is not None:

        sliding_window_len_min = get_min_sliding_window(sliding_window_len)
        max_len_key = "sliding_window" \
            if sliding_window_len_min < derived_max_model_len else max_len_key
        derived_max_model_len = min(derived_max_model_len,
                                    sliding_window_len_min)

    # If none of the keys were found in the config, use a default and
    # log a warning.
    if derived_max_model_len == float("inf"):
        if max_model_len is not None:
            # If max_model_len is specified, we use it.
            return max_model_len

        if spec_target_max_model_len is not None:
            # If this is a speculative draft model, we use the max model len
            # from the target model.
            return spec_target_max_model_len

        default_max_len = 2048
        logger.warning(
            "The model's config.json does not contain any of the following "
            "keys to determine the original maximum length of the model: "
            "%s. Assuming the model's maximum length is %d.", possible_keys,
            default_max_len)
        derived_max_model_len = default_max_len

    rope_scaling = getattr(hf_config, "rope_scaling", None)
    # NOTE(woosuk): Gemma3's max_model_len (128K) is already scaled by RoPE
    # scaling, so we skip applying the scaling factor again.
    if rope_scaling is not None and "gemma3" not in hf_config.model_type:
        # No need to consider "type" key because of patch_rope_scaling when
        # loading HF config
        rope_type = rope_scaling["rope_type"]

        if rope_type not in ("su", "longrope", "llama3"):
            if disable_sliding_window:
                # TODO(robertgshaw): Find a model that supports rope_scaling
                # with sliding window to see if this case should be allowed.
                raise NotImplementedError(
                    "Disabling sliding window is not supported for models "
                    "with rope_scaling. Please raise an issue so we can "
                    "investigate.")

            # NOTE: rope_type == "default" does not define factor
            # https://github.com/huggingface/transformers/blob/v4.45.2/src/transformers/modeling_rope_utils.py
            scaling_factor = rope_scaling.get("factor", 1.0)

            if rope_type == "yarn":
                derived_max_model_len = rope_scaling[
                    "original_max_position_embeddings"]
            derived_max_model_len *= scaling_factor

    if encoder_config and "max_seq_length" in encoder_config:
        derived_max_model_len = encoder_config["max_seq_length"]

    # If the user specified a max length, make sure it is smaller than the
    # derived length from the HF model config.
    if max_model_len is None:
        max_model_len = int(derived_max_model_len)
    elif max_model_len > derived_max_model_len:
        # Some models might have a separate key for specifying model_max_length
        # that will be bigger than derived_max_model_len. We compare user input
        # with model_max_length and allow this override when it's smaller.
        model_max_length = getattr(hf_config, "model_max_length", None)
        if model_max_length is not None and max_model_len <= model_max_length:
            if disable_sliding_window:
                # TODO(robertgshaw): Find a model that has model_max_length
                # with sliding window to see if this case should be allowed.
                raise NotImplementedError(
                    "Disabling sliding window is not supported for models "
                    "model_max_length in the config. Please raise an issue "
                    "so we can investigate.")
        else:
            msg = (
                f"User-specified max_model_len ({max_model_len}) is greater "
                f"than the derived max_model_len ({max_len_key}="
                f"{derived_max_model_len} or model_max_length="
                f"{model_max_length} in model's config.json). This may lead "
                "to incorrect model outputs or CUDA errors.")
            if envs.VLLM_ALLOW_LONG_MAX_MODEL_LEN:
                logger.warning(
                    "%s Make sure the value is correct and within the "
                    "model context size.", msg)
            else:
                raise ValueError(
                    f"{msg} To allow overriding this maximum, set "
                    "the env var VLLM_ALLOW_LONG_MAX_MODEL_LEN=1")
    return int(max_model_len)


def get_min_sliding_window(
        sliding_window: Union[int, list[Optional[int]]]) -> int:
    if isinstance(sliding_window, list):
        return min(s for s in sliding_window if s is not None)

    return sliding_window


def get_served_model_name(model: str,
                          served_model_name: Optional[Union[str, list[str]]]):
    """
    If the input is a non-empty list, the first model_name in
    `served_model_name` is taken.
    If the input is a non-empty string, it is used directly.
    For cases where the input is either an empty string or an
    empty list, the fallback is to use `self.model`.
    """
    if not served_model_name:
        return model
    if isinstance(served_model_name, list):
        return served_model_name[0]
    return served_model_name


@dataclass
class DecodingConfig:
    """Dataclass which contains the decoding strategy of the engine"""

    # Which guided decoding algo to use.
    # 'outlines' / 'lm-format-enforcer' / 'xgrammar'
    guided_decoding_backend: str = "auto" if envs.VLLM_USE_V1 else "xgrammar"

    reasoning_backend: Optional[str] = None

    def compute_hash(self) -> str:
        """
        WARNING: Whenever a new field is added to this config,
        ensure that it is included in the factors list if
        it affects the computation graph.

        Provide a hash that uniquely identifies all the configs
        that affect the structure of the computation
        graph from input ids/embeddings to the final hidden states,
        excluding anything before input ids/embeddings and after
        the final hidden states.
        """
        # no factors to consider.
        # this config will not affect the computation graph.
        factors: list[Any] = []
        hash_str = hashlib.md5(str(factors).encode(),
                               usedforsecurity=False).hexdigest()
        return hash_str

    def __post_init__(self):
        v0_valid_guided_backends = [
            'outlines', 'lm-format-enforcer', 'xgrammar', 'auto'
        ]
        v1_valid_guided_backends = ['xgrammar', 'guidance', 'auto']

        backend = GuidedDecodingParams(
            backend=self.guided_decoding_backend).backend_name
        if envs.VLLM_USE_V1:
            valid_guided_backends = v1_valid_guided_backends
        else:
            valid_guided_backends = v0_valid_guided_backends
        if backend not in valid_guided_backends:
            raise ValueError(f"Invalid guided_decoding_backend '{backend}',"
                             f" must be one of {valid_guided_backends}")


@dataclass
class ObservabilityConfig:
    """Configuration for observability - metrics and tracing."""
    show_hidden_metrics: bool = False

    otlp_traces_endpoint: Optional[str] = None

    # Collecting detailed timing information for each request can be expensive.

    # If set, collects the model forward time for the request.
    collect_model_forward_time: bool = False

    # If set, collects the model execute time for the request.
    collect_model_execute_time: bool = False

    def compute_hash(self) -> str:
        """
        WARNING: Whenever a new field is added to this config,
        ensure that it is included in the factors list if
        it affects the computation graph.

        Provide a hash that uniquely identifies all the configs
        that affect the structure of the computation
        graph from input ids/embeddings to the final hidden states,
        excluding anything before input ids/embeddings and after
        the final hidden states.
        """
        # no factors to consider.
        # this config will not affect the computation graph.
        factors: list[Any] = []
        hash_str = hashlib.md5(str(factors).encode(),
                               usedforsecurity=False).hexdigest()
        return hash_str

    def __post_init__(self):
        if not is_otel_available() and self.otlp_traces_endpoint is not None:
            raise ValueError(
                "OpenTelemetry is not available. Unable to configure "
                "'otlp_traces_endpoint'. Ensure OpenTelemetry packages are "
                f"installed. Original error:\n{otel_import_error_traceback}")


class KVTransferConfig(BaseModel):
    """Configuration for distributed KV cache transfer."""

    # The KV connector for vLLM to transmit KV caches between vLLM instances.
    kv_connector: Optional[str] = None

    # The device used by kv connector to buffer the KV cache.
    # Currently only support 'cuda'.
    kv_buffer_device: Optional[str] = "cuda"

    # The buffer size for TorchDistributedConnector. Measured in number of
    # bytes. Recommended value: 1e9 (about 1GB).
    kv_buffer_size: float = 1e9

    # Whether this vLLM instance produces, consumes KV cache, or both. Choices
    # are 'kv_producer', 'kv_consumer', and 'both'.
    kv_role: Optional[str] = None

    # The rank of this vLLM instance in the KV cache transfer. Typical value:
    # 0 for prefill instance, 1 for decode instance.
    # Currently only 1P1D is supported.
    kv_rank: Optional[int] = None

    # The number of parallel instances for KV cache transfer. For
    # PyNcclConnector, this should be 2.
    kv_parallel_size: int = 1

    # The KV connector ip, used to build distributed connection
    kv_ip: str = "127.0.0.1"

    # The KV connector port, used to build distributed connection
    kv_port: int = 14579

    # any extra config that the connector may need
    kv_connector_extra_config: dict[str, Any] = {}

    def compute_hash(self) -> str:
        """
        WARNING: Whenever a new field is added to this config,
        ensure that it is included in the factors list if
        it affects the computation graph.

        Provide a hash that uniquely identifies all the configs
        that affect the structure of the computation
        graph from input ids/embeddings to the final hidden states,
        excluding anything before input ids/embeddings and after
        the final hidden states.
        """
        # no factors to consider.
        # this config will not affect the computation graph.
        factors: list[Any] = []
        hash_str = hashlib.md5(str(factors).encode(),
                               usedforsecurity=False).hexdigest()
        return hash_str

    @classmethod
    def from_cli(cls, cli_value: str) -> KVTransferConfig:
        """Parse the CLI value for the kv cache transfer config."""
        return KVTransferConfig.model_validate_json(cli_value)

    def model_post_init(self, __context: Any) -> None:

        if self.kv_role is not None and self.kv_role not in [
                "kv_producer", "kv_consumer", "kv_both"
        ]:
            raise ValueError(
                f"Unsupported kv_role: {self.kv_role}. "
                f"Supported roles are `kv_producer`, `kv_consumer`, "
                f"and `kv_both`")

        if self.kv_connector is not None and self.kv_role is None:
            raise ValueError("Please specify kv_disagg_role when kv_connector "
                             "is set, supported roles are `kv_producer`, "
                             "`kv_consumer`, and `kv_both`")

    @property
    def is_kv_transfer_instance(self) -> bool:
        return self.kv_connector is not None and \
            self.kv_role in ["kv_producer", "kv_consumer", "kv_both"]

    @property
    def is_kv_producer(self) -> bool:
        return self.kv_connector is not None and \
            self.kv_role in ["kv_producer", "kv_both"]

    @property
    def is_kv_consumer(self) -> bool:
        return self.kv_connector is not None and \
            self.kv_role in ["kv_consumer", "kv_both"]

    def get_from_extra_config(self, key, default) -> Any:
        return self.kv_connector_extra_config.get(key, default)


class CompilationLevel:
    # constants for the levels of the compilation process
    NO_COMPILATION = 0
    DYNAMO_AS_IS = 1
    DYNAMO_ONCE = 2
    PIECEWISE = 3


class CompilationConfig(BaseModel):
    """
    Configuration for compilation.
    It has three parts:
    - Top-level Compilation control:
        - level: the level of compilation.
            - 0: no compilation.
            - 1: dynamo as is.
            - 2: dynamo once.
            - 3: piecewise compilation.
        - debug_dump_path: the path to dump the debug information.
        - cache_dir: the directory to store the compiled graph, to
            accelerate Inductor compilation. By default, it will use
            model-related information to generate a cache directory.
        - backend: the backend for compilation. It needs to be a string.
            - "" (empty string): use the default backend.
            - "eager"/"openxla"/...: use the specified backend registered in PyTorch.
            - "full.module.name": a qualified name which can be used to import the backend function.
            We use string to avoid serialization issues when using compilation in a distributed setting.
            When the compilation level is 1 or 2, the backend is used for the compilation directly (it sees the whole graph).
            When the compilation level is 3, the backend is used for the piecewise compilation (it sees a part of the graph).
        - custom_ops: fine-grained control over which custom ops to enable/disable.
            Use 'all' to enable all, 'none' to disable all.
            Also specify a list of custom op names to enable (prefixed with a '+'),
            or disable (prefixed with a '-').
            Examples:
                - 'all,-op1' to enable all except op1
                - 'none,+op1,+op2' to enable only op1 and op2
            By default, all custom ops are enabled when running without Inductor
                and disabled when running with Inductor (compile_level >= Inductor).
        - splitting_ops: a list of ops to split the full graph into subgraphs, used in piecewise compilation.
    - CudaGraph capture:
        - use_cudagraph: whether to use cudagraph inside compilation.
            - False: cudagraph inside compilation is not used.
            - True: cudagraph inside compilation is used. It requires
                that all input buffers have fixed addresses, and all
                splitting ops write their outputs to input buffers.
            Note that this is orthogonal to the cudagraph capture logic
            outside of compilation.
            TODO: move outside cudagraph logic into compilation.
            torch.compile will handle cudagraph capture logic in the future.
        - cudagraph_capture_sizes: sizes to capture cudagraph.
            - None (default): capture sizes are inferred from vllm config.
            - list[int]: capture sizes are specified as given.
        - cudagraph_num_of_warmups: number of warmup runs for cudagraph.
            It means the first several runs will be treated as warmup runs.
            Only after that, the execution will be recorded, and the recorded
            cudagraph will be used for subsequent runs.
        - cudagraph_copy_inputs: whether to copy input tensors for
            cudagraph. If the caller can guarantee that the same input buffers
            are always used, it can set this to False. Otherwise, it should
            set this to True, and the compiler will copy the input to an
            internally managed buffer. Default is False.
    - Inductor compilation:
        - use_inductor: whether to use inductor compilation.
            - False: inductor compilation is not used. graph runs in eager.
            - True: inductor compilation is used. one graph for symbolic shape
                is compiled. In addition, compile for compile_sizes,
                using configurations in inductor_compile_config.
        - compile_sizes: sizes to compile for inductor. In addition
            to integers, it also supports "cudagraph_capture_sizes" to
            specify the sizes for cudagraph capture.
        - inductor_compile_config: additional configurations for inductor.
            - None: use default configurations.
        - inductor_passes: additional passes for inductor. It is a dictionary
            from pass name to pass function qualified name. We use function
            name because the config uses json format. If we pass the config
            from Python, functions can also be passed directly via Python object
            constructor, e.g. `CompilationConfig(inductor_passes={"a": func})`
        - custom inductor passes: see PassConfig for more details

    Why we have different sizes for cudagraph and inductor:
    - cudagraph: a cudagraph captured for a specific size can only be used
        for the same size. We need to capture all the sizes we want to use.
    - inductor: a graph compiled by inductor for a general shape can be used
        for different sizes. Inductor can also compile for specific sizes,
        where it can have more information to optimize the graph with fully
        static shapes. However, we find the general shape compilation is
        sufficient for most cases. It might be beneficial to compile for
        certain small batchsizes, where inductor is good at optimizing.
    """ # noqa
    level: int = 0
    debug_dump_path: str = ""
    cache_dir: str = ""
    backend: str = ""
    custom_ops: list[str] = Field(default_factory=list)
    splitting_ops: list[str] = Field(default=None)  # type: ignore

    use_inductor: bool = True
    compile_sizes: Optional[list[Union[int, str]]] = Field(default=None)
    inductor_compile_config: dict = Field(default_factory=dict)
    inductor_passes: dict[str, str] = Field(default_factory=dict)

    use_cudagraph: bool = False
    cudagraph_num_of_warmups: int = 0
    cudagraph_capture_sizes: Optional[list[int]] = None
    cudagraph_copy_inputs: bool = False

    class PassConfig(BaseModel):
        """
        Configuration for custom Inductor passes.
        This is separate from general CompilationConfig so that inductor passes
        don't all have access to full configuration - that would create a cycle
        as the PassManager is set as a property of config.
        - dump_graph_stages: list of stages for which we want to dump the graph.
            Each pass defines its own stages (before, after, maybe in-between).
        - dump_graph_dir: directory to dump the graphs. Default is .
        - enable_fusion: whether to enable the custom fusion pass.
        - enable_noop: whether to enable the custom no-op elimination pass.
            TODO(luka) better pass enabling system.
        """
        dump_graph_stages: list[str] = Field(default_factory=list)
        dump_graph_dir: Path = Field(default=Path("."))
        enable_fusion: bool = True
        enable_noop: bool = True

        def uuid(self):
            """
            Produces a hash unique to the pass configuration.
            Any new fields that affect compilation should be added to the hash.
            Do not include dump_graph_* in the hash - they don't affect
            compilation.
            """
            dict_ = self.model_dump(include={"enable_fusion", "enable_noop"})
            return InductorPass.hash_dict(dict_)

        def model_post_init(self, __context: Any) -> None:
            if not self.enable_noop and self.enable_fusion:
                logger.warning_once(
                    "Fusion enabled but reshape elimination disabled. "
                    "RMSNorm + quant (fp8) fusion might not work")

    pass_config: PassConfig = Field(default_factory=PassConfig)

    # not configurable, computed after init
    max_capture_size: int = PrivateAttr
    local_cache_dir: str = PrivateAttr  # local cache dir for each rank
    # optimization:
    # Intuitively, bs_to_padded_graph_size should be dict[int, int].
    # since we know all keys are in a range [0, max_capture_size],
    # we can optimize it to list[int] for better lookup performance.
    bs_to_padded_graph_size: list[int] = PrivateAttr

    # keep track of enabled and disabled custom ops
    enabled_custom_ops: Counter[str] = PrivateAttr
    disabled_custom_ops: Counter[str] = PrivateAttr
    traced_files: set[str] = PrivateAttr
    compilation_time: float = PrivateAttr

    # Per-model forward context
    # Map from layer name to the attention cls
    static_forward_context: dict[str, Any] = PrivateAttr

    def compute_hash(self) -> str:
        """
        WARNING: Whenever a new field is added to this config,
        ensure that it is included in the factors list if
        it affects the computation graph.

        Provide a hash that uniquely identifies all the configs
        that affect the structure of the computation
        graph from input ids/embeddings to the final hidden states,
        excluding anything before input ids/embeddings and after
        the final hidden states.
        """
        factors: list[Any] = []
        factors.append(self.level)
        factors.append(self.backend)
        factors.append(self.custom_ops)
        factors.append(self.splitting_ops)
        factors.append(self.use_inductor)
        factors.append(self.inductor_compile_config)
        factors.append(self.inductor_passes)
        factors.append(self.pass_config.uuid())
        return hashlib.sha256(str(factors).encode()).hexdigest()

    def __repr__(self) -> str:
        exclude = {
            "static_forward_context",
            "enabled_custom_ops",
            "disabled_custom_ops",
            "compilation_time",
            "bs_to_padded_graph_size",
            "pass_config",
            "traced_files",
        }
        return self.model_dump_json(exclude=exclude, exclude_unset=True)

    __str__ = __repr__

    @classmethod
    def from_cli(cls, cli_value: str) -> CompilationConfig:
        """Parse the CLI value for the compilation config."""
        if cli_value in ["0", "1", "2", "3"]:
            return cls(level=int(cli_value))
        # do not use `eval`, it is dangerous and can execute arbitrary code
        dict_value = ast.literal_eval(cli_value)
        return CompilationConfig.model_validate(dict_value)

    def model_post_init(self, __context: Any) -> None:

        count_none = self.custom_ops.count("none")
        count_all = self.custom_ops.count("all")
        assert count_none + count_all <= 1, "Can only specify 'none' or 'all'"

        # TODO(zou3519/luka): There are 2 issues with auto-functionalization V2:
        # 1. A bug in PyTorch, fixed in 2.7:
        #    https://github.com/pytorch/pytorch/issues/147924
        # 2. Custom passes (fusion) rely on auto-functionalization V1 and don't
        #    work with V2. Addressing this will take extra engineering effort
        #    and it is not yet a priority. RFC here:
        #    https://github.com/vllm-project/vllm/issues/14703

        if is_torch_equal_or_newer("2.6"):
            KEY = 'enable_auto_functionalized_v2'
            if KEY not in self.inductor_compile_config:
                self.inductor_compile_config[KEY] = False

        if self.splitting_ops is None:
            self.splitting_ops = []

        for k, v in self.inductor_passes.items():
            if not isinstance(v, str):
                assert callable(v), (
                    f"pass {k} should be callable or a qualified name")
                self.inductor_compile_config[k] = v if isinstance(
                    v, InductorPass) else CallableInductorPass(v)
                continue

            # resolve function from qualified name
            names = v.split(".")
            module = ".".join(names[:-1])
            func_name = names[-1]
            func = __import__(module).__dict__[func_name]
            self.inductor_compile_config[k] = func if isinstance(
                func, InductorPass) else CallableInductorPass(func)

        self.enabled_custom_ops = Counter()
        self.disabled_custom_ops = Counter()
        self.traced_files = set()
        self.static_forward_context = {}
        self.compilation_time = 0.0

    def init_backend(self, vllm_config: VllmConfig) -> Union[str, Callable]:
        if self.level == CompilationLevel.NO_COMPILATION:
            raise ValueError("No compilation level is set.")

        from torch._dynamo.backends.registry import list_backends
        torch_backends = list_backends(exclude_tags=tuple())
        if self.level in [
                CompilationLevel.DYNAMO_AS_IS, CompilationLevel.DYNAMO_ONCE
        ]:
            if self.backend == "":
                return "eager"
            if self.backend in torch_backends:
                return self.backend
            return resolve_obj_by_qualname(self.backend)

        # TODO: pass user-specified backend to piecewise compilation
        # merge with the config use_inductor
        assert self.level == CompilationLevel.PIECEWISE

        from vllm.compilation.backends import VllmBackend
        return VllmBackend(vllm_config)

    def init_with_cudagraph_sizes(self,
                                  cudagraph_capture_sizes: list[int]) -> None:
        """To complete the initialization of config,
        we need to know the cudagraph sizes."""

        if self.cudagraph_capture_sizes is None:
            self.cudagraph_capture_sizes = cudagraph_capture_sizes
        else:
            # de-duplicate the sizes provided by the config
            self.cudagraph_capture_sizes = list(
                set(self.cudagraph_capture_sizes))
            logger.info(("cudagraph sizes specified by model runner"
                         " %s is overridden by config %s"),
                        cudagraph_capture_sizes, self.cudagraph_capture_sizes)

        computed_compile_sizes = []
        if self.compile_sizes is not None:
            # de-duplicate the sizes provided by the config
            self.compile_sizes = list(set(self.compile_sizes))
            for x in self.compile_sizes:
                if isinstance(x, str):
                    assert x == "cudagraph_capture_sizes", \
                    "Unrecognized size type in compile_sizes, " \
                    f"expect 'cudagraph_capture_sizes', got {x}"
                    computed_compile_sizes.extend(self.cudagraph_capture_sizes)
                else:
                    assert isinstance(x, int)
                    computed_compile_sizes.append(x)
        self.compile_sizes = computed_compile_sizes  # type: ignore

        # sort to make sure cudagraph capture sizes are in descending order
        self.cudagraph_capture_sizes.sort(reverse=True)
        self.max_capture_size = self.cudagraph_capture_sizes[
            0] if self.cudagraph_capture_sizes else 0

        # pre-compute the mapping from batch size to padded graph size
        self.bs_to_padded_graph_size = [
            0 for i in range(self.max_capture_size + 1)
        ]
        for end, start in zip(self.cudagraph_capture_sizes,
                              self.cudagraph_capture_sizes[1:] + [0]):
            for bs in range(start, end):
                if bs == start:
                    self.bs_to_padded_graph_size[bs] = start
                else:
                    self.bs_to_padded_graph_size[bs] = end
        self.bs_to_padded_graph_size[
            self.max_capture_size] = self.max_capture_size

    def set_splitting_ops_for_v1(self):
        # If default, override splitting ops for piecewise cudagraph on V1.
        # NOTE: this function needs to be called
        if not self.splitting_ops:
            self.splitting_ops = [
                "vllm.unified_attention",
                "vllm.unified_attention_with_output",
            ]


@dataclass
class VllmConfig:
    """Dataclass which contains all vllm-related configuration. This
    simplifies passing around the distinct configurations in the codebase.
    """

    model_config: ModelConfig = field(default=None, init=True)  # type: ignore
    cache_config: CacheConfig = field(default=None, init=True)  # type: ignore
    parallel_config: ParallelConfig = field(default_factory=ParallelConfig,
                                            init=True)
    scheduler_config: SchedulerConfig = field(default_factory=SchedulerConfig,
                                              init=True)
    device_config: DeviceConfig = field(default=None,
                                        init=True)  # type: ignore
    load_config: LoadConfig = field(default=None, init=True)  # type: ignore
    lora_config: Optional[LoRAConfig] = None
    speculative_config: SpeculativeConfig = field(default=None,
                                                  init=True)  # type: ignore
    decoding_config: Optional[DecodingConfig] = None
    observability_config: Optional[ObservabilityConfig] = None
    prompt_adapter_config: Optional[PromptAdapterConfig] = None
    quant_config: Optional[QuantizationConfig] = None
    compilation_config: CompilationConfig = field(default=None,
                                                  init=True)  # type: ignore
    kv_transfer_config: KVTransferConfig = field(default=None,
                                                 init=True)  # type: ignore
    # some opaque config, only used to provide additional information
    # for the hash computation, mainly used for testing, debugging or out of
    # tree config registration.
    additional_config: SupportsHash = field(default=None,
                                            init=True)  # type: ignore
    instance_id: str = ""

    def compute_hash(self) -> str:
        """
        WARNING: Whenever a new field is added to this config,
        ensure that it is included in the factors list if
        it affects the computation graph.

        Provide a hash that uniquely identifies all the configs
        that affect the structure of the computation
        graph from input ids/embeddings to the final hidden states,
        excluding anything before input ids/embeddings and after
        the final hidden states.
        """
        factors: list[Any] = []

        # summarize vllm config
        vllm_factors: list[Any] = []
        from vllm import __version__
        vllm_factors.append(__version__)
        vllm_factors.append(envs.VLLM_USE_V1)
        if self.model_config:
            vllm_factors.append(self.model_config.compute_hash())
        else:
            vllm_factors.append("None")
        if self.cache_config:
            vllm_factors.append(self.cache_config.compute_hash())
        else:
            vllm_factors.append("None")
        if self.parallel_config:
            vllm_factors.append(self.parallel_config.compute_hash())
        else:
            vllm_factors.append("None")
        if self.scheduler_config:
            vllm_factors.append(self.scheduler_config.compute_hash())
        else:
            vllm_factors.append("None")
        if self.device_config:
            vllm_factors.append(self.device_config.compute_hash())
        else:
            vllm_factors.append("None")
        if self.load_config:
            vllm_factors.append(self.load_config.compute_hash())
        else:
            vllm_factors.append("None")
        if self.lora_config:
            vllm_factors.append(self.lora_config.compute_hash())
            # LoRA creates static buffers based on max_num_batched_tokens.
            # The tensor sizes and strides get captured in the torch.compile
            # graph explicitly.
            vllm_factors.append(
                str(self.scheduler_config.max_num_batched_tokens))
        else:
            vllm_factors.append("None")
        if self.speculative_config:
            vllm_factors.append(self.speculative_config.compute_hash())
        else:
            vllm_factors.append("None")
        if self.decoding_config:
            vllm_factors.append(self.decoding_config.compute_hash())
        else:
            vllm_factors.append("None")
        if self.observability_config:
            vllm_factors.append(self.observability_config.compute_hash())
        else:
            vllm_factors.append("None")
        if self.prompt_adapter_config:
            vllm_factors.append(self.prompt_adapter_config.compute_hash())
        else:
            vllm_factors.append("None")
        if self.quant_config:
            pass  # should be captured by model_config.quantization
        if self.compilation_config:
            vllm_factors.append(self.compilation_config.compute_hash())
        else:
            vllm_factors.append("None")
        if self.kv_transfer_config:
            vllm_factors.append(self.kv_transfer_config.compute_hash())
        else:
            vllm_factors.append("None")
        if self.additional_config:
            vllm_factors.append(self.additional_config.compute_hash())
        else:
            vllm_factors.append("None")
        factors.append(vllm_factors)

        hash_str = hashlib.md5(str(factors).encode(),
                               usedforsecurity=False).hexdigest()[:10]
        return hash_str

    def pad_for_cudagraph(self, batch_size: int) -> int:
        # if batch_size > self.compilation_config.max_capture_size,
        # it should raise an IndexError.
        # the caller should make sure the batch_size is within the range,
        # i.e., batch_size <= self.compilation_config.max_capture_size
        return self.compilation_config.bs_to_padded_graph_size[batch_size]

    @staticmethod
    def _get_quantization_config(
            model_config: ModelConfig,
            load_config: LoadConfig) -> Optional[QuantizationConfig]:
        """Get the quantization config."""
        from vllm.platforms import current_platform
        if model_config.quantization is not None:
            quant_config = me_quant.get_quant_config(model_config, load_config)
            capability_tuple = current_platform.get_device_capability()

            if capability_tuple is not None:
                capability = capability_tuple.to_int()
                if capability < quant_config.get_min_capability():
                    raise ValueError(
                        f"The quantization method {model_config.quantization} "
                        "is not supported for the current GPU. Minimum "
                        f"capability: {quant_config.get_min_capability()}. "
                        f"Current capability: {capability}.")
            supported_dtypes = quant_config.get_supported_act_dtypes()
            if model_config.dtype not in supported_dtypes:
                raise ValueError(
                    f"{model_config.dtype} is not supported for quantization "
                    f"method {model_config.quantization}. Supported dtypes: "
                    f"{supported_dtypes}")
            return quant_config
        return None

    def with_hf_config(
        self,
        hf_config: PretrainedConfig,
        architectures: Optional[list[str]] = None,
    ) -> VllmConfig:
        if architectures is not None:
            hf_config = copy.deepcopy(hf_config)
            hf_config.architectures = architectures

        model_config = copy.deepcopy(self.model_config)
        model_config.hf_config = hf_config

        return replace(self, model_config=model_config)

    def __post_init__(self):
        """Verify configs are valid & consistent with each other.
        """
        if self.model_config is not None:
            self.model_config.verify_async_output_proc(self.parallel_config,
                                                       self.speculative_config,
                                                       self.device_config)
            self.model_config.verify_with_parallel_config(self.parallel_config)

        if self.cache_config is not None:
            self.cache_config.verify_with_parallel_config(self.parallel_config)

        if self.lora_config:
            self.lora_config.verify_with_cache_config(self.cache_config)
            self.lora_config.verify_with_model_config(self.model_config)
            self.lora_config.verify_with_scheduler_config(
                self.scheduler_config)
            self.lora_config.verify_lora_support()
        if self.prompt_adapter_config:
            self.prompt_adapter_config.verify_with_model_config(
                self.model_config)

        if self.quant_config is None and \
            self.model_config is not None and self.load_config is not None:
            self.quant_config = VllmConfig._get_quantization_config(
                self.model_config, self.load_config)

        from vllm.platforms import current_platform
        if self.scheduler_config is not None and \
            self.model_config is not None and \
            self.scheduler_config.chunked_prefill_enabled and \
            self.model_config.dtype == torch.float32 and \
            current_platform.get_device_capability() == (7, 5):
            logger.warning_once(
                "Turing devices tensor cores do not support float32 matmul. "
                "To workaround this limitation, vLLM will set 'ieee' input "
                "precision for chunked prefill triton kernels.")

        if self.compilation_config is None:
            self.compilation_config = CompilationConfig()
        if envs.VLLM_USE_V1 and self.model_config is not None and \
            not self.model_config.enforce_eager:
            # NOTE(woosuk): Currently, we use inductor because the piecewise
            # CUDA graphs do not work properly with the custom CUDA kernels.
            # FIXME(woosuk): Disable inductor to reduce the compilation time
            # and avoid any potential issues with the inductor.
            # FIXME(rob): Add function to set all of these.
            self.compilation_config.custom_ops = ["none"]
            self.compilation_config.use_cudagraph = True
            self.compilation_config.use_inductor = True
            self.compilation_config.cudagraph_num_of_warmups = 1
            self.compilation_config.pass_config.enable_fusion = False
            self.compilation_config.pass_config.enable_noop = False
            self.compilation_config.level = CompilationLevel.PIECEWISE
            self.compilation_config.set_splitting_ops_for_v1()

        self._set_cudagraph_sizes()

        if self.cache_config is not None and \
            self.cache_config.cpu_offload_gb > 0 and \
            self.compilation_config.level != CompilationLevel.NO_COMPILATION \
                and not envs.VLLM_USE_V1:
            logger.warning(
                "CPU offload is not supported with `torch.compile` in v0 yet."
                " Disabling `torch.compile`.")
            self.compilation_config.level = CompilationLevel.NO_COMPILATION

        if ((not envs.VLLM_USE_V1) and self.lora_config is not None
                and self.compilation_config.level
                != CompilationLevel.NO_COMPILATION):
            logger.warning(
                "LoRA for V0 is not supported with `torch.compile` yet. "
                "Disabling `torch.compile`.")
            self.compilation_config.level = CompilationLevel.NO_COMPILATION


        if self.model_config and self.model_config.use_mla and \
            not (current_platform.is_cuda() or current_platform.is_rocm()):
            logger.info(
                "MLA is enabled on a non-GPU platform; forcing chunked "
                "prefill and prefix caching to be disabled.")
            self.scheduler_config.enable_chunked_prefill = False
            self.scheduler_config.chunked_prefill_enabled = False
            self.scheduler_config.max_num_batched_tokens = max(
                self.scheduler_config.max_model_len,
                _DEFAULT_MAX_NUM_BATCHED_TOKENS)

            if self.cache_config is not None:
                self.cache_config.enable_prefix_caching = False

        current_platform.check_and_update_config(self)

        if not self.instance_id:
            self.instance_id = random_uuid()[:5]

    def _set_cudagraph_sizes(self):
        """
        cudagraph batchsize padding logic:

        `[1, 2, 4] + [8 * i for i in range(1, 1025)]` is a list of all possible
        batch sizes that cudagraph will capture.

        Depending on the engine's configuration of `max_num_seqs`, the
        candidate batch sizes to capture cudagraph will shrink to the subset
        which just cover the range of `[1, max_num_seqs]`. In the common case,
        `max_num_seqs` is 256, and the cudagraph batch sizes will be
        `[1, 2, 4, 8, 16, 24, 32, 40, ..., 256]`.

        However, if users specify the cudagraph capture sizes through
        compilation config, we will use the specified sizes instead.

        In the end, `vllm_config.compilation_config.cudagraph_capture_sizes`
        will be the final sizes to capture cudagraph (in descending order).

        During runtime, if batchsize is larger than
        `vllm_config.compilation_config.cudagraph_capture_sizes`,
        no cudagraph will be used.
        If the batch size is no larger than
        `vllm_config.compilation_config.cudagraph_capture_sizes`,
        we can quickly find the padded graph size for a given batch size by
        looking up `vllm_config.compilation_config.bs_to_padded_graph_size`.
        """

        # calculate the default `batch_size_capture_list`
        if not envs.VLLM_USE_V1:
            batch_size_capture_list = []
            max_batchsize_to_capture = 0
            if self.scheduler_config is not None and \
                self.model_config is not None and \
                    not self.model_config.enforce_eager:

                possible_sizes = [1, 2, 4] + [8 * i for i in range(1, 1025)]
                # find the minimum size that is larger than max_num_seqs,
                # which then becomes the max_batchsize_to_capture
                larger_sizes = [
                    x for x in possible_sizes
                    if x >= self.scheduler_config.max_num_seqs
                ]
                if larger_sizes:
                    max_batchsize_to_capture = larger_sizes[0]
                else:
                    max_batchsize_to_capture = possible_sizes[-1]

                # filter out the sizes that are
                # larger than max_batchsize_to_capture
                batch_size_capture_list = [
                    size for size in possible_sizes
                    if size <= max_batchsize_to_capture
                ]
        else:
            batch_size_capture_list = []
            if self.model_config is not None and \
                not self.model_config.enforce_eager:
                batch_size_capture_list = [1, 2, 4
                                           ] + [i for i in range(8, 513, 8)]
                max_num_tokens = self.scheduler_config.max_num_batched_tokens
                batch_size_capture_list = [
                    size for size in batch_size_capture_list
                    if size <= max_num_tokens
                ]

        self.compilation_config.init_with_cudagraph_sizes(
            batch_size_capture_list)

    def __str__(self):
        return (
            f"model={self.model_config.model!r},"
            f" speculative_config={self.speculative_config!r},"
            f" tokenizer={self.model_config.tokenizer!r}, "
            f"skip_tokenizer_init={self.model_config.skip_tokenizer_init},"
            f" tokenizer_mode={self.model_config.tokenizer_mode}, "
            f"revision={self.model_config.revision}, "
            f"override_neuron_config={self.model_config.override_neuron_config},"
            f" tokenizer_revision={self.model_config.tokenizer_revision}, "
            f"trust_remote_code={self.model_config.trust_remote_code}, "
            f"dtype={self.model_config.dtype}, "
            f"max_seq_len={self.model_config.max_model_len},"
            f" download_dir={self.load_config.download_dir!r}, "
            f"load_format={self.load_config.load_format}, "
            f"tensor_parallel_size={self.parallel_config.tensor_parallel_size},"
            f" pipeline_parallel_size={self.parallel_config.pipeline_parallel_size}, "  # noqa
            f"disable_custom_all_reduce={self.parallel_config.disable_custom_all_reduce}, "  # noqa
            f"quantization={self.model_config.quantization}, "
            f"enforce_eager={self.model_config.enforce_eager}, "
            f"kv_cache_dtype={self.cache_config.cache_dtype}, "
            f" device_config={self.device_config.device}, "
            f"decoding_config={self.decoding_config!r}, "
            f"observability_config={self.observability_config!r}, "
            f"seed={self.model_config.seed}, "
            f"served_model_name={self.model_config.served_model_name}, "
            f"num_scheduler_steps={self.scheduler_config.num_scheduler_steps}, "
            f"multi_step_stream_outputs={self.scheduler_config.multi_step_stream_outputs}, "  # noqa
            f"enable_prefix_caching={self.cache_config.enable_prefix_caching}, "
            f"chunked_prefill_enabled={self.scheduler_config.chunked_prefill_enabled}, "  # noqa
            f"use_async_output_proc={self.model_config.use_async_output_proc}, "
            f"disable_mm_preprocessor_cache={self.model_config.disable_mm_preprocessor_cache!r}, "  # noqa
            f"mm_processor_kwargs={self.model_config.mm_processor_kwargs}, "
            f"pooler_config={self.model_config.pooler_config!r}, "
            f"compilation_config={self.compilation_config!r}")


_current_vllm_config: Optional[VllmConfig] = None


@contextmanager
def set_current_vllm_config(vllm_config: VllmConfig, check_compile=False):
    """
    Temporarily set the current vLLM config.
    Used during model initialization.
    We save the current vLLM config in a global variable,
    so that all modules can access it, e.g. custom ops
    can access the vLLM config to determine how to dispatch.
    """
    global _current_vllm_config
    old_vllm_config = _current_vllm_config
    from vllm.compilation.counter import compilation_counter
    num_models_seen = compilation_counter.num_models_seen
    try:
        _current_vllm_config = vllm_config
        yield
    except Exception:
        raise
    else:
        logger.debug("enabled custom ops: %s",
                     vllm_config.compilation_config.enabled_custom_ops)
        logger.debug("disabled custom ops: %s",
                     vllm_config.compilation_config.disabled_custom_ops)
        if check_compile and \
            vllm_config.compilation_config.level == CompilationLevel.PIECEWISE \
            and compilation_counter.num_models_seen == num_models_seen:
            # If the model supports compilation,
            # compilation_counter.num_models_seen should be increased
            # by at least 1.
            # If it is not increased, it means the model does not support
            # compilation (does not have @support_torch_compile decorator).
            logger.warning(
                "`torch.compile` is turned on, but the model %s"
                " does not support it. Please open an issue on GitHub"
                " if you want it to be supported.",
                vllm_config.model_config.model)
    finally:
        _current_vllm_config = old_vllm_config


def get_current_vllm_config() -> VllmConfig:
    if _current_vllm_config is None:
        # in ci, usually when we test custom ops/modules directly,
        # we don't set the vllm config. In that case, we set a default
        # config.
        logger.warning("Current vLLM config is not set.")
        from vllm.config import VllmConfig
        return VllmConfig()
    return _current_vllm_config<|MERGE_RESOLUTION|>--- conflicted
+++ resolved
@@ -28,14 +28,9 @@
 import vllm.envs as envs
 from vllm.compilation.inductor_pass import CallableInductorPass, InductorPass
 from vllm.logger import init_logger
-<<<<<<< HEAD
-from vllm.platforms import CpuArchEnum
-=======
 from vllm.model_executor.layers.quantization import (QUANTIZATION_METHODS,
                                                      get_quantization_config)
-from vllm.model_executor.models import ModelRegistry
-from vllm.platforms import CpuArchEnum, current_platform
->>>>>>> e82ee40d
+from vllm.platforms import CpuArchEnum
 from vllm.sampling_params import GuidedDecodingParams
 from vllm.tracing import is_otel_available, otel_import_error_traceback
 from vllm.transformers_utils.config import (
@@ -44,15 +39,10 @@
     get_sentence_transformer_tokenizer_config, is_encoder_decoder,
     try_get_generation_config, uses_mrope)
 from vllm.transformers_utils.s3_utils import S3Model
-<<<<<<< HEAD
-from vllm.transformers_utils.utils import is_s3
+from vllm.transformers_utils.utils import is_s3, maybe_model_redirect
 from vllm.utils import (GiB_bytes, LayerBlockType, LazyLoader,
                         cuda_device_count_stateless, get_cpu_memory,
-=======
-from vllm.transformers_utils.utils import is_s3, maybe_model_redirect
-from vllm.utils import (GiB_bytes, LayerBlockType, cuda_device_count_stateless,
-                        get_cpu_memory, get_open_port, is_torch_equal_or_newer,
->>>>>>> e82ee40d
+                        get_open_port, is_torch_equal_or_newer,
                         random_uuid, resolve_obj_by_qualname)
 
 if TYPE_CHECKING:
@@ -65,9 +55,10 @@
     from vllm.model_executor.model_loader.loader import BaseModelLoader
     from vllm.transformers_utils.tokenizer_group.base_tokenizer_group import (
         BaseTokenizerGroup)
-<<<<<<< HEAD
     HfOverrides = Union[dict[str, Any], Callable[[PretrainedConfig],
                                                  PretrainedConfig]]
+
+    Config = TypeVar("Config", bound=DataclassInstance)
 else:
     me_quant = LazyLoader("model_executor", globals(),
                           "vllm.model_executor.layers.quantization")
@@ -76,14 +67,8 @@
 
     HfOverrides = None
     QuantizationConfig = None
+
 from packaging.version import Version
-=======
-
-    Config = TypeVar("Config", bound=DataclassInstance)
-else:
-    QuantizationConfig = None
-    Config = TypeVar("Config")
->>>>>>> e82ee40d
 
 logger = init_logger(__name__)
 
@@ -1134,7 +1119,7 @@
 
             return sum(t == 1 for t in attn_type_list[start:end])
 
-    def get_multimodal_config(self) -> MultiModalConfig:
+    def get_multimodal_config(self) -> "MultiModalConfig":
         """
         Get the multimodal configuration of the model.
 
@@ -1477,33 +1462,6 @@
 @config
 @dataclass
 class LoadConfig:
-<<<<<<< HEAD
-    """
-        download_dir: Directory to download and load the weights, default to the
-            default cache directory of huggingface.
-        load_format: The format of the model weights to load:
-            "auto" will try to load the weights in the safetensors format and
-                fall back to the pytorch bin format if safetensors format is
-                not available.
-            "pt" will load the weights in the pytorch bin format.
-            "safetensors" will load the weights in the safetensors format.
-            "npcache" will load the weights in pytorch format and store
-                a numpy cache to speed up the loading.
-            "dummy" will initialize the weights with random values, which is
-                mainly for profiling.
-            "tensorizer" will use CoreWeave's tensorizer library for
-                fast weight loading.
-            "bitsandbytes" will load nf4 type weights.
-        model_loader_extra_config: The extra config for the model loader.
-        ignore_patterns: The list of patterns to ignore when loading the model.
-            Default to "original/**/*" to avoid repeated loading of llama's
-            checkpoints.
-        use_tqdm_on_load: Whether to enable tqdm for showing progress bar during
-            loading. Default to True
-    """
-
-    load_format: Union[str, LoadFormat, BaseModelLoader] = LoadFormat.AUTO
-=======
     """Configuration for loading the model weights."""
 
     load_format: Union[str, LoadFormat,
@@ -1529,7 +1487,6 @@
     https://github.com/ggml-org/ggml/blob/master/docs/gguf.md).\n
     - "mistral" will load weights from consolidated safetensors files used by
     Mistral models."""
->>>>>>> e82ee40d
     download_dir: Optional[str] = None
     """Directory to download and load the weights, default to the default
     cache directory of Hugging Face."""
@@ -1621,20 +1578,6 @@
     ray_workers_use_nsight: bool = False
     """Whether to profile Ray workers with nsight, see https://docs.ray.io/en/latest/ray-observability/user-guides/profiling.html#profiling-nsight-profiler."""
 
-<<<<<<< HEAD
-    # ray distributed model workers placement group.
-    placement_group: Optional[PlacementGroup] = None
-
-    # Backend to use for distributed model
-    # workers, either "ray" or "mp" (multiprocessing). If the product
-    # of pipeline_parallel_size and tensor_parallel_size is less than
-    # or equal to the number of GPUs available, "mp" will be used to
-    # keep processing on a single host. Otherwise, this will default
-    # to "ray" if Ray is installed and fail otherwise. Note that tpu
-    # and hpu only support Ray for distributed inference.
-    distributed_executor_backend: Optional[Union[str,
-                                                 type[ExecutorBase]]] = None
-=======
     placement_group: Optional["PlacementGroup"] = None
     """ray distributed model workers placement group."""
 
@@ -1647,7 +1590,6 @@
     keep processing on a single host. Otherwise, this will default
     to "ray" if Ray is installed and fail otherwise. Note that tpu
     and hpu only support Ray for distributed inference."""
->>>>>>> e82ee40d
 
     worker_cls: str = "auto"
     """The full name of the worker class to use. If "auto", the worker class
@@ -2312,87 +2254,7 @@
             })
         return hf_config
 
-<<<<<<< HEAD
-    @staticmethod
-    def maybe_create_spec_config(
-        target_model_config: ModelConfig,
-        target_parallel_config: ParallelConfig,
-        target_dtype: str,
-        speculative_model: Optional[str],
-        speculative_model_quantization: Optional[str],
-        speculative_draft_tensor_parallel_size: Optional[int],
-        num_speculative_tokens: Optional[int],
-        speculative_disable_mqa_scorer: Optional[bool],
-        speculative_max_model_len: Optional[int],
-        enable_chunked_prefill: bool,
-        disable_log_stats: bool,
-        speculative_disable_by_batch_size: Optional[int],
-        ngram_prompt_lookup_max: Optional[int],
-        ngram_prompt_lookup_min: Optional[int],
-        draft_token_acceptance_method: str,
-        typical_acceptance_sampler_posterior_threshold: Optional[float],
-        typical_acceptance_sampler_posterior_alpha: Optional[float],
-        disable_logprobs: Optional[bool],
-    ) -> Optional[SpeculativeConfig]:
-        """Create a SpeculativeConfig if possible, else return None.
-
-        This function attempts to create a SpeculativeConfig object based on the
-        provided parameters. If the necessary conditions are met, it returns an
-        instance of SpeculativeConfig. Otherwise, it returns None.
-
-        Args:
-            target_model_config (ModelConfig): The configuration of the target
-                model.
-            target_parallel_config (ParallelConfig): The parallel configuration
-                for the target model.
-            target_dtype (str): The data type used for the target model.
-            speculative_model (Optional[str]): The name of the speculative
-                model, if provided.
-            speculative_model_quantization (Optional[str]): Quantization method
-                that was used to quantize the speculative model weights. If
-                None, we assume the model weights are not quantized.
-            speculative_draft_tensor_parallel_size (Optional[int]): The degree
-                of the tensor parallelism for the draft model.
-            num_speculative_tokens (Optional[int]): The number of speculative
-                tokens, if provided. Will default to the number in the draft
-                model config if present, otherwise is required.
-            speculative_disable_mqa_scorer (Optional[bool]): Disable the MQA
-                scorer for the speculative model and fall back to batch
-                expansion for scoring.
-            speculative_max_model_len (Optional[int]): The maximum model len of
-                the speculative model. Used when testing the ability to skip
-                speculation for some sequences.
-            enable_chunked_prefill (bool): Whether vLLM is configured to use
-                chunked prefill or not. Used for raising an error since its not
-                yet compatible with spec decode.
-            speculative_disable_by_batch_size (Optional[int]): Disable
-                speculative decoding for new incoming requests when the number
-                of enqueue requests  is larger than this value, if provided.
-            ngram_prompt_lookup_max (Optional[int]): Max size of ngram token
-                window, if provided.
-            ngram_prompt_lookup_min (Optional[int]): Min size of ngram token
-                window, if provided.
-            draft_token_acceptance_method (str): The method to use for
-                accepting draft tokens. This can take two possible
-                values 'rejection_sampler' and 'typical_acceptance_sampler'
-                for RejectionSampler and TypicalAcceptanceSampler
-                respectively.
-            typical_acceptance_sampler_posterior_threshold (Optional[float]):
-                A threshold value that sets a lower bound on the posterior
-                probability of a token in the target model for it to be
-                accepted. This threshold is used only when we use the
-                TypicalAcceptanceSampler for token acceptance.
-            typical_acceptance_sampler_posterior_alpha (Optional[float]):
-                A scaling factor for the entropy-based threshold in the
-                TypicalAcceptanceSampler.
-            disable_logprobs (Optional[bool]): If set to True, token log
-                probabilities are not returned during speculative decoding.
-                If set to False, token log probabilities are returned
-                according to the log probability settings in SamplingParams.
-                If not specified, it defaults to True.
-=======
     def __post_init__(self):
->>>>>>> e82ee40d
 
         # Note: "method" is a new parameter that helps to extend the
         # configuration of non-model-based proposers, and the "model" parameter
