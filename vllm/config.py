import enum
import json
from dataclasses import dataclass, field, fields
from typing import (TYPE_CHECKING, Any, ClassVar, Dict, List, Optional, Tuple,
                    Union)

import torch
from transformers import PretrainedConfig, PreTrainedTokenizerBase

from vllm.logger import init_logger
from vllm.model_executor.layers.quantization import QUANTIZATION_METHODS
from vllm.model_executor.models import ModelRegistry
from vllm.transformers_utils.config import get_config, get_hf_text_config
from vllm.utils import get_cpu_memory, is_cpu, is_hip, is_neuron

if TYPE_CHECKING:
    from ray.util.placement_group import PlacementGroup

    from vllm.model_executor.model_loader.loader import BaseModelLoader

logger = init_logger(__name__)

_GB = 1 << 30
_EMBEDDING_MODEL_MAX_NUM_BATCHED_TOKENS = 32768


class ModelConfig:
    """Configuration for the model.

    Args:
        model: Name or path of the huggingface model to use.
            It is also used as the content for `model_name` tag in metrics 
            output when `served_model_name` is not specified. 
        tokenizer: Name or path of the huggingface tokenizer to use.
        tokenizer_mode: Tokenizer mode. "auto" will use the fast tokenizer if
            available, and "slow" will always use the slow tokenizer.
        trust_remote_code: Trust remote code (e.g., from HuggingFace) when
            downloading the model and tokenizer.
        dtype: Data type for model weights and activations. The "auto" option
            will use FP16 precision for FP32 and FP16 models, and BF16 precision
            for BF16 models.
        seed: Random seed for reproducibility.
        revision: The specific model version to use. It can be a branch name,
            a tag name, or a commit id. If unspecified, will use the default
            version.
        code_revision: The specific revision to use for the model code on
            Hugging Face Hub. It can be a branch name, a tag name, or a
            commit id. If unspecified, will use the default version.
        rope_scaling: Dictionary containing the scaling configuration for the
            RoPE embeddings. When using this flag, don't update
            `max_position_embeddings` to the expected new maximum.
        tokenizer_revision: The specific tokenizer version to use. It can be a
            branch name, a tag name, or a commit id. If unspecified, will use
            the default version.
        max_model_len: Maximum length of a sequence (including prompt and
            output). If None, will be derived from the model.
        quantization: Quantization method that was used to quantize the model
            weights. If None, we assume the model weights are not quantized.
        quantization_param_path: Path to JSON file containing scaling factors.
            Used to load KV cache scaling factors into the model when KV cache
            type is FP8_E4M3 on ROCm (AMD GPU). In the future these will also
            be used to load activation and weight scaling factors when the
            model dtype is FP8_E4M3 on ROCm.
        enforce_eager: Whether to enforce eager execution. If True, we will
            disable CUDA graph and always execute the model in eager mode.
            If False, we will use CUDA graph and eager execution in hybrid.
        max_context_len_to_capture: Maximum context len covered by CUDA graphs.
            When a sequence has context length larger than this, we fall back
            to eager mode (DEPRECATED. Use max_seq_len_to_capture instead).
        max_seq_len_to_capture: Maximum sequence len covered by CUDA graphs.
            When a sequence has context length larger than this, we fall back
            to eager mode
        disable_sliding_window: Whether to disable sliding window. If True,
            we will disable the sliding window functionality of the model.
            If the model does not support sliding window, this argument is
            ignored.
        skip_tokenizer_init: If true, skip initialization of tokenizer and
            detokenizer.
        served_model_name: The model name used in metrics tag `model_name`,
            matches the model name exposed via the APIs. If multiple model 
            names provided, the first name will be used. If not specified, 
            the model name will be the same as `model`.
    """

    def __init__(
        self,
        model: str,
        tokenizer: str,
        tokenizer_mode: str,
        trust_remote_code: bool,
        dtype: Union[str, torch.dtype],
        seed: int,
        revision: Optional[str] = None,
        code_revision: Optional[str] = None,
        rope_scaling: Optional[dict] = None,
        tokenizer_revision: Optional[str] = None,
        max_model_len: Optional[int] = None,
        quantization: Optional[str] = None,
        quantization_param_path: Optional[str] = None,
        enforce_eager: bool = False,
        max_context_len_to_capture: Optional[int] = None,
        max_seq_len_to_capture: Optional[int] = None,
        max_logprobs: int = 5,
        disable_sliding_window: bool = False,
        skip_tokenizer_init: bool = False,
        served_model_name: Optional[Union[str, List[str]]] = None,
    ) -> None:
        self.model = model
        self.tokenizer = tokenizer
        self.tokenizer_mode = tokenizer_mode
        self.trust_remote_code = trust_remote_code
        self.seed = seed
        self.revision = revision
        self.code_revision = code_revision
        self.rope_scaling = rope_scaling
        # The tokenizer version is consistent with the model version by default.
        if tokenizer_revision is None:
            self.tokenizer_revision = revision
        else:
            self.tokenizer_revision = tokenizer_revision
        self.quantization = quantization
        self.quantization_param_path = quantization_param_path
        self.enforce_eager = enforce_eager
        self.max_context_len_to_capture = max_context_len_to_capture
        if self.max_context_len_to_capture is not None:
            raise ValueError("`max_context_len_to_capture` is deprecated. "
                             "Use `max_seq_len_to_capture` instead.")
        self.max_seq_len_to_capture = (max_seq_len_to_capture
                                       or max_context_len_to_capture)
        self.max_logprobs = max_logprobs
        self.disable_sliding_window = disable_sliding_window
        self.skip_tokenizer_init = skip_tokenizer_init

        self.hf_config = get_config(self.model, trust_remote_code, revision,
                                    code_revision, rope_scaling)
        self.hf_text_config = get_hf_text_config(self.hf_config)
        self.dtype = _get_and_verify_dtype(self.hf_text_config, dtype)
        self.max_model_len = _get_and_verify_max_len(
            hf_config=self.hf_text_config,
            max_model_len=max_model_len,
            disable_sliding_window=self.disable_sliding_window,
            sliding_window_len=self.get_hf_config_sliding_window())
        self.served_model_name = get_served_model_name(model,
                                                       served_model_name)
        if not self.skip_tokenizer_init:
            self._verify_tokenizer_mode()
        self._verify_embedding_mode()
        self._verify_quantization()
        self._verify_cuda_graph()

    def _verify_tokenizer_mode(self) -> None:
        tokenizer_mode = self.tokenizer_mode.lower()
        if tokenizer_mode not in ["auto", "slow"]:
            raise ValueError(
                f"Unknown tokenizer mode: {self.tokenizer_mode}. Must be "
                "either 'auto' or 'slow'.")
        self.tokenizer_mode = tokenizer_mode

    def _verify_embedding_mode(self) -> None:
        architectures = getattr(self.hf_config, "architectures", [])
        self.embedding_mode = any(
            ModelRegistry.is_embedding_model(arch) for arch in architectures)

    def _parse_quant_hf_config(self):
        quant_cfg = getattr(self.hf_config, "quantization_config", None)
        if quant_cfg is None:
            # compress-tensors uses a "compression_config" key
            quant_cfg = getattr(self.hf_config, "compression_config", None)
        return quant_cfg

    def _verify_quantization(self) -> None:
        supported_quantization = [*QUANTIZATION_METHODS]
        rocm_supported_quantization = ["gptq", "squeezellm"]
        if self.quantization is not None:
            self.quantization = self.quantization.lower()

        # Parse quantization method from the HF model config, if available.
        quant_cfg = self._parse_quant_hf_config()

        if quant_cfg is not None:
            quant_method = quant_cfg.get("quant_method", "").lower()

            # Detect which checkpoint is it
            for _, method in QUANTIZATION_METHODS.items():
                quantization_override = method.override_quantization_method(
                    quant_cfg, self.quantization)
                if quantization_override:
                    quant_method = quantization_override
                    self.quantization = quantization_override
                    break

            # Verify quantization configurations.
            if self.quantization is None:
                self.quantization = quant_method
            elif self.quantization != quant_method:
                raise ValueError(
                    "Quantization method specified in the model config "
                    f"({quant_method}) does not match the quantization "
                    f"method specified in the `quantization` argument "
                    f"({self.quantization}).")

        if self.quantization is not None:
            if self.quantization not in supported_quantization:
                raise ValueError(
                    f"Unknown quantization method: {self.quantization}. Must "
                    f"be one of {supported_quantization}.")
            if is_hip(
            ) and self.quantization not in rocm_supported_quantization:
                raise ValueError(
                    f"{self.quantization} quantization is currently not "
                    f"supported in ROCm.")
            if (self.quantization
                    not in ["marlin", "gptq_marlin_24", "gptq_marlin"]):
                logger.warning(
                    "%s quantization is not fully "
                    "optimized yet. The speed can be slower than "
                    "non-quantized models.", self.quantization)

    def _verify_cuda_graph(self) -> None:
        if self.max_seq_len_to_capture is None:
            self.max_seq_len_to_capture = self.max_model_len
        self.max_seq_len_to_capture = min(self.max_seq_len_to_capture,
                                          self.max_model_len)

    def verify_with_parallel_config(
        self,
        parallel_config: "ParallelConfig",
    ) -> None:
        total_num_attention_heads = self.hf_text_config.num_attention_heads
        tensor_parallel_size = parallel_config.tensor_parallel_size
        if total_num_attention_heads % tensor_parallel_size != 0:
            raise ValueError(
                f"Total number of attention heads ({total_num_attention_heads})"
                " must be divisible by tensor parallel size "
                f"({tensor_parallel_size}).")

        total_num_hidden_layers = self.hf_text_config.num_hidden_layers
        pipeline_parallel_size = parallel_config.pipeline_parallel_size
        if total_num_hidden_layers % pipeline_parallel_size != 0:
            raise ValueError(
                f"Total number of hidden layers ({total_num_hidden_layers}) "
                "must be divisible by pipeline parallel size "
                f"({pipeline_parallel_size}).")

        if self.quantization == "bitsandbytes" and (
                parallel_config.tensor_parallel_size > 1
                or parallel_config.pipeline_parallel_size > 1):
            raise ValueError(
                "BitAndBytes quantization with TP or PP is not supported yet.")

    def get_hf_config_sliding_window(self) -> Optional[int]:
        """Get the sliding window size, or None if disabled.
        """

        # Some models, like Qwen2 and Qwen1.5, use `use_sliding_window` in
        # addition to sliding window size. We check if that field is present
        # and if it's False, return None.
        if (hasattr(self.hf_text_config, "use_sliding_window")
                and not self.hf_text_config.use_sliding_window):
            return None
        return getattr(self.hf_text_config, "sliding_window", None)

    def get_sliding_window(self) -> Optional[int]:
        """Get the sliding window size, or None if disabled.
        """
        # If user disables sliding window, return None.
        if self.disable_sliding_window:
            return None
        # Otherwise get the value from the hf config.
        return self.get_hf_config_sliding_window()

    def get_vocab_size(self) -> int:
        return self.hf_text_config.vocab_size

    def get_hidden_size(self) -> int:
        return self.hf_text_config.hidden_size

    def get_head_size(self) -> int:
        if hasattr(self.hf_text_config, "head_dim"):
            return self.hf_text_config.head_dim
        # FIXME(woosuk): This may not be true for all models.
        return (self.hf_text_config.hidden_size //
                self.hf_text_config.num_attention_heads)

    def get_total_num_kv_heads(self) -> int:
        """Returns the total number of KV heads."""
        # For GPTBigCode & Falcon:
        # NOTE: for falcon, when new_decoder_architecture is True, the
        # multi_query flag is ignored and we use n_head_kv for the number of
        # KV heads.
        falcon_model_types = ["falcon", "RefinedWeb", "RefinedWebModel"]
        new_decoder_arch_falcon = (
            self.hf_config.model_type in falcon_model_types
            and getattr(self.hf_config, "new_decoder_architecture", False))
        if not new_decoder_arch_falcon and getattr(self.hf_text_config,
                                                   "multi_query", False):
            # Multi-query attention, only one KV head.
            # Currently, tensor parallelism is not supported in this case.
            return 1

        # For DBRX and MPT
        if self.hf_config.model_type in ["dbrx", "mpt"]:
            return getattr(self.hf_config.attn_config, "kv_n_heads",
                           self.hf_config.num_attention_heads)

        attributes = [
            # For Falcon:
            "n_head_kv",
            "num_kv_heads",
            # For LLaMA-2:
            "num_key_value_heads",
            # For ChatGLM:
            "multi_query_group_num",
        ]
        for attr in attributes:
            num_kv_heads = getattr(self.hf_text_config, attr, None)
            if num_kv_heads is not None:
                return num_kv_heads

        # For non-grouped-query attention models, the number of KV heads is
        # equal to the number of attention heads.
        return self.hf_text_config.num_attention_heads

    def get_num_kv_heads(self, parallel_config: "ParallelConfig") -> int:
        """Returns the number of KV heads per GPU."""
        total_num_kv_heads = self.get_total_num_kv_heads()
        # If tensor parallelism is used, we divide the number of KV heads by
        # the tensor parallel size. We will replicate the KV heads in the
        # case where the number of KV heads is smaller than the tensor
        # parallel size so each GPU has at least one KV head.
        return max(1,
                   total_num_kv_heads // parallel_config.tensor_parallel_size)

    def get_num_attention_heads(self,
                                parallel_config: "ParallelConfig") -> int:
        return self.hf_text_config.num_attention_heads // \
            parallel_config.tensor_parallel_size

    def get_num_layers(self, parallel_config: "ParallelConfig") -> int:
        total_num_hidden_layers = self.hf_text_config.num_hidden_layers
        return total_num_hidden_layers // parallel_config.pipeline_parallel_size


class CacheConfig:
    """Configuration for the KV cache.

    Args:
        block_size: Size of a cache block in number of tokens.
        gpu_memory_utilization: Fraction of GPU memory to use for the
            vLLM execution.
        swap_space: Size of the CPU swap space per GPU (in GiB).
        cache_dtype: Data type for kv cache storage.
        num_gpu_blocks_override: Number of GPU blocks to use. This overrides the
            profiled num_gpu_blocks if specified. Does nothing if None.
    """

    def __init__(
        self,
        block_size: int,
        gpu_memory_utilization: float,
        swap_space: int,
        cache_dtype: str,
        num_gpu_blocks_override: Optional[int] = None,
        sliding_window: Optional[int] = None,
        enable_prefix_caching: bool = False,
    ) -> None:
        self.block_size = block_size
        self.gpu_memory_utilization = gpu_memory_utilization
        self.swap_space_bytes = swap_space * _GB
        self.num_gpu_blocks_override = num_gpu_blocks_override
        self.cache_dtype = cache_dtype
        self.sliding_window = sliding_window
        self.enable_prefix_caching = enable_prefix_caching
        self._verify_args()
        self._verify_cache_dtype()
        self._verify_prefix_caching()

        # Will be set after profiling.
        self.num_gpu_blocks = None
        self.num_cpu_blocks = None

    def metrics_info(self):
        # convert cache_config to dict(key: str, value: str) for prometheus
        # metrics info
        return {key: str(value) for key, value in self.__dict__.items()}

    def _verify_args(self) -> None:
        if self.gpu_memory_utilization > 1.0:
            raise ValueError(
                "GPU memory utilization must be less than 1.0. Got "
                f"{self.gpu_memory_utilization}.")

    def _verify_cache_dtype(self) -> None:
        if self.cache_dtype == "auto":
            pass
        elif self.cache_dtype in ("fp8", "fp8_e4m3", "fp8_e5m2"):
            logger.info(
                "Using fp8 data type to store kv cache. It reduces the GPU "
                "memory footprint and boosts the performance. "
                "Meanwhile, it may cause accuracy drop without a proper "
                "scaling factor")
        else:
            raise ValueError(f"Unknown kv cache dtype: {self.cache_dtype}")

    def _verify_prefix_caching(self) -> None:
        if not self.enable_prefix_caching:
            return

        if self.sliding_window is not None:
            raise NotImplementedError(
                "Prefix caching is not supported with sliding window. "
                "Run with --disable-sliding-window to use prefix caching.")
        if self.cache_dtype == "fp8":
            raise NotImplementedError(
                "Prefix caching is not supported for fp8 cache_dtype. "
                "Run with --kv-cache-dtype auto to use prefix caching.")

    def verify_with_parallel_config(
        self,
        parallel_config: "ParallelConfig",
    ) -> None:
        total_cpu_memory = get_cpu_memory()
        # FIXME(woosuk): Here, it is assumed that the GPUs in a tensor parallel
        # group are in the same node. However, the GPUs may span multiple nodes.
        num_gpus_per_node = parallel_config.tensor_parallel_size
        cpu_memory_usage = self.swap_space_bytes * num_gpus_per_node

        msg = (f"{cpu_memory_usage / _GB:.2f} GiB out of "
               f"the {total_cpu_memory / _GB:.2f} GiB total CPU memory is "
               "allocated for the swap space.")
        if cpu_memory_usage > 0.7 * total_cpu_memory:
            raise ValueError("Too large swap space. " + msg)
        elif cpu_memory_usage > 0.4 * total_cpu_memory:
            logger.warning("Possibly too large swap space. %s", msg)


@dataclass
class TokenizerPoolConfig:
    """Configuration for the tokenizer pool.

    Args:
        pool_size: Number of tokenizer workers in the pool.
        pool_type: Type of the pool.
        extra_config: Additional config for the pool.
            The way the config will be used depends on the
            pool type.
    """
    pool_size: int
    pool_type: str
    extra_config: dict

    def __post_init__(self):
        if self.pool_type not in ("ray", ):
            raise ValueError(f"Unknown pool type: {self.pool_type}")
        if not isinstance(self.extra_config, dict):
            raise ValueError("extra_config must be a dictionary.")

    @classmethod
    def create_config(
        cls, tokenizer_pool_size: int, tokenizer_pool_type: str,
        tokenizer_pool_extra_config: Optional[Union[str, dict]]
    ) -> Optional["TokenizerPoolConfig"]:
        """Create a TokenizerPoolConfig from the given parameters.

        If tokenizer_pool_size is 0, return None.

        Args:
            tokenizer_pool_size: Number of tokenizer workers in the pool.
            tokenizer_pool_type: Type of the pool.
            tokenizer_pool_extra_config: Additional config for the pool.
                The way the config will be used depends on the
                pool type. This can be a JSON string (will be parsed).
        """
        if tokenizer_pool_size:
            if isinstance(tokenizer_pool_extra_config, str):
                tokenizer_pool_extra_config_parsed = json.loads(
                    tokenizer_pool_extra_config)
            else:
                tokenizer_pool_extra_config_parsed = (
                    tokenizer_pool_extra_config or {})
            tokenizer_pool_config = cls(tokenizer_pool_size,
                                        tokenizer_pool_type,
                                        tokenizer_pool_extra_config_parsed)
        else:
            tokenizer_pool_config = None
        return tokenizer_pool_config


class LoadFormat(str, enum.Enum):
    AUTO = "auto"
    PT = "pt"
    SAFETENSORS = "safetensors"
    NPCACHE = "npcache"
    DUMMY = "dummy"
    TENSORIZER = "tensorizer"
    SHARDED_STATE = "sharded_state"
    BITSANDBYTES = "bitsandbytes"


@dataclass
class LoadConfig:
    """
        download_dir: Directory to download and load the weights, default to the
            default cache directory of huggingface.
        load_format: The format of the model weights to load:
            "auto" will try to load the weights in the safetensors format and
                fall back to the pytorch bin format if safetensors format is
                not available.
            "pt" will load the weights in the pytorch bin format.
            "safetensors" will load the weights in the safetensors format.
            "npcache" will load the weights in pytorch format and store
                a numpy cache to speed up the loading.
            "dummy" will initialize the weights with random values, which is
                mainly for profiling.
            "tensorizer" will use CoreWeave's tensorizer library for
                fast weight loading.
    """

    load_format: Union[str, LoadFormat, "BaseModelLoader"] = LoadFormat.AUTO
    download_dir: Optional[str] = None
    model_loader_extra_config: Optional[Union[str, dict]] = field(
        default_factory=dict)

    def __post_init__(self):
        model_loader_extra_config = self.model_loader_extra_config or {}
        if isinstance(model_loader_extra_config, str):
            self.model_loader_extra_config = json.loads(
                model_loader_extra_config)
        self._verify_load_format()

    def _verify_load_format(self) -> None:
        if not isinstance(self.load_format, str):
            return

        load_format = self.load_format.lower()
        self.load_format = LoadFormat(load_format)

        rocm_not_supported_load_format: List[str] = []
        if is_hip() and load_format in rocm_not_supported_load_format:
            rocm_supported_load_format = [
                f for f in LoadFormat.__members__
                if (f not in rocm_not_supported_load_format)
            ]
            raise ValueError(
                f"load format '{load_format}' is not supported in ROCm. "
                f"Supported load formats are "
                f"{rocm_supported_load_format}")


class ParallelConfig:
    """Configuration for the distributed execution.

    Args:
        pipeline_parallel_size: Number of pipeline parallel groups.
        tensor_parallel_size: Number of tensor parallel groups.
        worker_use_ray: Deprecated, use distributed_executor_backend instead.
        max_parallel_loading_workers: Maximum number of multiple batches
            when load model sequentially. To avoid RAM OOM when using tensor
            parallel and large models.
        disable_custom_all_reduce: Disable the custom all-reduce kernel and
            fall back to NCCL.
        tokenizer_pool_config: Config for the tokenizer pool.
            If None, will use synchronous tokenization.
        ray_workers_use_nsight: Whether to profile Ray workers with nsight, see
            https://docs.ray.io/en/latest/ray-observability/user-guides/profiling.html#profiling-nsight-profiler.
        placement_group: ray distributed model workers placement group.
        distributed_executor_backend: Backend to use for distributed model
            workers, either "ray" or "mp" (multiprocessing). If either
            pipeline_parallel_size or tensor_parallel_size is greater than 1,
            will default to "ray" if Ray is installed or "mp" otherwise.
    """

    def __init__(
        self,
        pipeline_parallel_size: int,
        tensor_parallel_size: int,
        worker_use_ray: Optional[bool] = None,
        max_parallel_loading_workers: Optional[int] = None,
        disable_custom_all_reduce: bool = False,
        tokenizer_pool_config: Optional[TokenizerPoolConfig] = None,
        ray_workers_use_nsight: bool = False,
        placement_group: Optional["PlacementGroup"] = None,
        distributed_executor_backend: Optional[str] = None,
    ) -> None:
        self.pipeline_parallel_size = pipeline_parallel_size
        self.tensor_parallel_size = tensor_parallel_size
        self.distributed_executor_backend = distributed_executor_backend
        self.max_parallel_loading_workers = max_parallel_loading_workers
        self.disable_custom_all_reduce = disable_custom_all_reduce
        self.tokenizer_pool_config = tokenizer_pool_config
        self.ray_workers_use_nsight = ray_workers_use_nsight
        self.placement_group = placement_group

        self.world_size = pipeline_parallel_size * self.tensor_parallel_size
        if worker_use_ray:
            if self.distributed_executor_backend is None:
                self.distributed_executor_backend = "ray"
            elif self.distributed_executor_backend != "ray":
                raise ValueError(f"worker-use-ray can't be used with "
                                 f"distributed executor backend "
                                 f"'{self.distributed_executor_backend}'.")

        if self.distributed_executor_backend is None and self.world_size > 1:
            from vllm.executor import ray_utils
            ray_found = ray_utils.ray is not None
            self.distributed_executor_backend = "ray" if ray_found else "mp"

        self._verify_args()

    def _verify_args(self) -> None:
        if self.pipeline_parallel_size > 1:
            raise NotImplementedError(
                "Pipeline parallelism is not supported yet.")
        if self.distributed_executor_backend not in ("ray", "mp", None):
            raise ValueError(
                "Unrecognized distributed executor backend. Supported values "
                "are 'ray' or 'mp'.")
        if not self.disable_custom_all_reduce and self.world_size > 1:
            if is_hip():
                self.disable_custom_all_reduce = True
                logger.info(
                    "Disabled the custom all-reduce kernel because it is not "
                    "supported on AMD GPUs.")
            elif self.pipeline_parallel_size > 1:
                self.disable_custom_all_reduce = True
                logger.info(
                    "Disabled the custom all-reduce kernel because it is not "
                    "supported with pipeline parallelism.")
        if self.ray_workers_use_nsight and (
                not self.distributed_executor_backend == "ray"):
            raise ValueError("Unable to use nsight profiling unless workers "
                             "run with Ray.")


class SchedulerConfig:
    """Scheduler configuration.

    Args:
        max_num_batched_tokens: Maximum number of tokens to be processed in
            a single iteration.
        max_num_seqs: Maximum number of sequences to be processed in a single
            iteration.
        max_model_len: Maximum length of a sequence (including prompt
            and generated text).
        use_v2_block_manager: Whether to use the BlockSpaceManagerV2 or not.
        num_lookahead_slots: The number of slots to allocate per sequence per
            step, beyond the known token ids. This is used in speculative
            decoding to store KV activations of tokens which may or may not be
            accepted.
        delay_factor: Apply a delay (of delay factor multiplied by previous
            prompt latency) before scheduling next prompt.
        enable_chunked_prefill: If True, prefill requests can be chunked based
            on the remaining max_num_batched_tokens.
        embedding_mode: Whether the running model is for embedding.
        preemption_mode: Whether to perform preemption by swapping or 
            recomputation. If not specified, we determine the mode as follows:
            We use recomputation by default since it incurs lower overhead than
            swapping. However, when the sequence group has multiple sequences
            (e.g., beam search), recomputation is not currently supported. In
            such a case, we use swapping instead.
    """

    def __init__(self,
                 max_num_batched_tokens: Optional[int],
                 max_num_seqs: int,
                 max_model_len: int,
                 use_v2_block_manager: bool = False,
                 num_lookahead_slots: int = 0,
                 delay_factor: float = 0.0,
                 enable_chunked_prefill: bool = False,
                 embedding_mode: Optional[bool] = False,
                 preemption_mode: Optional[str] = None) -> None:
        if max_num_batched_tokens is not None:
            self.max_num_batched_tokens = max_num_batched_tokens
        else:
            if enable_chunked_prefill:
                # It is the values that have the best balance between ITL
                # and TTFT on A100. Note it is not optimized for throughput.
                self.max_num_batched_tokens = 512
            elif embedding_mode:
                # For embedding, choose specific value for higher throughput
                self.max_num_batched_tokens = max(
                    max_model_len, _EMBEDDING_MODEL_MAX_NUM_BATCHED_TOKENS)
            else:
                # If max_model_len is too short, use 2048 as the default value
                # for higher throughput.
                self.max_num_batched_tokens = max(max_model_len, 2048)
        if enable_chunked_prefill:
            logger.info("Chunked prefill is enabled (EXPERIMENTAL).")

        self.max_num_seqs = max_num_seqs
        self.max_model_len = max_model_len
        self.use_v2_block_manager = use_v2_block_manager
        self.num_lookahead_slots = num_lookahead_slots
        self.delay_factor = delay_factor
        self.chunked_prefill_enabled = enable_chunked_prefill
        self.embedding_mode = embedding_mode
<<<<<<< HEAD
=======
        self.preemption_mode = preemption_mode

>>>>>>> c5602f0b
        self._verify_args()

    def _verify_args(self) -> None:
        if (self.max_num_batched_tokens < self.max_model_len
                and not self.chunked_prefill_enabled):
            raise ValueError(
                f"max_num_batched_tokens ({self.max_num_batched_tokens}) is "
                f"smaller than max_model_len ({self.max_model_len}). "
                "This effectively limits the maximum sequence length to "
                "max_num_batched_tokens and makes vLLM reject longer "
                "sequences. Please increase max_num_batched_tokens or "
                "decrease max_model_len.")

        if self.max_num_batched_tokens < self.max_num_seqs:
            raise ValueError(
                f"max_num_batched_tokens ({self.max_num_batched_tokens}) must "
                "be greater than or equal to max_num_seqs "
                f"({self.max_num_seqs}).")

        if self.num_lookahead_slots < 0:
            raise ValueError(
                "num_lookahead_slots "
                f"({self.num_lookahead_slots}) must be greater than or "
                "equal to 0.")


class DeviceConfig:

    def __init__(self, device: str = "auto") -> None:
        if device == "auto":
            # Automated device type detection
            if is_neuron():
                self.device_type = "neuron"
            elif is_cpu():
                self.device_type = "cpu"
            else:
                # We don't call torch.cuda.is_available() here to
                # avoid initializing CUDA before workers are forked
                self.device_type = "cuda"
        else:
            # Device type is assigned explicitly
            self.device_type = device

        # Some device types require processing inputs on CPU
        if self.device_type in ["neuron"]:
            self.device = torch.device("cpu")
        else:
            # Set device with device type
            self.device = torch.device(self.device_type)


class SpeculativeConfig:
    """Configuration for speculative decoding.

    The configuration is currently specialized to draft-model speculative
    decoding with top-1 proposals.
    """

    @staticmethod
    def maybe_create_spec_config(
        target_model_config: ModelConfig,
        target_parallel_config: ParallelConfig,
        target_dtype: str,
        speculative_model: Optional[str],
        num_speculative_tokens: Optional[int],
        speculative_max_model_len: Optional[int],
        enable_chunked_prefill: bool,
        use_v2_block_manager: bool,
        speculative_disable_by_batch_size: Optional[int],
        ngram_prompt_lookup_max: Optional[int],
        ngram_prompt_lookup_min: Optional[int],
        draft_token_sampling_method: Optional[str],
        typical_acceptance_sampler_posterior_threshold: Optional[float],
        typical_acceptance_sampler_posterior_alpha: Optional[float], 
    ) -> Optional["SpeculativeConfig"]:
        """Create a SpeculativeConfig if possible, else return None.

        This function attempts to create a SpeculativeConfig object based on the
        provided parameters. If the necessary conditions are met, it returns an
        instance of SpeculativeConfig. Otherwise, it returns None.

        Args:
            target_model_config (ModelConfig): The configuration of the target
                model.
            target_parallel_config (ParallelConfig): The parallel configuration
                for the target model.
            target_dtype (str): The data type used for the target model.
            speculative_model (Optional[str]): The name of the speculative
                model, if provided.
            num_speculative_tokens (Optional[int]): The number of speculative
                tokens, if provided.
            speculative_max_model_len (Optional[int]): The maximum model len of
                the speculative model. Used when testing the ability to skip
                speculation for some sequences.
            enable_chunked_prefill (bool): Whether vLLM is configured to use
                chunked prefill or not. Used for raising an error since its not
                yet compatible with spec decode.
            use_v2_block_manager (bool): Whether vLLM is configured to use the
                v2 block manager or not. Used for raising an error since the v2
                block manager is required with spec decode.
            speculative_disable_by_batch_size (Optional[int]): Disable
                speculative decoding for new incoming requests when the number
                of enqueue requests  is larger than this value, if provided.
            ngram_prompt_lookup_max (Optional[int]): Max size of ngram token
                window, if provided.
            ngram_prompt_lookup_min (Optional[int]): Min size of ngram token
                window, if provided.

        Returns:
            Optional["SpeculativeConfig"]: An instance of SpeculativeConfig if
                the necessary conditions are met, else None.
        """

        if speculative_model is None and num_speculative_tokens is None:
            return None

        if speculative_model is not None and num_speculative_tokens is None:
            raise ValueError(
                "Expected both speculative_model and "
                "num_speculative_tokens to be provided, but found "
                f"{speculative_model=} and {num_speculative_tokens=}.")

        if (speculative_disable_by_batch_size is not None
                and speculative_disable_by_batch_size < 2):
            raise ValueError("Expect the batch size threshold of disabling "
                             "speculative decoding is > 1, but got "
                             f"{speculative_disable_by_batch_size=}")

        assert (speculative_model is not None
                and num_speculative_tokens is not None)

        if enable_chunked_prefill:
            raise ValueError(
                "Speculative decoding and chunked prefill are "
                f"currently mutually exclusive ({enable_chunked_prefill=}).")

        if not use_v2_block_manager:
            raise ValueError(
                "Speculative decoding requires usage of the V2 "
                "block manager. Enable it with --use-v2-block-manager.")

        # TODO: The user should be able to specify revision/quantization/max
        # model len for the draft model. It is not currently supported.
        draft_revision = None
        draft_code_revision = None
        draft_quantization = None

        if speculative_model == "[ngram]":
            if ngram_prompt_lookup_min is None:
                ngram_prompt_lookup_min = 1
            if ngram_prompt_lookup_max is None or ngram_prompt_lookup_max < 1:
                raise ValueError(f"{ngram_prompt_lookup_max=} must be > 0")
            if ngram_prompt_lookup_min < 1:
                raise ValueError(f"{ngram_prompt_lookup_min=} must be > 0")
            if ngram_prompt_lookup_min > ngram_prompt_lookup_max:
                raise ValueError(f"{ngram_prompt_lookup_min=} cannot be "
                                 f"larger than {ngram_prompt_lookup_max=}")

            # TODO: current we still need extract vocab_size from target model
            # config, in future, we may try refactor it out, and set
            # draft related config as None here.
            draft_model_config = target_model_config
            draft_parallel_config = target_parallel_config
        else:
            ngram_prompt_lookup_max = 0
            ngram_prompt_lookup_min = 0
            draft_model_config = ModelConfig(
                model=speculative_model,
                tokenizer=target_model_config.tokenizer,
                tokenizer_mode=target_model_config.tokenizer_mode,
                trust_remote_code=target_model_config.trust_remote_code,
                dtype=target_model_config.dtype,
                seed=target_model_config.seed,
                revision=draft_revision,
                code_revision=draft_code_revision,
                tokenizer_revision=target_model_config.tokenizer_revision,
                max_model_len=None,
                quantization=draft_quantization,
                enforce_eager=target_model_config.enforce_eager,
                max_seq_len_to_capture=target_model_config.
                max_seq_len_to_capture,
                max_logprobs=target_model_config.max_logprobs,
            )

            draft_model_config.max_model_len = (
                SpeculativeConfig._maybe_override_draft_max_model_len(
                    speculative_max_model_len,
                    draft_model_config.max_model_len,
                    target_model_config.max_model_len,
                ))

            draft_parallel_config = (
                SpeculativeConfig.create_draft_parallel_config(
                    target_parallel_config))

        return SpeculativeConfig(
            draft_model_config,
            draft_parallel_config,
            num_speculative_tokens,
            speculative_disable_by_batch_size,
            ngram_prompt_lookup_max,
            ngram_prompt_lookup_min,
            draft_token_sampling_method=draft_token_sampling_method,
            typical_acceptance_sampler_posterior_threshold=\
                typical_acceptance_sampler_posterior_threshold,
            typical_acceptance_sampler_posterior_alpha=\
                typical_acceptance_sampler_posterior_alpha, 
        )

    @staticmethod
    def _maybe_override_draft_max_model_len(
        speculative_max_model_len: Optional[int],
        draft_max_model_len: int,
        target_max_model_len: int,
    ) -> int:
        """Determine the max sequence len for the draft model. This is usually
        the draft_max_model_len, but may be the target_max_model_len if it is
        less than the draft_max_model_len, or may be speculative_max_model_len
        if it is specified.

        This is necessary so that sequences do not exceed the capacity of the
        draft model or the target model.

        speculative_max_model_len is mainly used for testing that sequences can
        skip speculation.
        """

        if speculative_max_model_len is not None:

            if speculative_max_model_len > draft_max_model_len:
                raise ValueError(f"{speculative_max_model_len=} cannot be "
                                 f"larger than {draft_max_model_len=}")

            if speculative_max_model_len > target_max_model_len:
                raise ValueError(f"{speculative_max_model_len=} cannot be "
                                 f"larger than {target_max_model_len=}")

            return speculative_max_model_len

        return min(
            draft_max_model_len,
            target_max_model_len,
        )

    @staticmethod
    def create_draft_parallel_config(
            target_parallel_config: ParallelConfig) -> ParallelConfig:
        """Create a parallel config for use by the draft worker.

        This is mostly a copy of the target parallel config. In the future the
        draft worker can have a different parallel strategy, e.g. TP=1.
        """
        draft_parallel_config = ParallelConfig(
            pipeline_parallel_size=target_parallel_config.
            pipeline_parallel_size,
            tensor_parallel_size=target_parallel_config.tensor_parallel_size,
            distributed_executor_backend=target_parallel_config.
            distributed_executor_backend,
            max_parallel_loading_workers=target_parallel_config.
            max_parallel_loading_workers,
            disable_custom_all_reduce=target_parallel_config.
            disable_custom_all_reduce,
            tokenizer_pool_config=target_parallel_config.tokenizer_pool_config,
            ray_workers_use_nsight=target_parallel_config.
            ray_workers_use_nsight,
            placement_group=target_parallel_config.placement_group,
        )

        return draft_parallel_config

    def __init__(
        self,
        draft_model_config: ModelConfig,
        draft_parallel_config: ParallelConfig,
        num_speculative_tokens: int,
        speculative_disable_by_batch_size: Optional[int],
        ngram_prompt_lookup_max: Optional[int],
        ngram_prompt_lookup_min: Optional[int],
        draft_token_sampling_method: Optional[str],
        typical_acceptance_sampler_posterior_threshold: Optional[float],
        typical_acceptance_sampler_posterior_alpha: Optional[float], 
    ):
        """Create a SpeculativeConfig object.

        Args:
            draft_model_config: ModelConfig for the draft model.
            draft_parallel_config: ParallelConfig for the draft model.
            num_speculative_tokens: The number of tokens to sample from the
                draft model before scoring with the target model.
            speculative_disable_by_batch_size: Disable speculative
                decoding for new incoming requests when the number of
                enqueue requests is larger than this value.
            ngram_prompt_lookup_max: Max size of ngram token window.
            ngram_prompt_lookup_min: Min size of ngram token window.
        """
        self.draft_model_config = draft_model_config
        self.draft_parallel_config = draft_parallel_config
        self.num_speculative_tokens = num_speculative_tokens
        self.speculative_disable_by_batch_size = \
            speculative_disable_by_batch_size
        self.ngram_prompt_lookup_max = ngram_prompt_lookup_max or 0
        self.ngram_prompt_lookup_min = ngram_prompt_lookup_min or 0
        self.draft_token_sampling_method = draft_token_sampling_method
        self.typical_acceptance_sampler_posterior_threshold = \
            typical_acceptance_sampler_posterior_threshold
        self.typical_acceptance_sampler_posterior_alpha = \
            typical_acceptance_sampler_posterior_alpha

        self._verify_args()

    def _verify_args(self) -> None:
        if self.num_speculative_tokens <= 0:
            raise ValueError("Expected num_speculative_tokens to be greater "
                             f"than zero ({self.num_speculative_tokens}).")

        if self.draft_model_config:
            self.draft_model_config.verify_with_parallel_config(
                self.draft_parallel_config)

    @property
    def num_lookahead_slots(self) -> int:
        """The number of additional slots the scheduler should allocate per
        step, in addition to the slots allocated for each known token.

        This is equal to the number of speculative tokens, as each speculative
        token must be scored.
        """
        return self.num_speculative_tokens

    def __repr__(self) -> str:
        if self.ngram_prompt_lookup_max > 0:
            draft_model = "[ngram]"
        else:
            draft_model = self.draft_model_config.model
        num_spec_tokens = self.num_speculative_tokens
        return f"SpeculativeConfig({draft_model=}, {num_spec_tokens=})"


@dataclass
class LoRAConfig:
    max_lora_rank: int
    max_loras: int
    fully_sharded_loras: bool = False
    max_cpu_loras: Optional[int] = None
    lora_dtype: Optional[torch.dtype] = None
    lora_extra_vocab_size: int = 256
    # This is a constant.
    lora_vocab_padding_size: ClassVar[int] = 256
    long_lora_scaling_factors: Optional[Tuple[float]] = None

    def __post_init__(self):
        # Keep this in sync with csrc/punica/bgmv/bgmv_config.h
        possible_max_ranks = (8, 16, 32, 64)
        possible_lora_extra_vocab_size = (0, 256, 512)
        if self.max_lora_rank not in possible_max_ranks:
            raise ValueError(
                f"max_lora_rank ({self.max_lora_rank}) must be one of "
                f"{possible_max_ranks}.")
        if self.lora_extra_vocab_size not in possible_lora_extra_vocab_size:
            raise ValueError(
                f"lora_extra_vocab_size ({self.lora_extra_vocab_size}) "
                f"must be one of {possible_lora_extra_vocab_size}.")
        if self.max_loras < 1:
            raise ValueError(f"max_loras ({self.max_loras}) must be >= 1.")
        if self.max_cpu_loras is None:
            self.max_cpu_loras = self.max_loras
        elif self.max_cpu_loras < self.max_loras:
            raise ValueError(
                f"max_cpu_loras ({self.max_cpu_loras}) must be >= "
                f"max_loras ({self.max_loras})")

    def verify_with_model_config(self, model_config: ModelConfig):
        if self.lora_dtype in (None, "auto"):
            self.lora_dtype = model_config.dtype
        elif isinstance(self.lora_dtype, str):
            self.lora_dtype = getattr(torch, self.lora_dtype)
        if model_config.quantization and model_config.quantization not in [
                "awq", "gptq"
        ]:
            # TODO support marlin and squeezellm
            logger.warning("%s quantization is not tested with LoRA yet.",
                           model_config.quantization)

    def verify_with_scheduler_config(self, scheduler_config: SchedulerConfig):
        if scheduler_config.max_num_batched_tokens > 65528:
            raise ValueError(
                "Due to limitations of the custom LoRA CUDA kernel, "
                "max_num_batched_tokens must be <= 65528 when "
                "LoRA is enabled.")


@dataclass
class VisionLanguageConfig:
    """Configs the input data format and how models should run for
    vision language models."""

    class ImageInputType(enum.Enum):
        """Image input type into the vision language model.

        An image roughly goes through the following transformation:
        Raw image --> pixel values --> image features --> image embeddings.

        The difference between different image input types is where the
        image encoder (pixel values --> image features) is run.
        Different image input types also correspond to different tensor shapes.

        For example, for Llava, PIXEL_VALUES: (1, 3, 336, 336).
        IMAGE_FEATURES: (1, 576, 1024).
        """
        PIXEL_VALUES = enum.auto()
        IMAGE_FEATURES = enum.auto()

    image_input_type: ImageInputType
    # The input id corresponding to image token.
    image_token_id: int
    # Used for running `run_prefill_max_token`.
    # For models that support varying resolution, this corresponds to
    # worst case scenario (biggest supported resolution).
    image_input_shape: tuple
    image_feature_size: int
    # The image processor to load from HuggingFace
    image_processor: Optional[str]
    image_processor_revision: Optional[str]

    @classmethod
    def get_image_input_enum_type(cls, value: str) -> ImageInputType:
        """Get the image input type from a string."""
        try:
            return cls.ImageInputType[value.upper()]
        except KeyError as e:
            raise ValueError(f"{value} is not a valid choice. "
                             f"Expecting to choose from "
                             f"{[x.name for x in cls.ImageInputType]}.") from e

    #TODO(ywang96): make this a cached property once we refactor the
    # VisionLanguageConfig class.
    def get_image_token_text(
            self, tokenizer: PreTrainedTokenizerBase) -> Tuple[str, str]:
        """Get the image token placeholder text to be inserted into the 
        text prompt and the string representation of the image token id.
        """
        image_token_str = tokenizer.decode(self.image_token_id)
        return image_token_str * self.image_feature_size, image_token_str

    def as_cli_args_dict(self) -> Dict[str, Any]:
        """Flatten vision language config to pure args.

        Compatible with what llm entrypoint expects.
        """
        result: Dict[str, Any] = {}
        for f in fields(self):
            value = getattr(self, f.name)
            if isinstance(value, enum.Enum):
                result[f.name] = value.name.lower()
            elif isinstance(value, tuple):
                result[f.name] = ",".join([str(item) for item in value])
            else:
                result[f.name] = value

        result["disable_image_processor"] = self.image_processor is None

        return result


_STR_DTYPE_TO_TORCH_DTYPE = {
    "half": torch.float16,
    "float16": torch.float16,
    "float": torch.float32,
    "float32": torch.float32,
    "bfloat16": torch.bfloat16,
}

_ROCM_NOT_SUPPORTED_DTYPE: List[str] = []  #


def _get_and_verify_dtype(
    config: PretrainedConfig,
    dtype: Union[str, torch.dtype],
) -> torch.dtype:
    # NOTE: getattr(config, "torch_dtype", torch.float32) is not correct
    # because config.torch_dtype can be None.
    config_dtype = getattr(config, "torch_dtype", None)
    if config_dtype is None:
        config_dtype = torch.float32

    if isinstance(dtype, str):
        dtype = dtype.lower()
        if dtype == "auto":
            if config_dtype == torch.float32:
                # Following the common practice, we use float16 for float32
                # models.
                logger.info("Casting torch.float32 to torch.float16.")
                torch_dtype = torch.float16
            else:
                torch_dtype = config_dtype
        else:
            if dtype not in _STR_DTYPE_TO_TORCH_DTYPE:
                raise ValueError(f"Unknown dtype: {dtype}")
            torch_dtype = _STR_DTYPE_TO_TORCH_DTYPE[dtype]
    elif isinstance(dtype, torch.dtype):
        torch_dtype = dtype
    else:
        raise ValueError(f"Unknown dtype: {dtype}")

    # Verify the dtype.
    if torch_dtype != config_dtype:
        if torch_dtype == torch.float32:
            # Upcasting to float32 is allowed.
            logger.info("Upcasting %s to %s.", config_dtype, torch_dtype)
            pass
        elif config_dtype == torch.float32:
            # Downcasting from float32 to float16 or bfloat16 is allowed.
            logger.info("Downcasting %s to %s.", config_dtype, torch_dtype)
            pass
        else:
            # Casting between float16 and bfloat16 is allowed with a warning.
            logger.warning("Casting %s to %s.", config_dtype, torch_dtype)

    return torch_dtype


def _get_and_verify_max_len(
    hf_config: PretrainedConfig,
    max_model_len: Optional[int],
    disable_sliding_window: bool,
    sliding_window_len: Optional[int],
) -> int:
    """Get and verify the model's maximum length."""
    derived_max_model_len = float("inf")
    possible_keys = [
        # OPT
        "max_position_embeddings",
        # GPT-2
        "n_positions",
        # MPT
        "max_seq_len",
        # ChatGLM2
        "seq_length",
        # Command-R
        "model_max_length",
        # Others
        "max_sequence_length",
        "max_seq_length",
        "seq_len",
    ]
    # Choose the smallest "max_length" from the possible keys.
    max_len_key = None
    for key in possible_keys:
        max_len = getattr(hf_config, key, None)
        if max_len is not None:
            max_len_key = key if max_len < derived_max_model_len \
                else max_len_key
            derived_max_model_len = min(derived_max_model_len, max_len)

    # If sliding window is manually disabled, max_length should be less
    # than the sliding window length in the model config.
    if disable_sliding_window and sliding_window_len is not None:
        max_len_key = "sliding_window" \
            if sliding_window_len < derived_max_model_len else max_len_key
        derived_max_model_len = min(derived_max_model_len, sliding_window_len)

    # If none of the keys were found in the config, use a default and
    # log a warning.
    if derived_max_model_len == float("inf"):
        if max_model_len is not None:
            # If max_model_len is specified, we use it.
            return max_model_len

        default_max_len = 2048
        logger.warning(
            "The model's config.json does not contain any of the following "
            "keys to determine the original maximum length of the model: "
            "%s. Assuming the model's maximum length is %d.", possible_keys,
            default_max_len)
        derived_max_model_len = default_max_len

    rope_scaling = getattr(hf_config, "rope_scaling", None)
    if rope_scaling is not None and rope_scaling["type"] != "su":
        if disable_sliding_window:
            # TODO(robertgshaw): Find a model that supports rope_scaling
            # with sliding window to see if this case should be allowed.
            raise NotImplementedError(
                "Disabling sliding window is not supported for models "
                "with rope_scaling. Please raise an issue so we can "
                "investigate.")
        assert "factor" in rope_scaling
        scaling_factor = rope_scaling["factor"]
        if rope_scaling["type"] == "yarn":
            derived_max_model_len = rope_scaling[
                "original_max_position_embeddings"]
        derived_max_model_len *= scaling_factor

    # If the user specified a max length, make sure it is smaller than the
    # derived length from the HF model config.
    if max_model_len is None:
        max_model_len = int(derived_max_model_len)
    elif max_model_len > derived_max_model_len:
        # Some models might have a separate key for specifying model_max_length
        # that will be bigger than derived_max_model_len. We compare user input
        # with model_max_length and allow this override when it's smaller.
        model_max_length = getattr(hf_config, "model_max_length", None)
        if model_max_length is not None and max_model_len <= model_max_length:
            if disable_sliding_window:
                # TODO(robertgshaw): Find a model that has model_max_length
                # with sliding window to see if this case should be allowed.
                raise NotImplementedError(
                    "Disabling sliding window is not supported for models "
                    "model_max_length in the config. Please raise an issue "
                    "so we can investigate.")
            pass
        else:
            raise ValueError(
                f"User-specified max_model_len ({max_model_len}) is greater "
                "than the derived max_model_len "
                f"({max_len_key}={derived_max_model_len} or model_max_length="
                f"{model_max_length} in model's config.json). This may lead "
                "to incorrect model outputs or CUDA errors. Make sure the "
                "value is correct and within the model context size.")
    return int(max_model_len)


def get_served_model_name(model: str,
                          served_model_name: Optional[Union[str, List[str]]]):
    """
    If the input is a non-empty list, the first model_name in 
    `served_model_name` is taken. 
    If the input is a non-empty string, it is used directly. 
    For cases where the input is either an empty string or an 
    empty list, the fallback is to use `self.model`.
    """
    if not served_model_name:
        return model
    if isinstance(served_model_name, list):
        return served_model_name[0]
    return served_model_name


@dataclass
class DecodingConfig:
    """Dataclass which contains the decoding strategy of the engine"""

    # Which guided decoding algo to use. 'outlines' / 'lm-format-enforcer'
    guided_decoding_backend: str = 'outlines'

    def __post_init__(self):
        valid_guided_backends = ['outlines', 'lm-format-enforcer']
        backend = self.guided_decoding_backend
        if backend not in valid_guided_backends:
            raise ValueError(f"Invalid guided_decoding_backend '{backend},"
                             f"must be one of {valid_guided_backends}")


@dataclass(frozen=True)
class EngineConfig:
    """Dataclass which contains all engine-related configuration. This
    simplifies passing around the distinct configurations in the codebase.
    """

    model_config: ModelConfig
    cache_config: CacheConfig
    parallel_config: ParallelConfig
    scheduler_config: SchedulerConfig
    device_config: DeviceConfig
    load_config: LoadConfig
    lora_config: Optional[LoRAConfig]
    vision_language_config: Optional[VisionLanguageConfig]
    speculative_config: Optional[SpeculativeConfig]
    decoding_config: Optional[DecodingConfig]

    def __post_init__(self):
        """Verify configs are valid & consistent with each other.
        """
        self.model_config.verify_with_parallel_config(self.parallel_config)
        self.cache_config.verify_with_parallel_config(self.parallel_config)

        if self.lora_config:
            self.lora_config.verify_with_model_config(self.model_config)
            self.lora_config.verify_with_scheduler_config(
                self.scheduler_config)

    def to_dict(self):
        """Return the configs as a dictionary, for use in **kwargs.
        """
        return dict(
            (field.name, getattr(self, field.name)) for field in fields(self))<|MERGE_RESOLUTION|>--- conflicted
+++ resolved
@@ -695,11 +695,7 @@
         self.delay_factor = delay_factor
         self.chunked_prefill_enabled = enable_chunked_prefill
         self.embedding_mode = embedding_mode
-<<<<<<< HEAD
-=======
         self.preemption_mode = preemption_mode
-
->>>>>>> c5602f0b
         self._verify_args()
 
     def _verify_args(self) -> None:
