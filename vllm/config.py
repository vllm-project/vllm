--- conflicted
+++ resolved
@@ -4447,15 +4447,11 @@
             # FIXME(rob): Add function to set all of these.
             if not self.compilation_config.custom_ops:
                 self.compilation_config.custom_ops = ["none"]
-<<<<<<< HEAD
             if current_platform.is_rocm():
                 if "none" in self.compilation_config.custom_ops:
                     self.compilation_config.custom_ops.remove("none")
                 self.compilation_config.custom_ops.append("+rms_norm")
                 self.compilation_config.custom_ops.append("+silu_and_mul")
-            self.compilation_config.use_cudagraph = True
-=======
->>>>>>> c1c7dbbe
             self.compilation_config.cudagraph_num_of_warmups = 1
             self.compilation_config.pass_config.enable_fusion = False
             self.compilation_config.pass_config.enable_noop = False
