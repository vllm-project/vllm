--- conflicted
+++ resolved
@@ -226,102 +226,6 @@
     raise ValueError(
         f"{cls.__name__}.{name} must have a default value or default factory.")
 
-<<<<<<< HEAD
-    Args:
-        model: Name or path of the huggingface model to use.
-            It is also used as the content for `model_name` tag in metrics
-            output when `served_model_name` is not specified.
-        task: The task to use the model for. Each vLLM instance only supports
-            one task, even if the same model can be used for multiple tasks.
-            When the model only supports one task, "auto" can be used to select
-            it; otherwise, you must specify explicitly which task to use.
-        tokenizer: Name or path of the huggingface tokenizer to use.
-        tokenizer_mode: Tokenizer mode. "auto" will use the fast tokenizer if
-            available, "slow" will always use the slow tokenizer,
-            "mistral" will always use the tokenizer from `mistral_common`, and
-            "custom" will use --tokenizer to select the preregistered tokenizer.
-        trust_remote_code: Trust remote code (e.g., from HuggingFace) when
-            downloading the model and tokenizer.
-        allowed_local_media_path: Allowing API requests to read local images or
-            videos from directories specified by the server file system.
-            This is a security risk. Should only be enabled in trusted
-            environments.
-        dtype: Data type for model weights and activations. The "auto" option
-            will use FP16 precision for FP32 and FP16 models, and BF16 precision
-            for BF16 models.
-        seed: Random seed for reproducibility.
-        revision: The specific model version to use. It can be a branch name,
-            a tag name, or a commit id. If unspecified, will use the default
-            version.
-        code_revision: The specific revision to use for the model code on
-            Hugging Face Hub. It can be a branch name, a tag name, or a
-            commit id. If unspecified, will use the default version.
-        tokenizer_revision: The specific tokenizer version to use. It can be a
-            branch name, a tag name, or a commit id. If unspecified, will use
-            the default version.
-        max_model_len: Maximum length of a sequence (including prompt and
-            output). If None, will be derived from the model.
-        spec_target_max_model_len: Specify the the maximum length for spec
-            decoding draft models.
-        quantization: Quantization method that was used to quantize the model
-            weights. If None, we assume the model weights are not quantized.
-        enforce_eager: Whether to enforce eager execution. If True, we will
-            disable CUDA graph and always execute the model in eager mode.
-            If False, we will use CUDA graph and eager execution in hybrid.
-            If None, the user did not specify, so default to False.
-        max_seq_len_to_capture: Maximum sequence len covered by CUDA graphs.
-            When a sequence has context length larger than this, we fall back
-            to eager mode. Additionally for encoder-decoder models, if the
-            sequence length of the encoder input is larger than this, we fall
-            back to the eager mode.
-        max_logprobs: Maximum number of log probabilities. Defaults to 20.
-        disable_sliding_window: Whether to disable sliding window. If True,
-            we will disable the sliding window functionality of the model.
-            If the model does not support sliding window, this argument is
-            ignored.
-        skip_tokenizer_init: If true, skip initialization of tokenizer and
-            detokenizer.
-        served_model_name: The model name used in metrics tag `model_name`,
-            matches the model name exposed via the APIs. If multiple model
-            names provided, the first name will be used. If not specified,
-            the model name will be the same as `model`.
-        limit_mm_per_prompt: Maximum number of data items per modality
-            per prompt. Only applicable for multimodal models.
-        use_async_output_proc: Whether to use async output processor.
-            Defaults to True.
-        config_format: The config format which shall be loaded.
-            Defaults to 'auto' which defaults to 'hf'.
-        hf_token: The token to use as HTTP bearer authorization for remote files
-            . If `True`, will use the token generated when running 
-            `huggingface-cli login` (stored in `~/.huggingface`).
-        hf_overrides: If a dictionary, contains arguments to be forwarded to the
-            HuggingFace config. If a callable, it is called to update the
-            HuggingFace config.
-        mm_processor_kwargs: Arguments to be forwarded to the model's processor
-            for multi-modal data, e.g., image processor.
-        disable_mm_preprocessor_cache: If true, then disables caching of the
-            multi-modal preprocessor/mapper. (not recommended)
-        override_neuron_config: Initialize non default neuron config or
-            override default neuron config that are specific to Neuron devices,
-            this argument will be used to configure the neuron config that
-            can not be gathered from the vllm arguments.
-        override_tt_config: Override default TT config, specific to TT devices.
-        override_pooler_config: Initialize non default pooling config or
-            override default pooling config for the pooling model.
-        logits_processor_pattern: Optional regex pattern specifying valid
-            logits processor qualified names that can be passed with the
-            `logits_processors` extra completion argument. Defaults to None,
-            which allows no processors.
-        generation_config: Configuration parameter file for generation.
-        model_impl: Which implementation of the model to use:
-            "auto" will try to use the vLLM implementation if it exists and
-                fall back to the Transformers implementation if no vLLM
-                implementation is available.
-            "vllm" will use the vLLM model implementation.
-            "transformers" will use the Transformers model implementation.
-        override_generation_config: Override the generation config with the
-            given config.
-=======
 
 def is_init_field(cls: ConfigType, name: str) -> bool:
     return next(f for f in fields(cls) if f.name == name).init
@@ -481,13 +385,15 @@
     that are specific to Neuron devices, this argument will be used to
     configure the neuron config that can not be gathered from the vllm
     arguments. e.g. `{"cast_logits_dtype": "bfloat16"}`."""
+    override_tt_config: dict[str, Any] = field(default_factory=dict)
+    """Override default TT config, specific to TT devices.
+    e.g. '{\"sample_on_device_mode\": \"all\"}' """
     pooler_config: Optional["PoolerConfig"] = field(init=False)
     """Pooler config which controls the behaviour of output pooling in pooling
     models."""
     override_pooler_config: Optional[Union[dict, "PoolerConfig"]] = None
     """Initialize non-default pooling config or override default pooling config
     for the pooling model. e.g. `{"pooling_type": "mean", "normalize": false}`.
->>>>>>> 79f2f1c2
     """
     logits_processor_pattern: Optional[str] = None
     """Optional regex pattern specifying valid logits processor qualified names
@@ -550,71 +456,6 @@
         assert_hashable(str_factors)
         return hashlib.sha256(str(factors).encode()).hexdigest()
 
-<<<<<<< HEAD
-    def __init__(
-        self,
-        model: str,
-        task: Union[TaskOption, Literal["draft"]],
-        tokenizer: str,
-        tokenizer_mode: str,
-        trust_remote_code: bool,
-        dtype: Union[str, torch.dtype],
-        seed: int,
-        hf_config_path: Optional[str] = None,
-        allowed_local_media_path: str = "",
-        revision: Optional[str] = None,
-        code_revision: Optional[str] = None,
-        rope_scaling: Optional[dict[str, Any]] = None,
-        rope_theta: Optional[float] = None,
-        tokenizer_revision: Optional[str] = None,
-        max_model_len: Optional[int] = None,
-        spec_target_max_model_len: Optional[int] = None,
-        quantization: Optional[str] = None,
-        enforce_eager: Optional[bool] = None,
-        max_seq_len_to_capture: Optional[int] = None,
-        max_logprobs: int = 20,
-        disable_sliding_window: bool = False,
-        disable_cascade_attn: bool = False,
-        skip_tokenizer_init: bool = False,
-        served_model_name: Optional[Union[str, list[str]]] = None,
-        limit_mm_per_prompt: Optional[Mapping[str, int]] = None,
-        use_async_output_proc: bool = True,
-        config_format: ConfigFormat = ConfigFormat.AUTO,
-        hf_token: Optional[Union[bool, str]] = None,
-        hf_overrides: Optional[HfOverrides] = None,
-        mm_processor_kwargs: Optional[dict[str, Any]] = None,
-        disable_mm_preprocessor_cache: bool = False,
-        override_neuron_config: Optional[dict[str, Any]] = None,
-        override_tt_config: Optional[dict[str, Any]] = None,
-        override_pooler_config: Optional["PoolerConfig"] = None,
-        logits_processor_pattern: Optional[str] = None,
-        generation_config: str = "auto",
-        enable_sleep_mode: bool = False,
-        override_generation_config: Optional[dict[str, Any]] = None,
-        model_impl: Union[str, ModelImpl] = ModelImpl.AUTO,
-    ) -> None:
-        self.model = maybe_model_redirect(model)
-        self.tokenizer = maybe_model_redirect(tokenizer)
-
-        self.hf_config_path = hf_config_path
-        if isinstance(hf_config_path, str):
-            self.hf_config_path = maybe_model_redirect(hf_config_path)
-
-        self.tokenizer_mode = tokenizer_mode
-        self.trust_remote_code = trust_remote_code
-        self.allowed_local_media_path = allowed_local_media_path
-        self.seed = seed
-        self.revision = revision
-        self.code_revision = code_revision
-        self.rope_scaling = rope_scaling
-        self.rope_theta = rope_theta
-        self.model_impl = model_impl
-
-        if hf_overrides is None:
-            hf_overrides = {}
-
-        if callable(hf_overrides):
-=======
     def __post_init__(self) -> None:
         # Set the default seed to 0 in V1.
         # NOTE(woosuk): In V0, we set the default seed to None because the
@@ -646,7 +487,6 @@
             self.hf_config_path = maybe_model_redirect(self.hf_config_path)
 
         if callable(self.hf_overrides):
->>>>>>> 79f2f1c2
             hf_overrides_kw = {}
             hf_overrides_fn = self.hf_overrides
         else:
@@ -785,35 +625,13 @@
         self.has_noops = self._init_has_noops()
         self.has_inner_state = self._init_has_inner_state()
 
-<<<<<<< HEAD
-        if current_platform.is_neuron():
-            self.override_neuron_config = override_neuron_config
-        else:
-            self.override_neuron_config = None
-
-        if current_platform.is_tt():
-            self.override_tt_config = override_tt_config
-        else:
-            self.override_tt_config = None
-
-        supported_tasks, task = self._resolve_task(task)
-        self.supported_tasks = supported_tasks
-        self.task: Final = task
-        if self.task in ("draft", "generate"):
-            self.truncation_side = "left"
-        else:
-            self.truncation_side = "right"
-
-        self.pooler_config = self._init_pooler_config(override_pooler_config)
-        self.logits_processor_pattern = logits_processor_pattern
-
-        self.generation_config = generation_config
-        self.override_generation_config = override_generation_config or {}
-=======
         if (not current_platform.is_neuron() and self.override_neuron_config):
             raise ValueError(
                 "`override_neuron_config` is only supported on Neuron.")
->>>>>>> 79f2f1c2
+
+        if (not current_platform.is_tt() and self.override_tt_config):
+            raise ValueError(
+                "`override_tt_config` is only supported on TT devices.")
 
         self._verify_quantization()
         self._verify_cuda_graph()
@@ -4864,6 +4682,7 @@
             f" tokenizer_mode={self.model_config.tokenizer_mode}, "
             f"revision={self.model_config.revision}, "
             f"override_neuron_config={self.model_config.override_neuron_config},"
+            f"override_tt_config={self.model_config.override_tt_config},"
             f" tokenizer_revision={self.model_config.tokenizer_revision}, "
             f"trust_remote_code={self.model_config.trust_remote_code}, "
             f"dtype={self.model_config.dtype}, "
