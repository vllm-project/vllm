# SPDX-License-Identifier: Apache-2.0

import ast
import copy
import enum
import hashlib
import inspect
import json
import re
import sys
import textwrap
import warnings
from collections import Counter
from contextlib import contextmanager
from dataclasses import (MISSING, dataclass, field, fields, is_dataclass,
                         replace)
from importlib.util import find_spec
from pathlib import Path
from typing import (TYPE_CHECKING, Any, Callable, ClassVar, Final, Literal,
                    Optional, Protocol, TypeVar, Union, get_args)

import torch
from pydantic import BaseModel, Field, PrivateAttr
from torch.distributed import ProcessGroup, ReduceOp
from transformers import PretrainedConfig

import vllm.envs as envs
from vllm.compilation.inductor_pass import CallableInductorPass, InductorPass
from vllm.logger import init_logger
from vllm.model_executor.layers.quantization import (QUANTIZATION_METHODS,
                                                     get_quantization_config)
from vllm.model_executor.models import ModelRegistry
from vllm.platforms import CpuArchEnum, current_platform
from vllm.sampling_params import GuidedDecodingParams
from vllm.tracing import is_otel_available, otel_import_error_traceback
from vllm.transformers_utils.config import (
    ConfigFormat, get_config, get_hf_image_processor_config,
    get_hf_text_config, get_pooling_config,
    get_sentence_transformer_tokenizer_config, is_encoder_decoder,
    try_get_generation_config, uses_mrope)
from vllm.transformers_utils.s3_utils import S3Model
<<<<<<< HEAD
from vllm.transformers_utils.utils import is_s3
from vllm.utils import (GiB_bytes, LayerBlockType, aiter_mla_enabled,
                        cuda_device_count_stateless, get_cpu_memory, is_mi250,
                        is_navi, random_uuid, resolve_obj_by_qualname)
=======
from vllm.transformers_utils.utils import is_s3, maybe_model_redirect
from vllm.utils import (GiB_bytes, LayerBlockType, cuda_device_count_stateless,
                        get_cpu_memory, get_open_port, is_mi250, is_navi,
                        is_torch_equal_or_newer, random_uuid,
                        resolve_obj_by_qualname)
>>>>>>> c3f61dd6

if TYPE_CHECKING:
    from _typeshed import DataclassInstance
    from ray.util.placement_group import PlacementGroup

    from vllm.executor.executor_base import ExecutorBase
    from vllm.model_executor.layers.quantization.base_config import (
        QuantizationConfig)
    from vllm.model_executor.model_loader.loader import BaseModelLoader
    from vllm.transformers_utils.tokenizer_group.base_tokenizer_group import (
        BaseTokenizerGroup)

    ConfigType = type[DataclassInstance]
else:
    QuantizationConfig = None
    ConfigType = type

logger = init_logger(__name__)

ConfigT = TypeVar("ConfigT", bound=ConfigType)

# This value is chosen to have a balance between ITL and TTFT. Note it is
# not optimized for throughput.
_DEFAULT_MAX_NUM_BATCHED_TOKENS = 2048
_POOLING_MODEL_MAX_NUM_BATCHED_TOKENS = 32768
_MULTIMODAL_MODEL_MAX_NUM_BATCHED_TOKENS = 5120

TaskOption = Literal["auto", "generate", "embedding", "embed", "classify",
                     "score", "reward", "transcription"]

_ResolvedTask = Literal["generate", "embed", "classify", "score", "reward",
                        "draft", "transcription"]

RunnerType = Literal["generate", "pooling", "draft", "transcription"]

_RUNNER_TASKS: dict[RunnerType, list[_ResolvedTask]] = {
    "generate": ["generate"],
    "pooling": ["embed", "classify", "score", "reward"],
    "draft": ["draft"],
    "transcription": ["transcription"],
}

_TASK_RUNNER: dict[_ResolvedTask, RunnerType] = {
    task: runner
    for runner, tasks in _RUNNER_TASKS.items()
    for task in tasks
}

HfOverrides = Union[dict[str, Any], Callable[[PretrainedConfig],
                                             PretrainedConfig]]


class SupportsHash(Protocol):

    def compute_hash(self) -> str:
        ...


class SupportsMetricsInfo(Protocol):

    def metrics_info(self) -> dict[str, str]:
        ...


class ModelImpl(str, enum.Enum):
    AUTO = "auto"
    VLLM = "vllm"
    TRANSFORMERS = "transformers"


def get_attr_docs(cls: type[Any]) -> dict[str, str]:
    """
    Get any docstrings placed after attribute assignments in a class body.

    https://davidism.com/mit-license/
    """

    def pairwise(iterable):
        """
        Manually implement https://docs.python.org/3/library/itertools.html#itertools.pairwise

        Can be removed when Python 3.9 support is dropped.
        """
        iterator = iter(iterable)
        a = next(iterator, None)

        for b in iterator:
            yield a, b
            a = b

    cls_node = ast.parse(textwrap.dedent(inspect.getsource(cls))).body[0]

    if not isinstance(cls_node, ast.ClassDef):
        raise TypeError("Given object was not a class.")

    out = {}

    # Consider each pair of nodes.
    for a, b in pairwise(cls_node.body):
        # Must be an assignment then a constant string.
        if (not isinstance(a, (ast.Assign, ast.AnnAssign))
                or not isinstance(b, ast.Expr)
                or not isinstance(b.value, ast.Constant)
                or not isinstance(b.value.value, str)):
            continue

        doc = inspect.cleandoc(b.value.value)

        # An assignment can have multiple targets (a = b = v), but an
        # annotated assignment only has one target.
        targets = a.targets if isinstance(a, ast.Assign) else [a.target]

        for target in targets:
            # Must be assigning to a plain name.
            if not isinstance(target, ast.Name):
                continue

            out[target.id] = doc

    return out


def config(cls: ConfigT) -> ConfigT:
    """
    A decorator that ensures all fields in a dataclass have default values
    and that each field has a docstring.
    """
    if not is_dataclass(cls):
        raise TypeError("The decorated class must be a dataclass.")
    attr_docs = get_attr_docs(cls)
    for f in fields(cls):
        if f.init and f.default is MISSING and f.default_factory is MISSING:
            raise ValueError(
                f"Field '{f.name}' in {cls.__name__} must have a default value."
            )
        if f.name not in attr_docs:
            raise ValueError(
                f"Field '{f.name}' in {cls.__name__} must have a docstring.")
    return cls


def get_field(cls: ConfigType, name: str) -> Field:
    """Get the default factory field of a dataclass by name. Used for getting
    default factory fields in `EngineArgs`."""
    if not is_dataclass(cls):
        raise TypeError("The given class is not a dataclass.")
    cls_fields = {f.name: f for f in fields(cls)}
    if name not in cls_fields:
        raise ValueError(f"Field '{name}' not found in {cls.__name__}.")
    named_field: Field = cls_fields.get(name)
    if (default_factory := named_field.default_factory) is not MISSING:
        return field(default_factory=default_factory)
    if (default := named_field.default) is not MISSING:
        return field(default=default)
    raise ValueError(
        f"{cls.__name__}.{name} must have a default value or default factory.")


class ModelConfig:
    """Configuration for the model.

    Args:
        model: Name or path of the huggingface model to use.
            It is also used as the content for `model_name` tag in metrics
            output when `served_model_name` is not specified.
        task: The task to use the model for. Each vLLM instance only supports
            one task, even if the same model can be used for multiple tasks.
            When the model only supports one task, "auto" can be used to select
            it; otherwise, you must specify explicitly which task to use.
        tokenizer: Name or path of the huggingface tokenizer to use.
        tokenizer_mode: Tokenizer mode. "auto" will use the fast tokenizer if
            available, "slow" will always use the slow tokenizer,
            "mistral" will always use the tokenizer from `mistral_common`, and
            "custom" will use --tokenizer to select the preregistered tokenizer.
        trust_remote_code: Trust remote code (e.g., from HuggingFace) when
            downloading the model and tokenizer.
        allowed_local_media_path: Allowing API requests to read local images or
            videos from directories specified by the server file system.
            This is a security risk. Should only be enabled in trusted
            environments.
        dtype: Data type for model weights and activations. The "auto" option
            will use FP16 precision for FP32 and FP16 models, and BF16 precision
            for BF16 models.
        seed: Random seed for reproducibility.
        revision: The specific model version to use. It can be a branch name,
            a tag name, or a commit id. If unspecified, will use the default
            version.
        code_revision: The specific revision to use for the model code on
            Hugging Face Hub. It can be a branch name, a tag name, or a
            commit id. If unspecified, will use the default version.
        tokenizer_revision: The specific tokenizer version to use. It can be a
            branch name, a tag name, or a commit id. If unspecified, will use
            the default version.
        max_model_len: Maximum length of a sequence (including prompt and
            output). If None, will be derived from the model.
        spec_target_max_model_len: Specify the the maximum length for spec
            decoding draft models.
        quantization: Quantization method that was used to quantize the model
            weights. If None, we assume the model weights are not quantized.
        enforce_eager: Whether to enforce eager execution. If True, we will
            disable CUDA graph and always execute the model in eager mode.
            If False, we will use CUDA graph and eager execution in hybrid.
            If None, the user did not specify, so default to False.
        max_seq_len_to_capture: Maximum sequence len covered by CUDA graphs.
            When a sequence has context length larger than this, we fall back
            to eager mode. Additionally for encoder-decoder models, if the
            sequence length of the encoder input is larger than this, we fall
            back to the eager mode.
        max_logprobs: Maximum number of log probabilities. Defaults to 20.
        disable_sliding_window: Whether to disable sliding window. If True,
            we will disable the sliding window functionality of the model.
            If the model does not support sliding window, this argument is
            ignored.
        skip_tokenizer_init: If true, skip initialization of tokenizer and
            detokenizer.
        served_model_name: The model name used in metrics tag `model_name`,
            matches the model name exposed via the APIs. If multiple model
            names provided, the first name will be used. If not specified,
            the model name will be the same as `model`.
        limit_mm_per_prompt: Maximum number of data items per modality
            per prompt. Only applicable for multimodal models.
        use_async_output_proc: Whether to use async output processor.
            Defaults to True.
        config_format: The config format which shall be loaded.
            Defaults to 'auto' which defaults to 'hf'.
        hf_token: The token to use as HTTP bearer authorization for remote files
            . If `True`, will use the token generated when running
            `huggingface-cli login` (stored in `~/.huggingface`).
        hf_overrides: If a dictionary, contains arguments to be forwarded to the
            HuggingFace config. If a callable, it is called to update the
            HuggingFace config.
        mm_processor_kwargs: Arguments to be forwarded to the model's processor
            for multi-modal data, e.g., image processor.
        disable_mm_preprocessor_cache: If true, then disables caching of the
            multi-modal preprocessor/mapper. (not recommended)
        override_neuron_config: Initialize non default neuron config or
            override default neuron config that are specific to Neuron devices,
            this argument will be used to configure the neuron config that
            can not be gathered from the vllm arguments.
        override_pooler_config: Initialize non default pooling config or
            override default pooling config for the pooling model.
        logits_processor_pattern: Optional regex pattern specifying valid
            logits processor qualified names that can be passed with the
            `logits_processors` extra completion argument. Defaults to None,
            which allows no processors.
        generation_config: Configuration parameter file for generation.
        model_impl: Which implementation of the model to use:
            "auto" will try to use the vLLM implementation if it exists and
                fall back to the Transformers implementation if no vLLM
                implementation is available.
            "vllm" will use the vLLM model implementation.
            "transformers" will use the Transformers model implementation.
        override_generation_config: Override the generation config with the
            given config.
    """

    def compute_hash(self) -> str:
        """
        WARNING: Whenever a new field is added to this config,
        ensure that it is included in the factors list if
        it affects the computation graph.

        Provide a hash that uniquely identifies all the configs
        that affect the structure of the computation
        graph from input ids/embeddings to the final hidden states,
        excluding anything before input ids/embeddings and after
        the final hidden states.
        """
        factors: list[Any] = []
        factors.append(self.model)
        factors.append(self.dtype)
        factors.append(self.quantization)
        factors.append(self.revision)
        factors.append(self.code_revision)
        factors.append(self.max_model_len)
        factors.append(self.max_logprobs)
        factors.append(self.disable_sliding_window)
        factors.append(self.trust_remote_code)
        factors.append(self.mm_processor_kwargs)
        factors.append(self.generation_config)
        factors.append(self.model_impl)
        factors.append(self.override_generation_config)
        factors.append(self.rope_scaling)
        factors.append(self.rope_theta)
        # hf_config can control how the model looks!
        factors.append(self.hf_config.to_json_string())
        str_factors = str(factors)
        assert_hashable(str_factors)
        return hashlib.sha256(str(factors).encode()).hexdigest()

    def __init__(
        self,
        model: str,
        task: Union[TaskOption, Literal["draft"]],
        tokenizer: str,
        tokenizer_mode: str,
        trust_remote_code: bool,
        dtype: Union[str, torch.dtype],
        seed: int,
        hf_config_path: Optional[str] = None,
        allowed_local_media_path: str = "",
        revision: Optional[str] = None,
        code_revision: Optional[str] = None,
        rope_scaling: Optional[dict[str, Any]] = None,
        rope_theta: Optional[float] = None,
        tokenizer_revision: Optional[str] = None,
        max_model_len: Optional[int] = None,
        spec_target_max_model_len: Optional[int] = None,
        quantization: Optional[str] = None,
        enforce_eager: Optional[bool] = None,
        max_seq_len_to_capture: Optional[int] = None,
        max_logprobs: int = 20,
        disable_sliding_window: bool = False,
        disable_cascade_attn: bool = False,
        skip_tokenizer_init: bool = False,
        served_model_name: Optional[Union[str, list[str]]] = None,
        limit_mm_per_prompt: Optional[dict[str, int]] = None,
        use_async_output_proc: bool = True,
        config_format: ConfigFormat = ConfigFormat.AUTO,
        hf_token: Optional[Union[bool, str]] = None,
        hf_overrides: Optional[HfOverrides] = None,
        mm_processor_kwargs: Optional[dict[str, Any]] = None,
        disable_mm_preprocessor_cache: bool = False,
        override_neuron_config: Optional[dict[str, Any]] = None,
        override_pooler_config: Optional["PoolerConfig"] = None,
        logits_processor_pattern: Optional[str] = None,
        generation_config: str = "auto",
        enable_sleep_mode: bool = False,
        override_generation_config: Optional[dict[str, Any]] = None,
        model_impl: Union[str, ModelImpl] = ModelImpl.AUTO,
    ) -> None:
        self.model = maybe_model_redirect(model)
        self.tokenizer = maybe_model_redirect(tokenizer)

        self.hf_config_path = hf_config_path
        if isinstance(hf_config_path, str):
            self.hf_config_path = maybe_model_redirect(hf_config_path)

        self.tokenizer_mode = tokenizer_mode
        self.trust_remote_code = trust_remote_code
        self.allowed_local_media_path = allowed_local_media_path
        self.seed = seed
        self.revision = revision
        self.code_revision = code_revision
        self.rope_scaling = rope_scaling
        self.rope_theta = rope_theta
        self.model_impl = model_impl

        if hf_overrides is None:
            hf_overrides = {}

        if callable(hf_overrides):
            hf_overrides_kw = {}
            hf_overrides_fn = hf_overrides
        else:
            hf_overrides_kw = hf_overrides
            hf_overrides_fn = None

        if rope_scaling is not None:
            hf_override: dict[str, Any] = {"rope_scaling": rope_scaling}
            hf_overrides_kw.update(hf_override)
            hf_overrides_str = json.dumps(hf_overrides)
            msg = (
                "`--rope-scaling` will be removed in a future release. "
                f"'Please instead use `--hf-overrides '{hf_overrides_str}'`")
            warnings.warn(DeprecationWarning(msg), stacklevel=2)
        if rope_theta is not None:
            hf_override = {"rope_theta": rope_theta}
            hf_overrides_kw.update(hf_override)
            hf_overrides_str = json.dumps(hf_overrides)
            msg = (
                "`--rope-theta` will be removed in a future release. "
                f"'Please instead use `--hf-overrides '{hf_overrides_str}'`")
            warnings.warn(DeprecationWarning(msg), stacklevel=2)

        self.maybe_pull_model_tokenizer_for_s3(model, tokenizer)

        if (backend := envs.VLLM_ATTENTION_BACKEND
            ) and backend == "FLASHINFER" and find_spec("flashinfer") is None:
            raise ValueError(
                "VLLM_ATTENTION_BACKEND is set to FLASHINFER, but flashinfer "
                "module was not found. See "
                "https://github.com/vllm-project/vllm/blob/main/docker/Dockerfile "  # noqa: E501
                "for instructions on how to install it.")

        # The tokenizer version is consistent with the model version by default.
        if tokenizer_revision is None:
            self.tokenizer_revision = revision
        else:
            self.tokenizer_revision = tokenizer_revision
        self.quantization = quantization
        self.enforce_eager = enforce_eager
        self.max_seq_len_to_capture = max_seq_len_to_capture
        self.max_logprobs = max_logprobs
        self.disable_sliding_window = disable_sliding_window
        self.disable_cascade_attn = disable_cascade_attn
        self.skip_tokenizer_init = skip_tokenizer_init
        self.enable_sleep_mode = enable_sleep_mode

        from vllm.platforms import current_platform

        if (self.enable_sleep_mode
                and not current_platform.is_sleep_mode_available()):
            raise ValueError(
                "Sleep mode is not supported on current platform.")

        hf_config = get_config(self.hf_config_path or self.model,
                               trust_remote_code, revision, code_revision,
                               config_format)

        if hf_overrides_kw:
            logger.info("Overriding HF config with %s", hf_overrides_kw)
            hf_config.update(hf_overrides_kw)
        if hf_overrides_fn:
            logger.info("Overriding HF config with %s", hf_overrides_fn)
            hf_config = hf_overrides_fn(hf_config)

        self.hf_config = hf_config

        self.hf_text_config = get_hf_text_config(self.hf_config)
        self.attention_chunk_size = getattr(self.hf_text_config,
                                            "attention_chunk_size", None)
        self.encoder_config = self._get_encoder_config()
        self.hf_image_processor_config = get_hf_image_processor_config(
            self.model, hf_token=hf_token, revision=revision)
        self.dtype = _get_and_verify_dtype(self.hf_config, dtype)
        self.use_async_output_proc = use_async_output_proc
        self.mm_processor_kwargs = mm_processor_kwargs
        self.disable_mm_preprocessor_cache = disable_mm_preprocessor_cache

        # Set enforce_eager to False if the value is unset.
        if self.enforce_eager is None:
            self.enforce_eager = False

        interleaved_attn_models = ["gemma2", "gemma3_text", "cohere2"]
        sliding_window = getattr(self.hf_text_config, "sliding_window", None)
        has_interleaved_attention = (sliding_window is not None) and (
            isinstance(sliding_window, list) or
            (self.hf_text_config.model_type in interleaved_attn_models))

        if (not self.disable_sliding_window and has_interleaved_attention):
            if (backend :=
                    envs.VLLM_ATTENTION_BACKEND) in ("XFORMERS", "FLASHINFER"):
                sliding_window_len_min = get_min_sliding_window(
                    self.hf_text_config.sliding_window)

                logger.warning_once(
                    f"{self.hf_text_config.model_type} has interleaved "
                    "attention, which is currently not supported by the "
                    f"{backend} backend. Disabling sliding window and capping "
                    "the max length to the sliding window size "
                    f"({sliding_window_len_min}).")
                self.disable_sliding_window = True
            else:
                # for a model with interleaved attention,
                # the scheduler and the model treat it as full attention
                # (i.e., not dropping any tokens outside the window).
                # only the attention layer itself is aware of the sliding
                # window, and use the window size to compute the attention.
                self.hf_text_config.interleaved_sliding_window = sliding_window
                delattr(self.hf_text_config, "sliding_window")
                sliding_window = None

        self.max_model_len = _get_and_verify_max_len(
            hf_config=self.hf_text_config,
            max_model_len=max_model_len,
            disable_sliding_window=self.disable_sliding_window,
            sliding_window_len=self.get_hf_config_sliding_window(),
            spec_target_max_model_len=spec_target_max_model_len,
            encoder_config=self.encoder_config)
        self.served_model_name = get_served_model_name(model,
                                                       served_model_name)
        self.multimodal_config = self._init_multimodal_config(
            limit_mm_per_prompt)
        if not self.skip_tokenizer_init:
            self._verify_tokenizer_mode()

        self.is_attention_free = self._init_attention_free()
        self.is_hybrid = self._init_is_hybrid()
        self.has_noops = self._init_has_noops()
        self.has_inner_state = self._init_has_inner_state()

        if current_platform.is_neuron():
            self.override_neuron_config = override_neuron_config
        else:
            self.override_neuron_config = None

        supported_tasks, task = self._resolve_task(task)
        self.supported_tasks = supported_tasks
        self.task: Final = task
        if self.task in ("draft", "generate"):
            self.truncation_side = "left"
        else:
            self.truncation_side = "right"

        self.pooler_config = self._init_pooler_config(override_pooler_config)
        self.logits_processor_pattern = logits_processor_pattern

        self.generation_config = generation_config
        self.override_generation_config = override_generation_config or {}

        self._verify_quantization()
        self._verify_cuda_graph()
        self._verify_bnb_config()

    @property
    def registry(self):
        return ModelRegistry

    @property
    def architectures(self) -> list[str]:
        return getattr(self.hf_config, "architectures", [])

    def maybe_pull_model_tokenizer_for_s3(self, model: str,
                                          tokenizer: str) -> None:
        """
        Pull the model config or tokenizer to a temporary
        directory in case of S3.

        Args:
            model: The model name or path.
            tokenizer: The tokenizer name or path.

        """
        if is_s3(model) or is_s3(tokenizer):
            if is_s3(model):
                s3_model = S3Model()
                s3_model.pull_files(
                    model, allow_pattern=["*.model", "*.py", "*.json"])
                self.model_weights = self.model
                self.model = s3_model.dir

            if is_s3(tokenizer):
                s3_tokenizer = S3Model()
                s3_tokenizer.pull_files(
                    model, ignore_pattern=["*.pt", "*.safetensors", "*.bin"])
                self.tokenizer = s3_tokenizer.dir

    def _init_multimodal_config(
        self, limit_mm_per_prompt: Optional[dict[str, int]]
    ) -> Optional["MultiModalConfig"]:
        if self.registry.is_multimodal_model(self.architectures):
            return MultiModalConfig(limit_per_prompt=limit_mm_per_prompt or {})

        if limit_mm_per_prompt:
            raise ValueError("`limit_mm_per_prompt` is only supported for "
                             "multimodal models.")

        return None

    def _get_encoder_config(self):
        return get_sentence_transformer_tokenizer_config(
            self.model, self.revision)

    def _init_pooler_config(
        self,
        override_pooler_config: Optional["PoolerConfig"],
    ) -> Optional["PoolerConfig"]:

        if self.runner_type == "pooling":
            user_config = override_pooler_config or PoolerConfig()

            base_config = get_pooling_config(self.model, self.revision)
            if base_config is not None:
                # Only set values that are not overridden by the user
                for k, v in base_config.items():
                    if getattr(user_config, k) is None:
                        setattr(user_config, k, v)

            if self.is_matryoshka:
                if user_config.normalize is None:
                    user_config.normalize = True
                elif not user_config.normalize:
                    raise ValueError(
                        "`normalize` must be enabled (set to True) "
                        "for models that are compatible with "
                        "Matryoshka Representation.")

            return user_config

        return None

    def _init_attention_free(self) -> bool:
        return self.registry.is_attention_free_model(self.architectures)

    def _init_is_hybrid(self) -> bool:
        return self.registry.is_hybrid_model(self.architectures)

    def _init_has_noops(self) -> bool:
        architectures = getattr(self.hf_config, "architectures", [])
        return self.registry.is_noops_model(architectures)

    def _init_has_inner_state(self) -> bool:
        return self.registry.model_has_inner_state(self.architectures)

    def _verify_tokenizer_mode(self) -> None:
        tokenizer_mode = self.tokenizer_mode.lower()
        if tokenizer_mode not in ["auto", "slow", "mistral", "custom"]:
            raise ValueError(
                f"Unknown tokenizer mode: {self.tokenizer_mode}. Must be "
                "either 'auto', 'slow', 'mistral' or 'custom'.")
        self.tokenizer_mode = tokenizer_mode

    def _get_preferred_task(
        self,
        architectures: list[str],
        supported_tasks: set[_ResolvedTask],
    ) -> Optional[_ResolvedTask]:
        model_id = self.model
        if get_pooling_config(model_id, self.revision):
            return "embed"
        if self.registry.is_cross_encoder_model(architectures):
            return "score"
        if self.registry.is_transcription_model(architectures):
            return "transcription"

        suffix_to_preferred_task: list[tuple[str, _ResolvedTask]] = [
            # Other models follow this pattern
            ("ForCausalLM", "generate"),
            ("ForConditionalGeneration", "generate"),
            ("ForSequenceClassification", "classify"),
            ("ChatModel", "generate"),
            ("LMHeadModel", "generate"),
            ("EmbeddingModel", "embed"),
            ("RewardModel", "reward"),
        ]
        _, arch = self.registry.inspect_model_cls(architectures)

        for suffix, pref_task in suffix_to_preferred_task:
            if arch.endswith(suffix) and pref_task in supported_tasks:
                return pref_task

        return None

    def _resolve_task(
        self,
        task_option: Union[TaskOption, Literal["draft"]],
    ) -> tuple[set[_ResolvedTask], _ResolvedTask]:
        if task_option == "draft":
            return {"draft"}, "draft"

        registry = self.registry
        architectures = self.architectures

        runner_support: dict[RunnerType, bool] = {
            # NOTE: Listed from highest to lowest priority,
            # in case the model supports multiple of them
            "transcription": registry.is_transcription_model(architectures),
            "generate": registry.is_text_generation_model(architectures),
            "pooling": registry.is_pooling_model(architectures),
        }
        supported_runner_types_lst: list[RunnerType] = [
            runner_type
            for runner_type, is_supported in runner_support.items()
            if is_supported
        ]

        supported_tasks_lst: list[_ResolvedTask] = [
            task for runner_type in supported_runner_types_lst
            for task in _RUNNER_TASKS[runner_type]
        ]
        supported_tasks = set(supported_tasks_lst)

        if task_option == "auto":
            selected_task = next(iter(supported_tasks_lst))

            if len(supported_tasks_lst) > 1:
                preferred_task = self._get_preferred_task(
                    architectures, supported_tasks)
                if preferred_task is not None:
                    selected_task = preferred_task

                logger.info(
                    "This model supports multiple tasks: %s. "
                    "Defaulting to '%s'.", supported_tasks, selected_task)
        else:
            # Aliases
            if task_option == "embedding":
                preferred_task = self._get_preferred_task(
                    architectures, supported_tasks)
                if preferred_task != "embed":
                    msg = ("The 'embedding' task will be restricted to "
                           "embedding models in a future release. Please "
                           "pass `--task classify`, `--task score`, or "
                           "`--task reward` explicitly for other pooling "
                           "models.")
                    warnings.warn(msg, DeprecationWarning, stacklevel=2)

                task_option = preferred_task or "embed"

            if task_option not in supported_tasks:
                msg = (
                    f"This model does not support the '{task_option}' task. "
                    f"Supported tasks: {supported_tasks}")
                raise ValueError(msg)

            selected_task = task_option

        return supported_tasks, selected_task

    def _parse_quant_hf_config(self):
        quant_cfg = getattr(self.hf_config, "quantization_config", None)
        if quant_cfg is None:
            # compressed-tensors uses a "compression_config" key
            quant_cfg = getattr(self.hf_config, "compression_config", None)
        return quant_cfg

    def _verify_quantization(self) -> None:
        supported_quantization = QUANTIZATION_METHODS
        optimized_quantization_methods = [
            "fp8", "marlin", "modelopt", "gptq_marlin_24", "gptq_marlin",
            "awq_marlin", "fbgemm_fp8", "compressed_tensors",
            "compressed-tensors", "experts_int8", "quark", "nvfp4", "bitblas",
            "gptq_bitblas"
        ]
        if self.quantization is not None:
            self.quantization = self.quantization.lower()

        # Parse quantization method from the HF model config, if available.
        quant_cfg = self._parse_quant_hf_config()

        if quant_cfg is not None:
            quant_method = quant_cfg.get("quant_method", "").lower()

            # Detect which checkpoint is it
            for name in QUANTIZATION_METHODS:
                from vllm.platforms import current_platform
                method = get_quantization_config(name)
                quantization_override = method.override_quantization_method(
                    quant_cfg, self.quantization)
                if (quantization_override and quantization_override
                        in current_platform.supported_quantization):
                    quant_method = quantization_override
                    self.quantization = quantization_override
                    break

            # Verify quantization configurations.
            if self.quantization is None:
                self.quantization = quant_method
            elif self.quantization != quant_method:
                raise ValueError(
                    "Quantization method specified in the model config "
                    f"({quant_method}) does not match the quantization "
                    f"method specified in the `quantization` argument "
                    f"({self.quantization}).")

        if self.quantization is not None:
            if self.quantization not in supported_quantization:
                raise ValueError(
                    f"Unknown quantization method: {self.quantization}. Must "
                    f"be one of {supported_quantization}.")
            from vllm.platforms import current_platform
            current_platform.verify_quantization(self.quantization)
            if self.quantization not in optimized_quantization_methods:
                logger.warning(
                    "%s quantization is not fully "
                    "optimized yet. The speed can be slower than "
                    "non-quantized models.", self.quantization)

    def _verify_cuda_graph(self) -> None:
        if self.max_seq_len_to_capture is None:
            self.max_seq_len_to_capture = self.max_model_len
        self.max_seq_len_to_capture = min(self.max_seq_len_to_capture,
                                          self.max_model_len)
        ROCM_UNSUPPORTED_MODELS = ['mllama']
        if (self.hf_config.model_type in ROCM_UNSUPPORTED_MODELS
                and not self.enforce_eager and current_platform.is_rocm()):
            logger.warning(
                "CUDA graph is not supported for %s on ROCm yet, fallback "
                "to the eager mode.", self.hf_config.model_type)
            self.enforce_eager = True

    def _verify_bnb_config(self) -> None:
        """
        The current version of bitsandbytes (0.45.3) with 8-bit models does not
        yet support CUDA graph.
        # TODO Remove this when bitsandbytes supports.
        """
        is_bitsandbytes = self.quantization == "bitsandbytes"
        has_quantization_config = (getattr(self.hf_config,
                                           "quantization_config", None)
                                   is not None)
        is_8bit = (self.hf_config.quantization_config.get(
            "load_in_8bit", False) if has_quantization_config else False)
        if all([
                is_bitsandbytes,
                has_quantization_config,
                is_8bit,
                not self.enforce_eager,
        ]):
            logger.warning(
                "CUDA graph is not supported on BitsAndBytes 8bit yet, "
                "fallback to the eager mode.")

            self.enforce_eager = True

    def _verify_with_expert_parallelism(self) -> None:
        num_expert_names = [
            "moe_num_experts",  # Dbrx
            "num_experts",  # Jamba
            "n_routed_experts",  # DeepSeek
            "num_local_experts",  # Mixtral
        ]
        num_experts = 0
        for name in num_expert_names:
            num_experts = getattr(self.hf_text_config, name, 0)
            if num_experts > 0:
                break
        if num_experts < 1:
            raise ValueError(
                "Number of experts in the model must be greater than 0 "
                "when expert parallelism is enabled.")

    def verify_async_output_proc(self, parallel_config, speculative_config,
                                 device_config) -> None:
        if not self.use_async_output_proc:
            # Nothing to check
            return

        if parallel_config.pipeline_parallel_size > 1:
            self.use_async_output_proc = False
            return

        # Reminder: Please update docs/source/features/compatibility_matrix.md
        # If the feature combo become valid
        from vllm.platforms import current_platform
        if not current_platform.is_async_output_supported(self.enforce_eager):
            self.use_async_output_proc = False
            return

        if envs.VLLM_USE_RAY_SPMD_WORKER:
            self.use_async_output_proc = False
            return

        # Async postprocessor is not necessary for pooling models
        # since there is no token generation
        if self.runner_type == "pooling":
            self.use_async_output_proc = False

        # Reminder: Please update docs/source/features/compatibility_matrix.md
        # If the feature combo become valid
        if speculative_config:
            self.use_async_output_proc = False

    def verify_with_parallel_config(
        self,
        parallel_config: "ParallelConfig",
    ) -> None:

        if parallel_config.distributed_executor_backend == "external_launcher":
            assert self.seed is not None, (
                "Seed must be set when using external launcher backend to "
                "make sure sampling results are the same across workers.")

        total_num_attention_heads = getattr(self.hf_text_config,
                                            "num_attention_heads", 0)
        tensor_parallel_size = parallel_config.tensor_parallel_size
        if total_num_attention_heads % tensor_parallel_size != 0:
            raise ValueError(
                f"Total number of attention heads ({total_num_attention_heads})"
                " must be divisible by tensor parallel size "
                f"({tensor_parallel_size}).")

        if parallel_config.enable_expert_parallel:
            self._verify_with_expert_parallelism()

        pipeline_parallel_size = parallel_config.pipeline_parallel_size
        if pipeline_parallel_size > 1:
            if not self.registry.is_pp_supported_model(self.architectures):
                raise NotImplementedError(
                    "Pipeline parallelism is not supported for this model. "
                    "Supported models implement the `SupportsPP` interface.")

            if self.use_async_output_proc:
                self.use_async_output_proc = False

    def get_hf_config_sliding_window(
            self) -> Union[Optional[int], list[Optional[int]]]:
        """Get the sliding window size, or None if disabled."""

        # Some models, like Qwen2 and Qwen1.5, use `use_sliding_window` in
        # addition to sliding window size. We check if that field is present
        # and if it's False, return None.
        if (hasattr(self.hf_text_config, "use_sliding_window")
                and not self.hf_text_config.use_sliding_window):
            return None
        return getattr(self.hf_text_config, "sliding_window", None)

    def get_sliding_window(self) -> Optional[Union[int, list[Optional[int]]]]:
        """Get the sliding window size, or None if disabled.
        """
        # If user disables sliding window, return None.
        if self.disable_sliding_window:
            return None
        # Otherwise get the value from the hf config.
        return self.get_hf_config_sliding_window()

    def get_vocab_size(self) -> int:
        return self.hf_text_config.vocab_size

    def get_hidden_size(self) -> int:
        return self.hf_text_config.hidden_size

    @property
    def is_deepseek_mla(self) -> bool:
        if not hasattr(self.hf_text_config, "model_type"):
            return False
        elif self.hf_text_config.model_type in \
            ('deepseek_v2', 'deepseek_v3', 'deepseek_mtp'):
            return self.hf_text_config.kv_lora_rank is not None
        elif self.hf_text_config.model_type == 'eagle':
            # if the model is an EAGLE module, check for the
            # underlying architecture
            return self.hf_text_config.model.model_type in \
                    ('deepseek_v2', 'deepseek_v3') \
                and self.hf_text_config.kv_lora_rank is not None
        return False

    def get_head_size(self) -> int:
        # TODO remove hard code
        if self.is_deepseek_mla:
            qk_rope_head_dim = getattr(self.hf_text_config, "qk_rope_head_dim",
                                       0)
            if self.use_mla:
                return self.hf_text_config.kv_lora_rank + qk_rope_head_dim
            else:
                qk_nope_head_dim = getattr(self.hf_text_config,
                                           "qk_nope_head_dim", 0)
                if qk_rope_head_dim and qk_nope_head_dim:
                    return qk_rope_head_dim + qk_nope_head_dim

        if hasattr(self.hf_text_config,
                   "model_type") and (self.hf_text_config.model_type
                                      == "zamba2"):
            return self.hf_text_config.attention_head_dim

        if self.is_attention_free:
            return 0

        if hasattr(self.hf_text_config, "head_dim"):
            return self.hf_text_config.head_dim
        # FIXME(woosuk): This may not be true for all models.
        return (self.hf_text_config.hidden_size //
                self.hf_text_config.num_attention_heads)

    def get_total_num_kv_heads(self) -> int:
        """Returns the total number of KV heads."""
        # For GPTBigCode & Falcon:
        # NOTE: for falcon, when new_decoder_architecture is True, the
        # multi_query flag is ignored and we use n_head_kv for the number of
        # KV heads.
        falcon_model_types = ["falcon", "RefinedWeb", "RefinedWebModel"]
        new_decoder_arch_falcon = (
            self.hf_config.model_type in falcon_model_types
            and getattr(self.hf_config, "new_decoder_architecture", False))
        if not new_decoder_arch_falcon and getattr(self.hf_text_config,
                                                   "multi_query", False):
            # Multi-query attention, only one KV head.
            # Currently, tensor parallelism is not supported in this case.
            return 1

        # For DBRX and MPT
        if self.hf_config.model_type == "mpt":
            if "kv_n_heads" in self.hf_config.attn_config:
                return self.hf_config.attn_config["kv_n_heads"]
            return self.hf_config.num_attention_heads
        if self.hf_config.model_type == "dbrx":
            return getattr(self.hf_config.attn_config, "kv_n_heads",
                           self.hf_config.num_attention_heads)

        if self.hf_config.model_type == "nemotron-nas":
            for block in self.hf_config.block_configs:
                if not block.attention.no_op:
                    return self.hf_config.num_attention_heads \
                        // block.attention.n_heads_in_group

            raise RuntimeError("Couldn't determine number of kv heads")

        if self.is_attention_free:
            return 0

        attributes = [
            # For Falcon:
            "n_head_kv",
            "num_kv_heads",
            # For LLaMA-2:
            "num_key_value_heads",
            # For ChatGLM:
            "multi_query_group_num",
        ]
        for attr in attributes:
            num_kv_heads = getattr(self.hf_text_config, attr, None)
            if num_kv_heads is not None:
                return num_kv_heads

        # For non-grouped-query attention models, the number of KV heads is
        # equal to the number of attention heads.
        return self.hf_text_config.num_attention_heads

    def get_num_kv_heads(self, parallel_config: "ParallelConfig") -> int:
        """Returns the number of KV heads per GPU."""
        if self.use_mla:
            # When using MLA during decode it becomes MQA
            return 1

        total_num_kv_heads = self.get_total_num_kv_heads()
        # If tensor parallelism is used, we divide the number of KV heads by
        # the tensor parallel size. We will replicate the KV heads in the
        # case where the number of KV heads is smaller than the tensor
        # parallel size so each GPU has at least one KV head.
        return max(1,
                   total_num_kv_heads // parallel_config.tensor_parallel_size)

    def get_num_attention_heads(self,
                                parallel_config: "ParallelConfig") -> int:
        num_heads = getattr(self.hf_text_config, "num_attention_heads", 0)
        return num_heads // parallel_config.tensor_parallel_size

    def get_layers_start_end_indices(
            self, parallel_config: "ParallelConfig") -> tuple[int, int]:
        from vllm.distributed.utils import get_pp_indices
        if self.hf_text_config.model_type == "deepseek_mtp":
            total_num_hidden_layers = getattr(self.hf_text_config,
                                              "num_nextn_predict_layers", 0)
        else:
            total_num_hidden_layers = getattr(self.hf_text_config,
                                              "num_hidden_layers", 0)
        # the layout order is: DP x PP x TP
        pp_rank = (parallel_config.rank // parallel_config.tensor_parallel_size
                   ) % parallel_config.pipeline_parallel_size
        pp_size = parallel_config.pipeline_parallel_size
        start, end = get_pp_indices(total_num_hidden_layers, pp_rank, pp_size)
        return start, end

    def get_num_layers(self, parallel_config: "ParallelConfig") -> int:
        start, end = self.get_layers_start_end_indices(parallel_config)
        return end - start

    def get_num_layers_by_block_type(
        self,
        parallel_config: "ParallelConfig",
        block_type: LayerBlockType = LayerBlockType.attention,
    ) -> int:
        # This function relies on 'layers_block_type' in hf_config,
        # for w/o this attribute, we will need to have workarounds like so
        attn_block_type = block_type == LayerBlockType.attention
        is_transformer = not self.is_hybrid and \
                            not self.has_noops and \
                            not self.is_attention_free
        start, end = self.get_layers_start_end_indices(parallel_config)

        if is_transformer:
            # Handle the basic case first
            return end - start if attn_block_type else 0
        elif self.is_attention_free:
            # Attention free
            # Note that this code assumes there
            # is only one type of attention-free block type.
            return 0 if attn_block_type else end - start
        elif self.has_noops:
            block_configs = self.hf_config.block_configs
            return sum(not bc.attention.no_op
                       for bc in block_configs[start:end])
        else:
            # Hybrid model Jamba
            layers_block_type_value = getattr(self.hf_config,
                                              "layers_block_type", None)
            if layers_block_type_value is not None:
                if hasattr(self.hf_text_config,
                           "model_type") and (self.hf_text_config.model_type
                                              == "zamba2"):
                    if attn_block_type:
                        return sum(t == "hybrid"
                                   for t in layers_block_type_value[start:end])
                    else:
                        return self.get_num_layers(parallel_config)
                return sum(t == block_type.value
                           for t in layers_block_type_value[start:end])

            # Hybrid model Minimax
            attn_type_list = getattr(self.hf_config, "attn_type_list", None)
            if attn_type_list:
                return sum(t == 1 for t in attn_type_list[start:end])

            if layers_block_type_value is None and attn_type_list is None:
                raise ValueError(
                    "The model is an hybrid without a"
                    "layers_block_type or an attn_type_list in the hf_config,"
                    "cannot determine the num of "
                    f"{block_type.value} layers")

            return sum(t == 1 for t in attn_type_list[start:end])

    def get_multimodal_config(self) -> "MultiModalConfig":
        """
        Get the multimodal configuration of the model.

        Raises:
            ValueError: If the model is not multimodal.
        """
        if self.multimodal_config is None:
            raise ValueError("The model is not multimodal.")

        return self.multimodal_config

    def try_get_generation_config(self) -> dict[str, Any]:
        if self.generation_config in ("auto", "vllm"):
            config = try_get_generation_config(
                self.hf_config_path or self.model,
                trust_remote_code=self.trust_remote_code,
                revision=self.revision,
            )
        else:
            config = try_get_generation_config(
                self.generation_config,
                trust_remote_code=self.trust_remote_code,
            )

        if config is None:
            return {}

        return config.to_diff_dict()

    def get_diff_sampling_param(self) -> dict[str, Any]:
        """
        This method returns a dictionary containing the parameters
        that differ from the default sampling parameters. If
        `generation_config` is `"vllm"`, an empty dictionary is returned.

        Returns:
            dict[str, Any]: A dictionary with the differing sampling
            parameters, if `generation_config` is `"vllm"` an empty dictionary.
        """
        if self.generation_config == "vllm":
            config = {}
        else:
            config = self.try_get_generation_config()

        # Overriding with given generation config
        config.update(self.override_generation_config)

        available_params = [
            "repetition_penalty",
            "temperature",
            "top_k",
            "top_p",
            "min_p",
            "max_new_tokens",
        ]
        if any(p in config for p in available_params):
            diff_sampling_param = {
                p: config.get(p)
                for p in available_params if config.get(p) is not None
            }
            # Huggingface definition of max_new_tokens is equivalent
            # to vLLM's max_tokens
            if "max_new_tokens" in diff_sampling_param:
                diff_sampling_param["max_tokens"] = diff_sampling_param.pop(
                    "max_new_tokens")
        else:
            diff_sampling_param = {}

        if diff_sampling_param:
            logger.warning_once(
                "Default sampling parameters have been overridden by the "
                "model's Hugging Face generation config recommended from the "
                "model creator. If this is not intended, please relaunch "
                "vLLM instance with `--generation-config vllm`.")
        return diff_sampling_param

    @property
    def is_encoder_decoder(self) -> bool:
        """Extract the HF encoder/decoder model flag."""
        return is_encoder_decoder(self.hf_config)

    @property
    def uses_mrope(self) -> bool:
        return uses_mrope(self.hf_config)

    @property
    def is_multimodal_model(self) -> bool:
        return self.multimodal_config is not None

    @property
    def is_cross_encoder(self) -> bool:
        return self.registry.is_cross_encoder_model(self.architectures)

    @property
    def use_mla(self) -> bool:
        return self.is_deepseek_mla and not envs.VLLM_MLA_DISABLE

    @property
    def supported_runner_types(self) -> set[RunnerType]:
        return {_TASK_RUNNER[task] for task in self.supported_tasks}

    @property
    def runner_type(self) -> RunnerType:
        return _TASK_RUNNER[self.task]

    @property
    def is_v1_compatible(self) -> bool:
        architectures = getattr(self.hf_config, "architectures", [])
        return ModelRegistry.is_v1_compatible(architectures)

    @property
    def is_matryoshka(self) -> bool:
        return (hasattr(self.hf_config, "matryoshka_dimensions")
                or getattr(self.hf_config, "is_matryoshka", False))


BlockSize = Literal[1, 8, 16, 32, 64, 128]
CacheDType = Literal["auto", "fp8", "fp8_e4m3", "fp8_e5m2"]
PrefixCachingHashAlgo = Literal["builtin", "sha256"]


@config
@dataclass
class CacheConfig:
    """Configuration for the KV cache."""

    block_size: Optional[BlockSize] = None
    """Size of a contiguous cache block in number of tokens. This is ignored on
    neuron devices and set to `--max-model-len`. On CUDA devices, only block
    sizes up to 32 are supported. On HPU devices, block size defaults to 128.
    """
    gpu_memory_utilization: float = 0.9
    """The fraction of GPU memory to be used for the model executor, which can
    range from 0 to 1. For example, a value of 0.5 would imply 50% GPU memory
    utilization. If unspecified, will use the default value of 0.9. This is a
    per-instance limit, and only applies to the current vLLM instance. It does
    not matter if you have another vLLM instance running on the same GPU. For
    example, if you have two vLLM instances running on the same GPU, you can
    set the GPU memory utilization to 0.5 for each instance."""
    swap_space: float = 4
    """Size of the CPU swap space per GPU (in GiB)."""
    cache_dtype: CacheDType = "auto"
    """Data type for kv cache storage. If "auto", will use model data type.
    CUDA 11.8+ supports fp8 (=fp8_e4m3) and fp8_e5m2. ROCm (AMD GPU) supports
    fp8 (=fp8_e4m3)."""
    is_attention_free: bool = False
    """Whether the model is attention-free. This is primarily set in
    `ModelConfig` and that value should be manually duplicated here."""
    num_gpu_blocks_override: Optional[int] = None
    """Number of GPU blocks to use. This overrides the profiled `num_gpu_blocks`
    if specified. Does nothing if `None`. Used for testing preemption."""
    sliding_window: Optional[int] = None
    """Sliding window size for the KV cache. This is primarily set in
    `ModelConfig` and that value should be manually duplicated here."""
    enable_prefix_caching: Optional[bool] = None
    """Whether to enable prefix caching. Disabled by default for V0. Enabled by
    default for V1."""
    prefix_caching_hash_algo: PrefixCachingHashAlgo = "builtin"
    """Set the hash algorithm for prefix caching:\n
    - "builtin" is Python's built-in hash.\n
    - "sha256" is collision resistant but with certain overheads."""
    cpu_offload_gb: float = 0
    """The space in GiB to offload to CPU, per GPU. Default is 0, which means
    no offloading. Intuitively, this argument can be seen as a virtual way to
    increase the GPU memory size. For example, if you have one 24 GB GPU and
    set this to 10, virtually you can think of it as a 34 GB GPU. Then you can
    load a 13B model with BF16 weight, which requires at least 26GB GPU memory.
    Note that this requires fast CPU-GPU interconnect, as part of the model is
    loaded from CPU memory to GPU memory on the fly in each model forward pass.
    """
    calculate_kv_scales: bool = False
    """This enables dynamic calculation of `k_scale` and `v_scale` when
    kv_cache_dtype is fp8. If `False`, the scales will be loaded from the model
    checkpoint if available. Otherwise, the scales will default to 1.0."""

    # Will be set after profiling.
    num_gpu_blocks: Optional[int] = field(default=None, init=False)
    """The number of blocks to allocate for GPU memory."""
    num_cpu_blocks: Optional[int] = field(default=None, init=False)
    """The number of blocks to allocate for CPU memory."""

    def compute_hash(self) -> str:
        """
        WARNING: Whenever a new field is added to this config,
        ensure that it is included in the factors list if
        it affects the computation graph.

        Provide a hash that uniquely identifies all the configs
        that affect the structure of the computation
        graph from input ids/embeddings to the final hidden states,
        excluding anything before input ids/embeddings and after
        the final hidden states.
        """
        factors: list[Any] = []
        factors.append(self.cache_dtype)
        # `cpu_offload_gb` does not use `torch.compile` yet.
        hash_str = hashlib.md5(str(factors).encode(),
                               usedforsecurity=False).hexdigest()
        return hash_str

    def __post_init__(self) -> None:
        self.swap_space_bytes = self.swap_space * GiB_bytes

        self._verify_args()
        self._verify_cache_dtype()
        self._verify_prefix_caching()

    def metrics_info(self):
        # convert cache_config to dict(key: str, value: str) for prometheus
        # metrics info
        return {key: str(value) for key, value in self.__dict__.items()}

    def _verify_args(self) -> None:
        if self.cpu_offload_gb < 0:
            raise ValueError("CPU offload space must be non-negative"
                             f", but got {self.cpu_offload_gb}")

        if self.gpu_memory_utilization > 1.0:
            raise ValueError(
                "GPU memory utilization must be less than 1.0. Got "
                f"{self.gpu_memory_utilization}.")

        if aiter_mla_enabled() and not self.block_size == 1:
            raise ValueError("AITER MLA currently requires --block-size=1, "
                             f"but got '{self.block_size}'")

    def _verify_cache_dtype(self) -> None:
        if self.cache_dtype == "auto":
            pass
        elif self.cache_dtype in get_args(CacheDType):
            logger.info(
                "Using fp8 data type to store kv cache. It reduces the GPU "
                "memory footprint and boosts the performance. "
                "Meanwhile, it may cause accuracy drop without a proper "
                "scaling factor")
        else:
            raise ValueError(f"Unknown kv cache dtype: {self.cache_dtype}")

    def _verify_prefix_caching(self) -> None:
        if not self.enable_prefix_caching:
            return

        if self.sliding_window is not None and not envs.VLLM_USE_V1:
            raise NotImplementedError(
                "Prefix caching is not supported with sliding window. "
                "Run with --disable-sliding-window to use prefix caching.")

        if (self.enable_prefix_caching and self.prefix_caching_hash_algo
                not in get_args(PrefixCachingHashAlgo)):
            raise ValueError(
                "Unknown prefix caching hash algorithm: "
                f"{self.prefix_caching_hash_algo}. Must be one of "
                f"{get_args(PrefixCachingHashAlgo)}.")

    def verify_with_parallel_config(
        self,
        parallel_config: "ParallelConfig",
    ) -> None:
        total_cpu_memory = get_cpu_memory()
        # FIXME(woosuk): Here, it is assumed that the GPUs in a tensor parallel
        # group are in the same node. However, the GPUs may span multiple nodes.
        num_gpus_per_node = parallel_config.tensor_parallel_size
        cpu_memory_usage = self.swap_space_bytes * num_gpus_per_node

        msg = (f"{cpu_memory_usage / GiB_bytes:.2f} GiB out of the "
               f"{total_cpu_memory / GiB_bytes:.2f} GiB total CPU memory "
               "is allocated for the swap space.")
        if cpu_memory_usage > 0.7 * total_cpu_memory:
            raise ValueError("Too large swap space. " + msg)
        elif cpu_memory_usage > 0.4 * total_cpu_memory:
            logger.warning("Possibly too large swap space. %s", msg)


PoolType = Literal["ray"]


@config
@dataclass
class TokenizerPoolConfig:
    """Configuration for the tokenizer pool."""

    pool_size: int = 0
    """Number of tokenizer workers in the pool to use for asynchronous
    tokenization. If 0, will use synchronous tokenization."""

    pool_type: Union[PoolType, type["BaseTokenizerGroup"]] = "ray"
    """Type of tokenizer pool to use for asynchronous tokenization. Ignored if
    tokenizer_pool_size is 0."""

    extra_config: dict = field(default_factory=dict)
    """Additional config for the pool. The way the config will be used depends
    on the pool type. This should be a JSON string that will be parsed into a
    dictionary. Ignored if tokenizer_pool_size is 0."""

    def compute_hash(self) -> str:
        """
        WARNING: Whenever a new field is added to this config,
        ensure that it is included in the factors list if
        it affects the computation graph.

        Provide a hash that uniquely identifies all the configs
        that affect the structure of the computation
        graph from input ids/embeddings to the final hidden states,
        excluding anything before input ids/embeddings and after
        the final hidden states.
        """
        # no factors to consider.
        # this config will not affect the computation graph.
        factors: list[Any] = []
        hash_str = hashlib.md5(str(factors).encode(),
                               usedforsecurity=False).hexdigest()
        return hash_str

    def __post_init__(self):
        if self.pool_type not in ("ray", ) and not isinstance(
                self.pool_type, type):
            raise ValueError(f"Unknown pool type: {self.pool_type}")
        if not isinstance(self.extra_config, dict):
            raise ValueError("extra_config must be a dictionary.")

    @classmethod
    def create_config(
        cls, tokenizer_pool_size: int,
        tokenizer_pool_type: Union[PoolType, type["BaseTokenizerGroup"]],
        tokenizer_pool_extra_config: Optional[Union[str, dict]]
    ) -> Optional["TokenizerPoolConfig"]:
        """Create a TokenizerPoolConfig from the given parameters.

        If tokenizer_pool_size is 0, return None.

        Args:
            tokenizer_pool_size: Number of tokenizer workers in the pool.
            tokenizer_pool_type: Type of the pool.
            tokenizer_pool_extra_config: Additional config for the pool.
                The way the config will be used depends on the
                pool type. This can be a JSON string (will be parsed).
        """
        if tokenizer_pool_size:
            if isinstance(tokenizer_pool_extra_config, str):
                tokenizer_pool_extra_config_parsed = json.loads(
                    tokenizer_pool_extra_config)
            else:
                tokenizer_pool_extra_config_parsed = (
                    tokenizer_pool_extra_config or {})
            tokenizer_pool_config = cls(tokenizer_pool_size,
                                        tokenizer_pool_type,
                                        tokenizer_pool_extra_config_parsed)
        else:
            tokenizer_pool_config = None
        return tokenizer_pool_config


class LoadFormat(str, enum.Enum):
    AUTO = "auto"
    PT = "pt"
    SAFETENSORS = "safetensors"
    NPCACHE = "npcache"
    DUMMY = "dummy"
    TENSORIZER = "tensorizer"
    SHARDED_STATE = "sharded_state"
    GGUF = "gguf"
    BITSANDBYTES = "bitsandbytes"
    MISTRAL = "mistral"
    RUNAI_STREAMER = "runai_streamer"
    RUNAI_STREAMER_SHARDED = "runai_streamer_sharded"
    FASTSAFETENSORS = "fastsafetensors"


@config
@dataclass
class LoadConfig:
    """Configuration for loading the model weights."""

    load_format: Union[str, LoadFormat,
                       "BaseModelLoader"] = LoadFormat.AUTO.value
    """The format of the model weights to load:\n
    - "auto" will try to load the weights in the safetensors format and fall
    back to the pytorch bin format if safetensors format is not available.\n
    - "pt" will load the weights in the pytorch bin format.\n
    - "safetensors" will load the weights in the safetensors format.\n
    - "npcache" will load the weights in pytorch format and store a numpy cache
    to speed up the loading.\n
    - "dummy" will initialize the weights with random values, which is mainly
    for profiling.\n
    - "tensorizer" will use CoreWeave's tensorizer library for fast weight
    loading. See the Tensorize vLLM Model script in the Examples section for
    more information.\n
    - "runai_streamer" will load the Safetensors weights using Run:ai Model
    Streamer.\n
    - "bitsandbytes" will load the weights using bitsandbytes quantization.\n
    - "sharded_state" will load weights from pre-sharded checkpoint files,
    supporting efficient loading of tensor-parallel models.\n
    - "gguf" will load weights from GGUF format files (details specified in
    https://github.com/ggml-org/ggml/blob/master/docs/gguf.md).\n
    - "mistral" will load weights from consolidated safetensors files used by
    Mistral models."""
    download_dir: Optional[str] = None
    """Directory to download and load the weights, default to the default
    cache directory of Hugging Face."""
    model_loader_extra_config: dict = field(default_factory=dict)
    """Extra config for model loader. This will be passed to the model loader
    corresponding to the chosen load_format. This should be a JSON string that
    will be parsed into a dictionary."""
    ignore_patterns: Optional[Union[list[str], str]] = None
    """The list of patterns to ignore when loading the model. Default to
    "original/**/*" to avoid repeated loading of llama's checkpoints."""
    use_tqdm_on_load: bool = True
    """Whether to enable tqdm for showing progress bar when loading model
    weights."""

    def compute_hash(self) -> str:
        """
        WARNING: Whenever a new field is added to this config,
        ensure that it is included in the factors list if
        it affects the computation graph.

        Provide a hash that uniquely identifies all the configs
        that affect the structure of the computation
        graph from input ids/embeddings to the final hidden states,
        excluding anything before input ids/embeddings and after
        the final hidden states.
        """
        # no factors to consider.
        # this config will not affect the computation graph.
        factors: list[Any] = []
        hash_str = hashlib.md5(str(factors).encode(),
                               usedforsecurity=False).hexdigest()
        return hash_str

    def __post_init__(self):
        if isinstance(self.load_format, str):
            load_format = self.load_format.lower()
            self.load_format = LoadFormat(load_format)

        if self.ignore_patterns is not None and len(self.ignore_patterns) > 0:
            logger.info(
                "Ignoring the following patterns when downloading weights: %s",
                self.ignore_patterns)
        else:
            self.ignore_patterns = ["original/**/*"]


DistributedExecutorBackend = Literal["ray", "mp", "uni", "external_launcher"]


@config
@dataclass
class ParallelConfig:
    """Configuration for the distributed execution."""

    pipeline_parallel_size: int = 1
    """Number of pipeline parallel groups."""
    tensor_parallel_size: int = 1
    """Number of tensor parallel groups."""
    data_parallel_size: int = 1
    """Number of data parallel groups. MoE layers will be sharded according to
    the product of the tensor parallel size and data parallel size."""
    data_parallel_rank: int = 0
    """Rank of the data parallel group."""
    data_parallel_rank_local: Optional[int] = None
    """Local rank of the data parallel group, defaults to global rank."""
    data_parallel_master_ip: str = "127.0.0.1"
    """IP of the data parallel master."""
    data_parallel_master_port: int = 29500
    """Port of the data parallel master."""
    enable_expert_parallel: bool = False
    """Use expert parallelism instead of tensor parallelism for MoE layers."""

    max_parallel_loading_workers: Optional[int] = None
    """Maximum number of parallal loading workers when loading model
    sequentially in multiple batches. To avoid RAM OOM when using tensor
    parallel and large models."""

    disable_custom_all_reduce: bool = False
    """Disable the custom all-reduce kernel and fall back to NCCL."""

    tokenizer_pool_config: Optional[TokenizerPoolConfig] = None
    """Config for the tokenizer pool. If None, will use synchronous
    tokenization."""

    ray_workers_use_nsight: bool = False
    """Whether to profile Ray workers with nsight, see https://docs.ray.io/en/latest/ray-observability/user-guides/profiling.html#profiling-nsight-profiler."""

    placement_group: Optional["PlacementGroup"] = None
    """ray distributed model workers placement group."""

    distributed_executor_backend: Optional[Union[DistributedExecutorBackend,
                                                 type["ExecutorBase"]]] = None
    """Backend to use for distributed model
    workers, either "ray" or "mp" (multiprocessing). If the product
    of pipeline_parallel_size and tensor_parallel_size is less than
    or equal to the number of GPUs available, "mp" will be used to
    keep processing on a single host. Otherwise, this will default
    to "ray" if Ray is installed and fail otherwise. Note that tpu
    and hpu only support Ray for distributed inference."""

    worker_cls: str = "auto"
    """The full name of the worker class to use. If "auto", the worker class
    will be determined based on the platform."""
    sd_worker_cls: str = "auto"
    """The full name of the worker class to use for speculative decofing.
    If "auto", the worker class will be determined based on the platform."""
    worker_extension_cls: str = ""
    """The full name of the worker extension class to use. The worker extension
    class is dynamically inherited by the worker class. This is used to inject
    new attributes and methods to the worker class for use in collective_rpc
    calls."""

    world_size: int = field(init=False)
    """world_size is TPxPP, it affects the number of workers we create."""
    world_size_across_dp: int = field(init=False)
    """world_size_across_dp is TPxPPxDP, it is the size of the world
    including data parallelism."""

    rank: int = 0
    """Global rank in distributed setup."""

    def get_next_dp_init_port(self) -> int:
        """
        We might need to initialize process groups in multiple
        processes that is related to data parallelism,
        e.g. both in the worker and in the engine, which
        can live in different processes. To avoid port conflicts, we
        increment the port number each time we need to initialize a
        new process group related to data parallelism.
        """
        answer = self.data_parallel_master_port
        self.data_parallel_master_port += 1
        return answer

    def stateless_init_dp_group(self) -> "ProcessGroup":
        from vllm.distributed.utils import (
            stateless_init_torch_distributed_process_group)

        # use gloo since the engine process might not have cuda device
        dp_group = stateless_init_torch_distributed_process_group(
            self.data_parallel_master_ip,
            self.get_next_dp_init_port(),
            self.data_parallel_rank,
            self.data_parallel_size,
            backend="gloo")

        return dp_group

    @staticmethod
    def has_unfinished_dp(dp_group: "ProcessGroup",
                          has_unfinished: bool) -> bool:
        tensor = torch.tensor([has_unfinished],
                              dtype=torch.int32,
                              device="cpu")
        # dp rank 0: has_unfinished_seqs=True
        # dp rank 1: has_unfinished_seqs=False
        # aggregated: has_unfinished_seqs=True
        # so this is an OR operation, i.e. MAX in integers
        torch.distributed.all_reduce(tensor, op=ReduceOp.MAX, group=dp_group)
        aggregated_has_unfinished = bool(tensor.item())
        return aggregated_has_unfinished

    def compute_hash(self):
        """
        Provide a hash that uniquely identifies all the configs
        that affect the structure of the computation
        graph from input ids/embeddings to the final hidden states,
        excluding anything before input ids/embeddings and after
        the final hidden states.
        """
        factors: list[Any] = []
        factors.append(self.pipeline_parallel_size)
        factors.append(self.tensor_parallel_size)
        factors.append(self.enable_expert_parallel)
        return hashlib.sha256(str(factors).encode()).hexdigest()

    def __post_init__(self) -> None:
        self.world_size = self.pipeline_parallel_size * \
            self.tensor_parallel_size

        if self.data_parallel_size > 1:
            # Data parallel was specified in the engine args.
            self.data_parallel_master_port = get_open_port()
            # TODO multi-node
        else:
            # Otherwise fall back to env vars (e.g. for offline SPMD case).
            self.data_parallel_size = envs.VLLM_DP_SIZE
            self.data_parallel_rank = envs.VLLM_DP_RANK
            self.data_parallel_rank_local = envs.VLLM_DP_RANK_LOCAL
            self.data_parallel_master_ip = envs.VLLM_DP_MASTER_IP
            self.data_parallel_master_port = envs.VLLM_DP_MASTER_PORT

        self.world_size_across_dp = self.world_size * self.data_parallel_size

        if self.distributed_executor_backend == "external_launcher":
            import os
            os.environ["VLLM_ENABLE_V1_MULTIPROCESSING"] = "0"
            logger.info("Disabling V1 multiprocessing for external launcher.")

        ray_only_devices: list[str] = []
        from vllm.platforms import current_platform
        if (current_platform.device_type in ray_only_devices
                and self.world_size > 1):
            if self.distributed_executor_backend is None:
                self.distributed_executor_backend = "ray"
            if self.distributed_executor_backend != "ray":
                raise ValueError(
                    f"{current_platform.device_type.upper()} backend only "
                    "supports Ray for distributed inference.")

        if self.distributed_executor_backend is None and self.world_size > 1:
            # We use multiprocessing by default if world_size fits on the
            # current node and we aren't in a ray placement group.

            from vllm.executor import ray_utils
            backend: DistributedExecutorBackend = "mp"
            ray_found = ray_utils.ray_is_available()
            if current_platform.is_neuron():
                # neuron uses single process to control multiple devices
                backend = "uni"
            elif (current_platform.is_cuda()
                  and cuda_device_count_stateless() < self.world_size):
                if not ray_found:
                    raise ValueError("Unable to load Ray which is "
                                     "required for multi-node inference, "
                                     "please install Ray with `pip install "
                                     "ray`.") from ray_utils.ray_import_err
                backend = "ray"
            elif ray_found:
                if self.placement_group:
                    backend = "ray"
                else:
                    from ray import is_initialized as ray_is_initialized
                    if ray_is_initialized():
                        from ray.util import get_current_placement_group
                        if get_current_placement_group():
                            backend = "ray"
            self.distributed_executor_backend = backend
            logger.info("Defaulting to use %s for distributed inference",
                        backend)

        if self.distributed_executor_backend is None and self.world_size == 1:
            self.distributed_executor_backend = "uni"

        self._verify_args()

        if is_mi250() and self.tensor_parallel_size > 1:
            self.disable_custom_all_reduce = True
            logger.info(
                "Disabled the custom all-reduce kernel because it is not "
                "working correctly on multi AMD MI250.")

        if is_navi() and self.tensor_parallel_size <= 2:
            self.disable_custom_all_reduce = True
            logger.info(
                "Disabled the custom all-reduce kernel because it is not "
                "working correctly when using two AMD Navi GPUs.")

    @property
    def use_ray(self) -> bool:
        return self.distributed_executor_backend == "ray" or (
            isinstance(self.distributed_executor_backend, type)
            and self.distributed_executor_backend.uses_ray)

    def _verify_args(self) -> None:
        # Lazy import to avoid circular import
        from vllm.executor.executor_base import ExecutorBase
        if self.distributed_executor_backend not in (
                "ray", "mp", "uni",
                "external_launcher", None) and not (isinstance(
                    self.distributed_executor_backend, type) and issubclass(
                        self.distributed_executor_backend, ExecutorBase)):
            raise ValueError(
                "Unrecognized distributed executor backend "
                f"{self.distributed_executor_backend}. Supported "
                "values are 'ray', 'mp' 'uni', 'external_launcher' or"
                " custom ExecutorBase subclass.")
        if self.use_ray:
            from vllm.executor import ray_utils
            ray_utils.assert_ray_available()

        if not current_platform.use_custom_allreduce():
            self.disable_custom_all_reduce = True
            logger.info(
                "Disabled the custom all-reduce kernel because it is not "
                "supported on current platform.")
        if self.ray_workers_use_nsight and not self.use_ray:
            raise ValueError("Unable to use nsight profiling unless workers "
                             "run with Ray.")

        assert isinstance(self.worker_extension_cls, str), (
            "worker_extension_cls must be a string (qualified class name).")


SchedulerPolicy = Literal["fcfs", "priority"]


@config
@dataclass
class SchedulerConfig:
    """Scheduler configuration."""

    runner_type: RunnerType = "generate"
    """The runner type to launch for the model."""

    max_num_batched_tokens: int = None  # type: ignore
    """Maximum number of tokens to be processed in a single iteration.

    This config has no static default. If left unspecified by the user, it will
    be set in `EngineArgs.create_engine_config` based on the usage context."""

    max_num_seqs: int = None  # type: ignore
    """Maximum number of sequences to be processed in a single iteration.

    This config has no static default. If left unspecified by the user, it will
    be set in `EngineArgs.create_engine_config` based on the usage context."""

    max_model_len: int = None  # type: ignore
    """Maximum length of a sequence (including prompt and generated text). This
    is primarily set in `ModelConfig` and that value should be manually
    duplicated here."""

    max_num_partial_prefills: int = 1
    """For chunked prefill, the maximum number of sequences that can be
    partially prefilled concurrently."""

    max_long_partial_prefills: int = 1
    """For chunked prefill, the maximum number of prompts longer than
    long_prefill_token_threshold that will be prefilled concurrently. Setting
    this less than max_num_partial_prefills will allow shorter prompts to jump
    the queue in front of longer prompts in some cases, improving latency."""

    long_prefill_token_threshold: int = 0
    """For chunked prefill, a request is considered long if the prompt is
    longer than this number of tokens."""

    num_lookahead_slots: int = 0
    """The number of slots to allocate per sequence per
    step, beyond the known token ids. This is used in speculative
    decoding to store KV activations of tokens which may or may not be
    accepted.

    NOTE: This will be replaced by speculative config in the future; it is
    present to enable correctness tests until then."""

    delay_factor: float = 0.0
    """Apply a delay (of delay factor multiplied by previous
    prompt latency) before scheduling next prompt."""

    enable_chunked_prefill: bool = None  # type: ignore
    """If True, prefill requests can be chunked based
    on the remaining max_num_batched_tokens."""

    is_multimodal_model: bool = False
    """True if the model is multimodal."""

    # TODO (ywang96): Make this configurable.
    max_num_encoder_input_tokens: int = field(init=False)
    """Multimodal encoder compute budget, only used in V1.

    NOTE: This is not currently configurable. It will be overridden by
    max_num_batched_tokens in case max multimodal embedding size is larger."""

    # TODO (ywang96): Make this configurable.
    encoder_cache_size: int = field(init=False)
    """Multimodal encoder cache size, only used in V1.

    NOTE: This is not currently configurable. It will be overridden by
    max_num_batched_tokens in case max multimodal embedding size is larger."""

    preemption_mode: Optional[str] = None
    """Whether to perform preemption by swapping or
    recomputation. If not specified, we determine the mode as follows:
    We use recomputation by default since it incurs lower overhead than
    swapping. However, when the sequence group has multiple sequences
    (e.g., beam search), recomputation is not currently supported. In
    such a case, we use swapping instead."""

    num_scheduler_steps: int = 1
    """Maximum number of forward steps per scheduler call."""

    multi_step_stream_outputs: bool = True
    """If False, then multi-step will stream outputs at the end of all steps"""

    send_delta_data: bool = False
    """Private API. If used, scheduler sends delta data to
    workers instead of an entire data. It should be enabled only
    when SPMD worker architecture is enabled. I.e.,
    VLLM_USE_RAY_SPMD_WORKER=1"""

    policy: SchedulerPolicy = "fcfs"
    """The scheduling policy to use:\n
    - "fcfs" means first come first served, i.e. requests are handled in order
    of arrival.\n
    - "priority" means requests are handled based on given priority (lower
    value means earlier handling) and time of arrival deciding any ties)."""

    chunked_prefill_enabled: bool = field(init=False)
    """True if chunked prefill is enabled."""

    disable_chunked_mm_input: bool = False
    """If set to true and chunked prefill is enabled, we do not want to
    partially schedule a multimodal item. Only used in V1
    This ensures that if a request has a mixed prompt
    (like text tokens TTTT followed by image tokens IIIIIIIIII) where only
    some image tokens can be scheduled (like TTTTIIIII, leaving IIIII),
    it will be scheduled as TTTT in one step and IIIIIIIIII in the next."""

    scheduler_cls: Union[str, type[object]] = "vllm.core.scheduler.Scheduler"
    """The scheduler class to use. "vllm.core.scheduler.Scheduler" is the
    default scheduler. Can be a class directly or the path to a class of form
    "mod.custom_class"."""

    def compute_hash(self) -> str:
        """
        WARNING: Whenever a new field is added to this config,
        ensure that it is included in the factors list if
        it affects the computation graph.

        Provide a hash that uniquely identifies all the configs
        that affect the structure of the computation
        graph from input ids/embeddings to the final hidden states,
        excluding anything before input ids/embeddings and after
        the final hidden states.
        """
        # no factors to consider.
        # this config will not affect the computation graph.
        factors: list[Any] = []
        hash_str = hashlib.md5(str(factors).encode(),
                               usedforsecurity=False).hexdigest()
        return hash_str

    def __post_init__(self) -> None:
        if self.max_model_len is None:
            self.max_model_len = 8192
            logger.warning(
                "max_model_len was is not set. Defaulting to arbitrary value "
                "of %d.", self.max_model_len)

        if self.max_num_seqs is None:
            self.max_num_seqs = 128
            logger.warning(
                "max_num_seqs was is not set. Defaulting to arbitrary value "
                "of %d.", self.max_num_seqs)

        if self.max_num_batched_tokens is None:
            if self.enable_chunked_prefill:
                if self.num_scheduler_steps > 1:
                    # Multi-step Chunked-Prefill doesn't allow prompt-chunking
                    # for now. Have max_num_batched_tokens set to max_model_len
                    # so we don't reject sequences on account of a short
                    # max_num_batched_tokens.
                    self.max_num_batched_tokens = max(
                        self.max_model_len, _DEFAULT_MAX_NUM_BATCHED_TOKENS)
                else:
                    self.max_num_batched_tokens = (
                        _DEFAULT_MAX_NUM_BATCHED_TOKENS)
            else:
                # If max_model_len is too short, use
                # _DEFAULT_MAX_NUM_BATCHED_TOKENS as the default value
                # for higher throughput.
                self.max_num_batched_tokens = max(
                    self.max_model_len, _DEFAULT_MAX_NUM_BATCHED_TOKENS)

            if self.runner_type == "pooling":
                # Choose specific value for higher throughput
                self.max_num_batched_tokens = max(
                    self.max_num_batched_tokens,
                    _POOLING_MODEL_MAX_NUM_BATCHED_TOKENS,
                )
            if self.is_multimodal_model:
                # The value needs to be at least the number of multimodal tokens
                self.max_num_batched_tokens = max(
                    self.max_num_batched_tokens,
                    _MULTIMODAL_MODEL_MAX_NUM_BATCHED_TOKENS,
                )

        self.max_num_encoder_input_tokens = self.max_num_batched_tokens
        self.encoder_cache_size = self.max_num_batched_tokens

        if self.enable_chunked_prefill:
            logger.info(
                "Chunked prefill is enabled with max_num_batched_tokens=%d.",
                self.max_num_batched_tokens)

        self.chunked_prefill_enabled = self.enable_chunked_prefill
        if self.max_num_partial_prefills > 1:
            if self.long_prefill_token_threshold == 0:
                self.long_prefill_token_threshold = int(self.max_model_len *
                                                        0.04)

            logger.info(
                "Concurrent partial prefills enabled with "
                "max_num_partial_prefills=%d, max_long_partial_prefills=%d, "
                "long_prefill_token_threshold=%d",
                self.max_num_partial_prefills, self.max_long_partial_prefills,
                self.long_prefill_token_threshold)

        self._verify_args()

    def _verify_args(self) -> None:
        if (self.max_num_batched_tokens < self.max_model_len
                and not self.chunked_prefill_enabled):
            raise ValueError(
                f"max_num_batched_tokens ({self.max_num_batched_tokens}) is "
                f"smaller than max_model_len ({self.max_model_len}). "
                "This effectively limits the maximum sequence length to "
                "max_num_batched_tokens and makes vLLM reject longer "
                "sequences. Please increase max_num_batched_tokens or "
                "decrease max_model_len.")

        if self.max_num_batched_tokens < self.max_num_seqs:
            raise ValueError(
                f"max_num_batched_tokens ({self.max_num_batched_tokens}) must "
                "be greater than or equal to max_num_seqs "
                f"({self.max_num_seqs}).")

        if self.num_lookahead_slots < 0:
            raise ValueError(
                "num_lookahead_slots "
                f"({self.num_lookahead_slots}) must be greater than or "
                "equal to 0.")

        if self.num_scheduler_steps < 1:
            raise ValueError(
                "num_scheduler_steps "
                f"({self.num_scheduler_steps}) must be greater than or "
                "equal to 1.")

        if self.max_num_partial_prefills < 1:
            raise ValueError(
                f"max_num_partial_prefills ({self.max_num_partial_prefills}) "
                "must be greater than or equal to 1.")
        elif self.max_num_partial_prefills > 1:
            if not self.chunked_prefill_enabled:
                raise ValueError("Chunked prefill must be enabled to set "
                                 "max_num_partial_prefills > 1.")

            if self.long_prefill_token_threshold > self.max_model_len:
                raise ValueError(
                    "long_prefill_token_threshold "
                    f"({self.long_prefill_token_threshold}) cannot be greater "
                    f"than the max_model_len ({self.max_model_len}).")

        if (self.max_long_partial_prefills
                < 1) or (self.max_long_partial_prefills
                         > self.max_num_partial_prefills):
            raise ValueError(
                f"max_long_partial_prefills ({self.max_long_partial_prefills}) "
                "must be greater than or equal to 1 and less than or equal to "
                f"max_num_partial_prefills ({self.max_num_partial_prefills}).")

    @property
    def is_multi_step(self) -> bool:
        return self.num_scheduler_steps > 1


Device = Literal["auto", "cuda", "neuron", "cpu", "tpu", "xpu", "hpu"]


@config
@dataclass
class DeviceConfig:
    """Configuration for the device to use for vLLM execution."""

    device: Union[Device, torch.device] = "auto"
    """Device type for vLLM execution."""
    device_type: str = field(init=False)
    """Device type from the current platform. This is set in
    `__post_init__`."""

    def compute_hash(self) -> str:
        """
        WARNING: Whenever a new field is added to this config,
        ensure that it is included in the factors list if
        it affects the computation graph.

        Provide a hash that uniquely identifies all the configs
        that affect the structure of the computation
        graph from input ids/embeddings to the final hidden states,
        excluding anything before input ids/embeddings and after
        the final hidden states.
        """
        # no factors to consider.
        # the device/platform information will be summarized
        # by torch/vllm automatically.
        factors: list[Any] = []
        hash_str = hashlib.md5(str(factors).encode(),
                               usedforsecurity=False).hexdigest()
        return hash_str

    def __post_init__(self):
        if self.device == "auto":
            # Automated device type detection
            from vllm.platforms import current_platform
            self.device_type = current_platform.device_type
            if not self.device_type:
                raise RuntimeError(
                    "Failed to infer device type, please set "
                    "the environment variable `VLLM_LOGGING_LEVEL=DEBUG` "
                    "to turn on verbose logging to help debug the issue.")
        else:
            # Device type is assigned explicitly
            self.device_type = self.device

        # Some device types require processing inputs on CPU
        if self.device_type in ["neuron"]:
            self.device = torch.device("cpu")
        elif self.device_type in ["tpu"]:
            self.device = None
        else:
            # Set device with device type
            self.device = torch.device(self.device_type)


SpeculativeMethod = Literal["ngram", "eagle", "medusa", "mlp_speculator",
                            "draft_model"]
SpeculativeAcceptanceMethod = Literal["rejection_sampler",
                                      "typical_acceptance_sampler"]


@config
@dataclass
class SpeculativeConfig:
    """Configuration for speculative decoding."""

    # General speculative decoding control
    num_speculative_tokens: int = field(default=None,
                                        init=True)  # type: ignore
    """The number of speculative tokens, if provided. It will default to the
    number in the draft model config if present, otherwise, it is required."""
    model: Optional[str] = None
    """The name of the draft model, eagle head, or additional weights, if
    provided."""
    method: Optional[SpeculativeMethod] = None
    """The name of the speculative method to use. If users provide and set the
    `model` param, the speculative method type will be detected automatically
    if possible, if `model` param is not provided, the method name must be
    provided.

    If using `ngram` method, the related configuration `prompt_lookup_max` and
    `prompt_lookup_min` should be considered."""
    acceptance_method: SpeculativeAcceptanceMethod = "rejection_sampler"
    """The method to use for accepting draft tokens:\n
    - "rejection_sampler" maps to `RejectionSampler`.\n
    - "typical_acceptance_sampler" maps to `TypicalAcceptanceSampler`.

    If using `typical_acceptance_sampler`, the related configuration
    `posterior_threshold` and `posterior_alpha` should be considered."""
    draft_tensor_parallel_size: Optional[int] = None
    """The degree of the tensor parallelism for the draft model. Can only be 1
    or the same as the target model's tensor parallel size."""
    disable_logprobs: bool = True
    """If set to True, token log probabilities are not returned during
    speculative decoding. If set to False, token log probabilities are returned
    according to the log probability settings in SamplingParams."""

    # Draft model configuration
    quantization: Optional[str] = None
    """Quantization method that was used to quantize the draft model weights.
    If `None`, we assume the model weights are not quantized. Note that it only
    takes effect when using the draft model-based speculative method."""
    max_model_len: Optional[int] = None
    """The maximum model length of the draft model. Used when testing the
    ability to skip speculation for some sequences."""
    revision: Optional[str] = None
    """The specific model version to use for the draft model. It can be a
    branch name, a tag name, or a commit id. If unspecified, will use the
    default version."""
    code_revision: Optional[str] = None
    """The specific revision to use for the draft model code on Hugging Face
    Hub. It can be a branch name, a tag name, or a commit id. If unspecified,
    will use the default version."""

    # Advanced control
    disable_mqa_scorer: bool = False
    """Disable the MQA scorer and fall back to batch expansion for scoring
    proposals."""
    disable_by_batch_size: Optional[int] = None
    """Disable speculative decoding for new incoming requests when the number
    of enqueued requests is larger than this value, if provided."""

    # Ngram proposer configuration
    prompt_lookup_max: Optional[int] = None
    """Maximum size of ngram token window when using Ngram proposer, required
    when method is set to ngram."""
    prompt_lookup_min: Optional[int] = None
    """Minimum size of ngram token window when using Ngram proposer, if
    provided. Defaults to 1."""

    # Typical acceptance sampler configuration
    posterior_threshold: Optional[float] = None
    """A threshold value that sets a lower bound on the posterior probability
    of a token in the target model for it to be accepted. This threshold is
    used only when we use the `TypicalAcceptanceSampler` for token acceptance.
    """
    posterior_alpha: Optional[float] = None
    """Scaling factor for entropy-based threshold, applied when using
    `TypicalAcceptanceSampler`."""

    # required configuration params passed from engine
    target_model_config: ModelConfig = field(default=None,
                                             init=True)  # type: ignore
    """The configuration of the target model."""
    target_parallel_config: ParallelConfig = field(default=None,
                                                   init=True)  # type: ignore
    """The parallel configuration for the target model."""
    enable_chunked_prefill: bool = field(default=None,
                                         init=True)  # type: ignore
    """Whether vLLM is configured to use chunked prefill or not. Used for
    raising an error since it's not yet compatible with speculative decode."""
    disable_log_stats: bool = field(default=None, init=True)  # type: ignore
    """Whether to disable the periodic printing of stage times in speculative
    decoding."""

    # params generated in the post-init stage
    draft_model_config: ModelConfig = field(default=None,
                                            init=True)  # type: ignore
    """The configuration of the draft model initialized internal."""
    draft_parallel_config: ParallelConfig = field(default=None,
                                                  init=True)  # type: ignore
    """The parallel configuration for the draft model initialized internal."""

    def compute_hash(self) -> str:
        """
        WARNING: Whenever a new field is added to this config,
        ensure that it is included in the factors list if
        it affects the computation graph.

        Provide a hash that uniquely identifies all the configs
        that affect the structure of the computation
        graph from input ids/embeddings to the final hidden states,
        excluding anything before input ids/embeddings and after
        the final hidden states.
        """
        # no factors to consider.
        # spec decode does not use `torch.compile` yet.
        factors: list[Any] = []
        hash_str = hashlib.md5(str(factors).encode(),
                               usedforsecurity=False).hexdigest()
        return hash_str

    @classmethod
    def from_dict(cls, dict_value: dict) -> "SpeculativeConfig":
        """Parse the CLI value for the speculative config."""
        return cls(**dict_value)

    @staticmethod
    def hf_config_override(hf_config: PretrainedConfig) -> PretrainedConfig:
        if hf_config.model_type == "deepseek_v3":
            hf_config.model_type = "deepseek_mtp"
        if hf_config.model_type == "deepseek_mtp":
            n_predict = getattr(hf_config, "num_nextn_predict_layers", None)
            hf_config.update({
                "n_predict": n_predict,
                "architectures": ["DeepSeekMTPModel"]
            })
        return hf_config

    def __post_init__(self):

        # Note: "method" is a new parameter that helps to extend the
        # configuration of non-model-based proposers, and the "model" parameter
        # will be used to set the draft model, eagle head, or additional weight
        # when needed. If users do not specify "method", the speculative method
        # will be detected automatically if possible. If the speculative method
        # can not be detected, it will be considered as the "draft_model" by
        # default.

        if self.model is None and self.num_speculative_tokens is not None:
            # TODO(Shangming): Refactor mtp configuration logic when supporting
            # mtp acceleration for more models besides deepseek_v3
            if self.target_model_config and \
                self.target_model_config.hf_text_config.model_type \
                        == "deepseek_v3":
                # use the draft model from the same model:
                self.model = self.target_model_config.model
            elif self.method in ("ngram", "[ngram]"):
                self.model = "ngram"
            else:
                raise ValueError("num_speculative_tokens was provided without "
                                 "speculative model.")

        # Automatically configure the method for ngram when "model" is used
        # instead of "method"
        if self.method is None and (self.model is not None
                                    and self.model in ("ngram", "[ngram]")):
            self.method = "ngram"

        if self.method in ("ngram", "[ngram]"):
            # Unified to "ngram" internally
            self.method = "ngram"
            # Set default values if not provided
            if (self.prompt_lookup_min is None
                    and self.prompt_lookup_max is None):
                # TODO(woosuk): Tune these values. They are arbitrarily chosen.
                self.prompt_lookup_min = 5
                self.prompt_lookup_max = 5
            elif self.prompt_lookup_min is None:
                assert self.prompt_lookup_max is not None
                self.prompt_lookup_min = self.prompt_lookup_max
            elif self.prompt_lookup_max is None:
                assert self.prompt_lookup_min is not None
                self.prompt_lookup_max = self.prompt_lookup_min

            # Validate values
            if self.prompt_lookup_min < 1:
                raise ValueError(
                    f"prompt_lookup_min={self.prompt_lookup_min} must be > 0")
            if self.prompt_lookup_max < 1:
                raise ValueError(
                    f"prompt_lookup_max={self.prompt_lookup_max} must be > 0")
            if self.prompt_lookup_min > self.prompt_lookup_max:
                raise ValueError(
                    f"prompt_lookup_min={self.prompt_lookup_min} must "
                    f"be <= prompt_lookup_max={self.prompt_lookup_max}")

            # TODO: current we still need extract vocab_size from target model
            # config, in future, we may try refactor it out, and set
            # draft related config as None here.
            self.draft_model_config = self.target_model_config
            self.draft_parallel_config = self.target_parallel_config
        else:
            self.prompt_lookup_max = 0
            self.prompt_lookup_min = 0

            if self.model is not None:
                self.draft_model_config = ModelConfig(
                    model=self.model,
                    task="draft",
                    tokenizer=self.target_model_config.tokenizer,
                    tokenizer_mode=self.target_model_config.tokenizer_mode,
                    trust_remote_code=self.target_model_config.
                    trust_remote_code,
                    allowed_local_media_path=self.target_model_config.
                    allowed_local_media_path,
                    dtype=self.target_model_config.dtype,
                    seed=self.target_model_config.seed,
                    revision=self.revision,
                    code_revision=self.code_revision,
                    tokenizer_revision=self.target_model_config.
                    tokenizer_revision,
                    max_model_len=None,
                    spec_target_max_model_len=self.target_model_config.
                    max_model_len,
                    quantization=self.quantization,
                    enforce_eager=self.target_model_config.enforce_eager,
                    max_seq_len_to_capture=self.target_model_config.
                    max_seq_len_to_capture,
                    max_logprobs=self.target_model_config.max_logprobs,
                    hf_overrides=SpeculativeConfig.hf_config_override,
                )

                # Automatically detect the method
                if self.method == 'eagle':
                    pass
                elif "eagle-" in self.draft_model_config.model.lower():
                    self.method = "eagle"
                elif self.draft_model_config.hf_config.model_type == "medusa":
                    self.method = "medusa"
                elif (self.draft_model_config.hf_config.model_type ==
                      "mlp_speculator"):
                    self.method = "mlp_speculator"
                else:
                    self.method = "draft_model"

                # Replace hf_config for EAGLE draft_model
                if self.method == "eagle":
                    if self.enable_chunked_prefill and not envs.VLLM_USE_V1:
                        raise ValueError(
                            "Chunked prefill and EAGLE are not compatible "
                            "when using V0.")

                    from vllm.transformers_utils.configs.eagle import (
                        EAGLEConfig)
                    if isinstance(self.draft_model_config.hf_config,
                                  EAGLEConfig):
                        pass
                    else:
                        eagle_config = EAGLEConfig(
                            self.draft_model_config.hf_config)
                        self.draft_model_config.hf_config = eagle_config

                if (self.num_speculative_tokens is not None
                        and hasattr(self.draft_model_config.hf_config,
                                    "num_lookahead_tokens")):
                    self.draft_model_config.hf_config.num_lookahead_tokens = \
                    self.num_speculative_tokens

                n_predict = getattr(self.draft_model_config.hf_config,
                                    "n_predict", None)
                if n_predict is not None:
                    if self.num_speculative_tokens is None:
                        # Default to max value defined in draft model config.
                        self.num_speculative_tokens = n_predict
                    elif self.num_speculative_tokens > n_predict and \
                            self.num_speculative_tokens % n_predict != 0:
                        # Ensure divisibility for MTP module reuse.
                        raise ValueError(
                            f"num_speculative_tokens:{self.num_speculative_tokens}"
                            f" must be divisible by {n_predict=}")

                self.draft_tensor_parallel_size = \
                    SpeculativeConfig._verify_and_get_draft_tp(
                        self.target_parallel_config,
                        self.draft_tensor_parallel_size,
                        self.draft_model_config.hf_config
                )

                self.draft_model_config.max_model_len = (
                    SpeculativeConfig._maybe_override_draft_max_model_len(
                        self.max_model_len,
                        self.draft_model_config.max_model_len,
                        self.target_model_config.max_model_len,
                    ))

                self.draft_parallel_config = (
                    SpeculativeConfig.create_draft_parallel_config(
                        self.target_parallel_config,
                        self.draft_tensor_parallel_size))

        if self.acceptance_method == "typical_acceptance_sampler":
            if self.posterior_threshold is None:
                self.posterior_threshold = 0.09
            if self.posterior_alpha is None:
                self.posterior_alpha = 0.3

        self._verify_args()

    @staticmethod
    def _maybe_override_draft_max_model_len(
        speculative_max_model_len: Optional[int],
        draft_max_model_len: int,
        target_max_model_len: int,
    ) -> int:
        """Determine the max sequence len for the draft model. This is usually
        the draft_max_model_len, but may be the target_max_model_len if it is
        less than the draft_max_model_len, or may be speculative_max_model_len
        if it is specified.

        This is necessary so that sequences do not exceed the capacity of the
        draft model or the target model.

        speculative_max_model_len is mainly used for testing that sequences can
        skip speculation.
        """

        if speculative_max_model_len is not None:

            if speculative_max_model_len > draft_max_model_len:
                raise ValueError(f"{speculative_max_model_len=} cannot be "
                                 f"larger than {draft_max_model_len=}")

            if speculative_max_model_len > target_max_model_len:
                raise ValueError(f"{speculative_max_model_len=} cannot be "
                                 f"larger than {target_max_model_len=}")

            return speculative_max_model_len

        return min(
            draft_max_model_len,
            target_max_model_len,
        )

    @staticmethod
    def _verify_and_get_draft_tp(
            target_parallel_config: ParallelConfig,
            speculative_draft_tensor_parallel_size: Optional[int],
            draft_hf_config: PretrainedConfig) -> int:
        """
        Verifies and adjusts the tensor parallel size for a draft model
        specified using speculative_draft_tensor_parallel_size.
        """
        # If speculative_draft_tensor_parallel_size is unset then set it
        # appropriately else verify that it is set correctly.
        if speculative_draft_tensor_parallel_size is None:
            if draft_hf_config.model_type == "mlp_speculator":
                speculative_draft_tensor_parallel_size = 1
                if target_parallel_config.tensor_parallel_size > 1:
                    logger.warning(
                        "%s cannot currently be run with tp>1; "
                        "setting speculative_draft_tensor_parallel_size=1",
                        draft_hf_config.model_type)
            else:
                speculative_draft_tensor_parallel_size = \
                    target_parallel_config.tensor_parallel_size
        elif speculative_draft_tensor_parallel_size not in (
                1, target_parallel_config.tensor_parallel_size):
            raise ValueError(
                f"{speculative_draft_tensor_parallel_size=} cannot be "
                f"other value than 1 or target model tensor_parallel_size")
        return speculative_draft_tensor_parallel_size

    @staticmethod
    def create_draft_parallel_config(
        target_parallel_config: ParallelConfig,
        speculative_draft_tensor_parallel_size: int,
    ) -> ParallelConfig:
        """Create a parallel config for use by the draft worker.

        This is mostly a copy of the target parallel config, except the tp_size.
        """
        draft_parallel_config = ParallelConfig(
            pipeline_parallel_size=target_parallel_config.
            pipeline_parallel_size,
            tensor_parallel_size=speculative_draft_tensor_parallel_size,
            distributed_executor_backend=target_parallel_config.
            distributed_executor_backend,
            max_parallel_loading_workers=target_parallel_config.
            max_parallel_loading_workers,
            disable_custom_all_reduce=target_parallel_config.
            disable_custom_all_reduce,
            tokenizer_pool_config=target_parallel_config.tokenizer_pool_config,
            ray_workers_use_nsight=target_parallel_config.
            ray_workers_use_nsight,
            placement_group=target_parallel_config.placement_group,
        )

        return draft_parallel_config

    def _verify_args(self) -> None:
        if self.num_speculative_tokens is None:
            raise ValueError(
                "num_speculative_tokens must be provided with "
                "speculative model unless the draft model config contains an "
                "n_predict parameter.")

        if self.num_speculative_tokens <= 0:
            raise ValueError("Expected num_speculative_tokens to be greater "
                             f"than zero ({self.num_speculative_tokens}).")

        if self.draft_model_config:
            self.draft_model_config.verify_with_parallel_config(
                self.draft_parallel_config)
            # Validate and set draft token acceptance related settings.

        if self.acceptance_method is None:
            raise ValueError("acceptance_method is not set. "
                             "Expected values are rejection_sampler or "
                             "typical_acceptance_sampler.")

        if (self.acceptance_method != 'rejection_sampler'
                and self.acceptance_method != 'typical_acceptance_sampler'):
            raise ValueError(
                "Expected acceptance_method to be either "
                "rejection_sampler or typical_acceptance_sampler. Instead it "
                f"is {self.acceptance_method}")

        if self.acceptance_method == "typical_acceptance_sampler" and (
            (self.posterior_threshold is not None
             and self.posterior_threshold < 0) or
            (self.posterior_alpha is not None and self.posterior_alpha < 0)):
            raise ValueError(
                "Expected the posterior_threshold and posterior_alpha of "
                "typical_acceptance_sampler to be > 0. "
                "Instead found posterior_threshold = "
                f"{self.posterior_threshold} and posterior_alpha = "
                f"{self.posterior_alpha}")

        if (self.disable_by_batch_size is not None
                and self.disable_by_batch_size < 2):
            raise ValueError("Expect the batch size threshold of disabling "
                             "speculative decoding is > 1, but got "
                             f"{self.disable_by_batch_size=}")

    @property
    def num_lookahead_slots(self) -> int:
        """The number of additional slots the scheduler should allocate per
        step, in addition to the slots allocated for each known token.

        This is equal to the number of speculative tokens, as each speculative
        token must be scored.
        """
        return self.num_speculative_tokens

    def __repr__(self) -> str:
        method = self.method
        model = None if method == "ngram" else self.draft_model_config.model
        num_spec_tokens = self.num_speculative_tokens
        return f"SpeculativeConfig({method=}, {model=}, {num_spec_tokens=})"


@dataclass
class LoRAConfig:
    max_lora_rank: int
    max_loras: int
    fully_sharded_loras: bool = False
    max_cpu_loras: Optional[int] = None
    lora_dtype: Optional[Union[torch.dtype, str]] = None
    lora_extra_vocab_size: int = 256
    # This is a constant.
    lora_vocab_padding_size: ClassVar[int] = 256
    long_lora_scaling_factors: Optional[tuple[float]] = None
    bias_enabled: bool = False

    def compute_hash(self) -> str:
        """
        WARNING: Whenever a new field is added to this config,
        ensure that it is included in the factors list if
        it affects the computation graph.

        Provide a hash that uniquely identifies all the configs
        that affect the structure of the computation
        graph from input ids/embeddings to the final hidden states,
        excluding anything before input ids/embeddings and after
        the final hidden states.
        """
        factors: list[Any] = []
        factors.append(self.max_lora_rank)
        factors.append(self.max_loras)
        factors.append(self.fully_sharded_loras)
        factors.append(self.lora_dtype)
        factors.append(self.lora_extra_vocab_size)
        factors.append(self.long_lora_scaling_factors)
        factors.append(self.bias_enabled)
        hash_str = hashlib.md5(str(factors).encode(),
                               usedforsecurity=False).hexdigest()
        return hash_str

    def __post_init__(self):
        # Setting the maximum rank to 512 should be able to satisfy the vast
        # majority of applications.
        possible_max_ranks = (8, 16, 32, 64, 128, 256, 320, 512)
        possible_lora_extra_vocab_size = (256, 512)
        if self.max_lora_rank not in possible_max_ranks:
            raise ValueError(
                f"max_lora_rank ({self.max_lora_rank}) must be one of "
                f"{possible_max_ranks}.")
        if self.lora_extra_vocab_size not in possible_lora_extra_vocab_size:
            raise ValueError(
                f"lora_extra_vocab_size ({self.lora_extra_vocab_size}) "
                f"must be one of {possible_lora_extra_vocab_size}.")
        if self.max_loras < 1:
            raise ValueError(f"max_loras ({self.max_loras}) must be >= 1.")
        if self.max_cpu_loras is None:
            self.max_cpu_loras = self.max_loras
        elif self.max_cpu_loras < self.max_loras:
            raise ValueError(
                f"max_cpu_loras ({self.max_cpu_loras}) must be >= "
                f"max_loras ({self.max_loras})")

    def verify_with_cache_config(self, cache_config: CacheConfig):
        if cache_config.cpu_offload_gb > 0 and not envs.VLLM_USE_V1:
            raise ValueError(
                "V0 LoRA does not support CPU offload, please use V1.")

    def verify_with_model_config(self, model_config: ModelConfig):
        if self.lora_dtype in (None, "auto"):
            self.lora_dtype = model_config.dtype
        elif isinstance(self.lora_dtype, str):
            self.lora_dtype = getattr(torch, self.lora_dtype)

    def verify_lora_support(self):
        if self.long_lora_scaling_factors is not None and envs.VLLM_USE_V1:
            raise ValueError(
                "V1 LoRA does not support long LoRA, please use V0.")


@dataclass
class PromptAdapterConfig:
    max_prompt_adapters: int
    max_prompt_adapter_token: int
    max_cpu_prompt_adapters: Optional[int] = None
    prompt_adapter_dtype: Optional[torch.dtype] = None

    def compute_hash(self) -> str:
        """
        WARNING: Whenever a new field is added to this config,
        ensure that it is included in the factors list if
        it affects the computation graph.

        Provide a hash that uniquely identifies all the configs
        that affect the structure of the computation
        graph from input ids/embeddings to the final hidden states,
        excluding anything before input ids/embeddings and after
        the final hidden states.
        """
        # no factors to consider.
        # this config will not affect the computation graph.
        factors: list[Any] = []
        hash_str = hashlib.md5(str(factors).encode(),
                               usedforsecurity=False).hexdigest()
        return hash_str

    def __post_init__(self):

        if self.max_prompt_adapters < 1:
            raise ValueError(f"max_prompt_adapters "
                             f"({self.max_prompt_adapters}) must be >= 1.")
        if self.max_prompt_adapter_token == 0:
            raise ValueError("max_prompt_adapter_token must be set.")
        if self.max_cpu_prompt_adapters is None:
            self.max_cpu_prompt_adapters = self.max_prompt_adapters

    def verify_with_model_config(self, model_config: ModelConfig):
        if self.prompt_adapter_dtype in (None, "auto"):
            self.prompt_adapter_dtype = model_config.dtype
        elif isinstance(self.prompt_adapter_dtype, str):
            self.prompt_adapter_dtype = getattr(torch,
                                                self.prompt_adapter_dtype)


@config
@dataclass
class MultiModalConfig:
    """Controls the behavior of multimodal models."""

    limit_per_prompt: dict[str, int] = field(default_factory=dict)
    """
    The maximum number of input items allowed per prompt for each modality.
    This should be a JSON string that will be parsed into a dictionary.
    Defaults to 1 (V0) or 999 (V1) for each modality.

    For example, to allow up to 16 images and 2 videos per prompt:
    ``{"images": 16, "videos": 2}``
    """

    def compute_hash(self) -> str:
        """
        WARNING: Whenever a new field is added to this config,
        ensure that it is included in the factors list if
        it affects the computation graph.

        Provide a hash that uniquely identifies all the configs
        that affect the structure of the computation
        graph from input ids/embeddings to the final hidden states,
        excluding anything before input ids/embeddings and after
        the final hidden states.
        """
        # no factors to consider.
        # this config will not affect the computation graph.
        factors: list[Any] = []
        hash_str = hashlib.md5(str(factors).encode(),
                               usedforsecurity=False).hexdigest()
        return hash_str

    def get_limit_per_prompt(self, modality: str) -> int:
        """
        Get the maximum number of input items allowed per prompt
        for the given modality.
        """
        return self.limit_per_prompt.get(
            modality,
            999 if envs.VLLM_USE_V1 else 1,
        )

    # TODO: Add configs to init vision tower or not.


@config
@dataclass
class PoolerConfig:
    """Controls the behavior of output pooling in pooling models."""

    pooling_type: Optional[str] = None
    """
    The pooling method of the pooling model. This should be a key in
    :class:`vllm.model_executor.layers.pooler.PoolingType`.
    """

    normalize: Optional[bool] = None
    """
    Whether to normalize the pooled outputs. Usually, this should be set to
    ``True`` for embedding outputs.
    """

    softmax: Optional[bool] = None
    """
    Whether to apply softmax to the pooled outputs. Usually, this should be set
    to ``True`` for classification outputs.
    """

    step_tag_id: Optional[int] = None
    """
    If set, only the score corresponding to the ``step_tag_id`` in the
    generated sentence should be returned. Otherwise, the scores for all tokens
    are returned.
    """

    returned_token_ids: Optional[list[int]] = None
    """
    A list of indices for the vocabulary dimensions to be extracted,
    such as the token IDs of ``good_token`` and ``bad_token`` in the
    ``math-shepherd-mistral-7b-prm`` model.
    """

    def compute_hash(self) -> str:
        """
        WARNING: Whenever a new field is added to this config,
        ensure that it is included in the factors list if
        it affects the computation graph.

        Provide a hash that uniquely identifies all the configs
        that affect the structure of the computation
        graph from input ids/embeddings to the final hidden states,
        excluding anything before input ids/embeddings and after
        the final hidden states.
        """
        # no factors to consider.
        # this config will not affect the computation graph.
        factors: list[Any] = []
        hash_str = hashlib.md5(str(factors).encode(),
                               usedforsecurity=False).hexdigest()
        return hash_str

    @staticmethod
    def from_json(json_str: str) -> "PoolerConfig":
        return PoolerConfig(**json.loads(json_str))


_STR_DTYPE_TO_TORCH_DTYPE = {
    "half": torch.float16,
    "float16": torch.float16,
    "float": torch.float32,
    "float32": torch.float32,
    "bfloat16": torch.bfloat16,
}

_ROCM_NOT_SUPPORTED_DTYPE: list[str] = []  #


def _get_and_verify_dtype(
    config: PretrainedConfig,
    dtype: Union[str, torch.dtype],
) -> torch.dtype:
    # NOTE: getattr(config, "torch_dtype", torch.float32) is not correct
    # because config.torch_dtype can be None.
    config_dtype = getattr(config, "torch_dtype", None)

    # Fallbacks for multi-modal models if the root config
    # does not define torch_dtype
    if config_dtype is None and hasattr(config, "text_config"):
        config_dtype = getattr(config.text_config, "torch_dtype", None)
    if config_dtype is None and hasattr(config, "vision_config"):
        config_dtype = getattr(config.vision_config, "torch_dtype", None)

    if config_dtype is None:
        config_dtype = torch.float32

    if isinstance(dtype, str):
        dtype = dtype.lower()
        if dtype == "auto":
            if config_dtype == torch.float32:
                # Following common practice, we use float16 for float32 models
                torch_dtype = torch.float16
            else:
                torch_dtype = config_dtype

            if config.model_type == "plamo2":
                logger.info(
                    "For PLaMo2, we cast models to bfloat16 instead of using "
                    "float16 by default. This is because float16 does not work."
                )
                torch_dtype = torch.bfloat16

            from vllm.platforms import current_platform
            if (current_platform.is_cpu()
                    and current_platform.get_cpu_architecture()
                    == CpuArchEnum.POWERPC
                    and (config_dtype == torch.float16
                         or config_dtype == torch.float32)):
                logger.info(
                    "For POWERPC, we cast models to bfloat16 instead of "
                    "using float16 by default. Float16 is not currently "
                    "supported for POWERPC.")
                torch_dtype = torch.bfloat16

            # TODO: change this condition to check if the platform support bf16
            # instead of checking the OS. For instance M2 shall supports bf16
            # already. But we need to modify `cpu_extension.cmake` to activate
            # the feature in the build.
            if (current_platform.is_cpu() and sys.platform.startswith("darwin")
                    and current_platform.get_cpu_architecture()
                    == CpuArchEnum.ARM and config_dtype == torch.bfloat16):
                logger.info("For macOS with Apple Silicon, currently bfloat16 "
                            "is not supported. Setting dtype to float16.")
                torch_dtype = torch.float16

            if current_platform.is_hpu() and config_dtype == torch.float16:
                logger.info(
                    "For HPU, we cast models to bfloat16 instead of "
                    "using float16 by default. Please specify `dtype` if you "
                    "want to use float16.")
                torch_dtype = torch.bfloat16
        elif dtype == "float16" and config.model_type == "plamo2":
            logger.warning(
                "For PLaMo2, using float16 is unstable and might cause "
                "unexpected behavior. Please use bfloat16 or float32 instead.")
            torch_dtype = torch.float16
        else:
            if dtype not in _STR_DTYPE_TO_TORCH_DTYPE:
                raise ValueError(f"Unknown dtype: {dtype}")
            torch_dtype = _STR_DTYPE_TO_TORCH_DTYPE[dtype]
    elif isinstance(dtype, torch.dtype):
        torch_dtype = dtype
    else:
        raise ValueError(f"Unknown dtype: {dtype}")

    # Verify the dtype.
    if torch_dtype != config_dtype:
        if torch_dtype == torch.float32:
            # Upcasting to float32 is allowed.
            logger.info("Upcasting %s to %s.", config_dtype, torch_dtype)
            pass
        elif config_dtype == torch.float32:
            # Downcasting from float32 to float16 or bfloat16 is allowed.
            logger.info("Downcasting %s to %s.", config_dtype, torch_dtype)
            pass
        else:
            # Casting between float16 and bfloat16 is allowed with a warning.
            logger.warning("Casting %s to %s.", config_dtype, torch_dtype)

    return torch_dtype


def _get_and_verify_max_len(
    hf_config: PretrainedConfig,
    max_model_len: Optional[int],
    disable_sliding_window: bool,
    sliding_window_len: Optional[Union[int, list[Optional[int]]]],
    spec_target_max_model_len: Optional[int] = None,
    encoder_config: Optional[Any] = None,
) -> int:
    """Get and verify the model's maximum length."""
    derived_max_model_len = float("inf")
    possible_keys = [
        # OPT
        "max_position_embeddings",
        # GPT-2
        "n_positions",
        # MPT
        "max_seq_len",
        # ChatGLM2
        "seq_length",
        # Command-R
        "model_max_length",
        # Whisper
        "max_target_positions",
        # Others
        "max_sequence_length",
        "max_seq_length",
        "seq_len",
    ]
    # Choose the smallest "max_length" from the possible keys.
    max_len_key = None
    for key in possible_keys:
        max_len = getattr(hf_config, key, None)
        if max_len is not None:
            max_len_key = key if max_len < derived_max_model_len \
                else max_len_key
            derived_max_model_len = min(derived_max_model_len, max_len)
    # For Command-R / Cohere, Cohere2 / Aya Vision models
    if tmp_max_len := getattr(hf_config, "model_max_length", None):
        max_len_key = "model_max_length"
        derived_max_model_len = tmp_max_len

    # If sliding window is manually disabled, max_length should be less
    # than the sliding window length in the model config.
    if disable_sliding_window and sliding_window_len is not None:

        sliding_window_len_min = get_min_sliding_window(sliding_window_len)
        max_len_key = "sliding_window" \
            if sliding_window_len_min < derived_max_model_len else max_len_key
        derived_max_model_len = min(derived_max_model_len,
                                    sliding_window_len_min)

    # If none of the keys were found in the config, use a default and
    # log a warning.
    if derived_max_model_len == float("inf"):
        if max_model_len is not None:
            # If max_model_len is specified, we use it.
            return max_model_len

        if spec_target_max_model_len is not None:
            # If this is a speculative draft model, we use the max model len
            # from the target model.
            return spec_target_max_model_len

        default_max_len = 2048
        logger.warning(
            "The model's config.json does not contain any of the following "
            "keys to determine the original maximum length of the model: "
            "%s. Assuming the model's maximum length is %d.", possible_keys,
            default_max_len)
        derived_max_model_len = default_max_len

    rope_scaling = getattr(hf_config, "rope_scaling", None)
    # NOTE(woosuk): Gemma3's max_model_len (128K) is already scaled by RoPE
    # scaling, so we skip applying the scaling factor again.
    if rope_scaling is not None and "gemma3" not in hf_config.model_type:
        # No need to consider "type" key because of patch_rope_scaling when
        # loading HF config
        rope_type = rope_scaling["rope_type"]

        if rope_type not in ("su", "longrope", "llama3"):
            if disable_sliding_window:
                # TODO(robertgshaw): Find a model that supports rope_scaling
                # with sliding window to see if this case should be allowed.
                raise NotImplementedError(
                    "Disabling sliding window is not supported for models "
                    "with rope_scaling. Please raise an issue so we can "
                    "investigate.")

            # NOTE: rope_type == "default" does not define factor
            # https://github.com/huggingface/transformers/blob/v4.45.2/src/transformers/modeling_rope_utils.py
            scaling_factor = rope_scaling.get("factor", 1.0)

            if rope_type == "yarn":
                derived_max_model_len = rope_scaling[
                    "original_max_position_embeddings"]
            derived_max_model_len *= scaling_factor

    if encoder_config and "max_seq_length" in encoder_config:
        derived_max_model_len = encoder_config["max_seq_length"]

    # If the user specified a max length, make sure it is smaller than the
    # derived length from the HF model config.
    if max_model_len is None:
        max_model_len = int(derived_max_model_len)
    elif max_model_len > derived_max_model_len:
        # Some models might have a separate key for specifying model_max_length
        # that will be bigger than derived_max_model_len. We compare user input
        # with model_max_length and allow this override when it's smaller.
        model_max_length = getattr(hf_config, "model_max_length", None)
        if model_max_length is not None and max_model_len <= model_max_length:
            if disable_sliding_window:
                # TODO(robertgshaw): Find a model that has model_max_length
                # with sliding window to see if this case should be allowed.
                raise NotImplementedError(
                    "Disabling sliding window is not supported for models "
                    "model_max_length in the config. Please raise an issue "
                    "so we can investigate.")
        else:
            msg = (
                f"User-specified max_model_len ({max_model_len}) is greater "
                f"than the derived max_model_len ({max_len_key}="
                f"{derived_max_model_len} or model_max_length="
                f"{model_max_length} in model's config.json). This may lead "
                "to incorrect model outputs or CUDA errors.")
            if envs.VLLM_ALLOW_LONG_MAX_MODEL_LEN:
                logger.warning(
                    "%s Make sure the value is correct and within the "
                    "model context size.", msg)
            else:
                raise ValueError(
                    f"{msg} To allow overriding this maximum, set "
                    "the env var VLLM_ALLOW_LONG_MAX_MODEL_LEN=1")
    return int(max_model_len)


def get_min_sliding_window(
        sliding_window: Union[int, list[Optional[int]]]) -> int:
    if isinstance(sliding_window, list):
        return min(s for s in sliding_window if s is not None)

    return sliding_window


def get_served_model_name(model: str,
                          served_model_name: Optional[Union[str, list[str]]]):
    """
    If the input is a non-empty list, the first model_name in
    `served_model_name` is taken.
    If the input is a non-empty string, it is used directly.
    For cases where the input is either an empty string or an
    empty list, the fallback is to use `self.model`.
    """
    if not served_model_name:
        return model
    if isinstance(served_model_name, list):
        return served_model_name[0]
    return served_model_name


GuidedDecodingBackendV0 = Literal["auto", "outlines", "lm-format-enforcer",
                                  "xgrammar"]
GuidedDecodingBackendV1 = Literal["auto", "xgrammar", "guidance"]


@config
@dataclass
class DecodingConfig:
    """Dataclass which contains the decoding strategy of the engine."""

    guided_decoding_backend: Union[
        GuidedDecodingBackendV0,
        GuidedDecodingBackendV1] = "auto" if envs.VLLM_USE_V1 else "xgrammar"
    """Which engine will be used for guided decoding (JSON schema / regex etc)
    by default. With "auto", we will make opinionated choices based on request
    contents and what the backend libraries currently support, so the behavior
    is subject to change in each release."""

    reasoning_backend: Optional[str] = None
    """Select the reasoning parser depending on the model that you're using.
    This is used to parse the reasoning content into OpenAI API format.
    Required for `--enable-reasoning`."""

    def compute_hash(self) -> str:
        """
        WARNING: Whenever a new field is added to this config,
        ensure that it is included in the factors list if
        it affects the computation graph.

        Provide a hash that uniquely identifies all the configs
        that affect the structure of the computation
        graph from input ids/embeddings to the final hidden states,
        excluding anything before input ids/embeddings and after
        the final hidden states.
        """
        # no factors to consider.
        # this config will not affect the computation graph.
        factors: list[Any] = []
        hash_str = hashlib.md5(str(factors).encode(),
                               usedforsecurity=False).hexdigest()
        return hash_str

    def __post_init__(self):
        backend = GuidedDecodingParams(
            backend=self.guided_decoding_backend).backend_name
        if envs.VLLM_USE_V1:
            valid_guided_backends = get_args(GuidedDecodingBackendV1)
        else:
            valid_guided_backends = get_args(GuidedDecodingBackendV0)
        if backend not in valid_guided_backends:
            raise ValueError(f"Invalid guided_decoding_backend '{backend}',"
                             f" must be one of {valid_guided_backends}")


@dataclass
class ObservabilityConfig:
    """Configuration for observability - metrics and tracing."""
    show_hidden_metrics: bool = False

    otlp_traces_endpoint: Optional[str] = None

    # Collecting detailed timing information for each request can be expensive.

    # If set, collects the model forward time for the request.
    collect_model_forward_time: bool = False

    # If set, collects the model execute time for the request.
    collect_model_execute_time: bool = False

    def compute_hash(self) -> str:
        """
        WARNING: Whenever a new field is added to this config,
        ensure that it is included in the factors list if
        it affects the computation graph.

        Provide a hash that uniquely identifies all the configs
        that affect the structure of the computation
        graph from input ids/embeddings to the final hidden states,
        excluding anything before input ids/embeddings and after
        the final hidden states.
        """
        # no factors to consider.
        # this config will not affect the computation graph.
        factors: list[Any] = []
        hash_str = hashlib.md5(str(factors).encode(),
                               usedforsecurity=False).hexdigest()
        return hash_str

    def __post_init__(self):
        if not is_otel_available() and self.otlp_traces_endpoint is not None:
            raise ValueError(
                "OpenTelemetry is not available. Unable to configure "
                "'otlp_traces_endpoint'. Ensure OpenTelemetry packages are "
                f"installed. Original error:\n{otel_import_error_traceback}")


class KVTransferConfig(BaseModel):
    """Configuration for distributed KV cache transfer."""

    # The KV connector for vLLM to transmit KV caches between vLLM instances.
    kv_connector: Optional[str] = None

    # The device used by kv connector to buffer the KV cache.
    # Currently only support 'cuda'.
    kv_buffer_device: Optional[str] = "cuda"

    # The buffer size for TorchDistributedConnector. Measured in number of
    # bytes. Recommended value: 1e9 (about 1GB).
    kv_buffer_size: float = 1e9

    # Whether this vLLM instance produces, consumes KV cache, or both. Choices
    # are 'kv_producer', 'kv_consumer', and 'both'.
    kv_role: Optional[str] = None

    # The rank of this vLLM instance in the KV cache transfer. Typical value:
    # 0 for prefill instance, 1 for decode instance.
    # Currently only 1P1D is supported.
    kv_rank: Optional[int] = None

    # The number of parallel instances for KV cache transfer. For
    # PyNcclConnector, this should be 2.
    kv_parallel_size: int = 1

    # The KV connector ip, used to build distributed connection
    kv_ip: str = "127.0.0.1"

    # The KV connector port, used to build distributed connection
    kv_port: int = 14579

    # any extra config that the connector may need
    kv_connector_extra_config: dict[str, Any] = {}

    def compute_hash(self) -> str:
        """
        WARNING: Whenever a new field is added to this config,
        ensure that it is included in the factors list if
        it affects the computation graph.

        Provide a hash that uniquely identifies all the configs
        that affect the structure of the computation
        graph from input ids/embeddings to the final hidden states,
        excluding anything before input ids/embeddings and after
        the final hidden states.
        """
        # no factors to consider.
        # this config will not affect the computation graph.
        factors: list[Any] = []
        hash_str = hashlib.md5(str(factors).encode(),
                               usedforsecurity=False).hexdigest()
        return hash_str

    @classmethod
    def from_cli(cls, cli_value: str) -> "KVTransferConfig":
        """Parse the CLI value for the kv cache transfer config."""
        return KVTransferConfig.model_validate_json(cli_value)

    def model_post_init(self, __context: Any) -> None:

        if self.kv_role is not None and self.kv_role not in [
                "kv_producer", "kv_consumer", "kv_both"
        ]:
            raise ValueError(
                f"Unsupported kv_role: {self.kv_role}. "
                f"Supported roles are `kv_producer`, `kv_consumer`, "
                f"and `kv_both`")

        if self.kv_connector is not None and self.kv_role is None:
            raise ValueError("Please specify kv_disagg_role when kv_connector "
                             "is set, supported roles are `kv_producer`, "
                             "`kv_consumer`, and `kv_both`")

    @property
    def is_kv_transfer_instance(self) -> bool:
        return self.kv_connector is not None and \
            self.kv_role in ["kv_producer", "kv_consumer", "kv_both"]

    @property
    def is_kv_producer(self) -> bool:
        return self.kv_connector is not None and \
            self.kv_role in ["kv_producer", "kv_both"]

    @property
    def is_kv_consumer(self) -> bool:
        return self.kv_connector is not None and \
            self.kv_role in ["kv_consumer", "kv_both"]

    def get_from_extra_config(self, key, default) -> Any:
        return self.kv_connector_extra_config.get(key, default)


class CompilationLevel:
    # constants for the levels of the compilation process
    NO_COMPILATION = 0
    DYNAMO_AS_IS = 1
    DYNAMO_ONCE = 2
    PIECEWISE = 3


class CompilationConfig(BaseModel):
    """
    Configuration for compilation.
    It has three parts:
    - Top-level Compilation control:
        - level: the level of compilation.
            - 0: no compilation.
            - 1: dynamo as is.
            - 2: dynamo once.
            - 3: piecewise compilation.
        - debug_dump_path: the path to dump the debug information.
        - cache_dir: the directory to store the compiled graph, to
            accelerate Inductor compilation. By default, it will use
            model-related information to generate a cache directory.
        - backend: the backend for compilation. It needs to be a string.
            - "" (empty string): use the default backend.
            - "eager"/"openxla"/...: use the specified backend registered in PyTorch.
            - "full.module.name": a qualified name which can be used to import the backend function.
            We use string to avoid serialization issues when using compilation in a distributed setting.
            When the compilation level is 1 or 2, the backend is used for the compilation directly (it sees the whole graph).
            When the compilation level is 3, the backend is used for the piecewise compilation (it sees a part of the graph).
        - custom_ops: fine-grained control over which custom ops to enable/disable.
            Use 'all' to enable all, 'none' to disable all.
            Also specify a list of custom op names to enable (prefixed with a '+'),
            or disable (prefixed with a '-').
            Examples:
                - 'all,-op1' to enable all except op1
                - 'none,+op1,+op2' to enable only op1 and op2
            By default, all custom ops are enabled when running without Inductor
                and disabled when running with Inductor (compile_level >= Inductor).
        - splitting_ops: a list of ops to split the full graph into subgraphs, used in piecewise compilation.
    - CudaGraph capture:
        - use_cudagraph: whether to use cudagraph inside compilation.
            - False: cudagraph inside compilation is not used.
            - True: cudagraph inside compilation is used. It requires
                that all input buffers have fixed addresses, and all
                splitting ops write their outputs to input buffers.
            Note that this is orthogonal to the cudagraph capture logic
            outside of compilation.
            TODO: move outside cudagraph logic into compilation.
            torch.compile will handle cudagraph capture logic in the future.
        - cudagraph_capture_sizes: sizes to capture cudagraph.
            - None (default): capture sizes are inferred from vllm config.
            - list[int]: capture sizes are specified as given.
        - cudagraph_num_of_warmups: number of warmup runs for cudagraph.
            It means the first several runs will be treated as warmup runs.
            Only after that, the execution will be recorded, and the recorded
            cudagraph will be used for subsequent runs.
        - cudagraph_copy_inputs: whether to copy input tensors for
            cudagraph. If the caller can guarantee that the same input buffers
            are always used, it can set this to False. Otherwise, it should
            set this to True, and the compiler will copy the input to an
            internally managed buffer. Default is False.
    - Inductor compilation:
        - use_inductor: whether to use inductor compilation.
            - False: inductor compilation is not used. graph runs in eager.
            - True: inductor compilation is used. one graph for symbolic shape
                is compiled. In addition, compile for compile_sizes,
                using configurations in inductor_compile_config.
        - compile_sizes: sizes to compile for inductor. In addition
            to integers, it also supports "cudagraph_capture_sizes" to
            specify the sizes for cudagraph capture.
        - inductor_compile_config: additional configurations for inductor.
            - None: use default configurations.
        - inductor_passes: additional passes for inductor. It is a dictionary
            from pass name to pass function qualified name. We use function
            name because the config uses json format. If we pass the config
            from Python, functions can also be passed directly via Python object
            constructor, e.g. `CompilationConfig(inductor_passes={"a": func})`
        - custom inductor passes: see PassConfig for more details

    Why we have different sizes for cudagraph and inductor:
    - cudagraph: a cudagraph captured for a specific size can only be used
        for the same size. We need to capture all the sizes we want to use.
    - inductor: a graph compiled by inductor for a general shape can be used
        for different sizes. Inductor can also compile for specific sizes,
        where it can have more information to optimize the graph with fully
        static shapes. However, we find the general shape compilation is
        sufficient for most cases. It might be beneficial to compile for
        certain small batchsizes, where inductor is good at optimizing.
    """ # noqa
    level: int = 0
    debug_dump_path: str = ""
    cache_dir: str = ""
    backend: str = ""
    custom_ops: list[str] = Field(default_factory=list)
    splitting_ops: list[str] = Field(default=None)  # type: ignore

    use_inductor: bool = True
    compile_sizes: Optional[list[Union[int, str]]] = Field(default=None)
    inductor_compile_config: dict = Field(default_factory=dict)
    inductor_passes: dict[str, str] = Field(default_factory=dict)

    use_cudagraph: bool = False
    cudagraph_num_of_warmups: int = 0
    cudagraph_capture_sizes: Optional[list[int]] = None
    cudagraph_copy_inputs: bool = False

    class PassConfig(BaseModel):
        """
        Configuration for custom Inductor passes.
        This is separate from general CompilationConfig so that inductor passes
        don't all have access to full configuration - that would create a cycle
        as the PassManager is set as a property of config.
        - dump_graph_stages: list of stages for which we want to dump the graph.
            Each pass defines its own stages (before, after, maybe in-between).
        - dump_graph_dir: directory to dump the graphs. Default is .
        - enable_fusion: whether to enable the custom fusion pass.
        - enable_noop: whether to enable the custom no-op elimination pass.
            TODO(luka) better pass enabling system.
        """
        dump_graph_stages: list[str] = Field(default_factory=list)
        dump_graph_dir: Path = Field(default=Path("."))
        enable_fusion: bool = True
        enable_noop: bool = True

        def uuid(self):
            """
            Produces a hash unique to the pass configuration.
            Any new fields that affect compilation should be added to the hash.
            Do not include dump_graph_* in the hash - they don't affect
            compilation.
            """
            dict_ = self.model_dump(include={"enable_fusion", "enable_noop"})
            return InductorPass.hash_dict(dict_)

        def model_post_init(self, __context: Any) -> None:
            if not self.enable_noop and self.enable_fusion:
                logger.warning_once(
                    "Fusion enabled but reshape elimination disabled. "
                    "RMSNorm + quant (fp8) fusion might not work")

    pass_config: PassConfig = Field(default_factory=PassConfig)

    # not configurable, computed after init
    max_capture_size: int = PrivateAttr
    local_cache_dir: str = PrivateAttr  # local cache dir for each rank
    # optimization:
    # Intuitively, bs_to_padded_graph_size should be dict[int, int].
    # since we know all keys are in a range [0, max_capture_size],
    # we can optimize it to list[int] for better lookup performance.
    bs_to_padded_graph_size: list[int] = PrivateAttr

    # keep track of enabled and disabled custom ops
    enabled_custom_ops: Counter[str] = PrivateAttr
    disabled_custom_ops: Counter[str] = PrivateAttr
    traced_files: set[str] = PrivateAttr
    compilation_time: float = PrivateAttr

    # Per-model forward context
    # Map from layer name to the attention cls
    static_forward_context: dict[str, Any] = PrivateAttr

    def compute_hash(self) -> str:
        """
        WARNING: Whenever a new field is added to this config,
        ensure that it is included in the factors list if
        it affects the computation graph.

        Provide a hash that uniquely identifies all the configs
        that affect the structure of the computation
        graph from input ids/embeddings to the final hidden states,
        excluding anything before input ids/embeddings and after
        the final hidden states.
        """
        factors: list[Any] = []
        factors.append(self.level)
        factors.append(self.backend)
        factors.append(self.custom_ops)
        factors.append(self.splitting_ops)
        factors.append(self.use_inductor)
        factors.append(self.inductor_compile_config)
        factors.append(self.inductor_passes)
        factors.append(self.pass_config.uuid())
        return hashlib.sha256(str(factors).encode()).hexdigest()

    def __repr__(self) -> str:
        exclude = {
            "static_forward_context",
            "enabled_custom_ops",
            "disabled_custom_ops",
            "compilation_time",
            "bs_to_padded_graph_size",
            "pass_config",
            "traced_files",
        }
        return self.model_dump_json(exclude=exclude, exclude_unset=True)

    __str__ = __repr__

    @classmethod
    def from_cli(cls, cli_value: str) -> "CompilationConfig":
        """Parse the CLI value for the compilation config."""
        if cli_value in ["0", "1", "2", "3"]:
            return cls(level=int(cli_value))
        # do not use `eval`, it is dangerous and can execute arbitrary code
        dict_value = ast.literal_eval(cli_value)
        return CompilationConfig.model_validate(dict_value)

    def model_post_init(self, __context: Any) -> None:

        count_none = self.custom_ops.count("none")
        count_all = self.custom_ops.count("all")
        assert count_none + count_all <= 1, "Can only specify 'none' or 'all'"

        # TODO(zou3519/luka): There are 2 issues with auto-functionalization V2:
        # 1. A bug in PyTorch, fixed in 2.7:
        #    https://github.com/pytorch/pytorch/issues/147924
        # 2. Custom passes (fusion) rely on auto-functionalization V1 and don't
        #    work with V2. Addressing this will take extra engineering effort
        #    and it is not yet a priority. RFC here:
        #    https://github.com/vllm-project/vllm/issues/14703

        if is_torch_equal_or_newer("2.6"):
            KEY = 'enable_auto_functionalized_v2'
            if KEY not in self.inductor_compile_config:
                self.inductor_compile_config[KEY] = False

        if self.splitting_ops is None:
            self.splitting_ops = []

        for k, v in self.inductor_passes.items():
            if not isinstance(v, str):
                assert callable(v), (
                    f"pass {k} should be callable or a qualified name")
                self.inductor_compile_config[k] = v if isinstance(
                    v, InductorPass) else CallableInductorPass(v)
                continue

            # resolve function from qualified name
            names = v.split(".")
            module = ".".join(names[:-1])
            func_name = names[-1]
            func = __import__(module).__dict__[func_name]
            self.inductor_compile_config[k] = func if isinstance(
                func, InductorPass) else CallableInductorPass(func)

        self.enabled_custom_ops = Counter()
        self.disabled_custom_ops = Counter()
        self.traced_files = set()
        self.static_forward_context = {}
        self.compilation_time = 0.0

    def init_backend(self, vllm_config: "VllmConfig") -> Union[str, Callable]:
        if self.level == CompilationLevel.NO_COMPILATION:
            raise ValueError("No compilation level is set.")

        from torch._dynamo.backends.registry import list_backends
        torch_backends = list_backends(exclude_tags=tuple())
        if self.level in [
                CompilationLevel.DYNAMO_AS_IS, CompilationLevel.DYNAMO_ONCE
        ]:
            if self.backend == "":
                return "eager"
            if self.backend in torch_backends:
                return self.backend
            return resolve_obj_by_qualname(self.backend)

        # TODO: pass user-specified backend to piecewise compilation
        # merge with the config use_inductor
        assert self.level == CompilationLevel.PIECEWISE

        from vllm.compilation.backends import VllmBackend
        return VllmBackend(vllm_config)

    def init_with_cudagraph_sizes(self,
                                  cudagraph_capture_sizes: list[int]) -> None:
        """To complete the initialization of config,
        we need to know the cudagraph sizes."""

        if self.cudagraph_capture_sizes is None:
            self.cudagraph_capture_sizes = cudagraph_capture_sizes
        else:
            # de-duplicate the sizes provided by the config
            self.cudagraph_capture_sizes = list(
                set(self.cudagraph_capture_sizes))
            logger.info(("cudagraph sizes specified by model runner"
                         " %s is overridden by config %s"),
                        cudagraph_capture_sizes, self.cudagraph_capture_sizes)

        computed_compile_sizes = []
        if self.compile_sizes is not None:
            # de-duplicate the sizes provided by the config
            self.compile_sizes = list(set(self.compile_sizes))
            for x in self.compile_sizes:
                if isinstance(x, str):
                    assert x == "cudagraph_capture_sizes", \
                    "Unrecognized size type in compile_sizes, " \
                    f"expect 'cudagraph_capture_sizes', got {x}"
                    computed_compile_sizes.extend(self.cudagraph_capture_sizes)
                else:
                    assert isinstance(x, int)
                    computed_compile_sizes.append(x)
        self.compile_sizes = computed_compile_sizes  # type: ignore

        # sort to make sure cudagraph capture sizes are in descending order
        self.cudagraph_capture_sizes.sort(reverse=True)
        self.max_capture_size = self.cudagraph_capture_sizes[
            0] if self.cudagraph_capture_sizes else 0

        # pre-compute the mapping from batch size to padded graph size
        self.bs_to_padded_graph_size = [
            0 for i in range(self.max_capture_size + 1)
        ]
        for end, start in zip(self.cudagraph_capture_sizes,
                              self.cudagraph_capture_sizes[1:] + [0]):
            for bs in range(start, end):
                if bs == start:
                    self.bs_to_padded_graph_size[bs] = start
                else:
                    self.bs_to_padded_graph_size[bs] = end
        self.bs_to_padded_graph_size[
            self.max_capture_size] = self.max_capture_size

    def set_splitting_ops_for_v1(self):
        # If default, override splitting ops for piecewise cudagraph on V1.
        # NOTE: this function needs to be called
        if not self.splitting_ops:
            self.splitting_ops = [
                "vllm.unified_attention",
                "vllm.unified_attention_with_output",
            ]


@dataclass
class VllmConfig:
    """Dataclass which contains all vllm-related configuration. This
    simplifies passing around the distinct configurations in the codebase.
    """

    model_config: ModelConfig = field(default=None, init=True)  # type: ignore
    cache_config: CacheConfig = field(default=None, init=True)  # type: ignore
    parallel_config: ParallelConfig = field(default_factory=ParallelConfig,
                                            init=True)
    scheduler_config: SchedulerConfig = field(default_factory=SchedulerConfig,
                                              init=True)
    device_config: DeviceConfig = field(default=None,
                                        init=True)  # type: ignore
    load_config: LoadConfig = field(default=None, init=True)  # type: ignore
    lora_config: Optional[LoRAConfig] = None
    speculative_config: SpeculativeConfig = field(default=None,
                                                  init=True)  # type: ignore
    decoding_config: Optional[DecodingConfig] = None
    observability_config: Optional[ObservabilityConfig] = None
    prompt_adapter_config: Optional[PromptAdapterConfig] = None
    quant_config: Optional[QuantizationConfig] = None
    compilation_config: CompilationConfig = field(default=None,
                                                  init=True)  # type: ignore
    kv_transfer_config: KVTransferConfig = field(default=None,
                                                 init=True)  # type: ignore
    # some opaque config, only used to provide additional information
    # for the hash computation, mainly used for testing, debugging or out of
    # tree config registration.
    additional_config: SupportsHash = field(default=None,
                                            init=True)  # type: ignore
    instance_id: str = ""

    def compute_hash(self) -> str:
        """
        WARNING: Whenever a new field is added to this config,
        ensure that it is included in the factors list if
        it affects the computation graph.

        Provide a hash that uniquely identifies all the configs
        that affect the structure of the computation
        graph from input ids/embeddings to the final hidden states,
        excluding anything before input ids/embeddings and after
        the final hidden states.
        """
        factors: list[Any] = []

        # summarize vllm config
        vllm_factors: list[Any] = []
        from vllm import __version__
        vllm_factors.append(__version__)
        vllm_factors.append(envs.VLLM_USE_V1)
        if self.model_config:
            vllm_factors.append(self.model_config.compute_hash())
        else:
            vllm_factors.append("None")
        if self.cache_config:
            vllm_factors.append(self.cache_config.compute_hash())
        else:
            vllm_factors.append("None")
        if self.parallel_config:
            vllm_factors.append(self.parallel_config.compute_hash())
        else:
            vllm_factors.append("None")
        if self.scheduler_config:
            vllm_factors.append(self.scheduler_config.compute_hash())
        else:
            vllm_factors.append("None")
        if self.device_config:
            vllm_factors.append(self.device_config.compute_hash())
        else:
            vllm_factors.append("None")
        if self.load_config:
            vllm_factors.append(self.load_config.compute_hash())
        else:
            vllm_factors.append("None")
        if self.lora_config:
            vllm_factors.append(self.lora_config.compute_hash())
            # LoRA creates static buffers based on max_num_batched_tokens.
            # The tensor sizes and strides get captured in the torch.compile
            # graph explicitly.
            vllm_factors.append(
                str(self.scheduler_config.max_num_batched_tokens))
        else:
            vllm_factors.append("None")
        if self.speculative_config:
            vllm_factors.append(self.speculative_config.compute_hash())
        else:
            vllm_factors.append("None")
        if self.decoding_config:
            vllm_factors.append(self.decoding_config.compute_hash())
        else:
            vllm_factors.append("None")
        if self.observability_config:
            vllm_factors.append(self.observability_config.compute_hash())
        else:
            vllm_factors.append("None")
        if self.prompt_adapter_config:
            vllm_factors.append(self.prompt_adapter_config.compute_hash())
        else:
            vllm_factors.append("None")
        if self.quant_config:
            pass  # should be captured by model_config.quantization
        if self.compilation_config:
            vllm_factors.append(self.compilation_config.compute_hash())
        else:
            vllm_factors.append("None")
        if self.kv_transfer_config:
            vllm_factors.append(self.kv_transfer_config.compute_hash())
        else:
            vllm_factors.append("None")
        if self.additional_config:
            vllm_factors.append(self.additional_config.compute_hash())
        else:
            vllm_factors.append("None")
        factors.append(vllm_factors)

        hash_str = hashlib.md5(str(factors).encode(),
                               usedforsecurity=False).hexdigest()[:10]
        return hash_str

    def pad_for_cudagraph(self, batch_size: int) -> int:
        # if batch_size > self.compilation_config.max_capture_size,
        # it should raise an IndexError.
        # the caller should make sure the batch_size is within the range,
        # i.e., batch_size <= self.compilation_config.max_capture_size
        return self.compilation_config.bs_to_padded_graph_size[batch_size]

    @staticmethod
    def _get_quantization_config(
            model_config: ModelConfig,
            load_config: LoadConfig) -> Optional[QuantizationConfig]:
        """Get the quantization config."""
        from vllm.platforms import current_platform
        if model_config.quantization is not None:
            from vllm.model_executor.model_loader.weight_utils import (
                get_quant_config)
            quant_config = get_quant_config(model_config, load_config)
            capability_tuple = current_platform.get_device_capability()

            if capability_tuple is not None:
                capability = capability_tuple.to_int()
                if capability < quant_config.get_min_capability():
                    raise ValueError(
                        f"The quantization method {model_config.quantization} "
                        "is not supported for the current GPU. Minimum "
                        f"capability: {quant_config.get_min_capability()}. "
                        f"Current capability: {capability}.")
            supported_dtypes = quant_config.get_supported_act_dtypes()
            if model_config.dtype not in supported_dtypes:
                raise ValueError(
                    f"{model_config.dtype} is not supported for quantization "
                    f"method {model_config.quantization}. Supported dtypes: "
                    f"{supported_dtypes}")
            return quant_config
        return None

    def with_hf_config(
        self,
        hf_config: PretrainedConfig,
        architectures: Optional[list[str]] = None,
    ) -> "VllmConfig":
        if architectures is not None:
            hf_config = copy.deepcopy(hf_config)
            hf_config.architectures = architectures

        model_config = copy.deepcopy(self.model_config)
        model_config.hf_config = hf_config

        return replace(self, model_config=model_config)

    def __post_init__(self):
        """Verify configs are valid & consistent with each other.
        """
        if self.model_config is not None:
            self.model_config.verify_async_output_proc(self.parallel_config,
                                                       self.speculative_config,
                                                       self.device_config)
            self.model_config.verify_with_parallel_config(self.parallel_config)

        if self.cache_config is not None:
            self.cache_config.verify_with_parallel_config(self.parallel_config)

        if self.lora_config:
            self.lora_config.verify_with_cache_config(self.cache_config)
            self.lora_config.verify_with_model_config(self.model_config)
            self.lora_config.verify_lora_support()
        if self.prompt_adapter_config:
            self.prompt_adapter_config.verify_with_model_config(
                self.model_config)

        if self.quant_config is None and \
            self.model_config is not None and self.load_config is not None:
            self.quant_config = VllmConfig._get_quantization_config(
                self.model_config, self.load_config)

        from vllm.platforms import current_platform
        if self.scheduler_config is not None and \
            self.model_config is not None and \
            self.scheduler_config.chunked_prefill_enabled and \
            self.model_config.dtype == torch.float32 and \
            current_platform.get_device_capability() == (7, 5):
            logger.warning_once(
                "Turing devices tensor cores do not support float32 matmul. "
                "To workaround this limitation, vLLM will set 'ieee' input "
                "precision for chunked prefill triton kernels.")

        if self.compilation_config is None:
            self.compilation_config = CompilationConfig()
        if envs.VLLM_USE_V1 and self.model_config is not None and \
            not self.model_config.enforce_eager:
            # NOTE(woosuk): Currently, we use inductor because the piecewise
            # CUDA graphs do not work properly with the custom CUDA kernels.
            # FIXME(woosuk): Disable inductor to reduce the compilation time
            # and avoid any potential issues with the inductor.
            # FIXME(rob): Add function to set all of these.
            self.compilation_config.custom_ops = ["none"]
            if current_platform.is_rocm():
                self.compilation_config.custom_ops = [
                    "+rms_norm", "+silu_and_mul"
                ]
            self.compilation_config.use_cudagraph = True
            self.compilation_config.use_inductor = True
            self.compilation_config.cudagraph_num_of_warmups = 1
            self.compilation_config.pass_config.enable_fusion = False
            self.compilation_config.pass_config.enable_noop = False
            self.compilation_config.level = CompilationLevel.PIECEWISE
            self.compilation_config.set_splitting_ops_for_v1()

        self._set_cudagraph_sizes()

        if self.cache_config is not None and \
            self.cache_config.cpu_offload_gb > 0 and \
            self.compilation_config.level != CompilationLevel.NO_COMPILATION \
                and not envs.VLLM_USE_V1:
            logger.warning(
                "CPU offload is not supported with `torch.compile` in v0 yet."
                " Disabling `torch.compile`.")
            self.compilation_config.level = CompilationLevel.NO_COMPILATION

        if ((not envs.VLLM_USE_V1) and self.lora_config is not None
                and self.compilation_config.level
                != CompilationLevel.NO_COMPILATION):
            logger.warning(
                "LoRA for V0 is not supported with `torch.compile` yet. "
                "Disabling `torch.compile`.")
            self.compilation_config.level = CompilationLevel.NO_COMPILATION


        if self.model_config and self.model_config.use_mla and \
            not (current_platform.is_cuda() or current_platform.is_rocm()):
            logger.info(
                "MLA is enabled on a non-GPU platform; forcing chunked "
                "prefill and prefix caching to be disabled.")
            self.scheduler_config.enable_chunked_prefill = False
            self.scheduler_config.chunked_prefill_enabled = False
            self.scheduler_config.max_num_batched_tokens = max(
                self.scheduler_config.max_model_len,
                _DEFAULT_MAX_NUM_BATCHED_TOKENS)

            if self.cache_config is not None:
                self.cache_config.enable_prefix_caching = False

        current_platform.check_and_update_config(self)

        if not self.instance_id:
            self.instance_id = random_uuid()[:5]

    def _set_cudagraph_sizes(self):
        """
        cudagraph batchsize padding logic:

        `[1, 2, 4] + [8 * i for i in range(1, 1025)]` is a list of all possible
        batch sizes that cudagraph will capture.

        Depending on the engine's configuration of `max_num_seqs`, the
        candidate batch sizes to capture cudagraph will shrink to the subset
        which just cover the range of `[1, max_num_seqs]`. In the common case,
        `max_num_seqs` is 256, and the cudagraph batch sizes will be
        `[1, 2, 4, 8, 16, 24, 32, 40, ..., 256]`.

        However, if users specify the cudagraph capture sizes through
        compilation config, we will use the specified sizes instead.

        In the end, `vllm_config.compilation_config.cudagraph_capture_sizes`
        will be the final sizes to capture cudagraph (in descending order).

        During runtime, if batchsize is larger than
        `vllm_config.compilation_config.cudagraph_capture_sizes`,
        no cudagraph will be used.
        If the batch size is no larger than
        `vllm_config.compilation_config.cudagraph_capture_sizes`,
        we can quickly find the padded graph size for a given batch size by
        looking up `vllm_config.compilation_config.bs_to_padded_graph_size`.
        """

        # calculate the default `batch_size_capture_list`
        if not envs.VLLM_USE_V1:
            batch_size_capture_list = []
            max_batchsize_to_capture = 0
            if self.scheduler_config is not None and \
                self.model_config is not None and \
                    not self.model_config.enforce_eager:

                possible_sizes = [1, 2, 4] + [8 * i for i in range(1, 1025)]
                # find the minimum size that is larger than max_num_seqs,
                # which then becomes the max_batchsize_to_capture
                larger_sizes = [
                    x for x in possible_sizes
                    if x >= self.scheduler_config.max_num_seqs
                ]
                if larger_sizes:
                    max_batchsize_to_capture = larger_sizes[0]
                else:
                    max_batchsize_to_capture = possible_sizes[-1]

                # filter out the sizes that are
                # larger than max_batchsize_to_capture
                batch_size_capture_list = [
                    size for size in possible_sizes
                    if size <= max_batchsize_to_capture
                ]
        else:
            batch_size_capture_list = []
            if self.model_config is not None and \
                not self.model_config.enforce_eager:
                batch_size_capture_list = [1, 2, 4
                                           ] + [i for i in range(8, 513, 8)]
                max_num_tokens = self.scheduler_config.max_num_batched_tokens
                batch_size_capture_list = [
                    size for size in batch_size_capture_list
                    if size <= max_num_tokens
                ]

        self.compilation_config.init_with_cudagraph_sizes(
            batch_size_capture_list)

    def __str__(self):
        return (
            f"model={self.model_config.model!r},"
            f" speculative_config={self.speculative_config!r},"
            f" tokenizer={self.model_config.tokenizer!r}, "
            f"skip_tokenizer_init={self.model_config.skip_tokenizer_init},"
            f" tokenizer_mode={self.model_config.tokenizer_mode}, "
            f"revision={self.model_config.revision}, "
            f"override_neuron_config={self.model_config.override_neuron_config},"
            f" tokenizer_revision={self.model_config.tokenizer_revision}, "
            f"trust_remote_code={self.model_config.trust_remote_code}, "
            f"dtype={self.model_config.dtype}, "
            f"max_seq_len={self.model_config.max_model_len},"
            f" download_dir={self.load_config.download_dir!r}, "
            f"load_format={self.load_config.load_format}, "
            f"tensor_parallel_size={self.parallel_config.tensor_parallel_size},"
            f" pipeline_parallel_size={self.parallel_config.pipeline_parallel_size}, "  # noqa
            f"disable_custom_all_reduce={self.parallel_config.disable_custom_all_reduce}, "  # noqa
            f"quantization={self.model_config.quantization}, "
            f"enforce_eager={self.model_config.enforce_eager}, "
            f"kv_cache_dtype={self.cache_config.cache_dtype}, "
            f" device_config={self.device_config.device}, "
            f"decoding_config={self.decoding_config!r}, "
            f"observability_config={self.observability_config!r}, "
            f"seed={self.model_config.seed}, "
            f"served_model_name={self.model_config.served_model_name}, "
            f"num_scheduler_steps={self.scheduler_config.num_scheduler_steps}, "
            f"multi_step_stream_outputs={self.scheduler_config.multi_step_stream_outputs}, "  # noqa
            f"enable_prefix_caching={self.cache_config.enable_prefix_caching}, "
            f"chunked_prefill_enabled={self.scheduler_config.chunked_prefill_enabled}, "  # noqa
            f"use_async_output_proc={self.model_config.use_async_output_proc}, "
            f"disable_mm_preprocessor_cache={self.model_config.disable_mm_preprocessor_cache!r}, "  # noqa
            f"mm_processor_kwargs={self.model_config.mm_processor_kwargs}, "
            f"pooler_config={self.model_config.pooler_config!r}, "
            f"compilation_config={self.compilation_config!r}")


_current_vllm_config: Optional[VllmConfig] = None


@contextmanager
def set_current_vllm_config(vllm_config: VllmConfig, check_compile=False):
    """
    Temporarily set the current vLLM config.
    Used during model initialization.
    We save the current vLLM config in a global variable,
    so that all modules can access it, e.g. custom ops
    can access the vLLM config to determine how to dispatch.
    """
    global _current_vllm_config
    old_vllm_config = _current_vllm_config
    from vllm.compilation.counter import compilation_counter
    num_models_seen = compilation_counter.num_models_seen
    try:
        _current_vllm_config = vllm_config
        yield
    except Exception:
        raise
    else:
        logger.debug("enabled custom ops: %s",
                     vllm_config.compilation_config.enabled_custom_ops)
        logger.debug("disabled custom ops: %s",
                     vllm_config.compilation_config.disabled_custom_ops)
        if check_compile and \
            vllm_config.compilation_config.level == CompilationLevel.PIECEWISE \
            and compilation_counter.num_models_seen == num_models_seen:
            # If the model supports compilation,
            # compilation_counter.num_models_seen should be increased
            # by at least 1.
            # If it is not increased, it means the model does not support
            # compilation (does not have @support_torch_compile decorator).
            logger.warning(
                "`torch.compile` is turned on, but the model %s"
                " does not support it. Please open an issue on GitHub"
                " if you want it to be supported.",
                vllm_config.model_config.model)
    finally:
        _current_vllm_config = old_vllm_config


def get_current_vllm_config() -> VllmConfig:
    if _current_vllm_config is None:
        # in ci, usually when we test custom ops/modules directly,
        # we don't set the vllm config. In that case, we set a default
        # config.
        logger.warning("Current vLLM config is not set.")
        from vllm.config import VllmConfig
        return VllmConfig()
    return _current_vllm_config


def contains_object_print(text):
    """
    Check if the text looks like a printed Python object, e.g.
    contains any substring matching the pattern: "at 0xFFFFFFF>"
    We match against 0x followed by 2-16 hex chars (there's
    a max of 16 on a 64 bit system).

    Args:
        text (str): The text to check

    Returns:
        bool: True if a match is found, False otherwise
    """
    pattern = r'at 0x[a-fA-F0-9]{2,16}>'
    match = re.search(pattern, text)
    return match is not None


def assert_hashable(text):
    if not contains_object_print(text):
        return True
    raise AssertionError(
        f"vLLM tried to hash some configs that may have Python objects ids "
        f"in them. This is a bug, please file an issue. "
        f"Text being hashed: {text}")<|MERGE_RESOLUTION|>--- conflicted
+++ resolved
@@ -39,18 +39,11 @@
     get_sentence_transformer_tokenizer_config, is_encoder_decoder,
     try_get_generation_config, uses_mrope)
 from vllm.transformers_utils.s3_utils import S3Model
-<<<<<<< HEAD
-from vllm.transformers_utils.utils import is_s3
-from vllm.utils import (GiB_bytes, LayerBlockType, aiter_mla_enabled,
-                        cuda_device_count_stateless, get_cpu_memory, is_mi250,
-                        is_navi, random_uuid, resolve_obj_by_qualname)
-=======
 from vllm.transformers_utils.utils import is_s3, maybe_model_redirect
 from vllm.utils import (GiB_bytes, LayerBlockType, cuda_device_count_stateless,
                         get_cpu_memory, get_open_port, is_mi250, is_navi,
                         is_torch_equal_or_newer, random_uuid,
                         resolve_obj_by_qualname)
->>>>>>> c3f61dd6
 
 if TYPE_CHECKING:
     from _typeshed import DataclassInstance
@@ -1367,10 +1360,6 @@
                 "GPU memory utilization must be less than 1.0. Got "
                 f"{self.gpu_memory_utilization}.")
 
-        if aiter_mla_enabled() and not self.block_size == 1:
-            raise ValueError("AITER MLA currently requires --block-size=1, "
-                             f"but got '{self.block_size}'")
-
     def _verify_cache_dtype(self) -> None:
         if self.cache_dtype == "auto":
             pass
