import inspect
from typing import Callable, Dict, List, Optional, TypeVar, Union, overload

import torch
import torch.nn as nn

from vllm.compilation.counter import compilation_counter
from vllm.compilation.wrapper import TorchCompileWrapperWithCustomDispatcher
from vllm.config import CompilationLevel, VllmConfig
from vllm.logger import init_logger
from vllm.sequence import IntermediateTensors
from vllm.utils import supports_dynamo

from .monitor import start_monitoring_torch_compile

logger = init_logger(__name__)

_T = TypeVar("_T", bound=type[nn.Module])


@overload
def support_torch_compile(
    *,
    dynamic_arg_dims: Optional[Dict[str, Union[int, List[int]]]],
) -> Callable[[_T], _T]:
    ...


@overload
def support_torch_compile(cls: _T) -> _T:
    ...


def support_torch_compile(
    cls: Optional[_T] = None,
    *,
    dynamic_arg_dims: Optional[Dict[str, Union[int, List[int]]]] = None,
) -> Union[Callable[[_T], _T], _T]:
    """
    A decorator to add support for compiling the forward method of a class.

    Usage 1: use directly as a decorator without arguments:

    ```python
    @support_torch_compile
    class MyModel(nn.Module):
        def forward(self, x: torch.Tensor, y: Optional[torch.Tensor]):
            ...
    ```

    Usage 2: use as a decorator with arguments:

    ```python
    @support_torch_compile(dynamic_arg_dims={"x": 0, "y": 0})
    class MyModel(nn.Module):
        def forward(self, x: torch.Tensor, y: Optional[torch.Tensor]):
            ...
    ```

    `dynamic_arg_dims` is a dictionary that maps argument names to the dynamic
    dimensions of the argument. The dynamic dimensions can be either a single
    integer or a list of integers.

    if `dynamic_arg_dims` is `None`, it is inferred from the type annotation
    of the `forward` method, based on the following default rules:

    - if the argument is annotated as `torch.Tensor` or
        `Optional[torch.Tensor]`, the first dimension will be
        marked as dynamic.
    - if the argument is annotated as `IntermediateTensors`, the first
        dimension of all the tensors in the intermediate tensors
        will be marked as dynamic.

    During runtime, when we actually mark dimensions of tensors,
     it depends on the value of arguments:

    - if it is a single integer, the corresponding dimension of the argument
        will be marked as dynamic.
    - if it is `None`, ignored.
    - if it is `IntermediateTensors`, all the tensors in the intermediate
        tensors will be marked as dynamic.
    - otherwise, it will raise an error.

    NOTE: if an argument is `None`, it should always be passed as `None` during
    the lifetime of the model, otherwise, it cannot be captured as a single
    computation graph.
    """

    def cls_decorator_helper(cls: _T) -> _T:
        # helper to pass `dynamic_arg_dims`` to `_support_torch_compile``
        # to avoid too much indentation for `_support_torch_compile``
        if not hasattr(cls, 'forward'):
            raise TypeError("decorated class should have a forward method.")
        sig = inspect.signature(cls.forward)
        inferred_dynamic_arg_dims = dynamic_arg_dims
        if inferred_dynamic_arg_dims is None:
            inferred_dynamic_arg_dims = {}
            for k, v in sig.parameters.items():
                if v.annotation in [
                        torch.Tensor, Optional[torch.Tensor],
                        IntermediateTensors, Optional[IntermediateTensors]
                ]:
                    inferred_dynamic_arg_dims[k] = 0

            logger.debug(("Inferred dynamic dimensions for "
                          "forward method of %s: %s"), cls,
                         list(inferred_dynamic_arg_dims.keys()))

        if len(inferred_dynamic_arg_dims) == 0:
            raise ValueError(
                "No dynamic dimensions found in the forward method of "
                f"{cls}. Please provide dynamic_arg_dims explicitly.")

        for k in inferred_dynamic_arg_dims:
            if k not in sig.parameters:
                raise ValueError(
                    f"Argument {k} not found in the forward method of {cls}")
        return _support_torch_compile(cls, inferred_dynamic_arg_dims)

    if cls is not None:
        # use `support_torch_compile` as a decorator without arguments
        assert isinstance(cls, type)
        return cls_decorator_helper(cls)

    return cls_decorator_helper


def _support_torch_compile(
    cls: _T,
    dynamic_arg_dims: Dict[str, Union[int, List[int]]],
) -> _T:
    """
    A decorator to add support for compiling the forward method of a class.
    """
    if TorchCompileWrapperWithCustomDispatcher in cls.__bases__:
        # support decorating multiple times
        return cls

    # take care of method resolution order
    # make sure super().__init__ is called on the base class
    #  other than TorchCompileWrapperWithCustomDispatcher
    cls.__bases__ = cls.__bases__ + (TorchCompileWrapperWithCustomDispatcher, )

    old_init = cls.__init__

    def __init__(self, *, vllm_config: VllmConfig, prefix: str = '', **kwargs):
        old_init(self, vllm_config=vllm_config, prefix=prefix, **kwargs)
        self.vllm_config = vllm_config
        # for CompilationLevel.DYNAMO_AS_IS , the upper level model runner
        # will handle the compilation, so we don't need to do anything here.
        self.do_not_compile = \
            vllm_config.compilation_config.level in [
            CompilationLevel.NO_COMPILATION, CompilationLevel.DYNAMO_AS_IS
        ] or not supports_dynamo()
        if self.do_not_compile:
            return
        compilation_counter.num_models_seen += 1
        TorchCompileWrapperWithCustomDispatcher.__init__(
            self, compilation_level=vllm_config.compilation_config.level)

<<<<<<< HEAD
        if vllm_config.compilation_config.level == CompilationLevel.PIECEWISE:
            start_monitoring_torch_compile(vllm_config)

=======
>>>>>>> fd222206
    cls.__init__ = __init__

    def __call__(self, *args, **kwargs):
        # torch.compiler.is_compiling() means we are inside the compilation
        # e.g. TPU has the compilation logic in model runner, so we don't
        # need to compile the model inside.
        if self.do_not_compile or torch.compiler.is_compiling():
            return self.forward(*args, **kwargs)

        # the first compilation needs to have dynamic shapes marked
        if len(self.compiled_codes) < 1:
            sig = inspect.signature(self.__class__.forward)
            bound_args = sig.bind(self, *args, **kwargs)
            bound_args.apply_defaults()
            for k, dims in dynamic_arg_dims.items():
                arg = bound_args.arguments.get(k)
                if arg is not None:
                    if isinstance(arg, torch.Tensor):
                        torch._dynamo.mark_dynamic(arg, dims)
                    elif isinstance(arg, IntermediateTensors):
                        for tensor in arg.tensors.values():
                            torch._dynamo.mark_dynamic(tensor, dims)
                    else:
                        raise ValueError(
                            "Unsupported dynamic dimensions"
                            f" {dims} for argument {k} with type {type(arg)}.")
            # here, it is the starting point of the `torch.compile` process
            start_monitoring_torch_compile(self.vllm_config.compilation_config)

        # if we don't use custom dispatcher, we can directly call the
        # compiled function and let torch.compile handle the dispatching,
        # with the overhead of guard evaluation and recompilation.
        if len(self.compiled_codes) < 1 or not self.use_custom_dispatcher:
            # it seems Dynamo reuse the compilation across instances,
            # while we need to make sure the compiled code is not reused.
            # we need to control all the compilation of the model.
            torch._dynamo.eval_frame.remove_from_cache(
                self.original_code_object)
            return self.compiled_callable(*args, **kwargs)

        # usually, capturing the model once is enough, and then we can
        # dispatch to the compiled code directly, without going through
        # the Dynamo guard mechanism.
        with self.dispatch_to_code(0):
            model_output = self.forward(*args, **kwargs)
            return model_output

    cls.__call__ = __call__
    return cls<|MERGE_RESOLUTION|>--- conflicted
+++ resolved
@@ -158,12 +158,6 @@
         TorchCompileWrapperWithCustomDispatcher.__init__(
             self, compilation_level=vllm_config.compilation_config.level)
 
-<<<<<<< HEAD
-        if vllm_config.compilation_config.level == CompilationLevel.PIECEWISE:
-            start_monitoring_torch_compile(vllm_config)
-
-=======
->>>>>>> fd222206
     cls.__init__ = __init__
 
     def __call__(self, *args, **kwargs):
