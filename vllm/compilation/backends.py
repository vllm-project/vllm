--- conflicted
+++ resolved
@@ -390,20 +390,6 @@
                 i for i, x in enumerate(args) if isinstance(x, torch.SymInt)
             ]
 
-<<<<<<< HEAD
-=======
-            compiled_graph_for_dynamic_shape = (
-                self.vllm_backend.compiler_manager.compile(
-                    submod,
-                    args,
-                    self.vllm_backend.inductor_config,
-                    self.compilation_config,
-                    graph_index=index,
-                    num_graphs=len(self.compile_submod_names),
-                    runtime_shape=None,
-                )
-            )
->>>>>>> 0abc7948
             # Lazy import here to avoid circular import
             from .piecewise_backend import PiecewiseBackend
 
