# SPDX-License-Identifier: Apache-2.0
# SPDX-FileCopyrightText: Copyright contributors to the vLLM project

import ast
import dataclasses
import hashlib
import json
import os
import pprint
import time
from collections.abc import Sequence
from contextlib import contextmanager
from typing import Any, Callable, Optional

import torch
import torch.fx as fx
from torch._dispatch.python import enable_python_dispatcher

import vllm.envs as envs
from vllm.config import CompilationConfig, CUDAGraphMode, VllmConfig
from vllm.logger import init_logger
from vllm.platforms import current_platform
from vllm.utils import is_torch_equal_or_newer, resolve_obj_by_qualname

from .compiler_interface import (
    CompilerInterface,
    EagerAdaptor,
    InductorAdaptor,
    InductorStandaloneAdaptor,
)
from .counter import compilation_counter
from .inductor_pass import InductorPass
from .pass_manager import PostGradPassManager

logger = init_logger(__name__)


def make_compiler(compilation_config: CompilationConfig) -> CompilerInterface:
    if compilation_config.use_inductor:
        # Use standalone compile only if requested, version is new enough,
        # and the symbol actually exists in this PyTorch build.
        if (
            envs.VLLM_USE_STANDALONE_COMPILE
            and is_torch_equal_or_newer("2.8.0.dev")
            and hasattr(torch._inductor, "standalone_compile")
        ):
            logger.debug("Using InductorStandaloneAdaptor")
            return InductorStandaloneAdaptor()
        else:
            logger.debug("Using InductorAdaptor")
            return InductorAdaptor()
    else:
        logger.debug("Using EagerAdaptor")
        return EagerAdaptor()


class CompilerManager:
    """
    A manager to manage the compilation process, including
    caching the compiled graph, loading the compiled graph,
    and compiling the graph.

    The cache is a dict mapping
    `(runtime_shape, graph_index, backend_name)`
    to `any_data` returned from the compiler.

    When serializing the cache, we save it to a Python file
    for readability. We don't use json here because json doesn't
    support int as key.
    """

    def __init__(self, compilation_config: CompilationConfig):
        self.cache: dict[tuple[Optional[int], int, str], Any] = dict()
        self.is_cache_updated = False
        self.compilation_config = compilation_config
        self.compiler = make_compiler(compilation_config)

    def compute_hash(self, vllm_config: VllmConfig) -> str:
        return self.compiler.compute_hash(vllm_config)

    def initialize_cache(
        self, cache_dir: str, disable_cache: bool = False, prefix: str = ""
    ):
        """
        Initialize the cache directory for the compiler.

        The organization of the cache directory is as follows:
        cache_dir=/path/to/hash_str/rank_i_j/prefix/
        inside cache_dir, there will be:
        - vllm_compile_cache.py
        - computation_graph.py
        - transformed_code.py

        for multiple prefixes, they can share the same
        base cache dir of /path/to/hash_str/rank_i_j/ ,
        to store some common compilation artifacts.
        """

        self.disable_cache = disable_cache
        self.cache_dir = cache_dir
        self.cache_file_path = os.path.join(cache_dir, "vllm_compile_cache.py")

        if not disable_cache and os.path.exists(self.cache_file_path):
            # load the cache from the file
            with open(self.cache_file_path) as f:
                # we use ast.literal_eval to parse the data
                # because it is a safe way to parse Python literals.
                # do not use eval(), it is unsafe.
                self.cache = ast.literal_eval(f.read())

        self.compiler.initialize_cache(
            cache_dir=cache_dir, disable_cache=disable_cache, prefix=prefix
        )

    def save_to_file(self):
        if self.disable_cache or not self.is_cache_updated:
            return
        printer = pprint.PrettyPrinter(indent=4)
        data = printer.pformat(self.cache)
        with open(self.cache_file_path, "w") as f:
            f.write(data)

    def load(
        self,
        graph: fx.GraphModule,
        example_inputs: list[Any],
        graph_index: int,
        runtime_shape: Optional[int] = None,
    ) -> Optional[Callable]:
        if (runtime_shape, graph_index, self.compiler.name) not in self.cache:
            return None
        handle = self.cache[(runtime_shape, graph_index, self.compiler.name)]
        compiled_graph = self.compiler.load(
            handle, graph, example_inputs, graph_index, runtime_shape
        )
        if runtime_shape is None:
            logger.debug(
                "Directly load the %s-th graph for dynamic shape from %s via handle %s",
                graph_index,
                self.compiler.name,
                handle,
            )
        else:
            logger.debug(
                "Directly load the %s-th graph for shape %s from %s via handle %s",
                graph_index,
                str(runtime_shape),
                self.compiler.name,
                handle,
            )
        return compiled_graph

    def compile(
        self,
        graph: fx.GraphModule,
        example_inputs,
        additional_inductor_config,
        compilation_config: CompilationConfig,
        graph_index: int = 0,
        num_graphs: int = 1,
        runtime_shape: Optional[int] = None,
    ) -> Any:
        if graph_index == 0:
            # before compiling the first graph, record the start time
            global compilation_start_time
            compilation_start_time = time.time()

        compilation_counter.num_backend_compilations += 1

        compiled_graph = None

        # try to load from the cache
        compiled_graph = self.load(graph, example_inputs, graph_index, runtime_shape)
        if compiled_graph is not None:
            if graph_index == num_graphs - 1:
                # after loading the last graph for this shape, record the time.
                # there can be multiple graphs due to piecewise compilation.
                now = time.time()
                elapsed = now - compilation_start_time
                if runtime_shape is None:
                    logger.info(
                        "Directly load the compiled graph(s) for dynamic shape "
                        "from the cache, took %.3f s",
                        elapsed,
                    )
                else:
                    logger.info(
                        "Directly load the compiled graph(s) for shape %s "
                        "from the cache, took %.3f s",
                        str(runtime_shape),
                        elapsed,
                    )
            return compiled_graph

        # no compiler cached the graph, or the cache is disabled,
        # we need to compile it
        if isinstance(self.compiler, InductorAdaptor):
            # Let compile_fx generate a key for us
            maybe_key = None
        else:
            maybe_key = f"artifact_shape_{runtime_shape}_subgraph_{graph_index}"
        compiled_graph, handle = self.compiler.compile(
            graph, example_inputs, additional_inductor_config, runtime_shape, maybe_key
        )

        assert compiled_graph is not None, "Failed to compile the graph"

        # store the artifact in the cache
        if not envs.VLLM_DISABLE_COMPILE_CACHE and handle is not None:
            self.cache[(runtime_shape, graph_index, self.compiler.name)] = handle
            compilation_counter.num_cache_entries_updated += 1
            self.is_cache_updated = True
            if graph_index == 0:
                # adds some info logging for the first graph
                if runtime_shape is None:
                    logger.info("Cache the graph for dynamic shape for later use")
                else:
                    logger.info(
                        "Cache the graph of shape %s for later use", str(runtime_shape)
                    )
            if runtime_shape is None:
                logger.debug(
                    "Store the %s-th graph for dynamic shape from %s via handle %s",
                    graph_index,
                    self.compiler.name,
                    handle,
                )
            else:
                logger.debug(
                    "Store the %s-th graph for shape %s from %s via handle %s",
                    graph_index,
                    str(runtime_shape),
                    self.compiler.name,
                    handle,
                )

        # after compiling the last graph, record the end time
        if graph_index == num_graphs - 1:
            now = time.time()
            elapsed = now - compilation_start_time
            compilation_config.compilation_time += elapsed
            if runtime_shape is None:
                logger.info("Compiling a graph for dynamic shape takes %.2f s", elapsed)
            else:
                logger.info(
                    "Compiling a graph for shape %s takes %.2f s",
                    runtime_shape,
                    elapsed,
                )

        return compiled_graph


@dataclasses.dataclass
class SplitItem:
    submod_name: str
    graph_id: int
    is_splitting_graph: bool
    graph: fx.GraphModule


def split_graph(
    graph: fx.GraphModule, ops: list[str]
) -> tuple[fx.GraphModule, list[SplitItem]]:
    # split graph by ops
    subgraph_id = 0
    node_to_subgraph_id = {}
    split_op_graphs = []
    for node in graph.graph.nodes:
        if node.op in ("output", "placeholder"):
            continue
        if node.op == "call_function" and str(node.target) in ops:
            subgraph_id += 1
            node_to_subgraph_id[node] = subgraph_id
            split_op_graphs.append(subgraph_id)
            subgraph_id += 1
        else:
            node_to_subgraph_id[node] = subgraph_id

    # `keep_original_order` is important!
    # otherwise pytorch might reorder the nodes and
    # the semantics of the graph will change when we
    # have mutations in the graph
    split_gm = torch.fx.passes.split_module.split_module(
        graph, None, lambda node: node_to_subgraph_id[node], keep_original_order=True
    )

    outputs = []

    names = [name for (name, module) in split_gm.named_modules()]

    for name in names:
        if "." in name or name == "":
            # recursive child module or the root module
            continue

        module = getattr(split_gm, name)

        graph_id = int(name.replace("submod_", ""))
        outputs.append(SplitItem(name, graph_id, (graph_id in split_op_graphs), module))

    # sort by integer graph_id, rather than string name
    outputs.sort(key=lambda x: x.graph_id)

    return split_gm, outputs


compilation_start_time = 0.0


class PiecewiseCompileInterpreter(torch.fx.Interpreter):
    """Code adapted from `torch.fx.passes.shape_prop.ShapeProp`.
    It runs the given graph with fake inputs, and compile some
    submodules specified by `compile_submod_names` with the given
    compilation configs.

    NOTE: the order in `compile_submod_names` matters, because
    it will be used to determine the order of the compiled piecewise
    graphs. The first graph will handle logging, and the last graph
    has some special cudagraph output handling.
    """

    def __init__(
        self,
        module: torch.fx.GraphModule,
        compile_submod_names: list[str],
        vllm_config: VllmConfig,
        vllm_backend: "VllmBackend",
    ):
        super().__init__(module)
        from torch._guards import detect_fake_mode

        self.fake_mode = detect_fake_mode()
        self.compile_submod_names = compile_submod_names
        self.compilation_config = vllm_config.compilation_config
        self.vllm_config = vllm_config
        self.vllm_backend = vllm_backend
        # When True, it annoyingly dumps the torch.fx.Graph on errors.
        self.extra_traceback = False

    def run(self, *args):
        fake_args = [
            self.fake_mode.from_tensor(t) if isinstance(t, torch.Tensor) else t
            for t in args
        ]
        with self.fake_mode, enable_python_dispatcher():
            return super().run(*fake_args)

    def call_module(
        self,
        target: torch.fx.node.Target,
        args: tuple[torch.fx.node.Argument, ...],
        kwargs: dict[str, Any],
    ) -> Any:
        assert isinstance(target, str)
        output = super().call_module(target, args, kwargs)

        if target in self.compile_submod_names:
            index = self.compile_submod_names.index(target)
            submod = self.fetch_attr(target)
            sym_shape_indices = [
                i for i, x in enumerate(args) if isinstance(x, torch.SymInt)
            ]
            global compilation_start_time

            compiled_graph_for_dynamic_shape = (
                self.vllm_backend.compiler_manager.compile(
                    submod,
                    args,
                    self.compilation_config.inductor_compile_config,
                    self.compilation_config,
                    graph_index=index,
                    num_graphs=len(self.compile_submod_names),
                    runtime_shape=None,
                )
            )
            # Lazy import here to avoid circular import
            from .piecewise_backend import PiecewiseBackend

            piecewise_backend = PiecewiseBackend(
                submod,
                self.vllm_config,
                index,
                len(self.compile_submod_names),
                sym_shape_indices,
                compiled_graph_for_dynamic_shape,
                self.vllm_backend,
            )

            if (
                self.compilation_config.cudagraph_mode.has_piecewise_cudagraphs()
                and not self.compilation_config.use_inductor_graph_partition
            ):
                # We're using Dynamo-based piecewise splitting, so we wrap
                # the whole subgraph with a static graph wrapper.
                from .cuda_graph import CUDAGraphOptions

                # resolve the static graph wrapper class (e.g. CUDAGraphWrapper
                # class) as platform dependent.
                static_graph_wrapper_class = resolve_obj_by_qualname(
                    current_platform.get_static_graph_wrapper_cls()
                )

                # Always assign PIECEWISE runtime mode to the
                # CUDAGraphWrapper for piecewise_backend, to distinguish
                # it from the FULL cudagraph runtime mode, no matter it
                # is wrapped on a full or piecewise fx graph.
                self.module.__dict__[target] = static_graph_wrapper_class(
                    runnable=piecewise_backend,
                    vllm_config=self.vllm_config,
                    runtime_mode=CUDAGraphMode.PIECEWISE,
                    cudagraph_options=CUDAGraphOptions(
                        debug_log_enable=piecewise_backend.is_first_graph,
                        gc_disable=not piecewise_backend.is_first_graph,
                        weak_ref_output=piecewise_backend.is_last_graph,
                    ),
                )
            else:
                self.module.__dict__[target] = piecewise_backend

            compilation_counter.num_piecewise_capturable_graphs_seen += 1

        return output


# the tag for the part of model being compiled,
# e.g. backbone/eagle_head
model_tag: str = "backbone"


@contextmanager
def set_model_tag(tag: str):
    """Context manager to set the model tag."""
    global model_tag
    assert tag != model_tag, (
        f"Model tag {tag} is the same as the current tag {model_tag}."
    )
    old_tag = model_tag
    model_tag = tag
    try:
        yield
    finally:
        model_tag = old_tag


class VllmBackend:
    """The compilation backend for `torch.compile` with vLLM.
    It is used for compilation level of `CompilationLevel.PIECEWISE`,
    where we customize the compilation.

    The major work of this backend is to split the graph into
    piecewise graphs, and pass them to the piecewise backend.

    This backend also adds the PostGradPassManager to Inductor config,
    which handles the post-grad passes.
    """

    vllm_config: VllmConfig
    compilation_config: CompilationConfig
    _called: bool = False
    # the graph we compiled
    graph: fx.GraphModule
    # the stiching graph module for all the piecewise graphs
    split_gm: fx.GraphModule
    piecewise_graphs: list[SplitItem]
    returned_callable: Callable
    # Inductor passes to run on the graph pre-defunctionalization
    post_grad_passes: Sequence[Callable]
    sym_tensor_indices: list[int]
    input_buffers: list[torch.Tensor]
    compiler_manager: CompilerManager

    def __init__(
        self,
        vllm_config: VllmConfig,
        prefix: str = "",
    ):
        # if the model is initialized with a non-empty prefix,
        # then usually it's enough to use that prefix,
        # e.g. language_model, vision_model, etc.
        # when multiple parts are initialized as independent
        # models, we need to use the model_tag to distinguish
        # them, e.g. backbone (default), eagle_head, etc.
        self.prefix = prefix or model_tag

        # Passes to run on the graph post-grad.
        self.post_grad_pass_manager = PostGradPassManager()

        self.sym_tensor_indices = []
        self.input_buffers = []

        self.vllm_config = vllm_config
        self.compilation_config = vllm_config.compilation_config

        self.compiler_manager: CompilerManager = CompilerManager(
            self.compilation_config
        )

        # `torch.compile` is JIT compiled, so we don't need to
        # do anything here

    def configure_post_pass(self):
        config = self.compilation_config
        self.post_grad_pass_manager.configure(self.vllm_config)

        # Post-grad custom passes are run using the post_grad_custom_post_pass
        # hook. If a pass for that hook exists, add it to the pass manager.
        inductor_config = config.inductor_compile_config
        PASS_KEY = "post_grad_custom_post_pass"
        if PASS_KEY in inductor_config:
            if isinstance(inductor_config[PASS_KEY], PostGradPassManager):
                # PassManager already added to config, make sure it's correct
                assert (
                    inductor_config[PASS_KEY].uuid()
                    == self.post_grad_pass_manager.uuid()
                )
            else:
                # Config should automatically wrap all inductor passes
                assert isinstance(inductor_config[PASS_KEY], InductorPass)
                self.post_grad_pass_manager.add(inductor_config[PASS_KEY])
        inductor_config[PASS_KEY] = self.post_grad_pass_manager

    def __call__(self, graph: fx.GraphModule, example_inputs) -> Callable:
        vllm_config = self.vllm_config
        # Minimal hashing here with existing utilities, reused below.
        from vllm.config.utils import hash_factors as _hash_factors
        env_factors = envs.compile_factors()
        env_hash = _hash_factors(env_factors)
        # Compute config/compiler/code hashes once and reuse
        config_hash = vllm_config.compute_hash()
        compiler_hash = self.compiler_manager.compute_hash(vllm_config)
        forward_code_files = list(sorted(self.compilation_config.traced_files))
        logger.debug(
            "Traced files (to be considered for compilation cache):\n%s",
            "\n".join(forward_code_files))
        hash_content = []
        for filepath in forward_code_files:
            hash_content.append(filepath)
            if filepath == "<string>":
                # This means the function was dynamically generated, with
                # e.g. exec(). We can't actually check these.
                continue
            try:
                with open(filepath) as f:
                    hash_content.append(f.read())
            except Exception:
                logger.warning("Failed to read file %s", filepath)
                continue
        code_hash = hashlib.sha256(
            "\n".join(hash_content).encode()).hexdigest()
        # Clear after consumption
        self.compilation_config.traced_files.clear()
        if not self.compilation_config.cache_dir:
            # no provided cache dir, generate one based on the known factors
            # that affects the compilation. if none of the factors change,
            # the cache dir will be the same so that we can reuse the compiled
            # graph.

<<<<<<< HEAD
            factors = [env_hash, config_hash, code_hash, compiler_hash]
            hash_key = hashlib.md5(str(factors).encode(),
                                   usedforsecurity=False).hexdigest()[:10]
=======
            factors = []
            # 0. factors come from the env, for example, The values of
            # VLLM_PP_LAYER_PARTITION will affect the computation graph.
            env_hash = envs.compute_hash()
            factors.append(env_hash)

            # 1. factors come from the vllm_config (it mainly summarizes how the
            #    model is created)
            config_hash = vllm_config.compute_hash()
            factors.append(config_hash)

            # 2. factors come from the code files that are traced by Dynamo (
            #    it mainly summarizes how the model is used in forward pass)
            forward_code_files = list(sorted(self.compilation_config.traced_files))
            self.compilation_config.traced_files.clear()
            logger.debug(
                "Traced files (to be considered for compilation cache):\n%s",
                "\n".join(forward_code_files),
            )
            hash_content = []
            for filepath in forward_code_files:
                hash_content.append(filepath)
                if filepath == "<string>":
                    # This means the function was dynamically generated, with
                    # e.g. exec(). We can't actually check these.
                    continue
                with open(filepath) as f:
                    hash_content.append(f.read())
            import hashlib

            code_hash = hashlib.md5(
                "\n".join(hash_content).encode(), usedforsecurity=False
            ).hexdigest()
            factors.append(code_hash)

            # 3. compiler hash
            compiler_hash = self.compiler_manager.compute_hash(vllm_config)
            factors.append(compiler_hash)

            # combine all factors to generate the cache dir
            hash_key = hashlib.md5(
                str(factors).encode(), usedforsecurity=False
            ).hexdigest()[:10]
>>>>>>> d6953beb

            cache_dir = os.path.join(envs.VLLM_CACHE_ROOT,
                                     "torch_compile_cache", hash_key)
            self.compilation_config.cache_dir = cache_dir

        cache_dir = self.compilation_config.cache_dir
        os.makedirs(cache_dir, exist_ok=True)
        self.compilation_config.cache_dir = cache_dir
        rank = vllm_config.parallel_config.rank
        dp_rank = vllm_config.parallel_config.data_parallel_rank
        local_cache_dir = os.path.join(cache_dir, f"rank_{rank}_{dp_rank}", self.prefix)
        os.makedirs(local_cache_dir, exist_ok=True)
        self.compilation_config.local_cache_dir = local_cache_dir

        disable_cache = envs.VLLM_DISABLE_COMPILE_CACHE

        if disable_cache:
            logger.info("vLLM's torch.compile cache is disabled.")
        else:
            logger.info(
                "Using cache directory: %s for vLLM's torch.compile", local_cache_dir
            )

        self.compiler_manager.initialize_cache(
            local_cache_dir, disable_cache, self.prefix
        )

        # Reuses existing cache key

        logger.info(
            "torch.compile cache factors: env=%s cfg=%s comp=%s dir=%s",
            env_hash,
            config_hash,
            compiler_hash,
            local_cache_dir,
        )
        logger.debug("code hash=%s", code_hash)

        # Persist and log only hash-relevant factors together.
        try:
            logger.debug(
                "Compile env factors (raw):\n%s\nVllm config hash: %s",
                pprint.pformat(env_factors, width=120),
                config_hash,
            )
            meta_path = os.path.join(local_cache_dir, "cache_key_factors.json")
            with open(meta_path, "w") as f:
                json.dump(
                    {
                        "env": env_factors,  # raw factors used for env_hash
                        "config_hash": config_hash,
                        "code_hash": code_hash,
                        "compiler_hash": compiler_hash,
                    },
                    f,
                    indent=2,
                    sort_keys=True,
                )
        except Exception:
            # Best-effort only; metadata write failures are non-fatal.
            pass

        # when dynamo calls the backend, it means the bytecode
        # transform and analysis are done
        compilation_counter.num_graphs_seen += 1
        from .monitor import torch_compile_start_time

        dynamo_time = time.time() - torch_compile_start_time
        logger.info("Dynamo bytecode transform time: %.2f s", dynamo_time)
        self.compilation_config.compilation_time += dynamo_time

        # we control the compilation process, each instance can only be
        # called once
        assert not self._called, "VllmBackend can only be called once"

        self.graph = graph
        self.configure_post_pass()

        self.split_gm, self.piecewise_graphs = split_graph(
            graph, self.compilation_config.splitting_ops
        )

        from torch._dynamo.utils import lazy_format_graph_code

        # depyf will hook lazy_format_graph_code and dump the graph
        # for debugging, no need to print the graph here
        lazy_format_graph_code("before split", self.graph)
        lazy_format_graph_code("after split", self.split_gm)

        compilation_counter.num_piecewise_graphs_seen += len(self.piecewise_graphs)
        submod_names_to_compile = [
            item.submod_name
            for item in self.piecewise_graphs
            if not item.is_splitting_graph
        ]

        # propagate the split graph to the piecewise backend,
        # compile submodules with symbolic shapes
        PiecewiseCompileInterpreter(
            self.split_gm, submod_names_to_compile, self.vllm_config, self
        ).run(*example_inputs)

        graph_path = os.path.join(local_cache_dir, "computation_graph.py")
        if not os.path.exists(graph_path):
            # code adapted from https://github.com/thuml/depyf/blob/dab831108a752d1facc00acdd6d4243891845c37/depyf/explain/patched_lazy_format_graph_code.py#L30 # noqa
            # use `print_readable` because it can include submodules
            src = (
                "from __future__ import annotations\nimport torch\n"
                + self.split_gm.print_readable(print_output=False)
            )
            src = src.replace("<lambda>", "GraphModule")
            with open(graph_path, "w") as f:
                f.write(src)

            logger.debug("Computation graph saved to %s", graph_path)

        self._called = True

        if (
            self.compilation_config.cudagraph_mode == CUDAGraphMode.NONE
            or not self.compilation_config.cudagraph_copy_inputs
        ):
            return self.split_gm

        # if we need to copy input buffers for cudagraph
        from torch._guards import detect_fake_mode

        fake_mode = detect_fake_mode()
        fake_args = [
            fake_mode.from_tensor(t) if isinstance(t, torch.Tensor) else t
            for t in example_inputs
        ]

        # index of tensors that have symbolic shapes (batch size)
        # for weights and static buffers, they will have concrete shapes.
        # symbolic shape only happens for input tensors.
        from torch.fx.experimental.symbolic_shapes import is_symbolic

        self.sym_tensor_indices = [
            i
            for i, x in enumerate(fake_args)
            if isinstance(x, torch._subclasses.fake_tensor.FakeTensor)
            and any(is_symbolic(d) for d in x.size())
        ]

        # compiler managed cudagraph input buffers
        # we assume the first run with symbolic shapes
        # has the maximum size among all the tensors
        self.input_buffers = [
            example_inputs[x].clone() for x in self.sym_tensor_indices
        ]

        # this is the callable we return to Dynamo to run
        def copy_and_call(*args):
            list_args = list(args)
            for i, index in enumerate(self.sym_tensor_indices):
                runtime_tensor = list_args[index]
                runtime_shape = runtime_tensor.shape[0]
                static_tensor = self.input_buffers[i][:runtime_shape]

                # copy the tensor to the static buffer
                static_tensor.copy_(runtime_tensor)

                # replace the tensor in the list_args to the static buffer
                list_args[index] = static_tensor
            return self.split_gm(*list_args)

        return copy_and_call<|MERGE_RESOLUTION|>--- conflicted
+++ resolved
@@ -556,55 +556,9 @@
             # the cache dir will be the same so that we can reuse the compiled
             # graph.
 
-<<<<<<< HEAD
             factors = [env_hash, config_hash, code_hash, compiler_hash]
             hash_key = hashlib.md5(str(factors).encode(),
                                    usedforsecurity=False).hexdigest()[:10]
-=======
-            factors = []
-            # 0. factors come from the env, for example, The values of
-            # VLLM_PP_LAYER_PARTITION will affect the computation graph.
-            env_hash = envs.compute_hash()
-            factors.append(env_hash)
-
-            # 1. factors come from the vllm_config (it mainly summarizes how the
-            #    model is created)
-            config_hash = vllm_config.compute_hash()
-            factors.append(config_hash)
-
-            # 2. factors come from the code files that are traced by Dynamo (
-            #    it mainly summarizes how the model is used in forward pass)
-            forward_code_files = list(sorted(self.compilation_config.traced_files))
-            self.compilation_config.traced_files.clear()
-            logger.debug(
-                "Traced files (to be considered for compilation cache):\n%s",
-                "\n".join(forward_code_files),
-            )
-            hash_content = []
-            for filepath in forward_code_files:
-                hash_content.append(filepath)
-                if filepath == "<string>":
-                    # This means the function was dynamically generated, with
-                    # e.g. exec(). We can't actually check these.
-                    continue
-                with open(filepath) as f:
-                    hash_content.append(f.read())
-            import hashlib
-
-            code_hash = hashlib.md5(
-                "\n".join(hash_content).encode(), usedforsecurity=False
-            ).hexdigest()
-            factors.append(code_hash)
-
-            # 3. compiler hash
-            compiler_hash = self.compiler_manager.compute_hash(vllm_config)
-            factors.append(compiler_hash)
-
-            # combine all factors to generate the cache dir
-            hash_key = hashlib.md5(
-                str(factors).encode(), usedforsecurity=False
-            ).hexdigest()[:10]
->>>>>>> d6953beb
 
             cache_dir = os.path.join(envs.VLLM_CACHE_ROOT,
                                      "torch_compile_cache", hash_key)
