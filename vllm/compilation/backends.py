# SPDX-License-Identifier: Apache-2.0
# SPDX-FileCopyrightText: Copyright contributors to the vLLM project

import ast
import dataclasses
import hashlib
import os
import pprint
import time
from collections.abc import Callable, Sequence
from contextlib import contextmanager
from typing import Any

import torch
import torch.fx as fx
from torch._dispatch.python import enable_python_dispatcher

import vllm.envs as envs
<<<<<<< HEAD
from vllm.compilation.nanoflow import manager as nano_manager
=======
from vllm.compilation.inductor_pass import pass_context
from vllm.compilation.partition_rules import (
    inductor_partition_rule_context,
    should_split,
)
>>>>>>> bf6a3d0f
from vllm.config import CompilationConfig, CUDAGraphMode, VllmConfig
from vllm.logger import init_logger
from vllm.platforms import current_platform
from vllm.utils.import_utils import resolve_obj_by_qualname
from vllm.utils.torch_utils import is_torch_equal_or_newer

from .caching import VllmSerializableFunction
from .compiler_interface import (
    CompilerInterface,
    EagerAdaptor,
    InductorAdaptor,
    InductorStandaloneAdaptor,
    is_compile_cache_enabled,
)
from .counter import compilation_counter
from .inductor_pass import InductorPass
from .pass_manager import PostGradPassManager

logger = init_logger(__name__)


def make_compiler(compilation_config: CompilationConfig) -> CompilerInterface:
    if compilation_config.backend == "inductor":
        # Use standalone compile only if requested, version is new enough,
        # and the symbol actually exists in this PyTorch build.
        if (
            envs.VLLM_USE_STANDALONE_COMPILE
            and is_torch_equal_or_newer("2.8.0.dev")
            and hasattr(torch._inductor, "standalone_compile")
        ):
            logger.debug("Using InductorStandaloneAdaptor")
            return InductorStandaloneAdaptor(
                compilation_config.compile_cache_save_format
            )
        else:
            logger.debug("Using InductorAdaptor")
            return InductorAdaptor()
    else:
        assert compilation_config.backend == "eager", (
            "Custom backends not supported with CompilationMode.VLLM_COMPILE"
        )

        logger.debug("Using EagerAdaptor")
        return EagerAdaptor()


class CompilerManager:
    """
    A manager to manage the compilation process, including
    caching the compiled graph, loading the compiled graph,
    and compiling the graph.

    The cache is a dict mapping
    `(runtime_shape, graph_index, backend_name)`
    to `any_data` returned from the compiler.

    When serializing the cache, we save it to a Python file
    for readability. We don't use json here because json doesn't
    support int as key.
    """

    def __init__(self, compilation_config: CompilationConfig):
        self.cache: dict[tuple[int | None, int, str], Any] = dict()
        self.is_cache_updated = False
        self.compilation_config = compilation_config
        self.compiler = make_compiler(compilation_config)

    def compute_hash(self, vllm_config: VllmConfig) -> str:
        return self.compiler.compute_hash(vllm_config)

    @contextmanager
    def compile_context(self, runtime_shape: int | None = None):
        """Provide compilation context for the duration of compilation to set
        any torch global properties we want to scope to a single Inductor
        compilation (e.g. partition rules, pass context)."""
        with pass_context(runtime_shape):
            if self.compilation_config.use_inductor_graph_partition:
                with inductor_partition_rule_context(
                    self.compilation_config.splitting_ops
                ):
                    yield
            else:
                yield

    def initialize_cache(
        self, cache_dir: str, disable_cache: bool = False, prefix: str = ""
    ):
        """
        Initialize the cache directory for the compiler.

        The organization of the cache directory is as follows:
        cache_dir=/path/to/hash_str/rank_i_j/prefix/
        inside cache_dir, there will be:
        - vllm_compile_cache.py
        - computation_graph.py
        - transformed_code.py

        for multiple prefixes, they can share the same
        base cache dir of /path/to/hash_str/rank_i_j/ ,
        to store some common compilation artifacts.
        """

        self.disable_cache = disable_cache
        self.cache_dir = cache_dir
        self.cache_file_path = os.path.join(cache_dir, "vllm_compile_cache.py")

        if not disable_cache and os.path.exists(self.cache_file_path):
            # load the cache from the file
            with open(self.cache_file_path) as f:
                # we use ast.literal_eval to parse the data
                # because it is a safe way to parse Python literals.
                # do not use eval(), it is unsafe.
                self.cache = ast.literal_eval(f.read())

        self.compiler.initialize_cache(
            cache_dir=cache_dir, disable_cache=disable_cache, prefix=prefix
        )

    def save_to_file(self):
        if self.disable_cache or not self.is_cache_updated:
            return
        printer = pprint.PrettyPrinter(indent=4)
        data = printer.pformat(self.cache)
        with open(self.cache_file_path, "w") as f:
            f.write(data)

    def load(
        self,
        graph: fx.GraphModule,
        example_inputs: list[Any],
        graph_index: int,
        runtime_shape: int | None = None,
    ) -> Callable | None:
        if (runtime_shape, graph_index, self.compiler.name) not in self.cache:
            return None
        handle = self.cache[(runtime_shape, graph_index, self.compiler.name)]
        compiled_graph = self.compiler.load(
            handle, graph, example_inputs, graph_index, runtime_shape
        )
        if runtime_shape is None:
            logger.debug(
                "Directly load the %s-th graph for dynamic shape from %s via handle %s",
                graph_index,
                self.compiler.name,
                handle,
            )
        else:
            logger.debug(
                "Directly load the %s-th graph for shape %s from %s via handle %s",
                graph_index,
                str(runtime_shape),
                self.compiler.name,
                handle,
            )
        return compiled_graph

    def compile(
        self,
        graph: fx.GraphModule,
        example_inputs,
        additional_inductor_config,
        compilation_config: CompilationConfig,
        graph_index: int = 0,
        num_graphs: int = 1,
        runtime_shape: int | None = None,
    ) -> Any:
        if graph_index == 0:
            # before compiling the first graph, record the start time
            global compilation_start_time
            compilation_start_time = time.time()

        compilation_counter.num_backend_compilations += 1

        compiled_graph = None

        # try to load from the cache
        compiled_graph = self.load(graph, example_inputs, graph_index, runtime_shape)
        if compiled_graph is not None:
            if graph_index == num_graphs - 1:
                # after loading the last graph for this shape, record the time.
                # there can be multiple graphs due to piecewise compilation.
                now = time.time()
                elapsed = now - compilation_start_time
                compilation_config.compilation_time += elapsed
                if runtime_shape is None:
                    logger.info(
                        "Directly load the compiled graph(s) for dynamic shape "
                        "from the cache, took %.3f s",
                        elapsed,
                    )
                else:
                    logger.info(
                        "Directly load the compiled graph(s) for shape %s "
                        "from the cache, took %.3f s",
                        str(runtime_shape),
                        elapsed,
                    )
            return compiled_graph

        # no compiler cached the graph, or the cache is disabled,
        # we need to compile it
        if isinstance(self.compiler, InductorAdaptor):
            # Let compile_fx generate a key for us
            maybe_key = None
        else:
            maybe_key = f"artifact_shape_{runtime_shape}_subgraph_{graph_index}"

        with self.compile_context(runtime_shape):
            compiled_graph, handle = self.compiler.compile(
                graph,
                example_inputs,
                additional_inductor_config,
                runtime_shape,
                maybe_key,
            )

        assert compiled_graph is not None, "Failed to compile the graph"

        # store the artifact in the cache
        if is_compile_cache_enabled(additional_inductor_config) and handle is not None:
            self.cache[(runtime_shape, graph_index, self.compiler.name)] = handle
            compilation_counter.num_cache_entries_updated += 1
            self.is_cache_updated = True
            if graph_index == 0:
                # adds some info logging for the first graph
                if runtime_shape is None:
                    logger.info_once(
                        "Cache the graph for dynamic shape for later use", scope="local"
                    )
                else:
                    logger.info_once(
                        "Cache the graph of shape %s for later use",
                        str(runtime_shape),
                        scope="local",
                    )
            if runtime_shape is None:
                logger.debug(
                    "Store the %s-th graph for dynamic shape from %s via handle %s",
                    graph_index,
                    self.compiler.name,
                    handle,
                )
            else:
                logger.debug(
                    "Store the %s-th graph for shape %s from %s via handle %s",
                    graph_index,
                    str(runtime_shape),
                    self.compiler.name,
                    handle,
                )

        # after compiling the last graph, record the end time
        if graph_index == num_graphs - 1:
            now = time.time()
            elapsed = now - compilation_start_time
            compilation_config.compilation_time += elapsed
            if runtime_shape is None:
                logger.info_once(
                    "Compiling a graph for dynamic shape takes %.2f s",
                    elapsed,
                    scope="local",
                )
            else:
                logger.info_once(
                    "Compiling a graph for shape %s takes %.2f s",
                    runtime_shape,
                    elapsed,
                    scope="local",
                )

        return compiled_graph


@dataclasses.dataclass
class SplitItem:
    submod_name: str
    graph_id: int
    is_splitting_graph: bool
    graph: fx.GraphModule


def split_graph(
    graph: fx.GraphModule, splitting_ops: list[str]
) -> tuple[fx.GraphModule, list[SplitItem]]:
    # split graph by ops
    subgraph_id = 0
    node_to_subgraph_id = {}
    split_op_graphs = []
    for node in graph.graph.nodes:
        if node.op in ("output", "placeholder"):
            continue

        if should_split(node, splitting_ops):
            subgraph_id += 1
            node_to_subgraph_id[node] = subgraph_id
            split_op_graphs.append(subgraph_id)
            subgraph_id += 1
        else:
            node_to_subgraph_id[node] = subgraph_id

    # `keep_original_order` is important!
    # otherwise pytorch might reorder the nodes and
    # the semantics of the graph will change when we
    # have mutations in the graph
    split_gm = torch.fx.passes.split_module.split_module(
        graph, None, lambda node: node_to_subgraph_id[node], keep_original_order=True
    )

    outputs = []

    names = [name for (name, module) in split_gm.named_modules()]

    for name in names:
        if "." in name or name == "":
            # recursive child module or the root module
            continue

        module = getattr(split_gm, name)

        graph_id = int(name.replace("submod_", ""))
        outputs.append(SplitItem(name, graph_id, (graph_id in split_op_graphs), module))

    # sort by integer graph_id, rather than string name
    outputs.sort(key=lambda x: x.graph_id)

    return split_gm, outputs


compilation_start_time = 0.0


class PiecewiseCompileInterpreter(torch.fx.Interpreter):
    """Code adapted from `torch.fx.passes.shape_prop.ShapeProp`.
    It runs the given graph with fake inputs, and compile some
    submodules specified by `compile_submod_names` with the given
    compilation configs.

    NOTE: the order in `compile_submod_names` matters, because
    it will be used to determine the order of the compiled piecewise
    graphs. The first graph will handle logging, and the last graph
    has some special cudagraph output handling.
    """

    def __init__(
        self,
        module: torch.fx.GraphModule,
        compile_submod_names: list[str],
        vllm_config: VllmConfig,
        vllm_backend: "VllmBackend",
    ):
        super().__init__(module)
        from torch._guards import detect_fake_mode

        self.fake_mode = detect_fake_mode()
        self.compile_submod_names = compile_submod_names
        self.compilation_config = vllm_config.compilation_config
        self.vllm_config = vllm_config
        self.vllm_backend = vllm_backend
        # When True, it annoyingly dumps the torch.fx.Graph on errors.
        self.extra_traceback = False

    def run(self, *args):
        fake_args = [
            self.fake_mode.from_tensor(t) if isinstance(t, torch.Tensor) else t
            for t in args
        ]
        with self.fake_mode, enable_python_dispatcher():
            return super().run(*fake_args)

    def call_module(
        self,
        target: torch.fx.node.Target,
        args: tuple[torch.fx.node.Argument, ...],
        kwargs: dict[str, Any],
    ) -> Any:
        assert isinstance(target, str)
        output = super().call_module(target, args, kwargs)

        if target in self.compile_submod_names:
            index = self.compile_submod_names.index(target)
            submod = self.fetch_attr(target)
            sym_shape_indices = [
                i for i, x in enumerate(args) if isinstance(x, torch.SymInt)
            ]
            global compilation_start_time

            compiled_graph_for_dynamic_shape = (
                self.vllm_backend.compiler_manager.compile(
                    submod,
                    args,
                    self.compilation_config.inductor_compile_config,
                    self.compilation_config,
                    graph_index=index,
                    num_graphs=len(self.compile_submod_names),
                    runtime_shape=None,
                )
            )
            # Lazy import here to avoid circular import
            from .piecewise_backend import PiecewiseBackend

            piecewise_backend = PiecewiseBackend(
                submod,
                self.vllm_config,
                index,
                len(self.compile_submod_names),
                sym_shape_indices,
                compiled_graph_for_dynamic_shape,
                self.vllm_backend,
            )

            if (
                self.compilation_config.cudagraph_mode.has_piecewise_cudagraphs()
                and not self.compilation_config.use_inductor_graph_partition
            ):
                # We're using Dynamo-based piecewise splitting, so we wrap
                # the whole subgraph with a static graph wrapper.
                from .cuda_graph import CUDAGraphOptions

                # resolve the static graph wrapper class (e.g. CUDAGraphWrapper
                # class) as platform dependent.
                static_graph_wrapper_class = resolve_obj_by_qualname(
                    current_platform.get_static_graph_wrapper_cls()
                )

                # Always assign PIECEWISE runtime mode to the
                # CUDAGraphWrapper for piecewise_backend, to distinguish
                # it from the FULL cudagraph runtime mode, no matter it
                # is wrapped on a full or piecewise fx graph.
                self.module.__dict__[target] = static_graph_wrapper_class(
                    runnable=piecewise_backend,
                    vllm_config=self.vllm_config,
                    runtime_mode=CUDAGraphMode.PIECEWISE,
                    cudagraph_options=CUDAGraphOptions(
                        debug_log_enable=piecewise_backend.is_first_graph,
                        gc_disable=not piecewise_backend.is_first_graph,
                        weak_ref_output=piecewise_backend.is_last_graph,
                    ),
                )
            else:
                self.module.__dict__[target] = piecewise_backend

            compilation_counter.num_piecewise_capturable_graphs_seen += 1

        return output


# the tag for the part of model being compiled,
# e.g. backbone/eagle_head
model_tag: str = "backbone"


@contextmanager
def set_model_tag(tag: str):
    """Context manager to set the model tag."""
    global model_tag
    assert tag != model_tag, (
        f"Model tag {tag} is the same as the current tag {model_tag}."
    )
    old_tag = model_tag
    model_tag = tag
    try:
        yield
    finally:
        model_tag = old_tag


class VllmBackend:
    """The compilation backend for `torch.compile` with vLLM.
    It is used for compilation mode of `CompilationMode.VLLM_COMPILE`,
    where we customize the compilation.

    The major work of this backend is to split the graph into
    piecewise graphs, and pass them to the piecewise backend.

    This backend also adds the PostGradPassManager to Inductor config,
    which handles the post-grad passes.
    """

    vllm_config: VllmConfig
    compilation_config: CompilationConfig
    _called: bool = False
    # the graph we compiled
    graph: fx.GraphModule
    # the stiching graph module for all the piecewise graphs
    split_gm: fx.GraphModule
    piecewise_graphs: list[SplitItem]
    returned_callable: Callable
    # Inductor passes to run on the graph pre-defunctionalization
    post_grad_passes: Sequence[Callable]
    sym_tensor_indices: list[int]
    input_buffers: list[torch.Tensor]
    compiler_manager: CompilerManager

    def __init__(
        self,
        vllm_config: VllmConfig,
        prefix: str = "",
    ):
        # if the model is initialized with a non-empty prefix,
        # then usually it's enough to use that prefix,
        # e.g. language_model, vision_model, etc.
        # when multiple parts are initialized as independent
        # models, we need to use the model_tag to distinguish
        # them, e.g. backbone (default), eagle_head, etc.
        self.prefix = prefix or model_tag

        # Passes to run on the graph post-grad.
        self.post_grad_pass_manager = PostGradPassManager()

        self.sym_tensor_indices = []
        self.input_buffers = []

        self.vllm_config = vllm_config
        self.compilation_config = vllm_config.compilation_config

        self.compiler_manager: CompilerManager = CompilerManager(
            self.compilation_config
        )

        # `torch.compile` is JIT compiled, so we don't need to
        # do anything here

    def configure_post_pass(self):
        config = self.compilation_config
        self.post_grad_pass_manager.configure(self.vllm_config)

        # Post-grad custom passes are run using the post_grad_custom_post_pass
        # hook. If a pass for that hook exists, add it to the pass manager.
        inductor_config = config.inductor_compile_config
        PASS_KEY = "post_grad_custom_post_pass"
        if PASS_KEY in inductor_config:
            if isinstance(inductor_config[PASS_KEY], PostGradPassManager):
                # PassManager already added to config, make sure it's correct
                assert (
                    inductor_config[PASS_KEY].uuid()
                    == self.post_grad_pass_manager.uuid()
                )
            else:
                # Config should automatically wrap all inductor passes
                assert isinstance(inductor_config[PASS_KEY], InductorPass)
                self.post_grad_pass_manager.add(inductor_config[PASS_KEY])
        inductor_config[PASS_KEY] = self.post_grad_pass_manager

    def __call__(
        self, graph: fx.GraphModule, example_inputs
    ) -> VllmSerializableFunction:
        from .caching import _compute_code_hash, compilation_config_hash_factors

        vllm_config = self.vllm_config
        if not self.compilation_config.cache_dir:
            # no provided cache dir, generate one based on the known factors
            # that affects the compilation. if none of the factors change,
            # the cache dir will be the same so that we can reuse the compiled
            # graph.

            factors = compilation_config_hash_factors(vllm_config)
            # 2. factors come from the code files that are traced by Dynamo (
            #    it mainly summarizes how the model is used in forward pass)
            code_hash = _compute_code_hash(self.compilation_config.traced_files)
            self.compilation_config.traced_files.clear()
            factors.append(code_hash)

            # 3. compiler hash
            compiler_hash = self.compiler_manager.compute_hash(vllm_config)
            factors.append(compiler_hash)

            # combine all factors to generate the cache dir
            hash_key = hashlib.md5(
                str(factors).encode(), usedforsecurity=False
            ).hexdigest()[:10]

            cache_dir = os.path.join(
                envs.VLLM_CACHE_ROOT,
                "torch_compile_cache",
                hash_key,
            )
            self.compilation_config.cache_dir = cache_dir

        cache_dir = self.compilation_config.cache_dir
        os.makedirs(cache_dir, exist_ok=True)
        self.compilation_config.cache_dir = cache_dir
        rank = vllm_config.parallel_config.rank
        dp_rank = vllm_config.parallel_config.data_parallel_rank
        local_cache_dir = os.path.join(cache_dir, f"rank_{rank}_{dp_rank}", self.prefix)
        os.makedirs(local_cache_dir, exist_ok=True)
        self.compilation_config.local_cache_dir = local_cache_dir

        disable_cache = not is_compile_cache_enabled(
            self.compilation_config.inductor_compile_config
        )

        if disable_cache:
            logger.info_once("vLLM's torch.compile cache is disabled.", scope="local")
        else:
            logger.info_once(
                "Using cache directory: %s for vLLM's torch.compile",
                local_cache_dir,
                scope="local",
            )

        self.compiler_manager.initialize_cache(
            local_cache_dir, disable_cache, self.prefix
        )

        # when dynamo calls the backend, it means the bytecode
        # transform and analysis are done
        compilation_counter.num_graphs_seen += 1
        from .monitor import torch_compile_start_time

        dynamo_time = time.time() - torch_compile_start_time
        logger.info_once(
            "Dynamo bytecode transform time: %.2f s", dynamo_time, scope="local"
        )
        self.compilation_config.compilation_time += dynamo_time

        # we control the compilation process, each instance can only be
        # called once
        assert not self._called, "VllmBackend can only be called once"

        self.graph = graph
        self.configure_post_pass()

        if self.compilation_config.use_inductor_graph_partition:
            # Let Inductor decide partitioning; avoid FX-level pre-splitting.
            fx_split_ops: list[str] = []
        else:
            fx_split_ops = self.compilation_config.splitting_ops or []

        self.split_gm, self.piecewise_graphs = split_graph(graph, fx_split_ops)

        from torch._dynamo.utils import lazy_format_graph_code

        # depyf will hook lazy_format_graph_code and dump the graph
        # for debugging, no need to print the graph here
        lazy_format_graph_code("before split", self.graph)
        lazy_format_graph_code("after split", self.split_gm)

        compilation_counter.num_piecewise_graphs_seen += len(self.piecewise_graphs)
        submod_names_to_compile = [
            item.submod_name
            for item in self.piecewise_graphs
            if not item.is_splitting_graph
        ]

        # propagate the split graph to the piecewise backend,
        # compile submodules with symbolic shapes
        PiecewiseCompileInterpreter(
            self.split_gm, submod_names_to_compile, self.vllm_config, self
        ).run(*example_inputs)

        graph_path = os.path.join(local_cache_dir, "computation_graph.py")
        if not os.path.exists(graph_path):
            # code adapted from
            # https://github.com/thuml/depyf/blob/dab831108a752d1facc00acdd6d4243891845c37/depyf/explain/patched_lazy_format_graph_code.py#L30
            # use `print_readable` because it can include submodules
            src = (
                "from __future__ import annotations\nimport torch\n"
                + self.split_gm.print_readable(print_output=False)
            )
            src = src.replace("<lambda>", "GraphModule")
            with open(graph_path, "w") as f:
                f.write(src)

            logger.debug_once(
                "Computation graph saved to %s", graph_path, scope="local"
            )

        self._called = True

        if (
            self.compilation_config.cudagraph_mode == CUDAGraphMode.NONE
            or not self.compilation_config.cudagraph_copy_inputs
        ):
<<<<<<< HEAD
            if self.compilation_config.enable_nano_batch_split:
                return nano_manager.get_callable(
                    self.split_gm, self.compilation_config, local_cache_dir
                )
            else:
                return self.split_gm
=======
            return VllmSerializableFunction(
                graph, example_inputs, self.prefix, self.split_gm
            )
>>>>>>> bf6a3d0f

        # if we need to copy input buffers for cudagraph
        from torch._guards import detect_fake_mode

        fake_mode = detect_fake_mode()
        fake_args = [
            fake_mode.from_tensor(t) if isinstance(t, torch.Tensor) else t
            for t in example_inputs
        ]

        # index of tensors that have symbolic shapes (batch size)
        # for weights and static buffers, they will have concrete shapes.
        # symbolic shape only happens for input tensors.
        from torch.fx.experimental.symbolic_shapes import is_symbolic

        self.sym_tensor_indices = [
            i
            for i, x in enumerate(fake_args)
            if isinstance(x, torch._subclasses.fake_tensor.FakeTensor)
            and any(is_symbolic(d) for d in x.size())
        ]

        # compiler managed cudagraph input buffers
        # we assume the first run with symbolic shapes
        # has the maximum size among all the tensors
        self.input_buffers = [
            example_inputs[x].clone() for x in self.sym_tensor_indices
        ]

        # this is the callable we return to Dynamo to run
        def copy_and_call(*args):
            list_args = list(args)
            for i, index in enumerate(self.sym_tensor_indices):
                runtime_tensor = list_args[index]
                runtime_shape = runtime_tensor.shape[0]
                static_tensor = self.input_buffers[i][:runtime_shape]

                # copy the tensor to the static buffer
                static_tensor.copy_(runtime_tensor)

                # replace the tensor in the list_args to the static buffer
                list_args[index] = static_tensor
            return self.split_gm(*list_args)

        return VllmSerializableFunction(
            graph, example_inputs, self.prefix, copy_and_call
        )<|MERGE_RESOLUTION|>--- conflicted
+++ resolved
@@ -16,15 +16,12 @@
 from torch._dispatch.python import enable_python_dispatcher
 
 import vllm.envs as envs
-<<<<<<< HEAD
-from vllm.compilation.nanoflow import manager as nano_manager
-=======
 from vllm.compilation.inductor_pass import pass_context
 from vllm.compilation.partition_rules import (
     inductor_partition_rule_context,
     should_split,
 )
->>>>>>> bf6a3d0f
+from vllm.compilation.nanoflow import manager as nano_manager
 from vllm.config import CompilationConfig, CUDAGraphMode, VllmConfig
 from vllm.logger import init_logger
 from vllm.platforms import current_platform
@@ -698,18 +695,14 @@
             self.compilation_config.cudagraph_mode == CUDAGraphMode.NONE
             or not self.compilation_config.cudagraph_copy_inputs
         ):
-<<<<<<< HEAD
             if self.compilation_config.enable_nano_batch_split:
                 return nano_manager.get_callable(
                     self.split_gm, self.compilation_config, local_cache_dir
                 )
             else:
-                return self.split_gm
-=======
-            return VllmSerializableFunction(
-                graph, example_inputs, self.prefix, self.split_gm
-            )
->>>>>>> bf6a3d0f
+                return VllmSerializableFunction(
+                    graph, example_inputs, self.prefix, self.split_gm
+                )
 
         # if we need to copy input buffers for cudagraph
         from torch._guards import detect_fake_mode
