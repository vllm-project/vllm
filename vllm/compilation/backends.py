# SPDX-License-Identifier: Apache-2.0
# SPDX-FileCopyrightText: Copyright contributors to the vLLM project

import ast
import dataclasses
import json
import operator
import os
import pprint
import time
from collections.abc import Callable, Sequence
from contextlib import contextmanager
from copy import deepcopy
from pathlib import Path
from typing import Any

import torch
import torch.fx as fx
from torch._dispatch.python import enable_python_dispatcher

import vllm.envs as envs
from vllm.compilation.inductor_pass import pass_context
from vllm.compilation.partition_rules import (
    inductor_partition_rule_context,
    should_split,
)
from vllm.config import CompilationConfig, CUDAGraphMode, VllmConfig
<<<<<<< HEAD
from vllm.config.utils import CompileFactors, Range, hash_factors
=======
from vllm.config.compilation import DynamicShapesType
from vllm.config.utils import Range, hash_factors
>>>>>>> 87aee9ed
from vllm.logger import init_logger
from vllm.logging_utils import lazy
from vllm.platforms import current_platform
from vllm.utils.import_utils import resolve_obj_by_qualname
from vllm.utils.torch_utils import is_torch_equal_or_newer

from .caching import (
    VllmSerializableFunction,
    compute_env_and_config_hashes,
    get_code_factors,
)
from .compiler_interface import (
    CompilerInterface,
    EagerAdaptor,
    InductorAdaptor,
    InductorStandaloneAdaptor,
    is_compile_cache_enabled,
)
from .counter import compilation_counter
from .inductor_pass import InductorPass
from .pass_manager import PostGradPassManager

logger = init_logger(__name__)


def make_compiler(compilation_config: CompilationConfig) -> CompilerInterface:
    if compilation_config.backend == "inductor":
        # Use standalone compile only if requested, version is new enough,
        # and the symbol actually exists in this PyTorch build.
        if (
            envs.VLLM_USE_STANDALONE_COMPILE
            and is_torch_equal_or_newer("2.8.0.dev")
            and hasattr(torch._inductor, "standalone_compile")
        ):
            logger.debug("Using InductorStandaloneAdaptor")
            return InductorStandaloneAdaptor(
                compilation_config.compile_cache_save_format
            )
        else:
            logger.debug("Using InductorAdaptor")
            return InductorAdaptor()
    elif compilation_config.backend == "eager":
        logger.debug("Using EagerAdaptor")
        return EagerAdaptor()
    else:
        logger.debug("Using custom backend: %s", compilation_config.backend)
        compiler = resolve_obj_by_qualname(current_platform.get_compile_backend())()
        assert isinstance(compiler, CompilerInterface)
        return compiler


class CompilerManager:
    """
    A manager to manage the compilation process, including
    caching the compiled graph, loading the compiled graph,
    and compiling the graph.

    The cache is a dict mapping
    `(runtime_shape, graph_index, backend_name)`
    to `any_data` returned from the compiler.

    When serializing the cache, we save it to a Python file
    for readability. We don't use json here because json doesn't
    support int as key.
    """

    def __init__(self, compilation_config: CompilationConfig):
        self.cache: dict[tuple[Range, int, str], Any] = dict()
        self.is_cache_updated = False
        self.compilation_config = compilation_config
        self.compiler = make_compiler(compilation_config)

    def compile_factors(self, vllm_config: VllmConfig) -> CompileFactors:
        return self.compiler.compile_factors(vllm_config)

    @contextmanager
    def compile_context(self, compile_range: Range):
        """Provide compilation context for the duration of compilation to set
        any torch global properties we want to scope to a single Inductor
        compilation (e.g. partition rules, pass context)."""
        with pass_context(compile_range):
            if self.compilation_config.use_inductor_graph_partition:
                with inductor_partition_rule_context(
                    self.compilation_config.splitting_ops
                ):
                    yield
            else:
                yield

    def initialize_cache(
        self, cache_dir: str, disable_cache: bool = False, prefix: str = ""
    ):
        """
        Initialize the cache directory for the compiler.

        The organization of the cache directory is as follows:
        cache_dir=/path/to/hash_str/rank_i_j/prefix/
        inside cache_dir, there will be:
        - vllm_compile_cache.py
        - computation_graph.py
        - transformed_code.py

        for multiple prefixes, they can share the same
        base cache dir of /path/to/hash_str/rank_i_j/ ,
        to store some common compilation artifacts.
        """

        self.disable_cache = disable_cache
        self.cache_dir = cache_dir
        self.cache_file_path = os.path.join(cache_dir, "vllm_compile_cache.py")

        if not disable_cache and os.path.exists(self.cache_file_path):
            # load the cache from the file
            with open(self.cache_file_path) as f:
                # we use ast.literal_eval to parse the data
                # because it is a safe way to parse Python literals.
                # do not use eval(), it is unsafe.
                self.cache = ast.literal_eval(f.read())

        self.compiler.initialize_cache(
            cache_dir=cache_dir, disable_cache=disable_cache, prefix=prefix
        )

    def save_to_file(self):
        if self.disable_cache or not self.is_cache_updated:
            return
        printer = pprint.PrettyPrinter(indent=4)
        data = printer.pformat(self.cache)
        with open(self.cache_file_path, "w") as f:
            f.write(data)

    def load(
        self,
        graph: fx.GraphModule,
        example_inputs: list[Any],
        graph_index: int,
        compile_range: Range,
    ) -> Callable | None:
        if (compile_range, graph_index, self.compiler.name) not in self.cache:
            return None
        handle = self.cache[(compile_range, graph_index, self.compiler.name)]
        compiled_graph = self.compiler.load(
            handle, graph, example_inputs, graph_index, compile_range
        )
        logger.debug(
            "Directly load the %s-th graph for compile range %sfrom %s via handle %s",
            graph_index,
            str(compile_range),
            self.compiler.name,
            handle,
        )
        return compiled_graph

    def compile(
        self,
        graph: fx.GraphModule,
        example_inputs,
        additional_inductor_config,
        compilation_config: CompilationConfig,
        compile_range: Range,
        graph_index: int = 0,
        num_graphs: int = 1,
    ) -> Any:
        if graph_index == 0:
            # before compiling the first graph, record the start time
            global compilation_start_time
            compilation_start_time = time.time()

        compilation_counter.num_backend_compilations += 1

        compiled_graph = None

        # try to load from the cache
        compiled_graph = self.load(graph, example_inputs, graph_index, compile_range)
        if compiled_graph is not None:
            if graph_index == num_graphs - 1:
                # after loading the last graph for this shape, record the time.
                # there can be multiple graphs due to piecewise compilation.
                now = time.time()
                elapsed = now - compilation_start_time
                compilation_config.compilation_time += elapsed
                logger.info(
                    "Directly load the compiled graph(s) for compile range %s "
                    "from the cache, took %.3f s",
                    str(compile_range),
                    elapsed,
                )
            return compiled_graph

        # no compiler cached the graph, or the cache is disabled,
        # we need to compile it
        if isinstance(self.compiler, InductorAdaptor):
            # Let compile_fx generate a key for us
            maybe_key = None
        else:
            maybe_key = "artifact_compile_range_"
            maybe_key += f"{compile_range.start}_{compile_range.end}"
            maybe_key += f"_subgraph_{graph_index}"
        with self.compile_context(compile_range):
            compiled_graph, handle = self.compiler.compile(
                graph,
                example_inputs,
                additional_inductor_config,
                compile_range,
                maybe_key,
            )

        assert compiled_graph is not None, "Failed to compile the graph"

        # store the artifact in the cache
        if is_compile_cache_enabled(additional_inductor_config) and handle is not None:
            self.cache[(compile_range, graph_index, self.compiler.name)] = handle
            compilation_counter.num_cache_entries_updated += 1
            self.is_cache_updated = True
            if graph_index == 0:
                # adds some info logging for the first graph
                logger.info_once(
                    "Cache the graph of compile range %s for later use",
                    str(compile_range),
                )
            logger.debug(
                "Store the %s-th graph for compile range%s from %s via handle %s",
                graph_index,
                str(compile_range),
                self.compiler.name,
                handle,
            )

        # after compiling the last graph, record the end time
        if graph_index == num_graphs - 1:
            now = time.time()
            elapsed = now - compilation_start_time
            compilation_config.compilation_time += elapsed
            logger.info_once(
                "Compiling a graph for compile range %s takes %.2f s",
                str(compile_range),
                elapsed,
                scope="local",
            )

        return compiled_graph


@dataclasses.dataclass
class SplitItem:
    submod_name: str
    graph_id: int
    is_splitting_graph: bool
    graph: fx.GraphModule


def split_graph(
    graph: fx.GraphModule, splitting_ops: list[str]
) -> tuple[fx.GraphModule, list[SplitItem]]:
    # split graph by ops
    subgraph_id = 0
    node_to_subgraph_id: dict[fx.Node, int] = {}
    split_op_graphs: list[int] = []
    for node in graph.graph.nodes:
        if node.op in ("output", "placeholder"):
            continue

        # Check if this is a getitem operation on a node from an earlier subgraph.
        # If so, assign it to the same subgraph as its input to avoid passing entire
        # tuple as input to submodules, which is against standalone_compile and
        # AoTAutograd input requirement.
        if node.op == "call_function" and node.target == operator.getitem:
            # Assign this getitem to the same subgraph as its input
            input_node = node.args[0]
            if input_node.op != "placeholder":
                assert input_node in node_to_subgraph_id
                node_to_subgraph_id[node] = node_to_subgraph_id[input_node]
                continue

        if should_split(node, splitting_ops):
            subgraph_id += 1
            node_to_subgraph_id[node] = subgraph_id
            split_op_graphs.append(subgraph_id)
            subgraph_id += 1
        else:
            node_to_subgraph_id[node] = subgraph_id

    # `keep_original_order` is important!
    # otherwise pytorch might reorder the nodes and
    # the semantics of the graph will change when we
    # have mutations in the graph
    split_gm = torch.fx.passes.split_module.split_module(
        graph, None, lambda node: node_to_subgraph_id[node], keep_original_order=True
    )

    outputs = []

    names = [name for (name, module) in split_gm.named_modules()]

    for name in names:
        if "." in name or name == "":
            # recursive child module or the root module
            continue

        module = getattr(split_gm, name)

        graph_id = int(name.replace("submod_", ""))
        outputs.append(SplitItem(name, graph_id, (graph_id in split_op_graphs), module))

    # sort by integer graph_id, rather than string name
    outputs.sort(key=lambda x: x.graph_id)

    return split_gm, outputs


compilation_start_time = 0.0


class PiecewiseCompileInterpreter(torch.fx.Interpreter):
    """Code adapted from `torch.fx.passes.shape_prop.ShapeProp`.
    It runs the given graph with fake inputs, and compile some
    submodules specified by `compile_submod_names` with the given
    compilation configs.

    NOTE: the order in `compile_submod_names` matters, because
    it will be used to determine the order of the compiled piecewise
    graphs. The first graph will handle logging, and the last graph
    has some special cudagraph output handling.
    """

    def __init__(
        self,
        module: torch.fx.GraphModule,
        compile_submod_names: list[str],
        vllm_config: VllmConfig,
        vllm_backend: "VllmBackend",
    ):
        super().__init__(module)
        from torch._guards import detect_fake_mode

        self.fake_mode = detect_fake_mode()
        self.compile_submod_names = compile_submod_names
        self.compilation_config = vllm_config.compilation_config
        self.vllm_config = vllm_config
        self.vllm_backend = vllm_backend
        # When True, it annoyingly dumps the torch.fx.Graph on errors.
        self.extra_traceback = False

    def run(self, *args):
        # maybe instead just assert inputs are fake?
        fake_args = [
            self.fake_mode.from_tensor(t) if isinstance(t, torch.Tensor) else t
            for t in args
        ]
        with self.fake_mode, enable_python_dispatcher():
            return super().run(*fake_args)

    def call_module(
        self,
        target: torch.fx.node.Target,
        args: tuple[torch.fx.node.Argument, ...],
        kwargs: dict[str, Any],
    ) -> Any:
        assert isinstance(target, str)

        output = super().call_module(target, args, kwargs)

        if target in self.compile_submod_names:
            index = self.compile_submod_names.index(target)
            submod = self.fetch_attr(target)

            sym_shape_indices = [
                i for i, x in enumerate(args) if isinstance(x, torch.SymInt)
            ]

            # Lazy import here to avoid circular import
            from .piecewise_backend import PiecewiseBackend

            piecewise_backend = PiecewiseBackend(
                submod,
                self.vllm_config,
                index,
                len(self.compile_submod_names),
                sym_shape_indices,
                self.vllm_backend,
            )

            if (
                self.compilation_config.cudagraph_mode.has_piecewise_cudagraphs()
                and not self.compilation_config.use_inductor_graph_partition
            ):
                # We're using Dynamo-based piecewise splitting, so we wrap
                # the whole subgraph with a static graph wrapper.
                from .cuda_graph import CUDAGraphOptions

                # resolve the static graph wrapper class (e.g. CUDAGraphWrapper
                # class) as platform dependent.
                static_graph_wrapper_class = resolve_obj_by_qualname(
                    current_platform.get_static_graph_wrapper_cls()
                )

                # Always assign PIECEWISE runtime mode to the
                # CUDAGraphWrapper for piecewise_backend, to distinguish
                # it from the FULL cudagraph runtime mode, no matter it
                # is wrapped on a full or piecewise fx graph.
                self.module.__dict__[target] = static_graph_wrapper_class(
                    runnable=piecewise_backend,
                    vllm_config=self.vllm_config,
                    runtime_mode=CUDAGraphMode.PIECEWISE,
                    cudagraph_options=CUDAGraphOptions(
                        debug_log_enable=piecewise_backend.is_first_graph,
                        gc_disable=not piecewise_backend.is_first_graph,
                        weak_ref_output=piecewise_backend.is_last_graph,
                    ),
                )
            else:
                self.module.__dict__[target] = piecewise_backend

            compilation_counter.num_piecewise_capturable_graphs_seen += 1

        return output


# the tag for the part of model being compiled,
# e.g. backbone/eagle_head
model_tag: str = "backbone"


@contextmanager
def set_model_tag(tag: str):
    """Context manager to set the model tag."""
    global model_tag
    assert tag != model_tag, (
        f"Model tag {tag} is the same as the current tag {model_tag}."
    )
    old_tag = model_tag
    model_tag = tag
    try:
        yield
    finally:
        model_tag = old_tag


class VllmBackend:
    """The compilation backend for `torch.compile` with vLLM.
    It is used for compilation mode of `CompilationMode.VLLM_COMPILE`,
    where we customize the compilation.

    The major work of this backend is to split the graph into
    piecewise graphs, and pass them to the piecewise backend.

    This backend also adds the PostGradPassManager to Inductor config,
    which handles the post-grad passes.
    """

    vllm_config: VllmConfig
    compilation_config: CompilationConfig
    _called: bool = False
    # the graph we compiled
    graph: fx.GraphModule
    # the stiching graph module for all the piecewise graphs
    split_gm: fx.GraphModule
    piecewise_graphs: list[SplitItem]
    returned_callable: Callable
    # Inductor passes to run on the graph pre-defunctionalization
    post_grad_passes: Sequence[Callable]
    sym_tensor_indices: list[int]
    input_buffers: list[torch.Tensor]
    compiler_manager: CompilerManager
    # Copy of CompilationConfig.inductor_compile_config +
    # an entry for PostGradPassManager
    inductor_config: dict[str, Any]

    def __init__(
        self,
        vllm_config: VllmConfig,
        prefix: str = "",
    ):
        # if the model is initialized with a non-empty prefix,
        # then usually it's enough to use that prefix,
        # e.g. language_model, vision_model, etc.
        # when multiple parts are initialized as independent
        # models, we need to use the model_tag to distinguish
        # them, e.g. backbone (default), eagle_head, etc.
        self.prefix = prefix or model_tag

        # Passes to run on the graph post-grad.
        self.pass_manager = resolve_obj_by_qualname(
            current_platform.get_pass_manager_cls()
        )()
        self.pass_key = current_platform.pass_key

        self.sym_tensor_indices = []
        self.input_buffers = []

        self.vllm_config = vllm_config
        self.compilation_config = vllm_config.compilation_config

        self.compiler_manager: CompilerManager = CompilerManager(
            self.compilation_config
        )

        # Deepcopy the inductor config to detach the post-grad custom pass
        # from CompilationConfig.
        # We want to avoid PostGradPassManager in CompilationConfig because
        # in future we need PostGradPassManager.uuid() to be executed
        # only at compile time.
        self.inductor_config = deepcopy(self.compilation_config.inductor_compile_config)
        # `torch.compile` is JIT compiled, so we don't need to
        # do anything here

    def configure_post_pass(self):
        self.pass_manager.configure(self.vllm_config)

        # Post-grad custom passes are run using the post_grad_custom_post_pass
        # hook. If a pass for that hook exists, add it to the pass manager.
        if self.pass_key in self.inductor_config:
            if isinstance(self.inductor_config[self.pass_key], PostGradPassManager):
                raise ValueError(
                    "PostGradPassManager can not be kept in CompilationConfig."
                )
            else:
                # Config should automatically wrap all inductor passes
                assert isinstance(
                    self.compilation_config.inductor_compile_config[self.pass_key],
                    InductorPass,
                )
                self.pass_manager.add(
                    self.compilation_config.inductor_compile_config[self.pass_key]
                )
        self.inductor_config[self.pass_key] = self.pass_manager

    def __call__(
        self, graph: fx.GraphModule, example_inputs
    ) -> VllmSerializableFunction:
        vllm_config = self.vllm_config
        # Minimal hashing here with existing utilities, reused below.

        (
            env_hash,
            config_hash,
            env_factors,
            config_factors,
        ) = compute_env_and_config_hashes(vllm_config)
        compiler_factors = self.compiler_manager.compile_factors(vllm_config)
        compiler_hash = hash_factors(compiler_factors)
        traced_files = set(self.compilation_config.traced_files)
        forward_code_files = sorted(
            (Path(filepath) for filepath in traced_files), key=str
        )

        logger.debug(
            "Traced files (to be considered for compilation cache):\n%s",
            lazy(lambda: "\n".join(map(str, forward_code_files))),
        )
        code_factors = get_code_factors(forward_code_files)
        code_hash = hash_factors({"files": code_factors})
        # Clear after consumption
        self.compilation_config.traced_files.clear()
        if not self.compilation_config.cache_dir:
            # no provided cache dir, generate one based on the known factors
            # that affects the compilation. if none of the factors change,
            # the cache dir will be the same so that we can reuse the compiled
            # graph.
            all_factors = {
                "env": env_factors,
                "config": config_factors,
                "code": {"files": code_factors},
                "compiler": compiler_factors,
            }
            # Use SHA-256 for cache key hashing to be consistent across
            # compile_factors functions. Truncate for a short cache dir name.
            hash_key = hash_factors(all_factors)[:10]
            cache_dir = os.path.join(
                envs.VLLM_CACHE_ROOT, "torch_compile_cache", hash_key
            )
            self.compilation_config.cache_dir = cache_dir

        cache_dir = self.compilation_config.cache_dir
        os.makedirs(cache_dir, exist_ok=True)
        self.compilation_config.cache_dir = cache_dir
        rank = vllm_config.parallel_config.rank
        dp_rank = vllm_config.parallel_config.data_parallel_rank
        local_cache_dir = os.path.join(cache_dir, f"rank_{rank}_{dp_rank}", self.prefix)
        os.makedirs(local_cache_dir, exist_ok=True)
        self.compilation_config.local_cache_dir = local_cache_dir

        # Honors opt-outs such as CompilationMode.NONE or VLLM_DISABLE_COMPILE_CACHE.
        disable_cache = not is_compile_cache_enabled(self.inductor_config)

        if disable_cache:
            logger.info_once("vLLM's torch.compile cache is disabled.", scope="local")
        else:
            logger.info_once(
                "Using cache directory: %s for vLLM's torch.compile",
                local_cache_dir,
                scope="local",
            )

        self.compiler_manager.initialize_cache(
            local_cache_dir, disable_cache, self.prefix
        )

        # Reuses existing cache key

        logger.debug(
            "torch.compile cache factors: env=%s cfg=%s comp=%s code=%s dir=%s",
            env_hash,
            config_hash,
            compiler_hash,
            code_hash,
            local_cache_dir,
        )

        # Persist and log only hash-relevant factors together.
        try:
            meta_path = os.path.join(local_cache_dir, "cache_key_factors.json")
            if not os.path.exists(meta_path):
                with open(meta_path, "w") as f:
                    json.dump(
                        {
                            "env": env_factors,  # raw factors used for env_hash
                            "config": config_factors,
                            "config_hash": config_hash,
                            "compiler": compiler_factors,
                            "compiler_hash": compiler_hash,
                            "code_hash": code_hash,
                            "code": code_factors,
                        },
                        f,
                        indent=2,
                        sort_keys=True,
                    )
            logger.debug(
                (
                    "Persisted compile cache factors to %s "
                    "(env_keys=%d config_keys=%d compiler_keys=%d code_entries=%d)"
                ),
                meta_path,
                len(env_factors),
                len(config_factors),
                len(compiler_factors),
                len(code_factors),
            )
        except Exception:
            # Best-effort only; metadata write failures are non-fatal.
            logger.warning(
                (
                    "Could not write compile cache metadata at %s; continuing without "
                    "metadata. Compiled cache remains valid; diagnostics may be "
                    "limited."
                ),
                local_cache_dir,
                exc_info=True,
            )

        # when dynamo calls the backend, it means the bytecode
        # transform and analysis are done
        compilation_counter.num_graphs_seen += 1
        from .monitor import torch_compile_start_time

        dynamo_time = time.time() - torch_compile_start_time
        logger.info_once(
            "Dynamo bytecode transform time: %.2f s", dynamo_time, scope="local"
        )
        self.compilation_config.compilation_time += dynamo_time

        # we control the compilation process, each instance can only be
        # called once
        assert not self._called, "VllmBackend can only be called once"

        self.graph = graph
        self.configure_post_pass()

        if self.compilation_config.use_inductor_graph_partition:
            # Let Inductor decide partitioning; avoid FX-level pre-splitting.
            fx_split_ops: list[str] = []
        else:
            fx_split_ops = self.compilation_config.splitting_ops or []

        self.split_gm, self.piecewise_graphs = split_graph(graph, fx_split_ops)

        from torch._dynamo.utils import lazy_format_graph_code

        # depyf will hook lazy_format_graph_code and dump the graph
        # for debugging, no need to print the graph here
        lazy_format_graph_code("before split", self.graph)
        lazy_format_graph_code("after split", self.split_gm)

        compilation_counter.num_piecewise_graphs_seen += len(self.piecewise_graphs)
        submod_names_to_compile = [
            item.submod_name
            for item in self.piecewise_graphs
            if not item.is_splitting_graph
        ]

        # Extract fake values from the graph to use them when needed.
        all_fake_values = []
        for i in graph.graph.find_nodes(op="placeholder"):
            all_fake_values.append(i.meta["example_value"])

        fake_args = [
            all_fake_values[i] if isinstance(t, torch.Tensor) else t
            for i, t in enumerate(example_inputs)
        ]

        # propagate the split graph to the piecewise backend,
        # compile submodules with symbolic shapes
        PiecewiseCompileInterpreter(
            self.split_gm, submod_names_to_compile, self.vllm_config, self
        ).run(*fake_args)

        from torch._guards import detect_fake_mode

        fake_mode = detect_fake_mode()

        if (
            self.compilation_config.dynamic_shapes_config.evaluate_guards
            and self.compilation_config.dynamic_shapes_config.type
            == DynamicShapesType.BACKED
        ):
            from torch.utils._sympy.value_ranges import ValueRanges

            # Drop counter-0/1 specializations guards; for backed dynamic shapes,
            # torch.compile will specialize for 0/1 inputs or otherwise guards that
            # shape is >= 2. This is because it's really hard not to hit a check
            # against 0/1. When we evaluate shape guards, we exclude checking those
            # guards (We would fail always otherwise).

            # We avoid that by updating the ranges of backed sizes when the min is
            # 2 for any, we assume it's 0.
            for s, r in fake_mode.shape_env.var_to_range.items():
                if r.lower == 2:
                    fake_mode.shape_env.var_to_range[s] = ValueRanges(0, r.upper)

        graph_path = os.path.join(local_cache_dir, "computation_graph.py")
        if not os.path.exists(graph_path):
            # code adapted from
            # https://github.com/thuml/depyf/blob/dab831108a752d1facc00acdd6d4243891845c37/depyf/explain/patched_lazy_format_graph_code.py#L30
            # use `print_readable` because it can include submodules
            src = (
                "from __future__ import annotations\nimport torch\n"
                + self.split_gm.print_readable(print_output=False)
            )
            src = src.replace("<lambda>", "GraphModule")
            with open(graph_path, "w") as f:
                f.write(src)

            logger.debug_once(
                "Computation graph saved to %s", graph_path, scope="local"
            )

        self._called = True

        if (
            self.compilation_config.cudagraph_mode == CUDAGraphMode.NONE
            or not self.compilation_config.cudagraph_copy_inputs
        ):
            return VllmSerializableFunction(
                graph, example_inputs, self.prefix, self.split_gm
            )

        # index of tensors that have symbolic shapes (batch size)
        # for weights and static buffers, they will have concrete shapes.
        # symbolic shape only happens for input tensors.
        from torch.fx.experimental.symbolic_shapes import is_symbolic

        self.sym_tensor_indices = [
            i
            for i, x in enumerate(fake_args)
            if isinstance(x, torch._subclasses.fake_tensor.FakeTensor)
            and any(is_symbolic(d) for d in x.size())
        ]

        # compiler managed cudagraph input buffers
        # we assume the first run with symbolic shapes
        # has the maximum size among all the tensors
        self.input_buffers = [
            example_inputs[x].clone() for x in self.sym_tensor_indices
        ]

        # this is the callable we return to Dynamo to run
        def copy_and_call(*args):
            list_args = list(args)
            for i, index in enumerate(self.sym_tensor_indices):
                runtime_tensor = list_args[index]
                runtime_shape = runtime_tensor.shape[0]
                static_tensor = self.input_buffers[i][:runtime_shape]

                # copy the tensor to the static buffer
                static_tensor.copy_(runtime_tensor)

                # replace the tensor in the list_args to the static buffer
                list_args[index] = static_tensor
            return self.split_gm(*list_args)

        return VllmSerializableFunction(
            graph, example_inputs, self.prefix, copy_and_call
        )<|MERGE_RESOLUTION|>--- conflicted
+++ resolved
@@ -25,12 +25,8 @@
     should_split,
 )
 from vllm.config import CompilationConfig, CUDAGraphMode, VllmConfig
-<<<<<<< HEAD
 from vllm.config.utils import CompileFactors, Range, hash_factors
-=======
 from vllm.config.compilation import DynamicShapesType
-from vllm.config.utils import Range, hash_factors
->>>>>>> 87aee9ed
 from vllm.logger import init_logger
 from vllm.logging_utils import lazy
 from vllm.platforms import current_platform
