--- conflicted
+++ resolved
@@ -218,21 +218,6 @@
             # Let compile_fx generate a key for us
             maybe_key = None
         else:
-<<<<<<< HEAD
-            maybe_key = f"artifact_shape_{runtime_shape}_subgraph_{graph_index}"
-
-        with self.compile_context(runtime_shape):
-            # Pass disable_compile_cache through to the compiler
-            compiler_config = additional_inductor_config.copy()
-            compiler_config["vllm_disable_compile_cache"] = (
-                self.compilation_config.disable_compile_cache
-            )
-            compiled_graph, handle = self.compiler.compile(
-                graph,
-                example_inputs,
-                compiler_config,
-                runtime_shape,
-=======
             maybe_key = "artifact_compile_range_"
             maybe_key += f"{compile_range.start}_{compile_range.end}"
             maybe_key += f"_subgraph_{graph_index}"
@@ -242,20 +227,14 @@
                 example_inputs,
                 additional_inductor_config,
                 compile_range,
->>>>>>> bff78310
                 maybe_key,
             )
 
         assert compiled_graph is not None, "Failed to compile the graph"
 
         # store the artifact in the cache
-<<<<<<< HEAD
-        if is_compile_cache_enabled(compiler_config) and handle is not None:
-            self.cache[(runtime_shape, graph_index, self.compiler.name)] = handle
-=======
         if is_compile_cache_enabled(additional_inductor_config) and handle is not None:
             self.cache[(compile_range, graph_index, self.compiler.name)] = handle
->>>>>>> bff78310
             compilation_counter.num_cache_entries_updated += 1
             self.is_cache_updated = True
             if graph_index == 0:
