# SPDX-License-Identifier: Apache-2.0
# SPDX-FileCopyrightText: Copyright contributors to the vLLM project

import ast
import dataclasses
<<<<<<< HEAD
=======
import hashlib
import operator
>>>>>>> be263f76
import os
import pprint
import time
from collections.abc import Callable, Sequence
from contextlib import contextmanager
from typing import Any

import torch
import torch.fx as fx
from torch._dispatch.python import enable_python_dispatcher

import vllm.envs as envs
from vllm.compilation.inductor_pass import pass_context
from vllm.compilation.partition_rules import (
    inductor_partition_rule_context,
    should_split,
)
from vllm.config import CompilationConfig, CUDAGraphMode, VllmConfig
from vllm.logger import init_logger
from vllm.platforms import current_platform
from vllm.utils.hashing import safe_hash
from vllm.utils.import_utils import resolve_obj_by_qualname
from vllm.utils.torch_utils import is_torch_equal_or_newer

from .caching import VllmSerializableFunction
from .compiler_interface import (
    CompilerInterface,
    EagerAdaptor,
    InductorAdaptor,
    InductorStandaloneAdaptor,
    is_compile_cache_enabled,
)
from .counter import compilation_counter
from .inductor_pass import InductorPass
from .pass_manager import PostGradPassManager

logger = init_logger(__name__)


def make_compiler(compilation_config: CompilationConfig) -> CompilerInterface:
    if compilation_config.backend == "inductor":
        # Use standalone compile only if requested, version is new enough,
        # and the symbol actually exists in this PyTorch build.
        if (
            envs.VLLM_USE_STANDALONE_COMPILE
            and is_torch_equal_or_newer("2.8.0.dev")
            and hasattr(torch._inductor, "standalone_compile")
        ):
            logger.debug("Using InductorStandaloneAdaptor")
            return InductorStandaloneAdaptor(
                compilation_config.compile_cache_save_format
            )
        else:
            logger.debug("Using InductorAdaptor")
            return InductorAdaptor()
    else:
        assert compilation_config.backend == "eager", (
            "Custom backends not supported with CompilationMode.VLLM_COMPILE"
        )

        logger.debug("Using EagerAdaptor")
        return EagerAdaptor()


class CompilerManager:
    """
    A manager to manage the compilation process, including
    caching the compiled graph, loading the compiled graph,
    and compiling the graph.

    The cache is a dict mapping
    `(runtime_shape, graph_index, backend_name)`
    to `any_data` returned from the compiler.

    When serializing the cache, we save it to a Python file
    for readability. We don't use json here because json doesn't
    support int as key.
    """

    def __init__(self, compilation_config: CompilationConfig):
        self.cache: dict[tuple[int | None, int, str], Any] = dict()
        self.is_cache_updated = False
        self.compilation_config = compilation_config
        self.compiler = make_compiler(compilation_config)

    def compute_hash(self, vllm_config: VllmConfig) -> str:
        return self.compiler.compute_hash(vllm_config)

    @contextmanager
    def compile_context(self, runtime_shape: int | None = None):
        """Provide compilation context for the duration of compilation to set
        any torch global properties we want to scope to a single Inductor
        compilation (e.g. partition rules, pass context)."""
        with pass_context(runtime_shape):
            if self.compilation_config.use_inductor_graph_partition:
                with inductor_partition_rule_context(
                    self.compilation_config.splitting_ops
                ):
                    yield
            else:
                yield

    def initialize_cache(
        self, cache_dir: str, disable_cache: bool = False, prefix: str = ""
    ):
        """
        Initialize the cache directory for the compiler.

        The organization of the cache directory is as follows:
        cache_dir=/path/to/hash_str/rank_i_j/prefix/
        inside cache_dir, there will be:
        - vllm_compile_cache.py
        - computation_graph.py
        - transformed_code.py

        for multiple prefixes, they can share the same
        base cache dir of /path/to/hash_str/rank_i_j/ ,
        to store some common compilation artifacts.
        """

        self.disable_cache = disable_cache
        self.cache_dir = cache_dir
        self.cache_file_path = os.path.join(cache_dir, "vllm_compile_cache.py")

        if not disable_cache and os.path.exists(self.cache_file_path):
            # load the cache from the file
            with open(self.cache_file_path) as f:
                # we use ast.literal_eval to parse the data
                # because it is a safe way to parse Python literals.
                # do not use eval(), it is unsafe.
                self.cache = ast.literal_eval(f.read())

        self.compiler.initialize_cache(
            cache_dir=cache_dir, disable_cache=disable_cache, prefix=prefix
        )

    def save_to_file(self):
        if self.disable_cache or not self.is_cache_updated:
            return
        printer = pprint.PrettyPrinter(indent=4)
        data = printer.pformat(self.cache)
        with open(self.cache_file_path, "w") as f:
            f.write(data)

    def load(
        self,
        graph: fx.GraphModule,
        example_inputs: list[Any],
        graph_index: int,
        runtime_shape: int | None = None,
    ) -> Callable | None:
        if (runtime_shape, graph_index, self.compiler.name) not in self.cache:
            return None
        handle = self.cache[(runtime_shape, graph_index, self.compiler.name)]
        compiled_graph = self.compiler.load(
            handle, graph, example_inputs, graph_index, runtime_shape
        )
        if runtime_shape is None:
            logger.debug(
                "Directly load the %s-th graph for dynamic shape from %s via handle %s",
                graph_index,
                self.compiler.name,
                handle,
            )
        else:
            logger.debug(
                "Directly load the %s-th graph for shape %s from %s via handle %s",
                graph_index,
                str(runtime_shape),
                self.compiler.name,
                handle,
            )
        return compiled_graph

    def compile(
        self,
        graph: fx.GraphModule,
        example_inputs,
        additional_inductor_config,
        compilation_config: CompilationConfig,
        graph_index: int = 0,
        num_graphs: int = 1,
        runtime_shape: int | None = None,
    ) -> Any:
        if graph_index == 0:
            # before compiling the first graph, record the start time
            global compilation_start_time
            compilation_start_time = time.time()

        compilation_counter.num_backend_compilations += 1

        compiled_graph = None

        # try to load from the cache
        compiled_graph = self.load(graph, example_inputs, graph_index, runtime_shape)
        if compiled_graph is not None:
            if graph_index == num_graphs - 1:
                # after loading the last graph for this shape, record the time.
                # there can be multiple graphs due to piecewise compilation.
                now = time.time()
                elapsed = now - compilation_start_time
                compilation_config.compilation_time += elapsed
                if runtime_shape is None:
                    logger.info(
                        "Directly load the compiled graph(s) for dynamic shape "
                        "from the cache, took %.3f s",
                        elapsed,
                    )
                else:
                    logger.info(
                        "Directly load the compiled graph(s) for shape %s "
                        "from the cache, took %.3f s",
                        str(runtime_shape),
                        elapsed,
                    )
            return compiled_graph

        # no compiler cached the graph, or the cache is disabled,
        # we need to compile it
        if isinstance(self.compiler, InductorAdaptor):
            # Let compile_fx generate a key for us
            maybe_key = None
        else:
            maybe_key = f"artifact_shape_{runtime_shape}_subgraph_{graph_index}"

        with self.compile_context(runtime_shape):
            compiled_graph, handle = self.compiler.compile(
                graph,
                example_inputs,
                additional_inductor_config,
                runtime_shape,
                maybe_key,
            )

        assert compiled_graph is not None, "Failed to compile the graph"

        # store the artifact in the cache
        if is_compile_cache_enabled(additional_inductor_config) and handle is not None:
            self.cache[(runtime_shape, graph_index, self.compiler.name)] = handle
            compilation_counter.num_cache_entries_updated += 1
            self.is_cache_updated = True
            if graph_index == 0:
                # adds some info logging for the first graph
                if runtime_shape is None:
                    logger.info_once(
                        "Cache the graph for dynamic shape for later use", scope="local"
                    )
                else:
                    logger.info_once(
                        "Cache the graph of shape %s for later use",
                        str(runtime_shape),
                        scope="local",
                    )
            if runtime_shape is None:
                logger.debug(
                    "Store the %s-th graph for dynamic shape from %s via handle %s",
                    graph_index,
                    self.compiler.name,
                    handle,
                )
            else:
                logger.debug(
                    "Store the %s-th graph for shape %s from %s via handle %s",
                    graph_index,
                    str(runtime_shape),
                    self.compiler.name,
                    handle,
                )

        # after compiling the last graph, record the end time
        if graph_index == num_graphs - 1:
            now = time.time()
            elapsed = now - compilation_start_time
            compilation_config.compilation_time += elapsed
            if runtime_shape is None:
                logger.info_once(
                    "Compiling a graph for dynamic shape takes %.2f s",
                    elapsed,
                    scope="local",
                )
            else:
                logger.info_once(
                    "Compiling a graph for shape %s takes %.2f s",
                    runtime_shape,
                    elapsed,
                    scope="local",
                )

        return compiled_graph


@dataclasses.dataclass
class SplitItem:
    submod_name: str
    graph_id: int
    is_splitting_graph: bool
    graph: fx.GraphModule


def split_graph(
    graph: fx.GraphModule, splitting_ops: list[str]
) -> tuple[fx.GraphModule, list[SplitItem]]:
    # split graph by ops
    subgraph_id = 0
    node_to_subgraph_id: dict[fx.Node, int] = {}
    split_op_graphs: list[int] = []
    for node in graph.graph.nodes:
        if node.op in ("output", "placeholder"):
            continue

        # Check if this is a getitem operation on a node from an earlier subgraph.
        # If so, assign it to the same subgraph as its input to avoid passing entire
        # tuple as input to submodules, which is against standalone_compile and
        # AoTAutograd input requirement.
        if node.op == "call_function" and node.target == operator.getitem:
            # Assign this getitem to the same subgraph as its input
            input_node = node.args[0]
            if input_node.op != "placeholder":
                assert input_node in node_to_subgraph_id
                node_to_subgraph_id[node] = node_to_subgraph_id[input_node]
                continue

        if should_split(node, splitting_ops):
            subgraph_id += 1
            node_to_subgraph_id[node] = subgraph_id
            split_op_graphs.append(subgraph_id)
            subgraph_id += 1
        else:
            node_to_subgraph_id[node] = subgraph_id

    # `keep_original_order` is important!
    # otherwise pytorch might reorder the nodes and
    # the semantics of the graph will change when we
    # have mutations in the graph
    split_gm = torch.fx.passes.split_module.split_module(
        graph, None, lambda node: node_to_subgraph_id[node], keep_original_order=True
    )

    outputs = []

    names = [name for (name, module) in split_gm.named_modules()]

    for name in names:
        if "." in name or name == "":
            # recursive child module or the root module
            continue

        module = getattr(split_gm, name)

        graph_id = int(name.replace("submod_", ""))
        outputs.append(SplitItem(name, graph_id, (graph_id in split_op_graphs), module))

    # sort by integer graph_id, rather than string name
    outputs.sort(key=lambda x: x.graph_id)

    return split_gm, outputs


compilation_start_time = 0.0


class PiecewiseCompileInterpreter(torch.fx.Interpreter):
    """Code adapted from `torch.fx.passes.shape_prop.ShapeProp`.
    It runs the given graph with fake inputs, and compile some
    submodules specified by `compile_submod_names` with the given
    compilation configs.

    NOTE: the order in `compile_submod_names` matters, because
    it will be used to determine the order of the compiled piecewise
    graphs. The first graph will handle logging, and the last graph
    has some special cudagraph output handling.
    """

    def __init__(
        self,
        module: torch.fx.GraphModule,
        compile_submod_names: list[str],
        vllm_config: VllmConfig,
        vllm_backend: "VllmBackend",
    ):
        super().__init__(module)
        from torch._guards import detect_fake_mode

        self.fake_mode = detect_fake_mode()
        self.compile_submod_names = compile_submod_names
        self.compilation_config = vllm_config.compilation_config
        self.vllm_config = vllm_config
        self.vllm_backend = vllm_backend
        # When True, it annoyingly dumps the torch.fx.Graph on errors.
        self.extra_traceback = False

    def run(self, *args):
        fake_args = [
            self.fake_mode.from_tensor(t) if isinstance(t, torch.Tensor) else t
            for t in args
        ]
        with self.fake_mode, enable_python_dispatcher():
            return super().run(*fake_args)

    def call_module(
        self,
        target: torch.fx.node.Target,
        args: tuple[torch.fx.node.Argument, ...],
        kwargs: dict[str, Any],
    ) -> Any:
        assert isinstance(target, str)
        output = super().call_module(target, args, kwargs)

        if target in self.compile_submod_names:
            index = self.compile_submod_names.index(target)
            submod = self.fetch_attr(target)
            sym_shape_indices = [
                i for i, x in enumerate(args) if isinstance(x, torch.SymInt)
            ]
            global compilation_start_time

            compiled_graph_for_dynamic_shape = (
                self.vllm_backend.compiler_manager.compile(
                    submod,
                    args,
                    self.compilation_config.inductor_compile_config,
                    self.compilation_config,
                    graph_index=index,
                    num_graphs=len(self.compile_submod_names),
                    runtime_shape=None,
                )
            )
            # Lazy import here to avoid circular import
            from .piecewise_backend import PiecewiseBackend

            piecewise_backend = PiecewiseBackend(
                submod,
                self.vllm_config,
                index,
                len(self.compile_submod_names),
                sym_shape_indices,
                compiled_graph_for_dynamic_shape,
                self.vllm_backend,
            )

            if (
                self.compilation_config.cudagraph_mode.has_piecewise_cudagraphs()
                and not self.compilation_config.use_inductor_graph_partition
            ):
                # We're using Dynamo-based piecewise splitting, so we wrap
                # the whole subgraph with a static graph wrapper.
                from .cuda_graph import CUDAGraphOptions

                # resolve the static graph wrapper class (e.g. CUDAGraphWrapper
                # class) as platform dependent.
                static_graph_wrapper_class = resolve_obj_by_qualname(
                    current_platform.get_static_graph_wrapper_cls()
                )

                # Always assign PIECEWISE runtime mode to the
                # CUDAGraphWrapper for piecewise_backend, to distinguish
                # it from the FULL cudagraph runtime mode, no matter it
                # is wrapped on a full or piecewise fx graph.
                self.module.__dict__[target] = static_graph_wrapper_class(
                    runnable=piecewise_backend,
                    vllm_config=self.vllm_config,
                    runtime_mode=CUDAGraphMode.PIECEWISE,
                    cudagraph_options=CUDAGraphOptions(
                        debug_log_enable=piecewise_backend.is_first_graph,
                        gc_disable=not piecewise_backend.is_first_graph,
                        weak_ref_output=piecewise_backend.is_last_graph,
                    ),
                )
            else:
                self.module.__dict__[target] = piecewise_backend

            compilation_counter.num_piecewise_capturable_graphs_seen += 1

        return output


# the tag for the part of model being compiled,
# e.g. backbone/eagle_head
model_tag: str = "backbone"


@contextmanager
def set_model_tag(tag: str):
    """Context manager to set the model tag."""
    global model_tag
    assert tag != model_tag, (
        f"Model tag {tag} is the same as the current tag {model_tag}."
    )
    old_tag = model_tag
    model_tag = tag
    try:
        yield
    finally:
        model_tag = old_tag


class VllmBackend:
    """The compilation backend for `torch.compile` with vLLM.
    It is used for compilation mode of `CompilationMode.VLLM_COMPILE`,
    where we customize the compilation.

    The major work of this backend is to split the graph into
    piecewise graphs, and pass them to the piecewise backend.

    This backend also adds the PostGradPassManager to Inductor config,
    which handles the post-grad passes.
    """

    vllm_config: VllmConfig
    compilation_config: CompilationConfig
    _called: bool = False
    # the graph we compiled
    graph: fx.GraphModule
    # the stiching graph module for all the piecewise graphs
    split_gm: fx.GraphModule
    piecewise_graphs: list[SplitItem]
    returned_callable: Callable
    # Inductor passes to run on the graph pre-defunctionalization
    post_grad_passes: Sequence[Callable]
    sym_tensor_indices: list[int]
    input_buffers: list[torch.Tensor]
    compiler_manager: CompilerManager

    def __init__(
        self,
        vllm_config: VllmConfig,
        prefix: str = "",
    ):
        # if the model is initialized with a non-empty prefix,
        # then usually it's enough to use that prefix,
        # e.g. language_model, vision_model, etc.
        # when multiple parts are initialized as independent
        # models, we need to use the model_tag to distinguish
        # them, e.g. backbone (default), eagle_head, etc.
        self.prefix = prefix or model_tag

        # Passes to run on the graph post-grad.
        self.post_grad_pass_manager = PostGradPassManager()

        self.sym_tensor_indices = []
        self.input_buffers = []

        self.vllm_config = vllm_config
        self.compilation_config = vllm_config.compilation_config

        self.compiler_manager: CompilerManager = CompilerManager(
            self.compilation_config
        )

        # `torch.compile` is JIT compiled, so we don't need to
        # do anything here

    def configure_post_pass(self):
        config = self.compilation_config
        self.post_grad_pass_manager.configure(self.vllm_config)

        # Post-grad custom passes are run using the post_grad_custom_post_pass
        # hook. If a pass for that hook exists, add it to the pass manager.
        inductor_config = config.inductor_compile_config
        PASS_KEY = "post_grad_custom_post_pass"
        if PASS_KEY in inductor_config:
            if isinstance(inductor_config[PASS_KEY], PostGradPassManager):
                # PassManager already added to config, make sure it's correct
                assert (
                    inductor_config[PASS_KEY].uuid()
                    == self.post_grad_pass_manager.uuid()
                )
            else:
                # Config should automatically wrap all inductor passes
                assert isinstance(inductor_config[PASS_KEY], InductorPass)
                self.post_grad_pass_manager.add(inductor_config[PASS_KEY])
        inductor_config[PASS_KEY] = self.post_grad_pass_manager

    def __call__(
        self, graph: fx.GraphModule, example_inputs
    ) -> VllmSerializableFunction:
        from .caching import _compute_code_hash, compilation_config_hash_factors

        vllm_config = self.vllm_config
        if not self.compilation_config.cache_dir:
            # no provided cache dir, generate one based on the known factors
            # that affects the compilation. if none of the factors change,
            # the cache dir will be the same so that we can reuse the compiled
            # graph.

            factors = compilation_config_hash_factors(vllm_config)
            # 2. factors come from the code files that are traced by Dynamo (
            #    it mainly summarizes how the model is used in forward pass)
            code_hash = _compute_code_hash(self.compilation_config.traced_files)
            self.compilation_config.traced_files.clear()
            factors.append(code_hash)

            # 3. compiler hash
            compiler_hash = self.compiler_manager.compute_hash(vllm_config)
            factors.append(compiler_hash)

            # combine all factors to generate the cache dir
            hash_key = safe_hash(
                str(factors).encode(), usedforsecurity=False
            ).hexdigest()[:10]

            cache_dir = os.path.join(
                envs.VLLM_CACHE_ROOT,
                "torch_compile_cache",
                hash_key,
            )
            self.compilation_config.cache_dir = cache_dir

        cache_dir = self.compilation_config.cache_dir
        os.makedirs(cache_dir, exist_ok=True)
        self.compilation_config.cache_dir = cache_dir
        rank = vllm_config.parallel_config.rank
        dp_rank = vllm_config.parallel_config.data_parallel_rank
        local_cache_dir = os.path.join(cache_dir, f"rank_{rank}_{dp_rank}", self.prefix)
        os.makedirs(local_cache_dir, exist_ok=True)
        self.compilation_config.local_cache_dir = local_cache_dir

        disable_cache = not is_compile_cache_enabled(
            self.compilation_config.inductor_compile_config
        )

        if disable_cache:
            logger.info_once("vLLM's torch.compile cache is disabled.", scope="local")
        else:
            logger.info_once(
                "Using cache directory: %s for vLLM's torch.compile",
                local_cache_dir,
                scope="local",
            )

        self.compiler_manager.initialize_cache(
            local_cache_dir, disable_cache, self.prefix
        )

        # when dynamo calls the backend, it means the bytecode
        # transform and analysis are done
        compilation_counter.num_graphs_seen += 1
        from .monitor import torch_compile_start_time

        dynamo_time = time.time() - torch_compile_start_time
        logger.info_once(
            "Dynamo bytecode transform time: %.2f s", dynamo_time, scope="local"
        )
        self.compilation_config.compilation_time += dynamo_time

        # we control the compilation process, each instance can only be
        # called once
        assert not self._called, "VllmBackend can only be called once"

        self.graph = graph
        self.configure_post_pass()

        if self.compilation_config.use_inductor_graph_partition:
            # Let Inductor decide partitioning; avoid FX-level pre-splitting.
            fx_split_ops: list[str] = []
        else:
            fx_split_ops = self.compilation_config.splitting_ops or []

        self.split_gm, self.piecewise_graphs = split_graph(graph, fx_split_ops)

        from torch._dynamo.utils import lazy_format_graph_code

        # depyf will hook lazy_format_graph_code and dump the graph
        # for debugging, no need to print the graph here
        lazy_format_graph_code("before split", self.graph)
        lazy_format_graph_code("after split", self.split_gm)

        compilation_counter.num_piecewise_graphs_seen += len(self.piecewise_graphs)
        submod_names_to_compile = [
            item.submod_name
            for item in self.piecewise_graphs
            if not item.is_splitting_graph
        ]

        # propagate the split graph to the piecewise backend,
        # compile submodules with symbolic shapes
        PiecewiseCompileInterpreter(
            self.split_gm, submod_names_to_compile, self.vllm_config, self
        ).run(*example_inputs)

        graph_path = os.path.join(local_cache_dir, "computation_graph.py")
        if not os.path.exists(graph_path):
            # code adapted from
            # https://github.com/thuml/depyf/blob/dab831108a752d1facc00acdd6d4243891845c37/depyf/explain/patched_lazy_format_graph_code.py#L30
            # use `print_readable` because it can include submodules
            src = (
                "from __future__ import annotations\nimport torch\n"
                + self.split_gm.print_readable(print_output=False)
            )
            src = src.replace("<lambda>", "GraphModule")
            with open(graph_path, "w") as f:
                f.write(src)

            logger.debug_once(
                "Computation graph saved to %s", graph_path, scope="local"
            )

        self._called = True

        if (
            self.compilation_config.cudagraph_mode == CUDAGraphMode.NONE
            or not self.compilation_config.cudagraph_copy_inputs
        ):
            return VllmSerializableFunction(
                graph, example_inputs, self.prefix, self.split_gm
            )

        # if we need to copy input buffers for cudagraph
        from torch._guards import detect_fake_mode

        fake_mode = detect_fake_mode()
        fake_args = [
            fake_mode.from_tensor(t) if isinstance(t, torch.Tensor) else t
            for t in example_inputs
        ]

        # index of tensors that have symbolic shapes (batch size)
        # for weights and static buffers, they will have concrete shapes.
        # symbolic shape only happens for input tensors.
        from torch.fx.experimental.symbolic_shapes import is_symbolic

        self.sym_tensor_indices = [
            i
            for i, x in enumerate(fake_args)
            if isinstance(x, torch._subclasses.fake_tensor.FakeTensor)
            and any(is_symbolic(d) for d in x.size())
        ]

        # compiler managed cudagraph input buffers
        # we assume the first run with symbolic shapes
        # has the maximum size among all the tensors
        self.input_buffers = [
            example_inputs[x].clone() for x in self.sym_tensor_indices
        ]

        # this is the callable we return to Dynamo to run
        def copy_and_call(*args):
            list_args = list(args)
            for i, index in enumerate(self.sym_tensor_indices):
                runtime_tensor = list_args[index]
                runtime_shape = runtime_tensor.shape[0]
                static_tensor = self.input_buffers[i][:runtime_shape]

                # copy the tensor to the static buffer
                static_tensor.copy_(runtime_tensor)

                # replace the tensor in the list_args to the static buffer
                list_args[index] = static_tensor
            return self.split_gm(*list_args)

        return VllmSerializableFunction(
            graph, example_inputs, self.prefix, copy_and_call
        )<|MERGE_RESOLUTION|>--- conflicted
+++ resolved
@@ -3,11 +3,7 @@
 
 import ast
 import dataclasses
-<<<<<<< HEAD
-=======
-import hashlib
 import operator
->>>>>>> be263f76
 import os
 import pprint
 import time
