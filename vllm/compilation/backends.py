--- conflicted
+++ resolved
@@ -340,12 +340,7 @@
                 num_graphs=len(self.compile_submod_names),
                 runtime_shape=None)
             # Lazy import here to avoid circular import
-<<<<<<< HEAD
-            from .cuda_graph import CUDAGraphOptions
             from .piecewise_backend import PiecewiseBackend
-=======
-            from .cuda_piecewise_backend import PiecewiseBackend
->>>>>>> d88918e4
 
             piecewise_backend = PiecewiseBackend(
                 submod, self.vllm_config, index,
