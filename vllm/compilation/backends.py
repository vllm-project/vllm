# SPDX-License-Identifier: Apache-2.0
# SPDX-FileCopyrightText: Copyright contributors to the vLLM project

import ast
import dataclasses
import hashlib
import json
import operator
import os
import pprint
import time
from collections.abc import Callable, Sequence
from contextlib import contextmanager
from functools import partial
from typing import Any

import torch
import torch.fx as fx
from torch._dispatch.python import enable_python_dispatcher

import vllm.envs as envs
from vllm.compilation.inductor_pass import pass_context
from vllm.compilation.partition_rules import (
    inductor_partition_rule_context,
    should_split,
)
from vllm.config import CompilationConfig, CUDAGraphMode, VllmConfig
<<<<<<< HEAD
from vllm.config.utils import Range
=======
from vllm.config.utils import hash_factors
>>>>>>> 1ffe934c
from vllm.logger import init_logger
from vllm.logging_utils import lazy
from vllm.platforms import current_platform
from vllm.utils.import_utils import resolve_obj_by_qualname
from vllm.utils.torch_utils import is_torch_equal_or_newer

from .caching import VllmSerializableFunction
from .compiler_interface import (
    CompilerInterface,
    EagerAdaptor,
    InductorAdaptor,
    InductorStandaloneAdaptor,
    is_compile_cache_enabled,
)
from .counter import compilation_counter
from .inductor_pass import InductorPass
from .pass_manager import PostGradPassManager

logger = init_logger(__name__)


def make_compiler(compilation_config: CompilationConfig) -> CompilerInterface:
    if compilation_config.backend == "inductor":
        # Use standalone compile only if requested, version is new enough,
        # and the symbol actually exists in this PyTorch build.
        if (
            envs.VLLM_USE_STANDALONE_COMPILE
            and is_torch_equal_or_newer("2.8.0.dev")
            and hasattr(torch._inductor, "standalone_compile")
        ):
            logger.debug("Using InductorStandaloneAdaptor")
            return InductorStandaloneAdaptor(
                compilation_config.compile_cache_save_format
            )
        else:
            logger.debug("Using InductorAdaptor")
            return InductorAdaptor()
    else:
        assert compilation_config.backend == "eager", (
            "Custom backends not supported with CompilationMode.VLLM_COMPILE"
        )

        logger.debug("Using EagerAdaptor")
        return EagerAdaptor()


class CompilerManager:
    """
    A manager to manage the compilation process, including
    caching the compiled graph, loading the compiled graph,
    and compiling the graph.

    The cache is a dict mapping
    `(runtime_shape, graph_index, backend_name)`
    to `any_data` returned from the compiler.

    When serializing the cache, we save it to a Python file
    for readability. We don't use json here because json doesn't
    support int as key.
    """

    def __init__(self, compilation_config: CompilationConfig):
        self.cache: dict[tuple[Range, int, str], Any] = dict()
        self.is_cache_updated = False
        self.compilation_config = compilation_config
        self.compiler = make_compiler(compilation_config)

    def compute_hash(self, vllm_config: VllmConfig) -> str:
        return self.compiler.compute_hash(vllm_config)

    @contextmanager
    def compile_context(self, compile_range: Range):
        """Provide compilation context for the duration of compilation to set
        any torch global properties we want to scope to a single Inductor
        compilation (e.g. partition rules, pass context)."""
        with pass_context(compile_range):
            if self.compilation_config.use_inductor_graph_partition:
                with inductor_partition_rule_context(
                    self.compilation_config.splitting_ops
                ):
                    yield
            else:
                yield

    def initialize_cache(
        self, cache_dir: str, disable_cache: bool = False, prefix: str = ""
    ):
        """
        Initialize the cache directory for the compiler.

        The organization of the cache directory is as follows:
        cache_dir=/path/to/hash_str/rank_i_j/prefix/
        inside cache_dir, there will be:
        - vllm_compile_cache.py
        - computation_graph.py
        - transformed_code.py

        for multiple prefixes, they can share the same
        base cache dir of /path/to/hash_str/rank_i_j/ ,
        to store some common compilation artifacts.
        """

        self.disable_cache = disable_cache
        self.cache_dir = cache_dir
        self.cache_file_path = os.path.join(cache_dir, "vllm_compile_cache.py")

        if not disable_cache and os.path.exists(self.cache_file_path):
            # load the cache from the file
            with open(self.cache_file_path) as f:
                # we use ast.literal_eval to parse the data
                # because it is a safe way to parse Python literals.
                # do not use eval(), it is unsafe.
                self.cache = ast.literal_eval(f.read())

        self.compiler.initialize_cache(
            cache_dir=cache_dir, disable_cache=disable_cache, prefix=prefix
        )

    def save_to_file(self):
        if self.disable_cache or not self.is_cache_updated:
            return
        printer = pprint.PrettyPrinter(indent=4)
        data = printer.pformat(self.cache)
        with open(self.cache_file_path, "w") as f:
            f.write(data)

    def load(
        self,
        graph: fx.GraphModule,
        example_inputs: list[Any],
        graph_index: int,
        compile_range: Range,
    ) -> Callable | None:
        if (compile_range, graph_index, self.compiler.name) not in self.cache:
            return None
        handle = self.cache[(compile_range, graph_index, self.compiler.name)]
        compiled_graph = self.compiler.load(
            handle, graph, example_inputs, graph_index, compile_range
        )
        logger.debug(
            "Directly load the %s-th graph for compile range %sfrom %s via handle %s",
            graph_index,
            str(compile_range),
            self.compiler.name,
            handle,
        )
        return compiled_graph

    def compile(
        self,
        graph: fx.GraphModule,
        example_inputs,
        additional_inductor_config,
        compilation_config: CompilationConfig,
        compile_range: Range,
        graph_index: int = 0,
        num_graphs: int = 1,
    ) -> Any:
        if graph_index == 0:
            # before compiling the first graph, record the start time
            global compilation_start_time
            compilation_start_time = time.time()

        compilation_counter.num_backend_compilations += 1

        compiled_graph = None

        # try to load from the cache
        compiled_graph = self.load(graph, example_inputs, graph_index, compile_range)
        if compiled_graph is not None:
            if graph_index == num_graphs - 1:
                # after loading the last graph for this shape, record the time.
                # there can be multiple graphs due to piecewise compilation.
                now = time.time()
                elapsed = now - compilation_start_time
                compilation_config.compilation_time += elapsed
                logger.info(
                    "Directly load the compiled graph(s) for compile range %s "
                    "from the cache, took %.3f s",
                    str(compile_range),
                    elapsed,
                )
            return compiled_graph

        # no compiler cached the graph, or the cache is disabled,
        # we need to compile it
        if isinstance(self.compiler, InductorAdaptor):
            # Let compile_fx generate a key for us
            maybe_key = None
        else:
            maybe_key = "artifact_compile_range_"
            maybe_key += f"{compile_range.start}_{compile_range.end}"
            maybe_key += f"_subgraph_{graph_index}"
        with self.compile_context(compile_range):
            compiled_graph, handle = self.compiler.compile(
                graph,
                example_inputs,
                additional_inductor_config,
                compile_range,
                maybe_key,
            )

        assert compiled_graph is not None, "Failed to compile the graph"

        # store the artifact in the cache
        if is_compile_cache_enabled(additional_inductor_config) and handle is not None:
            self.cache[(compile_range, graph_index, self.compiler.name)] = handle
            compilation_counter.num_cache_entries_updated += 1
            self.is_cache_updated = True
            if graph_index == 0:
                # adds some info logging for the first graph
                logger.info_once(
                    "Cache the graph of compile range %s for later use",
                    str(compile_range),
                )
            logger.debug(
                "Store the %s-th graph for compile range%s from %s via handle %s",
                graph_index,
                str(compile_range),
                self.compiler.name,
                handle,
            )

        # after compiling the last graph, record the end time
        if graph_index == num_graphs - 1:
            now = time.time()
            elapsed = now - compilation_start_time
            compilation_config.compilation_time += elapsed
            logger.info_once(
                "Compiling a graph for compile range %s takes %.2f s",
                str(compile_range),
                elapsed,
                scope="local",
            )

        return compiled_graph


@dataclasses.dataclass
class SplitItem:
    submod_name: str
    graph_id: int
    is_splitting_graph: bool
    graph: fx.GraphModule


def split_graph(
    graph: fx.GraphModule, splitting_ops: list[str]
) -> tuple[fx.GraphModule, list[SplitItem]]:
    # split graph by ops
    subgraph_id = 0
    node_to_subgraph_id: dict[fx.Node, int] = {}
    split_op_graphs: list[int] = []
    for node in graph.graph.nodes:
        if node.op in ("output", "placeholder"):
            continue

        # Check if this is a getitem operation on a node from an earlier subgraph.
        # If so, assign it to the same subgraph as its input to avoid passing entire
        # tuple as input to submodules, which is against standalone_compile and
        # AoTAutograd input requirement.
        if node.op == "call_function" and node.target == operator.getitem:
            # Assign this getitem to the same subgraph as its input
            input_node = node.args[0]
            if input_node.op != "placeholder":
                assert input_node in node_to_subgraph_id
                node_to_subgraph_id[node] = node_to_subgraph_id[input_node]
                continue

        if should_split(node, splitting_ops):
            subgraph_id += 1
            node_to_subgraph_id[node] = subgraph_id
            split_op_graphs.append(subgraph_id)
            subgraph_id += 1
        else:
            node_to_subgraph_id[node] = subgraph_id

    # `keep_original_order` is important!
    # otherwise pytorch might reorder the nodes and
    # the semantics of the graph will change when we
    # have mutations in the graph
    split_gm = torch.fx.passes.split_module.split_module(
        graph, None, lambda node: node_to_subgraph_id[node], keep_original_order=True
    )

    outputs = []

    names = [name for (name, module) in split_gm.named_modules()]

    for name in names:
        if "." in name or name == "":
            # recursive child module or the root module
            continue

        module = getattr(split_gm, name)

        graph_id = int(name.replace("submod_", ""))
        outputs.append(SplitItem(name, graph_id, (graph_id in split_op_graphs), module))

    # sort by integer graph_id, rather than string name
    outputs.sort(key=lambda x: x.graph_id)

    return split_gm, outputs


compilation_start_time = 0.0


class PiecewiseCompileInterpreter(torch.fx.Interpreter):
    """Code adapted from `torch.fx.passes.shape_prop.ShapeProp`.
    It runs the given graph with fake inputs, and compile some
    submodules specified by `compile_submod_names` with the given
    compilation configs.

    NOTE: the order in `compile_submod_names` matters, because
    it will be used to determine the order of the compiled piecewise
    graphs. The first graph will handle logging, and the last graph
    has some special cudagraph output handling.
    """

    def __init__(
        self,
        module: torch.fx.GraphModule,
        compile_submod_names: list[str],
        vllm_config: VllmConfig,
        vllm_backend: "VllmBackend",
    ):
        super().__init__(module)
        from torch._guards import detect_fake_mode

        self.fake_mode = detect_fake_mode()
        self.compile_submod_names = compile_submod_names
        self.compilation_config = vllm_config.compilation_config
        self.vllm_config = vllm_config
        self.vllm_backend = vllm_backend
        # When True, it annoyingly dumps the torch.fx.Graph on errors.
        self.extra_traceback = False

    def run(self, *args):
        fake_args = [
            self.fake_mode.from_tensor(t) if isinstance(t, torch.Tensor) else t
            for t in args
        ]
        with self.fake_mode, enable_python_dispatcher():
            return super().run(*fake_args)

    def call_module(
        self,
        target: torch.fx.node.Target,
        args: tuple[torch.fx.node.Argument, ...],
        kwargs: dict[str, Any],
    ) -> Any:
        assert isinstance(target, str)
        output = super().call_module(target, args, kwargs)

        if target in self.compile_submod_names:
            index = self.compile_submod_names.index(target)
            submod = self.fetch_attr(target)
            sym_shape_indices = [
                i for i, x in enumerate(args) if isinstance(x, torch.SymInt)
            ]

            # Lazy import here to avoid circular import
            from .piecewise_backend import PiecewiseBackend

            piecewise_backend = PiecewiseBackend(
                submod,
                self.vllm_config,
                index,
                len(self.compile_submod_names),
                sym_shape_indices,
                self.vllm_backend,
            )

            if (
                self.compilation_config.cudagraph_mode.has_piecewise_cudagraphs()
                and not self.compilation_config.use_inductor_graph_partition
            ):
                # We're using Dynamo-based piecewise splitting, so we wrap
                # the whole subgraph with a static graph wrapper.
                from .cuda_graph import CUDAGraphOptions

                # resolve the static graph wrapper class (e.g. CUDAGraphWrapper
                # class) as platform dependent.
                static_graph_wrapper_class = resolve_obj_by_qualname(
                    current_platform.get_static_graph_wrapper_cls()
                )

                # Always assign PIECEWISE runtime mode to the
                # CUDAGraphWrapper for piecewise_backend, to distinguish
                # it from the FULL cudagraph runtime mode, no matter it
                # is wrapped on a full or piecewise fx graph.
                self.module.__dict__[target] = static_graph_wrapper_class(
                    runnable=piecewise_backend,
                    vllm_config=self.vllm_config,
                    runtime_mode=CUDAGraphMode.PIECEWISE,
                    cudagraph_options=CUDAGraphOptions(
                        debug_log_enable=piecewise_backend.is_first_graph,
                        gc_disable=not piecewise_backend.is_first_graph,
                        weak_ref_output=piecewise_backend.is_last_graph,
                    ),
                )
            else:
                self.module.__dict__[target] = piecewise_backend

            compilation_counter.num_piecewise_capturable_graphs_seen += 1

        return output


# the tag for the part of model being compiled,
# e.g. backbone/eagle_head
model_tag: str = "backbone"


@contextmanager
def set_model_tag(tag: str):
    """Context manager to set the model tag."""
    global model_tag
    assert tag != model_tag, (
        f"Model tag {tag} is the same as the current tag {model_tag}."
    )
    old_tag = model_tag
    model_tag = tag
    try:
        yield
    finally:
        model_tag = old_tag


class VllmBackend:
    """The compilation backend for `torch.compile` with vLLM.
    It is used for compilation mode of `CompilationMode.VLLM_COMPILE`,
    where we customize the compilation.

    The major work of this backend is to split the graph into
    piecewise graphs, and pass them to the piecewise backend.

    This backend also adds the PostGradPassManager to Inductor config,
    which handles the post-grad passes.
    """

    vllm_config: VllmConfig
    compilation_config: CompilationConfig
    _called: bool = False
    # the graph we compiled
    graph: fx.GraphModule
    # the stiching graph module for all the piecewise graphs
    split_gm: fx.GraphModule
    piecewise_graphs: list[SplitItem]
    returned_callable: Callable
    # Inductor passes to run on the graph pre-defunctionalization
    post_grad_passes: Sequence[Callable]
    sym_tensor_indices: list[int]
    input_buffers: list[torch.Tensor]
    compiler_manager: CompilerManager

    def __init__(
        self,
        vllm_config: VllmConfig,
        prefix: str = "",
    ):
        # if the model is initialized with a non-empty prefix,
        # then usually it's enough to use that prefix,
        # e.g. language_model, vision_model, etc.
        # when multiple parts are initialized as independent
        # models, we need to use the model_tag to distinguish
        # them, e.g. backbone (default), eagle_head, etc.
        self.prefix = prefix or model_tag

        # Passes to run on the graph post-grad.
        self.post_grad_pass_manager = PostGradPassManager()

        self.sym_tensor_indices = []
        self.input_buffers = []

        self.vllm_config = vllm_config
        self.compilation_config = vllm_config.compilation_config

        self.compiler_manager: CompilerManager = CompilerManager(
            self.compilation_config
        )

        # `torch.compile` is JIT compiled, so we don't need to
        # do anything here

    def configure_post_pass(self):
        config = self.compilation_config
        self.post_grad_pass_manager.configure(self.vllm_config)

        # Post-grad custom passes are run using the post_grad_custom_post_pass
        # hook. If a pass for that hook exists, add it to the pass manager.
        inductor_config = config.inductor_compile_config
        PASS_KEY = "post_grad_custom_post_pass"
        if PASS_KEY in inductor_config:
            if isinstance(inductor_config[PASS_KEY], PostGradPassManager):
                # PassManager already added to config, make sure it's correct
                assert (
                    inductor_config[PASS_KEY].uuid()
                    == self.post_grad_pass_manager.uuid()
                )
            else:
                # Config should automatically wrap all inductor passes
                assert isinstance(inductor_config[PASS_KEY], InductorPass)
                self.post_grad_pass_manager.add(inductor_config[PASS_KEY])
        inductor_config[PASS_KEY] = self.post_grad_pass_manager

    def __call__(
        self, graph: fx.GraphModule, example_inputs
    ) -> VllmSerializableFunction:
        vllm_config = self.vllm_config
        # Minimal hashing here with existing utilities, reused below.

        env_factors = envs.compile_factors()
        env_hash = hash_factors(env_factors)
        # Compute config/compiler/code hashes once and reuse
        config_hash = vllm_config.compute_hash()
        compiler_hash = self.compiler_manager.compute_hash(vllm_config)
        forward_code_files = list(sorted(self.compilation_config.traced_files))

        logger.debug(
            "Traced files (to be considered for compilation cache):\n%s",
            lazy(lambda: "\n".join(forward_code_files)),
        )
        hash_content = []
        for filepath in forward_code_files:
            hash_content.append(filepath)
            if filepath == "<string>":
                # This means the function was dynamically generated, with
                # e.g. exec(). We can't actually check these.
                continue
            try:
                with open(filepath) as f:
                    hash_content.append(f.read())
            except Exception:
                logger.warning("Failed to read file %s", filepath)
                continue
        code_hash = hashlib.sha256("\n".join(hash_content).encode()).hexdigest()
        # Clear after consumption
        self.compilation_config.traced_files.clear()
        if not self.compilation_config.cache_dir:
            # no provided cache dir, generate one based on the known factors
            # that affects the compilation. if none of the factors change,
            # the cache dir will be the same so that we can reuse the compiled
            # graph.
            factors = [env_hash, config_hash, code_hash, compiler_hash]
            # Use SHA-256 for cache key hashing to be consistent across
            # compute_hash functions. Truncate for a short cache dir name.
            hash_key = hashlib.sha256(str(factors).encode()).hexdigest()[:10]
            cache_dir = os.path.join(
                envs.VLLM_CACHE_ROOT, "torch_compile_cache", hash_key
            )
            self.compilation_config.cache_dir = cache_dir

        cache_dir = self.compilation_config.cache_dir
        os.makedirs(cache_dir, exist_ok=True)
        self.compilation_config.cache_dir = cache_dir
        rank = vllm_config.parallel_config.rank
        dp_rank = vllm_config.parallel_config.data_parallel_rank
        local_cache_dir = os.path.join(cache_dir, f"rank_{rank}_{dp_rank}", self.prefix)
        os.makedirs(local_cache_dir, exist_ok=True)
        self.compilation_config.local_cache_dir = local_cache_dir

        # Honors opt-outs such as CompilationMode.NONE or VLLM_DISABLE_COMPILE_CACHE.
        disable_cache = not is_compile_cache_enabled(
            self.compilation_config.inductor_compile_config
        )

        if disable_cache:
            logger.info_once("vLLM's torch.compile cache is disabled.", scope="local")
        else:
            logger.info_once(
                "Using cache directory: %s for vLLM's torch.compile",
                local_cache_dir,
                scope="local",
            )

        self.compiler_manager.initialize_cache(
            local_cache_dir, disable_cache, self.prefix
        )

        # Reuses existing cache key

        logger.debug(
            "torch.compile cache factors: env=%s cfg=%s comp=%s code=%s dir=%s",
            env_hash,
            config_hash,
            compiler_hash,
            code_hash,
            local_cache_dir,
        )

        # Persist and log only hash-relevant factors together.
        try:
            logger.debug(
                "Compile env factors (raw):\n%s\nVllm config hash: %s",
                lazy(partial(pprint.pformat, env_factors, width=120)),
                config_hash,
            )
            meta_path = os.path.join(local_cache_dir, "cache_key_factors.json")
            if not os.path.exists(meta_path):
                with open(meta_path, "w") as f:
                    json.dump(
                        {
                            "env": env_factors,  # raw factors used for env_hash
                            "config_hash": config_hash,
                            "code_hash": code_hash,
                            "compiler_hash": compiler_hash,
                        },
                        f,
                        indent=2,
                        sort_keys=True,
                    )
        except Exception:
            # Best-effort only; metadata write failures are non-fatal.
            logger.warning(
                (
                    "Could not write compile cache metadata at %s; continuing without "
                    "metadata. Compiled cache remains valid; diagnostics may be "
                    "limited."
                ),
                local_cache_dir,
                exc_info=True,
            )

        # when dynamo calls the backend, it means the bytecode
        # transform and analysis are done
        compilation_counter.num_graphs_seen += 1
        from .monitor import torch_compile_start_time

        dynamo_time = time.time() - torch_compile_start_time
        logger.info_once(
            "Dynamo bytecode transform time: %.2f s", dynamo_time, scope="local"
        )
        self.compilation_config.compilation_time += dynamo_time

        # we control the compilation process, each instance can only be
        # called once
        assert not self._called, "VllmBackend can only be called once"

        self.graph = graph
        self.configure_post_pass()

        if self.compilation_config.use_inductor_graph_partition:
            # Let Inductor decide partitioning; avoid FX-level pre-splitting.
            fx_split_ops: list[str] = []
        else:
            fx_split_ops = self.compilation_config.splitting_ops or []

        self.split_gm, self.piecewise_graphs = split_graph(graph, fx_split_ops)

        from torch._dynamo.utils import lazy_format_graph_code

        # depyf will hook lazy_format_graph_code and dump the graph
        # for debugging, no need to print the graph here
        lazy_format_graph_code("before split", self.graph)
        lazy_format_graph_code("after split", self.split_gm)

        compilation_counter.num_piecewise_graphs_seen += len(self.piecewise_graphs)
        submod_names_to_compile = [
            item.submod_name
            for item in self.piecewise_graphs
            if not item.is_splitting_graph
        ]

        # propagate the split graph to the piecewise backend,
        # compile submodules with symbolic shapes
        PiecewiseCompileInterpreter(
            self.split_gm, submod_names_to_compile, self.vllm_config, self
        ).run(*example_inputs)

        graph_path = os.path.join(local_cache_dir, "computation_graph.py")
        if not os.path.exists(graph_path):
            # code adapted from
            # https://github.com/thuml/depyf/blob/dab831108a752d1facc00acdd6d4243891845c37/depyf/explain/patched_lazy_format_graph_code.py#L30
            # use `print_readable` because it can include submodules
            src = (
                "from __future__ import annotations\nimport torch\n"
                + self.split_gm.print_readable(print_output=False)
            )
            src = src.replace("<lambda>", "GraphModule")
            with open(graph_path, "w") as f:
                f.write(src)

            logger.debug_once(
                "Computation graph saved to %s", graph_path, scope="local"
            )

        self._called = True

        if (
            self.compilation_config.cudagraph_mode == CUDAGraphMode.NONE
            or not self.compilation_config.cudagraph_copy_inputs
        ):
            return VllmSerializableFunction(
                graph, example_inputs, self.prefix, self.split_gm
            )

        # if we need to copy input buffers for cudagraph
        from torch._guards import detect_fake_mode

        fake_mode = detect_fake_mode()
        fake_args = [
            fake_mode.from_tensor(t) if isinstance(t, torch.Tensor) else t
            for t in example_inputs
        ]

        # index of tensors that have symbolic shapes (batch size)
        # for weights and static buffers, they will have concrete shapes.
        # symbolic shape only happens for input tensors.
        from torch.fx.experimental.symbolic_shapes import is_symbolic

        self.sym_tensor_indices = [
            i
            for i, x in enumerate(fake_args)
            if isinstance(x, torch._subclasses.fake_tensor.FakeTensor)
            and any(is_symbolic(d) for d in x.size())
        ]

        # compiler managed cudagraph input buffers
        # we assume the first run with symbolic shapes
        # has the maximum size among all the tensors
        self.input_buffers = [
            example_inputs[x].clone() for x in self.sym_tensor_indices
        ]

        # this is the callable we return to Dynamo to run
        def copy_and_call(*args):
            list_args = list(args)
            for i, index in enumerate(self.sym_tensor_indices):
                runtime_tensor = list_args[index]
                runtime_shape = runtime_tensor.shape[0]
                static_tensor = self.input_buffers[i][:runtime_shape]

                # copy the tensor to the static buffer
                static_tensor.copy_(runtime_tensor)

                # replace the tensor in the list_args to the static buffer
                list_args[index] = static_tensor
            return self.split_gm(*list_args)

        return VllmSerializableFunction(
            graph, example_inputs, self.prefix, copy_and_call
        )<|MERGE_RESOLUTION|>--- conflicted
+++ resolved
@@ -25,11 +25,7 @@
     should_split,
 )
 from vllm.config import CompilationConfig, CUDAGraphMode, VllmConfig
-<<<<<<< HEAD
-from vllm.config.utils import Range
-=======
-from vllm.config.utils import hash_factors
->>>>>>> 1ffe934c
+from vllm.config.utils import Range, hash_factors
 from vllm.logger import init_logger
 from vllm.logging_utils import lazy
 from vllm.platforms import current_platform
