--- conflicted
+++ resolved
@@ -56,14 +56,12 @@
             if self.pass_config.enable_async_tp:
                 self.passes += [AsyncTPPass(config)]
 
-<<<<<<< HEAD
         if self.pass_config.enable_fusion:
             self.passes += [FusionPass.instance(config)]
             self.passes += [ActivationQuantFusionPass(config)]
-=======
+
         if self.pass_config.enable_attn_fusion:
             self.passes += [AttnFusionPass(config)]
->>>>>>> 5c76b9cd
 
         self.fix_functionalization = FixFunctionalizationPass(config)
 
