# SPDX-License-Identifier: Apache-2.0
# SPDX-FileCopyrightText: Copyright contributors to the vLLM project

from abc import ABC, abstractmethod

import torch
from torch._higher_order_ops.auto_functionalize import auto_functionalized
from torch._inductor.pattern_matcher import (
    PatternMatcherPass,
    fwd_only,
    register_replacement,
)
from torch._ops import OpOverload

from vllm import envs
from vllm.config import VllmConfig
from vllm.logger import init_logger
from vllm.model_executor.layers.quantization.utils.quant_utils import (
    QuantKey,
    kFp8StaticTensorSym,
    kNvfp4Quant,
    kStaticTensorScale,
)
from vllm.platforms import current_platform

from .fusion import QUANT_OPS, empty_bf16, empty_fp32, empty_i32
from .inductor_pass import enable_fake_mode
from .vllm_inductor_pass import VllmInductorPass, VllmPatternMatcherPass

logger = init_logger(__name__)

FP8_DTYPE = current_platform.fp8_dtype()
FP4_DTYPE = torch.uint8

SILU_MUL_OP = torch.ops._C.silu_and_mul.default

FUSED_OPS: dict[QuantKey, OpOverload] = {
    kFp8StaticTensorSym: torch.ops._C.silu_and_mul_quant.default,  # noqa: E501
}
silu_and_mul_nvfp4_quant_supported = current_platform.is_cuda() and hasattr(
    torch.ops._C, "silu_and_mul_nvfp4_quant"
)
if silu_and_mul_nvfp4_quant_supported:
    FUSED_OPS[kNvfp4Quant] = torch.ops._C.silu_and_mul_nvfp4_quant.default  # noqa: E501


class ActivationQuantPattern(ABC):
    """
    The base class for Activation+Quant fusions.
    Should not be used directly.
    """

    def __init__(
        self,
        quant_key: QuantKey,
    ):
        self.quant_key = quant_key
        self.quant_dtype = quant_key.dtype

        assert self.quant_key in QUANT_OPS, (
            f"unsupported quantization scheme {self.quant_key}"
        )
        self.QUANT_OP = QUANT_OPS[self.quant_key]

        assert self.quant_key in FUSED_OPS, (
            f"unsupported fusion scheme {self.quant_key}"
        )
        self.FUSED_OP = FUSED_OPS[self.quant_key]

    def empty_quant(self, *args, **kwargs):
        kwargs = {"dtype": self.quant_dtype, "device": "cuda", **kwargs}
        return torch.empty(*args, **kwargs)

    @abstractmethod
    def register(self, pm_pass: PatternMatcherPass):
        raise NotImplementedError


def is_rocm_aiter_linear_enabled() -> bool:
    return current_platform.is_rocm(
    ) and envs.VLLM_ROCM_USE_AITER and envs.VLLM_ROCM_USE_AITER_LINEAR


if is_rocm_aiter_linear_enabled():
    import aiter as rocm_aiter
    from aiter.ops.triton.activation import act_mul_and_fp8_group_quant

    from vllm.utils import direct_register_custom_op
    rocm_aiter_fp8_dtype = rocm_aiter.dtypes.fp8
    rocm_aiter_fp8_quant_group_size = 128

    def _rocm_aiter_act_mul_and_fp8_group_quant_impl(
        x: torch.Tensor, ) -> tuple[torch.Tensor, torch.Tensor]:
        return act_mul_and_fp8_group_quant(
            x,
            activation="silu",
            group_size=rocm_aiter_fp8_quant_group_size,
            dtype_quant=rocm_aiter_fp8_dtype)

    def _rocm_aiter_act_mul_and_fp8_group_quant_fake(
        x: torch.Tensor, ) -> tuple[torch.Tensor, torch.Tensor]:
        M, N = x.shape
        assert N % 2 == 0
        N_half = N // 2
        x_fp8 = torch.empty((M, N_half),
                            dtype=rocm_aiter_fp8_dtype,
                            device=x.device)
        out_bs = torch.empty(
            (M, (N_half + rocm_aiter_fp8_quant_group_size - 1) //
             rocm_aiter_fp8_quant_group_size),
            dtype=torch.float32,
            device=x.device)
        return x_fp8, out_bs

    direct_register_custom_op(
        op_name="rocm_aiter_act_mul_and_fp8_group_quant",
        op_func=_rocm_aiter_act_mul_and_fp8_group_quant_impl,
        mutates_args=[],
        fake_impl=_rocm_aiter_act_mul_and_fp8_group_quant_fake,
        dispatch_key=current_platform.dispatch_key,
    )
    BLOCK_LINEAR_OP = torch.ops.vllm.apply_w8a8_block_fp8_linear.default
    FUSED_SILU_MUL_QUANT_OP = \
        torch.ops.vllm.rocm_aiter_act_mul_and_fp8_group_quant.default
    AITER_BLOCK_LINEAR_OP = \
        torch.ops.vllm.rocm_aiter_gemm_w8a8_blockscale.default

    class AiterSiluMulFp8BlockQuantPattern(ActivationQuantPattern):

        def __init__(self):
            pass

        def register(self, pm_pass: PatternMatcherPass):

            def pattern(input: torch.Tensor, result_silu_mul: torch.Tensor,
                        linear_weight: torch.Tensor,
                        linear_weight_scale: torch.Tensor):
                at1 = auto_functionalized(SILU_MUL_OP,
                                          result=result_silu_mul,
                                          input=input)
                at2 = BLOCK_LINEAR_OP(input=at1[1],
                                      weight=linear_weight,
                                      block_size=[128, 128],
                                      weight_scale=linear_weight_scale,
                                      input_scale=None,
                                      bias=None,
                                      cutlass_block_fp8_supported=False,
                                      use_aiter_and_is_supported=True)
                return at2

            def replacement(input: torch.Tensor, result_silu_mul: torch.Tensor,
                            linear_weight: torch.Tensor,
                            linear_weight_scale: torch.Tensor):
                at1 = FUSED_SILU_MUL_QUANT_OP(x=input)
                at2 = AITER_BLOCK_LINEAR_OP(A=at1[0],
                                            B=linear_weight,
                                            As=at1[1],
                                            Bs=linear_weight_scale,
                                            block_size=[128, 128],
                                            output_dtype=input.dtype)
                return at2

            inputs = [
                empty_bf16(5, 4),  # input
                empty_bf16(5, 4),  # result_silu_mul
                # linear_weight
                torch.empty((2, 5), device="cuda", dtype=FP8_DTYPE),
                empty_fp32(1, 1)  # linear_weight_scale
            ]

            register_replacement(pattern, replacement, inputs, fwd_only,
                                 pm_pass)


class SiluMulFp8StaticQuantPattern(ActivationQuantPattern):
    """
    Fusion for SiluMul+Fp8StaticQuant Pattern
    """

    def __init__(self, symmetric: bool = True):
        quant_key = QuantKey(
            dtype=FP8_DTYPE, scale=kStaticTensorScale, symmetric=symmetric
        )
        super().__init__(quant_key)

    def register(self, pm_pass: PatternMatcherPass):
        def pattern(
            result: torch.Tensor,
            result_silu_mul: torch.Tensor,
            input: torch.Tensor,
            scale: torch.Tensor,
        ):
            at1 = auto_functionalized(SILU_MUL_OP, result=result_silu_mul, input=input)
            at2 = auto_functionalized(
                self.QUANT_OP, result=result, input=at1[1], scale=scale
            )
            return at2[1]

        def replacement(
            result: torch.Tensor,
            result_silu_mul: torch.Tensor,
            input: torch.Tensor,
            scale: torch.Tensor,
        ):
            at = auto_functionalized(
                self.FUSED_OP, result=result, input=input, scale=scale
            )
            return at[1]

        inputs = [
            self.empty_quant(5, 4),  # result
            empty_bf16(5, 4),  # result_silu_mul
            empty_bf16(5, 4),  # input
            empty_fp32(1, 1),  # scale
        ]

        register_replacement(pattern, replacement, inputs, fwd_only, pm_pass)


class SiluMulNvfp4QuantPattern(ActivationQuantPattern):
    """
    Fusion for SiluMul+Nvfp4Quant Pattern
    """

    def __init__(self):
        super().__init__(kNvfp4Quant)

    def register(self, pm_pass: PatternMatcherPass):
        def pattern(
            result: torch.Tensor,
            output_scale: torch.Tensor,
            result_silu_mul: torch.Tensor,
            input: torch.Tensor,
            scale: torch.Tensor,
        ):
            at1 = auto_functionalized(SILU_MUL_OP, result=result_silu_mul, input=input)
            at2 = auto_functionalized(
                self.QUANT_OP,
                output=result,
                input=at1[1],
                output_scale=output_scale,
                input_scale=scale,
            )
            return at2[1], at2[2]

        def replacement(
            result: torch.Tensor,
            output_scale: torch.Tensor,
            result_silu_mul: torch.Tensor,
            input: torch.Tensor,
            scale: torch.Tensor,
        ):
            at = auto_functionalized(
                self.FUSED_OP,
                result=result,
                result_block_scale=output_scale,
                input=input,
                input_global_scale=scale,
            )
            return at[1], at[2]

        inputs = [
            self.empty_quant(5, 32),  # result
            empty_i32(128, 4),  # output_scale
            empty_bf16(5, 64),  # result_silu_mul
            empty_bf16(5, 64),  # input
            empty_fp32(1, 1),  # scale
        ]

        register_replacement(pattern, replacement, inputs, fwd_only, pm_pass)


class ActivationQuantFusionPass(VllmPatternMatcherPass):
    """
    This pass fuses a pre-defined set of custom ops into fused ops.
    It uses the torch pattern matcher to find the patterns and replace them.

    Because patterns can only be registered once, the pass is a singleton.
    This will be addressed in a future version of PyTorch:
    https://github.com/pytorch/pytorch/pull/139321#issuecomment-2452354980
    """

    @enable_fake_mode
    def __init__(self, config: VllmConfig):
        super().__init__(config)

        self.patterns: PatternMatcherPass = PatternMatcherPass(
            pass_name="activation_quant_fusion_pass"
        )

        pattern_silu_mul_fp8 = SiluMulFp8StaticQuantPattern()
        pattern_silu_mul_fp8.register(self.patterns)

        if silu_and_mul_nvfp4_quant_supported:
            pattern_silu_mul_nvfp4 = SiluMulNvfp4QuantPattern()
            pattern_silu_mul_nvfp4.register(self.patterns)

        if is_rocm_aiter_linear_enabled():
            pattern_silu_mul_aiter_block_fp8 = AiterSiluMulFp8BlockQuantPattern(
            )
            pattern_silu_mul_aiter_block_fp8.register(self.patterns)

        self.dump_patterns(config, self.patterns)

    @VllmInductorPass.time_and_log
    def __call__(self, graph: torch.fx.Graph):
        self.matched_count = self.patterns.apply(graph)
        logger.debug("Replaced %s patterns", self.matched_count)

    def uuid(self):
<<<<<<< HEAD
        fusion_patterns = [
            ActivationQuantPattern,
            SiluMulFp8StaticQuantPattern,
            SiluMulNvfp4QuantPattern,
        ]
        if is_rocm_aiter_linear_enabled():
            fusion_patterns.append(AiterSiluMulFp8BlockQuantPattern)
        return VllmInductorPass.hash_source(self, *fusion_patterns)
=======
        return VllmInductorPass.hash_source(
            self,
            ActivationQuantPattern,
            SiluMulFp8StaticQuantPattern,
            SiluMulNvfp4QuantPattern,
        )
>>>>>>> c0a7b89d
<|MERGE_RESOLUTION|>--- conflicted
+++ resolved
@@ -77,8 +77,11 @@
 
 
 def is_rocm_aiter_linear_enabled() -> bool:
-    return current_platform.is_rocm(
-    ) and envs.VLLM_ROCM_USE_AITER and envs.VLLM_ROCM_USE_AITER_LINEAR
+    return (
+        current_platform.is_rocm()
+        and envs.VLLM_ROCM_USE_AITER
+        and envs.VLLM_ROCM_USE_AITER_LINEAR
+    )
 
 
 if is_rocm_aiter_linear_enabled():
@@ -86,30 +89,36 @@
     from aiter.ops.triton.activation import act_mul_and_fp8_group_quant
 
     from vllm.utils import direct_register_custom_op
+
     rocm_aiter_fp8_dtype = rocm_aiter.dtypes.fp8
     rocm_aiter_fp8_quant_group_size = 128
 
     def _rocm_aiter_act_mul_and_fp8_group_quant_impl(
-        x: torch.Tensor, ) -> tuple[torch.Tensor, torch.Tensor]:
+        x: torch.Tensor,
+    ) -> tuple[torch.Tensor, torch.Tensor]:
         return act_mul_and_fp8_group_quant(
             x,
             activation="silu",
             group_size=rocm_aiter_fp8_quant_group_size,
-            dtype_quant=rocm_aiter_fp8_dtype)
+            dtype_quant=rocm_aiter_fp8_dtype,
+        )
 
     def _rocm_aiter_act_mul_and_fp8_group_quant_fake(
-        x: torch.Tensor, ) -> tuple[torch.Tensor, torch.Tensor]:
+        x: torch.Tensor,
+    ) -> tuple[torch.Tensor, torch.Tensor]:
         M, N = x.shape
         assert N % 2 == 0
         N_half = N // 2
-        x_fp8 = torch.empty((M, N_half),
-                            dtype=rocm_aiter_fp8_dtype,
-                            device=x.device)
+        x_fp8 = torch.empty((M, N_half), dtype=rocm_aiter_fp8_dtype, device=x.device)
         out_bs = torch.empty(
-            (M, (N_half + rocm_aiter_fp8_quant_group_size - 1) //
-             rocm_aiter_fp8_quant_group_size),
+            (
+                M,
+                (N_half + rocm_aiter_fp8_quant_group_size - 1)
+                // rocm_aiter_fp8_quant_group_size,
+            ),
             dtype=torch.float32,
-            device=x.device)
+            device=x.device,
+        )
         return x_fp8, out_bs
 
     direct_register_custom_op(
@@ -120,44 +129,52 @@
         dispatch_key=current_platform.dispatch_key,
     )
     BLOCK_LINEAR_OP = torch.ops.vllm.apply_w8a8_block_fp8_linear.default
-    FUSED_SILU_MUL_QUANT_OP = \
+    FUSED_SILU_MUL_QUANT_OP = (
         torch.ops.vllm.rocm_aiter_act_mul_and_fp8_group_quant.default
-    AITER_BLOCK_LINEAR_OP = \
-        torch.ops.vllm.rocm_aiter_gemm_w8a8_blockscale.default
+    )
+    AITER_BLOCK_LINEAR_OP = torch.ops.vllm.rocm_aiter_gemm_w8a8_blockscale.default
 
     class AiterSiluMulFp8BlockQuantPattern(ActivationQuantPattern):
-
         def __init__(self):
             pass
 
         def register(self, pm_pass: PatternMatcherPass):
-
-            def pattern(input: torch.Tensor, result_silu_mul: torch.Tensor,
-                        linear_weight: torch.Tensor,
-                        linear_weight_scale: torch.Tensor):
-                at1 = auto_functionalized(SILU_MUL_OP,
-                                          result=result_silu_mul,
-                                          input=input)
-                at2 = BLOCK_LINEAR_OP(input=at1[1],
-                                      weight=linear_weight,
-                                      block_size=[128, 128],
-                                      weight_scale=linear_weight_scale,
-                                      input_scale=None,
-                                      bias=None,
-                                      cutlass_block_fp8_supported=False,
-                                      use_aiter_and_is_supported=True)
+            def pattern(
+                input: torch.Tensor,
+                result_silu_mul: torch.Tensor,
+                linear_weight: torch.Tensor,
+                linear_weight_scale: torch.Tensor,
+            ):
+                at1 = auto_functionalized(
+                    SILU_MUL_OP, result=result_silu_mul, input=input
+                )
+                at2 = BLOCK_LINEAR_OP(
+                    input=at1[1],
+                    weight=linear_weight,
+                    block_size=[128, 128],
+                    weight_scale=linear_weight_scale,
+                    input_scale=None,
+                    bias=None,
+                    cutlass_block_fp8_supported=False,
+                    use_aiter_and_is_supported=True,
+                )
                 return at2
 
-            def replacement(input: torch.Tensor, result_silu_mul: torch.Tensor,
-                            linear_weight: torch.Tensor,
-                            linear_weight_scale: torch.Tensor):
+            def replacement(
+                input: torch.Tensor,
+                result_silu_mul: torch.Tensor,
+                linear_weight: torch.Tensor,
+                linear_weight_scale: torch.Tensor,
+            ):
                 at1 = FUSED_SILU_MUL_QUANT_OP(x=input)
-                at2 = AITER_BLOCK_LINEAR_OP(A=at1[0],
-                                            B=linear_weight,
-                                            As=at1[1],
-                                            Bs=linear_weight_scale,
-                                            block_size=[128, 128],
-                                            output_dtype=input.dtype)
+                at2 = AITER_BLOCK_LINEAR_OP(
+                    A=at1[0],
+                    B=linear_weight,
+                    As=at1[1],
+                    Bs=linear_weight_scale,
+                    block_size=[128, 128],
+                    output_dtype=input.dtype,
+                )
                 return at2
 
             inputs = [
@@ -165,11 +182,10 @@
                 empty_bf16(5, 4),  # result_silu_mul
                 # linear_weight
                 torch.empty((2, 5), device="cuda", dtype=FP8_DTYPE),
-                empty_fp32(1, 1)  # linear_weight_scale
+                empty_fp32(1, 1),  # linear_weight_scale
             ]
 
-            register_replacement(pattern, replacement, inputs, fwd_only,
-                                 pm_pass)
+            register_replacement(pattern, replacement, inputs, fwd_only, pm_pass)
 
 
 class SiluMulFp8StaticQuantPattern(ActivationQuantPattern):
@@ -296,8 +312,7 @@
             pattern_silu_mul_nvfp4.register(self.patterns)
 
         if is_rocm_aiter_linear_enabled():
-            pattern_silu_mul_aiter_block_fp8 = AiterSiluMulFp8BlockQuantPattern(
-            )
+            pattern_silu_mul_aiter_block_fp8 = AiterSiluMulFp8BlockQuantPattern()
             pattern_silu_mul_aiter_block_fp8.register(self.patterns)
 
         self.dump_patterns(config, self.patterns)
@@ -308,7 +323,6 @@
         logger.debug("Replaced %s patterns", self.matched_count)
 
     def uuid(self):
-<<<<<<< HEAD
         fusion_patterns = [
             ActivationQuantPattern,
             SiluMulFp8StaticQuantPattern,
@@ -316,12 +330,4 @@
         ]
         if is_rocm_aiter_linear_enabled():
             fusion_patterns.append(AiterSiluMulFp8BlockQuantPattern)
-        return VllmInductorPass.hash_source(self, *fusion_patterns)
-=======
-        return VllmInductorPass.hash_source(
-            self,
-            ActivationQuantPattern,
-            SiluMulFp8StaticQuantPattern,
-            SiluMulNvfp4QuantPattern,
-        )
->>>>>>> c0a7b89d
+        return VllmInductorPass.hash_source(self, *fusion_patterns)