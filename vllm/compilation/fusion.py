--- conflicted
+++ resolved
@@ -474,49 +474,28 @@
         # as the latter is a subset of the former in torch ops
         for epsilon in [1e-5, 1e-6]:
             # Fuse fused_add_rms_norm + fp8 group quant
-<<<<<<< HEAD
 
             # TODO: uncomment after fixing group quant rms fusion for VL models
             # https://github.com/vllm-project/vllm/pull/27883#issuecomment-3624301595
-            # FusedAddRMSNormGroupQuantPattern(
-            #     epsilon, FP8_DTYPE, group_shape=GroupShape(1, 128)
-            # ).register(self.patterns)
-
-            # Fuse rms_norm + fp8 group quant
-            RMSNormGroupQuantPattern(
-                epsilon, FP8_DTYPE, group_shape=GroupShape(1, 128)
-            ).register(self.patterns)
-
-            # TODO: uncomment after fixing group quant rms fusion for VL models
-            # FusedAddRMSNormGroupQuantPattern(
-            #     epsilon, FP8_DTYPE, group_shape=GroupShape(1, 64)
-            # ).register(self.patterns)
-
-            # Fuse rms_norm + fp8 group quant
-            RMSNormGroupQuantPattern(
-                epsilon, FP8_DTYPE, group_shape=GroupShape(1, 64)
-            ).register(self.patterns)
-=======
             # Only register group quant patterns on CUDA where the C++ op exists
-            if current_platform.is_cuda():
-                FusedAddRMSNormGroupQuantPattern(
-                    epsilon, FP8_DTYPE, group_shape=GroupShape(1, 128)
-                ).register(self.patterns)
-
-                # Fuse rms_norm + fp8 group quant
-                RMSNormGroupQuantPattern(
-                    epsilon, FP8_DTYPE, group_shape=GroupShape(1, 128)
-                ).register(self.patterns)
-
-                FusedAddRMSNormGroupQuantPattern(
-                    epsilon, FP8_DTYPE, group_shape=GroupShape(1, 64)
-                ).register(self.patterns)
-
-                # Fuse rms_norm + fp8 group quant
-                RMSNormGroupQuantPattern(
-                    epsilon, FP8_DTYPE, group_shape=GroupShape(1, 64)
-                ).register(self.patterns)
->>>>>>> fcd5306f
+            # if current_platform.is_cuda():
+            #     FusedAddRMSNormGroupQuantPattern(
+            #         epsilon, FP8_DTYPE, group_shape=GroupShape(1, 128)
+            #     ).register(self.patterns)
+
+            #     # Fuse rms_norm + fp8 group quant
+            #     RMSNormGroupQuantPattern(
+            #         epsilon, FP8_DTYPE, group_shape=GroupShape(1, 128)
+            #     ).register(self.patterns)
+
+            #     FusedAddRMSNormGroupQuantPattern(
+            #         epsilon, FP8_DTYPE, group_shape=GroupShape(1, 64)
+            #     ).register(self.patterns)
+
+            #     # Fuse rms_norm + fp8 group quant
+            #     RMSNormGroupQuantPattern(
+            #         epsilon, FP8_DTYPE, group_shape=GroupShape(1, 64)
+            #     ).register(self.patterns)
 
             # Fuse fused_add_rms_norm + static fp8 quant
             FusedAddRMSNormStaticQuantPattern(epsilon, FP8_DTYPE).register(
