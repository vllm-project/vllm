--- conflicted
+++ resolved
@@ -476,15 +476,12 @@
             RMSNormDynamicQuantPattern,
             FusedAddRMSNormStaticQuantPattern,
             FusedAddRMSNormDynamicQuantPattern,
-<<<<<<< HEAD
         ]
         if is_rocm_aiter_rmsnorm_enabled():
             fusion_patterns.extend(
                 [AiterRMSGroupQuantFP8Pattern, AiterFusedAddRMSGroupQuantPattern]
             )
         return self.hash_source(self, *fusion_patterns)
-=======
-        )
 
 
 if current_platform.is_rocm() and envs.VLLM_ROCM_USE_AITER:
@@ -553,5 +550,4 @@
         return self.hash_source(
             self,
             *fusion_patterns,
-        )
->>>>>>> 5754863e
+        )