# SPDX-License-Identifier: Apache-2.0
# SPDX-FileCopyrightText: Copyright contributors to the vLLM project
from typing import Any, NamedTuple

import torch
import torch._inductor.pattern_matcher as pm
from torch import fx
from torch._higher_order_ops.auto_functionalize import auto_functionalized
from torch._inductor.pattern_matcher import PatternMatcherPass
from torch._ops import OpOverload

from vllm.config import VllmConfig, get_current_vllm_config
from vllm.logger import init_logger
from vllm.model_executor.layers.quantization.utils.quant_utils import (
    GroupShape,
    QuantKey,
    ScaleDesc,
    kFp8Dynamic64Sym,
    kFp8Dynamic128Sym,
    kFp8DynamicTensorSym,
    kFp8DynamicTokenSym,
    kFp8StaticTensorSym,
    kNvfp4Quant,
    kStaticTensorScale,
)
from vllm.platforms import current_platform

from .inductor_pass import enable_fake_mode
from .matcher_utils import (
    MatcherFusedAddRMSNorm,
    MatcherQuantFP8,
    MatcherRMSNorm,
)
from .vllm_inductor_pass import VllmInductorPass, VllmPatternMatcherPass

logger = init_logger(__name__)
FP8_DTYPE = current_platform.fp8_dtype()
FP4_DTYPE = torch.uint8


def empty_bf16(*args, **kwargs):
    return torch.empty(*args, **kwargs, dtype=torch.bfloat16, device="cuda")


def empty_fp32(*args, **kwargs):
    return torch.empty(*args, **kwargs, dtype=torch.float32, device="cuda")


def empty_i32(*args, **kwargs):
    return torch.empty(*args, **kwargs, dtype=torch.int32, device="cuda")


def empty_i64(*args, **kwargs):
    return torch.empty(*args, **kwargs, dtype=torch.int64, device="cuda")


RMS_OP = torch.ops._C.rms_norm.default
RMS_ADD_OP = torch.ops._C.fused_add_rms_norm.default

QUANT_OPS: dict[QuantKey, OpOverload] = {
    kFp8StaticTensorSym: torch.ops._C.static_scaled_fp8_quant.default,  # noqa: E501
    kFp8DynamicTensorSym: torch.ops._C.dynamic_scaled_fp8_quant.default,  # noqa: E501
    kFp8DynamicTokenSym: torch.ops._C.dynamic_per_token_scaled_fp8_quant.default,  # noqa: E501
}
if current_platform.is_cuda() and hasattr(torch.ops._C, "scaled_fp4_quant"):
    QUANT_OPS[kNvfp4Quant] = torch.ops._C.scaled_fp4_quant.default
if current_platform.is_cuda():
    QUANT_OPS[kFp8Dynamic128Sym] = torch.ops._C.per_token_group_fp8_quant.default  # noqa: E501
    QUANT_OPS[kFp8Dynamic64Sym] = torch.ops._C.per_token_group_fp8_quant.default  # noqa: E501


class FusedRMSQuantKey(NamedTuple):
    """
    Named tuple for identifying the type of RMSNorm + quant fusion.
    quant: type of quantization
    fused_add: does the op also perform the residual add
    """

    quant: QuantKey
    fused_add: bool

    def __str__(self):
        return (
            f"FusedQuantKey({self.quant}, with"
            f"{'' if self.fused_add else 'out'} residual)"
        )


FUSED_OPS: dict[FusedRMSQuantKey, OpOverload] = {
    FusedRMSQuantKey(
        kFp8StaticTensorSym, False
    ): torch.ops._C.rms_norm_static_fp8_quant.default,  # noqa: E501
    FusedRMSQuantKey(
        kFp8StaticTensorSym, True
    ): torch.ops._C.fused_add_rms_norm_static_fp8_quant.default,  # noqa: E501
    FusedRMSQuantKey(
        kFp8DynamicTokenSym, False
    ): torch.ops._C.rms_norm_dynamic_per_token_quant.default,  # noqa: E501
    FusedRMSQuantKey(
        kFp8DynamicTokenSym, True
    ): torch.ops._C.rms_norm_dynamic_per_token_quant.default,  # noqa: E501
    FusedRMSQuantKey(
        kFp8Dynamic128Sym, False
    ): torch.ops._C.rms_norm_per_block_quant.default,  # noqa: E501
    FusedRMSQuantKey(
        kFp8Dynamic128Sym, True
    ): torch.ops._C.rms_norm_per_block_quant.default,  # noqa: E501
    FusedRMSQuantKey(
        kFp8Dynamic64Sym, False
    ): torch.ops._C.rms_norm_per_block_quant.default,  # noqa: E501
    FusedRMSQuantKey(
        kFp8Dynamic64Sym, True
    ): torch.ops._C.rms_norm_per_block_quant.default,  # noqa: E501
}


class RMSNormQuantPattern:
    def __init__(
        self,
        epsilon: float,
        key: FusedRMSQuantKey,
        has_col_major_scales: bool = False,
        is_e8m0: bool = False,
    ):
        self.epsilon = epsilon
        self.quant_dtype = key.quant.dtype
        config = get_current_vllm_config()
        self.model_dtype = config.model_config.dtype if config.model_config else None

        assert key in FUSED_OPS, f"unsupported fused rmsnorm+quant op for {key}"
        self.FUSED_OP = FUSED_OPS[key]

        self.rmsnorm_matcher = (
            MatcherRMSNorm(epsilon)
            if not key.fused_add
            else MatcherFusedAddRMSNorm(epsilon)
        )
        self.quant_matcher = MatcherQuantFP8(
            key.quant, has_col_major_scales=has_col_major_scales, is_e8m0=is_e8m0
        )


class RMSNormStaticQuantPattern(RMSNormQuantPattern):
    def __init__(self, epsilon: float, quant_dtype: torch.dtype, symmetric=True):
        fused_key = FusedRMSQuantKey(
            fused_add=False,
            quant=QuantKey(
                dtype=quant_dtype, scale=kStaticTensorScale, symmetric=symmetric
            ),
        )
        super().__init__(epsilon, fused_key)

    def register(self, pm_pass: PatternMatcherPass):
        # Cannot use methods, as the self argument affects tracing
        def pattern(input: torch.Tensor, weight: torch.Tensor, scale: torch.Tensor):
            result_rms = self.rmsnorm_matcher(input, weight)
            return self.quant_matcher(result_rms, scale)[0]

        def replacement(input: torch.Tensor, weight: torch.Tensor, scale: torch.Tensor):
            # In case we're matching native rms-norm, conversions might be
            # optimized out. We convert here just to be safe.
            input = input.to(dtype=self.model_dtype)

            result = torch.empty(
                input.shape, device=input.device, dtype=self.quant_dtype
            )
            at = auto_functionalized(
                self.FUSED_OP,
                result=result,
                input=input,
                weight=weight,
                scale=scale,
                epsilon=self.epsilon,
            )

            # result
            return at[1]

        inputs = [
            # input, weight
            *self.rmsnorm_matcher.inputs(),
            self.quant_matcher.inputs()[1],  # scale
        ]
        pattern(*inputs)

        pm.register_replacement(pattern, replacement, inputs, pm.fwd_only, pm_pass)


class FusedAddRMSNormStaticQuantPattern(RMSNormQuantPattern):
    def __init__(self, epsilon: float, quant_dtype: torch.dtype, symmetric=True):
        key = FusedRMSQuantKey(
            fused_add=True,
            quant=QuantKey(
                dtype=quant_dtype, scale=kStaticTensorScale, symmetric=symmetric
            ),
        )
        super().__init__(epsilon, key)

    def register(self, pm_pass: PatternMatcherPass):
        def pattern(
            input: torch.Tensor,
            weight: torch.Tensor,
            residual: torch.Tensor,
            scale: torch.Tensor,
        ):
            result_rms, residual = self.rmsnorm_matcher(input, weight, residual)
            result, _ = self.quant_matcher(result_rms, scale)

            return result, residual

        def replacement(
            input: torch.Tensor,
            weight: torch.Tensor,
            residual: torch.Tensor,
            scale: torch.Tensor,
        ):
            # In case we're matching native rms-norm, conversions might be
            # optimized out. We convert here just to be safe.
            input = input.to(dtype=self.model_dtype)

            result = torch.empty_like(input, dtype=self.quant_dtype)
            at = auto_functionalized(
                self.FUSED_OP,
                result=result,
                input=input,
                residual=residual,
                weight=weight,
                scale=scale,
                epsilon=self.epsilon,
            )

            # result, residual
            return at[1], at[2]

        inputs = [
            # input, weight, residual
            *self.rmsnorm_matcher.inputs(),
            self.quant_matcher.inputs()[1],  # scale
        ]

        pm.register_replacement(
            pattern,
            replacement,
            inputs,
            pm.fwd_only,
            pm_pass,
        )


class FusedAddRMSNormGroupQuantPattern(RMSNormQuantPattern):
    def __init__(
        self,
        epsilon: float,
        quant_dtype: torch.dtype,
        group_shape: GroupShape,
        symmetric=True,
        has_col_major_scales: bool = False,
        is_e8m0: bool = False,
    ):
        scale = ScaleDesc(torch.float32, False, group_shape)
        key = FusedRMSQuantKey(
            fused_add=True,
            quant=QuantKey(dtype=quant_dtype, scale=scale, symmetric=symmetric),
        )
        self.group_shape = group_shape
        self.has_col_major_scales = has_col_major_scales
        self.is_e8m0 = is_e8m0
        super().__init__(
            epsilon, key, has_col_major_scales=has_col_major_scales, is_e8m0=is_e8m0
        )

    def register(self, pm_pass: PatternMatcherPass):
        def pattern(input: torch.Tensor, weight: torch.Tensor, residual: torch.Tensor):
            result_rms, residual = self.rmsnorm_matcher(input, weight, residual)
            result, scale = self.quant_matcher(result_rms)
            return result, residual, scale

        def replacement(
            input: torch.Tensor, weight: torch.Tensor, residual: torch.Tensor
        ):
            # In case we're matching native rms-norm, conversions might be
            # optimized out. We convert here just to be safe.
            input = input.to(dtype=self.model_dtype)

            result = torch.empty_like(input, dtype=self.quant_dtype)
            scale = self.quant_matcher.make_scale(input, self.has_col_major_scales)
            at = auto_functionalized(
                self.FUSED_OP,
                result=result,
                input=input,
                weight=weight,
                scale=scale,
                epsilon=self.epsilon,
                scale_ub=None,
                residual=residual,
                group_size=self.group_shape[1],
                is_scale_transposed=self.has_col_major_scales,
            )

            # result, residual, scale
            return at[1], at[3], at[2]

        pm.register_replacement(
            pattern,
            replacement,
            self.rmsnorm_matcher.inputs(),
            pm.fwd_only,
            pm_pass,
        )


class RMSNormGroupQuantPattern(RMSNormQuantPattern):
    def __init__(
        self,
        epsilon: float,
        quant_dtype: torch.dtype,
        group_shape: GroupShape,
        symmetric=True,
        has_col_major_scales: bool = False,
        is_e8m0: bool = False,
    ):
        scale = ScaleDesc(torch.float32, False, group_shape)
        key = FusedRMSQuantKey(
            fused_add=False,
            quant=QuantKey(dtype=quant_dtype, scale=scale, symmetric=symmetric),
        )
        self.group_shape = group_shape
        super().__init__(
            epsilon, key, has_col_major_scales=has_col_major_scales, is_e8m0=is_e8m0
        )

    def register(self, pm_pass: PatternMatcherPass):
        def pattern(input: torch.Tensor, weight: torch.Tensor):
            result_rms = self.rmsnorm_matcher(input, weight)
            result, scale = self.quant_matcher(result_rms)
            return result, scale

        def replacement(input: torch.Tensor, weight: torch.Tensor):
            # In case we're matching native rms-norm, conversions might be
            # optimized out. We convert here just to be safe.
            input = input.to(dtype=self.model_dtype)

            result = torch.empty_like(input, dtype=self.quant_dtype)
            scale = self.quant_matcher.make_scale(
                input, transposed=self.quant_matcher.has_col_major_scales
            )
            at = auto_functionalized(
                self.FUSED_OP,
                result=result,
                input=input,
                weight=weight,
                scale=scale,
                epsilon=self.epsilon,
                scale_ub=None,
                residual=None,
                group_size=self.group_shape[1],
                is_scale_transposed=self.quant_matcher.has_col_major_scales,
            )

            # result, scale
            return at[1], at[2]

        pm.register_replacement(
            pattern,
            replacement,
            self.rmsnorm_matcher.inputs(),
            pm.fwd_only,
            pm_pass,
        )


class RMSNormDynamicQuantPattern(RMSNormQuantPattern):
    def __init__(
        self,
        epsilon: float,
        quant_dtype: torch.dtype,
        group_shape: GroupShape = GroupShape.PER_TOKEN,
        symmetric=True,
    ):
        scale = ScaleDesc(torch.float32, False, group_shape)
        key = FusedRMSQuantKey(
            fused_add=False,
            quant=QuantKey(dtype=quant_dtype, scale=scale, symmetric=symmetric),
        )
        super().__init__(epsilon, key)

    def register(self, pm_pass: PatternMatcherPass):
        def pattern(input: torch.Tensor, weight: torch.Tensor):
            result_rms = self.rmsnorm_matcher(input, weight)
            # result, scale
            return self.quant_matcher(result_rms)

        def replacement(input: torch.Tensor, weight: torch.Tensor):
            # In case we're matching native rms-norm, conversions might be
            # optimized out. We convert here just to be safe.
            input = input.to(dtype=self.model_dtype)

            result = torch.empty_like(input, dtype=self.quant_dtype)
            scale = self.quant_matcher.make_scale(input)
            at = auto_functionalized(
                self.FUSED_OP,
                result=result,
                input=input,
                weight=weight,
                scale=scale,
                epsilon=self.epsilon,
                scale_ub=None,
                residual=None,
            )

            # result, scale
            return at[1], at[2]

        pm.register_replacement(
            pattern,
            replacement,
            self.rmsnorm_matcher.inputs(),
            pm.fwd_only,
            pm_pass,
        )


class FusedAddRMSNormDynamicQuantPattern(RMSNormQuantPattern):
    def __init__(
        self,
        epsilon: float,
        quant_dtype: torch.dtype,
        group_shape: GroupShape = GroupShape.PER_TOKEN,
        symmetric=True,
    ):
        scale = ScaleDesc(torch.float32, False, group_shape)
        key = FusedRMSQuantKey(
            fused_add=True,
            quant=QuantKey(dtype=quant_dtype, scale=scale, symmetric=symmetric),
        )
        super().__init__(epsilon, key)

    def register(self, pm_pass: PatternMatcherPass):
        def pattern(input: torch.Tensor, weight: torch.Tensor, residual: torch.Tensor):
            result_rms, residual = self.rmsnorm_matcher(input, weight, residual)
            result, scale = self.quant_matcher(result_rms)

            return result, residual, scale

        def replacement(
            input: torch.Tensor, weight: torch.Tensor, residual: torch.Tensor
        ):
            # In case we're matching native rms-norm, conversions might be
            # optimized out. We convert here just to be safe.
            input = input.to(dtype=self.model_dtype)

            result = torch.empty_like(input, dtype=self.quant_dtype)
            scale = self.quant_matcher.make_scale(input)
            at = auto_functionalized(
                self.FUSED_OP,
                result=result,
                input=input,
                weight=weight,
                scale=scale,
                epsilon=self.epsilon,
                scale_ub=None,
                residual=residual,
            )

            # result, residual, scale
            return at[1], at[3], at[2]

        pm.register_replacement(
            pattern,
            replacement,
            self.rmsnorm_matcher.inputs(),
            pm.fwd_only,
            pm_pass,
        )


class RMSNormQuantFusionPass(VllmPatternMatcherPass):
    """
    This pass fuses rms_norm & quant custom ops into a fused rms_norm_quant op.
    It also supports fused_add_rms_norm.
    """

    @enable_fake_mode
    def __init__(self, config: VllmConfig):
        super().__init__(config)

        self.patterns: PatternMatcherPass = PatternMatcherPass(
            pass_name="rmsnorm_quant_fusion_pass"
        )

        # Make sure fused add patterns are before simple rms norm,
        # as the latter is a subset of the former in torch ops
        for epsilon in [1e-5, 1e-6]:
<<<<<<< HEAD
=======
            # Fuse fused_add_rms_norm + fp8 group quant
            # Only register group quant patterns on CUDA where the C++ op exists
            if current_platform.is_cuda():
                FusedAddRMSNormGroupQuantPattern(
                    epsilon, FP8_DTYPE, group_shape=GroupShape(1, 128)
                ).register(self.patterns)

                # Fuse rms_norm + fp8 group quant
                RMSNormGroupQuantPattern(
                    epsilon, FP8_DTYPE, group_shape=GroupShape(1, 128)
                ).register(self.patterns)

                FusedAddRMSNormGroupQuantPattern(
                    epsilon, FP8_DTYPE, group_shape=GroupShape(1, 64)
                ).register(self.patterns)

                # Fuse rms_norm + fp8 group quant
                RMSNormGroupQuantPattern(
                    epsilon, FP8_DTYPE, group_shape=GroupShape(1, 64)
                ).register(self.patterns)

>>>>>>> 9c32df61
            # Fuse fused_add_rms_norm + static fp8 quant
            FusedAddRMSNormStaticQuantPattern(epsilon, FP8_DTYPE).register(
                self.patterns
            )

            # Fuse rms_norm + static fp8 quant
            RMSNormStaticQuantPattern(epsilon, FP8_DTYPE).register(self.patterns)

            # Fuse fused_add_rms_norm + dynamic per-token fp8 quant
            FusedAddRMSNormDynamicQuantPattern(epsilon, FP8_DTYPE).register(
                self.patterns
            )

            # Fuse rms_norm + dynamic per-token fp8 quant
            RMSNormDynamicQuantPattern(epsilon, FP8_DTYPE).register(self.patterns)

            for group_shape in [GroupShape(1, 128), GroupShape(1, 64)]:
                for has_col_major_scales in [True, False]:
                    for is_e8m0 in [True, False]:
                        # Fuse fused_add_rms_norm + fp8 group quant
                        FusedAddRMSNormGroupQuantPattern(
                            epsilon,
                            FP8_DTYPE,
                            group_shape=group_shape,
                            has_col_major_scales=has_col_major_scales,
                            is_e8m0=is_e8m0,
                        ).register(self.patterns)

                        # Fuse rms_norm + fp8 group quant
                        RMSNormGroupQuantPattern(
                            epsilon,
                            FP8_DTYPE,
                            group_shape=group_shape,
                            has_col_major_scales=has_col_major_scales,
                            is_e8m0=is_e8m0,
                        ).register(self.patterns)

        self.dump_patterns(config, self.patterns)

    @VllmInductorPass.time_and_log
    def __call__(self, graph: fx.Graph):
        self.matched_count = self.patterns.apply(graph)
        logger.debug("Replaced %s patterns", self.matched_count)

    def uuid(self) -> Any:
        return self.hash_source(
            self,
            RMSNormGroupQuantPattern,
            RMSNormQuantPattern,
            RMSNormStaticQuantPattern,
            RMSNormDynamicQuantPattern,
            FusedAddRMSNormStaticQuantPattern,
            FusedAddRMSNormDynamicQuantPattern,
            FusedAddRMSNormGroupQuantPattern,
        )<|MERGE_RESOLUTION|>--- conflicted
+++ resolved
@@ -491,30 +491,6 @@
         # Make sure fused add patterns are before simple rms norm,
         # as the latter is a subset of the former in torch ops
         for epsilon in [1e-5, 1e-6]:
-<<<<<<< HEAD
-=======
-            # Fuse fused_add_rms_norm + fp8 group quant
-            # Only register group quant patterns on CUDA where the C++ op exists
-            if current_platform.is_cuda():
-                FusedAddRMSNormGroupQuantPattern(
-                    epsilon, FP8_DTYPE, group_shape=GroupShape(1, 128)
-                ).register(self.patterns)
-
-                # Fuse rms_norm + fp8 group quant
-                RMSNormGroupQuantPattern(
-                    epsilon, FP8_DTYPE, group_shape=GroupShape(1, 128)
-                ).register(self.patterns)
-
-                FusedAddRMSNormGroupQuantPattern(
-                    epsilon, FP8_DTYPE, group_shape=GroupShape(1, 64)
-                ).register(self.patterns)
-
-                # Fuse rms_norm + fp8 group quant
-                RMSNormGroupQuantPattern(
-                    epsilon, FP8_DTYPE, group_shape=GroupShape(1, 64)
-                ).register(self.patterns)
-
->>>>>>> 9c32df61
             # Fuse fused_add_rms_norm + static fp8 quant
             FusedAddRMSNormStaticQuantPattern(epsilon, FP8_DTYPE).register(
                 self.patterns
@@ -531,26 +507,28 @@
             # Fuse rms_norm + dynamic per-token fp8 quant
             RMSNormDynamicQuantPattern(epsilon, FP8_DTYPE).register(self.patterns)
 
-            for group_shape in [GroupShape(1, 128), GroupShape(1, 64)]:
-                for has_col_major_scales in [True, False]:
-                    for is_e8m0 in [True, False]:
-                        # Fuse fused_add_rms_norm + fp8 group quant
-                        FusedAddRMSNormGroupQuantPattern(
-                            epsilon,
-                            FP8_DTYPE,
-                            group_shape=group_shape,
-                            has_col_major_scales=has_col_major_scales,
-                            is_e8m0=is_e8m0,
-                        ).register(self.patterns)
-
-                        # Fuse rms_norm + fp8 group quant
-                        RMSNormGroupQuantPattern(
-                            epsilon,
-                            FP8_DTYPE,
-                            group_shape=group_shape,
-                            has_col_major_scales=has_col_major_scales,
-                            is_e8m0=is_e8m0,
-                        ).register(self.patterns)
+            # Only register group quant patterns on CUDA where the C++ op exists
+            if current_platform.is_cuda():
+                for group_shape in [GroupShape(1, 128), GroupShape(1, 64)]:
+                    for has_col_major_scales in [True, False]:
+                        for is_e8m0 in [True, False]:
+                            # Fuse fused_add_rms_norm + fp8 group quant
+                            FusedAddRMSNormGroupQuantPattern(
+                                epsilon,
+                                FP8_DTYPE,
+                                group_shape=group_shape,
+                                has_col_major_scales=has_col_major_scales,
+                                is_e8m0=is_e8m0,
+                            ).register(self.patterns)
+
+                            # Fuse rms_norm + fp8 group quant
+                            RMSNormGroupQuantPattern(
+                                epsilon,
+                                FP8_DTYPE,
+                                group_shape=group_shape,
+                                has_col_major_scales=has_col_major_scales,
+                                is_e8m0=is_e8m0,
+                            ).register(self.patterns)
 
         self.dump_patterns(config, self.patterns)
 
