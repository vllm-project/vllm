--- conflicted
+++ resolved
@@ -38,24 +38,6 @@
 
     def __init__(
         self,
-<<<<<<< HEAD
-        layer_name: str,
-        num_heads: int,
-        head_size: int,
-        dtype: torch.dtype,
-        quant_dtype: torch.dtype,
-        symmetric=True,
-    ):
-        self.layer_name = layer_name
-        self.num_heads = num_heads
-        self.head_size = head_size
-        self.dtype = dtype
-        self.quant_dtype = quant_dtype
-        self.quant_key = QuantKey(dtype=quant_dtype,
-                                  static=True,
-                                  group_shape=GroupShape.PER_TENSOR,
-                                  symmetric=symmetric)
-=======
         layer: Attention,
         quant_key: QuantKey,
         dtype: torch.dtype,
@@ -68,7 +50,6 @@
         self.quant_dtype = quant_key.dtype
         self.dtype = dtype
 
->>>>>>> 0b6bf669
         assert self.quant_key in QUANT_OPS, \
             f"unsupported quantization scheme {self.quant_key}"
         self.QUANT_OP = QUANT_OPS[self.quant_key]
@@ -164,15 +145,6 @@
         # That would not work for the unified_attention custom op.
         with unset_fake_temporarily(), FakeTensorMode():
             inputs = [
-<<<<<<< HEAD
-                empty_bf16(5, self.num_heads, self.head_size),  # q
-                empty_bf16(5, self.num_heads, self.head_size),  # k
-                empty_bf16(5, self.num_heads, self.head_size),  # v
-                torch.full((5, self.num_heads, self.head_size),
-                           0.0,
-                           dtype=self.dtype,
-                           device="cuda"),
-=======
                 torch.empty(5,
                             self.num_heads,
                             self.head_size,
@@ -193,7 +165,6 @@
                             self.head_size,
                             dtype=self.dtype,
                             device="cuda"),
->>>>>>> 0b6bf669
                 self.empty_quant(5, self.num_heads *
                                  self.head_size),  # quant_output
                 empty_fp32(1, 1)  # scale
@@ -307,17 +278,6 @@
 
         self.patterns = PatternMatcherPass(pass_name="attn_fusion_pass")
 
-<<<<<<< HEAD
-        for key, layer in self.static_fwd_ctx.items():
-            if not isinstance(layer, Attention):
-                continue
-            pattern = AttentionStaticQuantPattern(key, layer.num_heads,
-                                                  layer.head_size,
-                                                  config.model_config.dtype,
-                                                  current_platform.fp8_dtype())
-            pattern.register_if_supported(self.patterns, layer)
-        if len(self.static_fwd_ctx) == 0:
-=======
         attn_layers = get_layers_from_vllm_config(config, Attention)
         for layer_name, layer in attn_layers.items():
             pattern_fp8 = AttentionFp8StaticQuantPattern(
@@ -330,7 +290,6 @@
                 pattern_nvfp4.register_if_supported(self.patterns)
 
         if len(attn_layers) == 0:
->>>>>>> 0b6bf669
             logger.warning(
                 "Attention + quant fusion is enabled, but no attention layers "
                 "were found in CompilationConfig.static_forward_context "
