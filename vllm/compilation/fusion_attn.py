# SPDX-License-Identifier: Apache-2.0
# SPDX-FileCopyrightText: Copyright contributors to the vLLM project

from abc import ABC, abstractmethod

import torch
import torch._inductor.pattern_matcher as pm
from torch._higher_order_ops.auto_functionalize import auto_functionalized
from torch._inductor.pattern_matcher import PatternMatcherPass
from torch._subclasses.fake_tensor import (FakeTensorMode,
                                           unset_fake_temporarily)

from vllm.attention import Attention
from vllm.config import VllmConfig, get_layers_from_vllm_config
from vllm.logger import init_logger
from vllm.model_executor.layers.quantization.utils.quant_utils import (
    QuantKey, kNvfp4Quant, kStaticTensorScale)
from vllm.platforms import current_platform
from vllm.utils import round_up

<<<<<<< HEAD
from .fusion import QUANT_OPS, GroupShape, QuantKey, empty_fp32
=======
from .fusion import QUANT_OPS, empty_bf16, empty_fp32, empty_i32
>>>>>>> 84149043
from .vllm_inductor_pass import VllmInductorPass

logger = init_logger(__name__)

FP8_DTYPE = current_platform.fp8_dtype()
FP4_DTYPE = torch.uint8

ATTN_OP = torch.ops.vllm.unified_attention_with_output.default
RESHAPE_OP = torch.ops.aten.reshape.default


class AttentionQuantPattern(ABC):
    """
    The base class for Attn+Quant fusions.
    Should not be used directly.
    """

    def __init__(
        self,
<<<<<<< HEAD
        layer_name: str,
        num_heads: int,
        head_size: int,
        dtype: torch.dtype,
        quant_dtype: torch.dtype,
        symmetric=True,
    ):
        self.layer_name = layer_name
        self.num_heads = num_heads
        self.head_size = head_size
        self.dtype = dtype
        self.quant_dtype = quant_dtype
        self.quant_key = QuantKey(dtype=quant_dtype,
                                  static=True,
                                  group_shape=GroupShape.PER_TENSOR,
                                  symmetric=symmetric)
=======
        layer: Attention,
        quant_key: QuantKey,
    ):
        self.layer = layer
        self.layer_name = layer.layer_name
        self.num_heads = layer.num_heads
        self.head_size = layer.head_size
        self.quant_key = quant_key
        self.quant_dtype = quant_key.dtype

>>>>>>> 84149043
        assert self.quant_key in QUANT_OPS, \
            f"unsupported quantization scheme {self.quant_key}"
        self.QUANT_OP = QUANT_OPS[self.quant_key]

    def empty_quant(self, *args, **kwargs):
        kwargs = {'dtype': self.quant_dtype, 'device': "cuda", **kwargs}
        return torch.empty(*args, **kwargs)

    @staticmethod
    def wrap_trace_fn(process_fx, trace_fn):

        def wrapped(*args, **kwargs):
            return process_fx(trace_fn(*args, **kwargs))

        return wrapped

    @staticmethod
    def fx_view_to_reshape(gm: torch.fx.GraphModule):
        from torch._inductor.fx_passes.post_grad import view_to_reshape
        view_to_reshape(gm)
        return gm

    def register_if_supported(self, pm_pass: PatternMatcherPass):
        if self.layer.impl.fused_output_quant_supported(self.quant_key):
            self._register(pm_pass)

    @abstractmethod
    def _register(self, pm_pass: PatternMatcherPass):
        raise NotImplementedError


class AttentionFp8StaticQuantPattern(AttentionQuantPattern):
    """
    Fusion for Attention+Fp8StaticQuant.

    Only triggers when the attention implementation returns True in
    `fused_output_quant_supported()`. If the pattern is found, the
    Fp8StaticQuant op will be removed from the graph, and its scale
    will be passed into Attention op as the `output_scale` argument.
    """

    def __init__(
        self,
        layer: Attention,
        symmetric: bool = True,
    ):
        quant_key = QuantKey(dtype=FP8_DTYPE,
                             scale=kStaticTensorScale,
                             symmetric=symmetric)
        super().__init__(layer, quant_key)

    def _register(self, pm_pass: PatternMatcherPass):

        def pattern(q: torch.Tensor, k: torch.Tensor, v: torch.Tensor,
                    output_attn: torch.Tensor, output_quant: torch.Tensor,
                    scale: torch.Tensor):
<<<<<<< HEAD

=======
>>>>>>> 84149043
            at1 = auto_functionalized(ATTN_OP,
                                      query=q,
                                      key=k,
                                      value=v,
                                      output=output_attn,
                                      layer_name=self.layer_name,
                                      output_scale=None,
                                      output_block_scale=None)
            attn_out_view = RESHAPE_OP(
                at1[1], [q.shape[0], self.num_heads * self.head_size])
            at2 = auto_functionalized(self.QUANT_OP,
                                      result=output_quant,
                                      input=attn_out_view,
                                      scale=scale)
            return at2[1]

        def replacement(q: torch.Tensor, k: torch.Tensor, v: torch.Tensor,
                        output_attn: torch.Tensor, output_quant: torch.Tensor,
                        scale: torch.Tensor):
            # attn output in quant_dtype
            output_attn = torch.ops.aten.full.default(
                [q.shape[0], self.num_heads, self.head_size],
                0.0,
                dtype=self.quant_dtype,
                device=q.device)
            at1 = auto_functionalized(ATTN_OP,
                                      query=q,
                                      key=k,
                                      value=v,
                                      output=output_attn,
                                      layer_name=self.layer_name,
                                      output_scale=scale,
                                      output_block_scale=None)
            return RESHAPE_OP(at1[1], [-1, self.num_heads * self.head_size])

        # Need custom fake mode, otherwise tracing happens with real tensors.
        # That would not work for the unified_attention custom op.
        with unset_fake_temporarily(), FakeTensorMode():
            inputs = [
<<<<<<< HEAD
                torch.empty(5,
                            self.num_heads,
                            self.head_size,
                            device="cuda",
                            dtype=self.dtype),  # q
                torch.empty(5,
                            self.num_heads,
                            self.head_size,
                            device="cuda",
                            dtype=self.dtype),  # k
                torch.empty(5,
                            self.num_heads,
                            self.head_size,
                            device="cuda",
                            dtype=self.dtype),  # v
                torch.empty(5,
                            self.num_heads,
                            self.head_size,
                            dtype=self.dtype,
                            device="cuda"),
=======
                empty_bf16(5, self.num_heads, self.head_size),  # q
                empty_bf16(5, self.num_heads, self.head_size),  # k
                empty_bf16(5, self.num_heads, self.head_size),  # v
                empty_bf16(5, self.num_heads, self.head_size),  # attn_output
>>>>>>> 84149043
                self.empty_quant(5, self.num_heads *
                                 self.head_size),  # quant_output
                empty_fp32(1, 1)  # scale
            ]

            pm.register_replacement(
                pattern, replacement, inputs,
                AttentionQuantPattern.wrap_trace_fn(
                    AttentionQuantPattern.fx_view_to_reshape, pm.fwd_only),
                pm_pass)


class AttentionNvfp4QuantPattern(AttentionQuantPattern):
    """
    Fusion for Attention+Nvfp4Quant.

    Only triggers when the attention implementation returns True in
    `fused_output_quant_supported()`. If the pattern is found, the
    Nvfp4Quant op will be removed from the graph, and its scale
    will be passed into Attention op as the `output_scale` argument.
    """

    def __init__(self, layer: Attention):
        super().__init__(layer, kNvfp4Quant)

    def _register(self, pm_pass: PatternMatcherPass):

        def pattern(q: torch.Tensor, k: torch.Tensor, v: torch.Tensor,
                    output_attn: torch.Tensor, output_quant: torch.Tensor,
                    output_scale: torch.Tensor, input_scale: torch.Tensor):
            at1 = auto_functionalized(ATTN_OP,
                                      query=q,
                                      key=k,
                                      value=v,
                                      output=output_attn,
                                      layer_name=self.layer_name,
                                      output_scale=None,
                                      output_block_scale=None)
            attn_out_view = RESHAPE_OP(
                at1[1], [q.shape[0], self.num_heads * self.head_size])
            at2 = auto_functionalized(self.QUANT_OP,
                                      output=output_quant,
                                      input=attn_out_view,
                                      output_scale=output_scale,
                                      input_scale=input_scale)
            output_scale_view = torch.ops.aten.view.dtype(at2[2], FP8_DTYPE)
            return at2[1], output_scale_view

        def replacement(q: torch.Tensor, k: torch.Tensor, v: torch.Tensor,
                        output_attn: torch.Tensor, output_quant: torch.Tensor,
                        output_scale: torch.Tensor, input_scale: torch.Tensor):
            # attention output in quant_dtype
            output_attn = torch.ops.aten.full.default(
                [q.shape[0], self.num_heads, self.head_size // 2],
                0.0,
                dtype=self.quant_dtype,
                device=q.device)
            # attention output block scale
            output_scale_view = torch.ops.aten.view.dtype(
                output_scale, FP8_DTYPE)
            at2 = auto_functionalized(ATTN_OP,
                                      query=q,
                                      key=k,
                                      value=v,
                                      output=output_attn,
                                      layer_name=self.layer_name,
                                      output_scale=input_scale,
                                      output_block_scale=output_scale_view)
            output = RESHAPE_OP(at2[1],
                                [-1, self.num_heads * self.head_size // 2])
            return output, at2[2]

        # Need custom fake mode, otherwise tracing happens with real tensors.
        # That would not work for the unified_attention custom op.
        with unset_fake_temporarily(), FakeTensorMode():
            inputs = [
                empty_bf16(5, self.num_heads, self.head_size),  # q
                empty_bf16(5, self.num_heads, self.head_size),  # k
                empty_bf16(5, self.num_heads, self.head_size),  # v
                empty_bf16(5, self.num_heads, self.head_size),  # output_attn
                self.empty_quant(5, self.num_heads * self.head_size //
                                 2),  # output_quant
                empty_i32(128,
                          round_up(self.num_heads * self.head_size // 16,
                                   4)),  # output_scale
                empty_fp32(1, 1),  # input_scale
            ]

            pm.register_replacement(
                pattern, replacement, inputs,
                AttentionQuantPattern.wrap_trace_fn(
                    AttentionQuantPattern.fx_view_to_reshape, pm.fwd_only),
                pm_pass)


class AttnFusionPass(VllmInductorPass):
    """
    This pass fuses post-attention quantization onto attention if supported.

    It uses the pattern matcher and matches each layer manually, as strings
    cannot be wildcarded. This also lets us check support on attention layers
    upon registration instead of during pattern matching.

    Currently, only static fp8 quant is supported, but patterns could easily be
    added for other quant schemes and dtypes. The bigger hurdle for wider
    support are attention kernels, which need to support fusing output quant.
    """

    def __init__(self, config: VllmConfig):
        super().__init__(config)

        self.patterns = PatternMatcherPass(pass_name="attn_fusion_pass")

<<<<<<< HEAD
        for key, layer in self.static_fwd_ctx.items():
            if not isinstance(layer, Attention):
                continue
            pattern = AttentionStaticQuantPattern(key, layer.num_heads,
                                                  layer.head_size,
                                                  config.model_config.dtype,
                                                  current_platform.fp8_dtype())
            pattern.register_if_supported(self.patterns, layer)
        if len(self.static_fwd_ctx) == 0:
=======
        attn_layers = get_layers_from_vllm_config(config, Attention)
        for layer_name, layer in attn_layers.items():
            pattern_fp8 = AttentionFp8StaticQuantPattern(layer)
            pattern_fp8.register_if_supported(self.patterns)

            pattern_nvfp4 = AttentionNvfp4QuantPattern(layer)
            pattern_nvfp4.register_if_supported(self.patterns)

        if len(attn_layers) == 0:
>>>>>>> 84149043
            logger.warning(
                "Attention + quant fusion is enabled, but no attention layers "
                "were found in CompilationConfig.static_forward_context "
                "so no fusion patterns were registered.")

    def __call__(self, graph: torch.fx.graph.Graph) -> None:
        self.begin()
        self.dump_graph(graph, "before_attn_fusion")

        count = self.patterns.apply(graph)

        # TODO: Move this to pass_manager.py after the fx graph broken issue
        # has been resolved.
        # see https://github.com/vllm-project/vllm/issues/23091
        graph.eliminate_dead_code()

        logger.debug("Fused quantization onto %s attention nodes", count)
        self.dump_graph(graph, "after_attn_fusion")
        self.end_and_log()

    def uuid(self):
        return VllmInductorPass.hash_source(self, AttentionQuantPattern,
                                            AttentionFp8StaticQuantPattern,
                                            AttentionNvfp4QuantPattern)<|MERGE_RESOLUTION|>--- conflicted
+++ resolved
@@ -18,11 +18,7 @@
 from vllm.platforms import current_platform
 from vllm.utils import round_up
 
-<<<<<<< HEAD
-from .fusion import QUANT_OPS, GroupShape, QuantKey, empty_fp32
-=======
 from .fusion import QUANT_OPS, empty_bf16, empty_fp32, empty_i32
->>>>>>> 84149043
 from .vllm_inductor_pass import VllmInductorPass
 
 logger = init_logger(__name__)
@@ -42,26 +38,9 @@
 
     def __init__(
         self,
-<<<<<<< HEAD
-        layer_name: str,
-        num_heads: int,
-        head_size: int,
-        dtype: torch.dtype,
-        quant_dtype: torch.dtype,
-        symmetric=True,
-    ):
-        self.layer_name = layer_name
-        self.num_heads = num_heads
-        self.head_size = head_size
-        self.dtype = dtype
-        self.quant_dtype = quant_dtype
-        self.quant_key = QuantKey(dtype=quant_dtype,
-                                  static=True,
-                                  group_shape=GroupShape.PER_TENSOR,
-                                  symmetric=symmetric)
-=======
         layer: Attention,
         quant_key: QuantKey,
+        dtype: torch.dtype,
     ):
         self.layer = layer
         self.layer_name = layer.layer_name
@@ -69,8 +48,8 @@
         self.head_size = layer.head_size
         self.quant_key = quant_key
         self.quant_dtype = quant_key.dtype
-
->>>>>>> 84149043
+        self.dtype = dtype
+
         assert self.quant_key in QUANT_OPS, \
             f"unsupported quantization scheme {self.quant_key}"
         self.QUANT_OP = QUANT_OPS[self.quant_key]
@@ -115,22 +94,20 @@
     def __init__(
         self,
         layer: Attention,
+        dtype: torch.dtype,
         symmetric: bool = True,
     ):
         quant_key = QuantKey(dtype=FP8_DTYPE,
                              scale=kStaticTensorScale,
                              symmetric=symmetric)
-        super().__init__(layer, quant_key)
+        super().__init__(layer, quant_key, dtype)
 
     def _register(self, pm_pass: PatternMatcherPass):
 
         def pattern(q: torch.Tensor, k: torch.Tensor, v: torch.Tensor,
                     output_attn: torch.Tensor, output_quant: torch.Tensor,
                     scale: torch.Tensor):
-<<<<<<< HEAD
-
-=======
->>>>>>> 84149043
+
             at1 = auto_functionalized(ATTN_OP,
                                       query=q,
                                       key=k,
@@ -139,8 +116,9 @@
                                       layer_name=self.layer_name,
                                       output_scale=None,
                                       output_block_scale=None)
-            attn_out_view = RESHAPE_OP(
-                at1[1], [q.shape[0], self.num_heads * self.head_size])
+            attn_out_view = RESHAPE_OP(at1[1],
+                                       [-1, self.num_heads * self.head_size])
+
             at2 = auto_functionalized(self.QUANT_OP,
                                       result=output_quant,
                                       input=attn_out_view,
@@ -150,17 +128,14 @@
         def replacement(q: torch.Tensor, k: torch.Tensor, v: torch.Tensor,
                         output_attn: torch.Tensor, output_quant: torch.Tensor,
                         scale: torch.Tensor):
-            # attn output in quant_dtype
-            output_attn = torch.ops.aten.full.default(
-                [q.shape[0], self.num_heads, self.head_size],
-                0.0,
-                dtype=self.quant_dtype,
-                device=q.device)
+            view_7 = RESHAPE_OP(output_quant,
+                                [-1, self.num_heads, self.head_size])
+
             at1 = auto_functionalized(ATTN_OP,
                                       query=q,
                                       key=k,
                                       value=v,
-                                      output=output_attn,
+                                      output=view_7,
                                       layer_name=self.layer_name,
                                       output_scale=scale,
                                       output_block_scale=None)
@@ -170,7 +145,6 @@
         # That would not work for the unified_attention custom op.
         with unset_fake_temporarily(), FakeTensorMode():
             inputs = [
-<<<<<<< HEAD
                 torch.empty(5,
                             self.num_heads,
                             self.head_size,
@@ -191,12 +165,6 @@
                             self.head_size,
                             dtype=self.dtype,
                             device="cuda"),
-=======
-                empty_bf16(5, self.num_heads, self.head_size),  # q
-                empty_bf16(5, self.num_heads, self.head_size),  # k
-                empty_bf16(5, self.num_heads, self.head_size),  # v
-                empty_bf16(5, self.num_heads, self.head_size),  # attn_output
->>>>>>> 84149043
                 self.empty_quant(5, self.num_heads *
                                  self.head_size),  # quant_output
                 empty_fp32(1, 1)  # scale
@@ -219,8 +187,8 @@
     will be passed into Attention op as the `output_scale` argument.
     """
 
-    def __init__(self, layer: Attention):
-        super().__init__(layer, kNvfp4Quant)
+    def __init__(self, layer: Attention, dtype: torch.dtype):
+        super().__init__(layer, kNvfp4Quant, dtype)
 
     def _register(self, pm_pass: PatternMatcherPass):
 
@@ -310,27 +278,18 @@
 
         self.patterns = PatternMatcherPass(pass_name="attn_fusion_pass")
 
-<<<<<<< HEAD
-        for key, layer in self.static_fwd_ctx.items():
-            if not isinstance(layer, Attention):
-                continue
-            pattern = AttentionStaticQuantPattern(key, layer.num_heads,
-                                                  layer.head_size,
-                                                  config.model_config.dtype,
-                                                  current_platform.fp8_dtype())
-            pattern.register_if_supported(self.patterns, layer)
-        if len(self.static_fwd_ctx) == 0:
-=======
         attn_layers = get_layers_from_vllm_config(config, Attention)
         for layer_name, layer in attn_layers.items():
-            pattern_fp8 = AttentionFp8StaticQuantPattern(layer)
+            pattern_fp8 = AttentionFp8StaticQuantPattern(
+                layer, config.model_config.dtype)
             pattern_fp8.register_if_supported(self.patterns)
 
-            pattern_nvfp4 = AttentionNvfp4QuantPattern(layer)
-            pattern_nvfp4.register_if_supported(self.patterns)
+            if current_platform.is_cuda():
+                pattern_nvfp4 = AttentionNvfp4QuantPattern(
+                    layer, config.model_config.dtype)
+                pattern_nvfp4.register_if_supported(self.patterns)
 
         if len(attn_layers) == 0:
->>>>>>> 84149043
             logger.warning(
                 "Attention + quant fusion is enabled, but no attention layers "
                 "were found in CompilationConfig.static_forward_context "
