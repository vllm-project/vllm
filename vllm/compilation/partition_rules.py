--- conflicted
+++ resolved
@@ -14,7 +14,6 @@
 logger = init_logger(__name__)
 
 
-<<<<<<< HEAD
 def _mutated_arg_names(op_overload: torch._ops.OpOverload) -> list[str]:
     """Extract names of arguments that are mutated by this operator.
 
@@ -35,9 +34,6 @@
 
 
 def resolve_defined_ops(op_names: list[str]) -> list[torch._ops.OpOverload]:
-=======
-def resolve_defined_ops(op_names: list[str]) -> list["torch._ops.OpOverload"]:
->>>>>>> 767c3ab8
     """Resolve operator names to OpOverload objects.
 
     Skips operators that fail to resolve (e.g., operators not registered or
