# SPDX-License-Identifier: Apache-2.0
# SPDX-FileCopyrightText: Copyright contributors to the vLLM project
import contextlib
import copy
import os
from collections.abc import Callable
from contextlib import ExitStack
from typing import Any, Literal
from unittest.mock import patch

import torch
import torch._inductor.compile_fx
import torch.fx as fx

import vllm.envs as envs
from vllm.compilation.counter import compilation_counter
from vllm.config import VllmConfig
<<<<<<< HEAD
from vllm.config.utils import Range
=======
from vllm.utils.hashing import safe_hash
>>>>>>> d9d342d2
from vllm.utils.torch_utils import is_torch_equal_or_newer


class CompilerInterface:
    """
    The interface for a compiler that can be used by vLLM.
    """

    # The name of the compiler, e.g. inductor.
    # This is a class-level attribute.
    name: str

    def initialize_cache(
        self, cache_dir: str, disable_cache: bool = False, prefix: str = ""
    ):
        """
        when the vLLM process uses `cache_dir` as the cache directory,
        the compiler should initialize itself with the cache directory,
        e.g. by re-directing its own cache directory to a sub-directory.

        prefix can be used in combination with cache_dir to figure out the base
        cache directory, e.g. there're multiple parts of model being compiled,
        but we want to share the same cache directory for all of them.

        e.g.
        cache_dir = "/path/to/dir/backbone", prefix = "backbone"
        cache_dir = "/path/to/dir/eagle_head", prefix = "eagle_head"
        """
        pass

    def compute_hash(self, vllm_config: VllmConfig) -> str:
        """
        Gather all the relevant information from the vLLM config,
        to compute a hash so that we can cache the compiled model.

        See [`VllmConfig.compute_hash`][vllm.config.VllmConfig.compute_hash]
        to check what information
        is already considered by default. This function should only
        consider the information that is specific to the compiler.
        """
        return ""

    def compile(
        self,
        graph: fx.GraphModule,
        example_inputs: list[Any],
        compiler_config: dict[str, Any],
        compile_range: Range,
        key: str | None = None,
    ) -> tuple[Callable | None, Any | None]:
        """
        Compile the graph with the given example inputs and compiler config,
        with a range. The `compile_range` specifies the range of the inputs,
        it could be concrete size (if compile_sizes is provided), e.g. [4, 4)
        or a range [4, 5).
        Right now we only support one variable in ranges for all inputs,
         which is the batchsize (number of tokens) during inference.

        Dynamo will make sure `graph(*example_inputs)` is valid.

        The function should return a compiled callable function, as well as
        a handle that can be used to directly load the compiled function.

        The handle should be a plain Python object, preferably a string or a
        file path for readability.

        If the compiler doesn't support caching, it should return None for the
        handle. If the compiler fails to compile the graph, it should return
        None for the compiled function as well.

        `key` is required for StandaloneInductorAdapter, it specifies where to
        save the compiled artifact. The compiled artifact gets saved to
        `cache_dir/key`.
        """
        return None, None

    def load(
        self,
        handle: Any,
        graph: fx.GraphModule,
        example_inputs: list[Any],
        graph_index: int,
        compile_range: Range,
    ) -> Callable:
        """
        Load the compiled function from the handle.
        Raises an error if the handle is invalid.

        The handle is the second return value of the `compile` function.
        """
        raise NotImplementedError("caching is not supported")


class AlwaysHitShapeEnv:
    """
    Why do we need this class:

    For normal `torch.compile` usage, every compilation will have
    one Dynamo bytecode compilation and one Inductor compilation.
    The Inductor compilation happens under the context of the
    Dynamo bytecode compilation, and that context is used to
    determine the dynamic shape information, etc.

    For our use case, we only run Dynamo bytecode compilation once,
    and run Inductor compilation multiple times with different shapes
    plus a general shape. The compilation for specific shapes happens
    outside of the context of the Dynamo bytecode compilation. At that
    time, we don't have shape environment to provide to Inductor, and
    it will fail the Inductor code cache lookup.

    By providing a dummy shape environment that always hits, we can
    make the Inductor code cache lookup always hit, and we can
    compile the graph for different shapes as needed.

    The following dummy methods are obtained by trial-and-error
    until it works.
    """

    def __init__(self) -> None:
        self.guards: list[Any] = []

    def evaluate_guards_expression(self, *args, **kwargs):
        return True

    def get_pruned_guards(self, *args, **kwargs):
        return []

    def produce_guards_expression(self, *args, **kwargs):
        return ""


def get_inductor_factors() -> list[Any]:
    factors: list[Any] = []
    # summarize system state
    from torch._inductor.codecache import CacheBase

    system_factors = CacheBase.get_system()
    factors.append(system_factors)

    # summarize pytorch state
    from torch._inductor.codecache import torch_key

    torch_factors = torch_key()
    factors.append(torch_factors)
    return factors


def is_compile_cache_enabled(
    vllm_additional_inductor_config: dict[str, Any],
) -> bool:
    vllm_inductor_config_disable_cache = vllm_additional_inductor_config.get(
        "force_disable_caches", False
    )

    # TODO(gmagogsfm): Replace torch._inductor.config.force_disable_caches
    # with torch.compiler.config.force_disable_caches when minimum PyTorch
    # version reaches 2.10
    return (
        not envs.VLLM_DISABLE_COMPILE_CACHE
        and not torch._inductor.config.force_disable_caches
        and not vllm_inductor_config_disable_cache
    )


class InductorStandaloneAdaptor(CompilerInterface):
    """
    The adaptor for the Inductor compiler.
    Requires PyTorch 2.8+.
    This is not on by default yet, but we plan to turn it on by default for
    PyTorch 2.8.

    Use VLLM_USE_STANDALONE_COMPILE to toggle this on or off.
    """

    name = "inductor_standalone"

    def __init__(self, save_format: Literal["binary", "unpacked"]):
        self.save_format = save_format

    def compute_hash(self, vllm_config: VllmConfig) -> str:
        factors = get_inductor_factors()
        hash_str = safe_hash(str(factors).encode(), usedforsecurity=False).hexdigest()[
            :10
        ]
        return hash_str

    def initialize_cache(
        self, cache_dir: str, disable_cache: bool = False, prefix: str = ""
    ):
        self.cache_dir = cache_dir

    def compile(
        self,
        graph: fx.GraphModule,
        example_inputs: list[Any],
        compiler_config: dict[str, Any],
        compile_range: Range,
        key: str | None = None,
    ) -> tuple[Callable | None, Any | None]:
        compilation_counter.num_inductor_compiles += 1
        current_config = {}
        if compiler_config is not None:
            current_config.update(compiler_config)
        set_inductor_config(current_config, compile_range)
        set_functorch_config()

        if compile_range.is_single_size():
            dynamic_shapes = "from_example_inputs"
        else:
            dynamic_shapes = "from_graph"

        from torch._inductor import standalone_compile

        compiled_graph = standalone_compile(
            graph,
            example_inputs,
            dynamic_shapes=dynamic_shapes,
            options={"config_patches": current_config},
        )
        # Save the compiled artifact to disk in the specified path
        assert key is not None
        path = os.path.join(self.cache_dir, key)

        if is_compile_cache_enabled(compiler_config):
            compiled_graph.save(path=path, format=self.save_format)
            compilation_counter.num_compiled_artifacts_saved += 1
        return compiled_graph, (key, path)

    def load(
        self,
        handle: Any,
        graph: fx.GraphModule,
        example_inputs: list[Any],
        graph_index: int,
        compile_range: Range,
    ) -> Callable:
        assert isinstance(handle, tuple)
        assert isinstance(handle[0], str)
        assert isinstance(handle[1], str)
        path = handle[1]
        inductor_compiled_graph = torch._inductor.CompiledArtifact.load(
            path=path, format=self.save_format
        )
        from torch._inductor.compile_fx import graph_returns_tuple

        returns_tuple = graph_returns_tuple(graph)

        def compiled_graph_wrapper(*args):
            graph_output = inductor_compiled_graph(*args)
            # unpack the tuple if needed
            # TODO(rzou): the implication is that we're not
            # reading the python bytecode correctly in vLLM?
            if returns_tuple:
                return graph_output
            else:
                return graph_output[0]

        return compiled_graph_wrapper


class InductorAdaptor(CompilerInterface):
    """
    The adaptor for the Inductor compiler, version 2.5, 2.6, 2.7.
    """

    name = "inductor"

    def compute_hash(self, vllm_config: VllmConfig) -> str:
        factors = get_inductor_factors()
        hash_str = safe_hash(str(factors).encode(), usedforsecurity=False).hexdigest()[
            :10
        ]
        return hash_str

    def initialize_cache(
        self, cache_dir: str, disable_cache: bool = False, prefix: str = ""
    ):
        self.cache_dir = cache_dir
        self.prefix = prefix
        self.base_cache_dir = cache_dir[: -len(prefix)] if prefix else cache_dir
        if disable_cache:
            return
        # redirect the cache directory to a subdirectory
        # set flags so that Inductor and Triton store their cache
        # in the cache_dir, then users only need to copy the cache_dir
        # to another machine to reuse the cache.
        inductor_cache = os.path.join(self.base_cache_dir, "inductor_cache")
        os.makedirs(inductor_cache, exist_ok=True)
        os.environ["TORCHINDUCTOR_CACHE_DIR"] = inductor_cache
        triton_cache = os.path.join(self.base_cache_dir, "triton_cache")
        os.makedirs(triton_cache, exist_ok=True)
        os.environ["TRITON_CACHE_DIR"] = triton_cache

    def compile(
        self,
        graph: fx.GraphModule,
        example_inputs: list[Any],
        compiler_config: dict[str, Any],
        compile_range: Range,
        key: str | None = None,
    ) -> tuple[Callable | None, Any | None]:
        compilation_counter.num_inductor_compiles += 1
        from torch._inductor.compile_fx import compile_fx

        current_config = {}
        if compiler_config is not None:
            current_config.update(compiler_config)

        # disable remote cache
        current_config["fx_graph_cache"] = True
        current_config["fx_graph_remote_cache"] = False

        set_inductor_config(current_config, compile_range)
        set_functorch_config()

        # inductor can inplace modify the graph, so we need to copy it
        # see https://github.com/pytorch/pytorch/issues/138980
        graph = copy.deepcopy(graph)

        # it's the first time we compile this graph
        # the assumption is that we don't have nested Inductor compilation.
        # compiled_fx_graph_hash will only be called once, and we can hook
        # it to get the hash of the compiled graph directly.

        hash_str, file_path = None, None
        from torch._inductor.codecache import FxGraphCache, compiled_fx_graph_hash

        if torch.__version__.startswith("2.5"):
            original_load = FxGraphCache.load
            original_load_name = "torch._inductor.codecache.FxGraphCache.load"

            def hijack_load(*args, **kwargs):
                inductor_compiled_graph = original_load(*args, **kwargs)
                nonlocal file_path
                compiled_fn = inductor_compiled_graph.current_callable
                file_path = compiled_fn.__code__.co_filename  # noqa
                if (
                    not file_path.startswith(self.base_cache_dir)
                    and compiled_fn.__closure__ is not None
                ):
                    # hooked in the align_inputs_from_check_idxs function
                    # in torch/_inductor/utils.py
                    for cell in compiled_fn.__closure__:
                        if not callable(cell.cell_contents):
                            continue
                        if cell.cell_contents.__code__.co_filename.startswith(
                            self.base_cache_dir
                        ):
                            # this is the real file path compiled from Inductor
                            file_path = cell.cell_contents.__code__.co_filename
                            break
                return inductor_compiled_graph

            hijacked_compile_fx_inner = torch._inductor.compile_fx.compile_fx_inner  # noqa
        elif torch.__version__ >= "2.6":
            # function renamed in 2.6
            original_load_name = None

            def hijacked_compile_fx_inner(*args, **kwargs):
                output = torch._inductor.compile_fx.compile_fx_inner(*args, **kwargs)
                nonlocal hash_str
                inductor_compiled_graph = output
                if inductor_compiled_graph is not None:
                    nonlocal file_path
                    compiled_fn = inductor_compiled_graph.current_callable
                    file_path = compiled_fn.__code__.co_filename  # noqa
                    if (
                        not file_path.startswith(self.base_cache_dir)
                        and compiled_fn.__closure__ is not None
                    ):
                        # hooked in the align_inputs_from_check_idxs function
                        # in torch/_inductor/utils.py
                        for cell in compiled_fn.__closure__:
                            if not callable(cell.cell_contents):
                                continue
                            code = cell.cell_contents.__code__
                            if code.co_filename.startswith(self.base_cache_dir):
                                # this is the real file path
                                # compiled from Inductor
                                file_path = code.co_filename
                                break
                    hash_str = inductor_compiled_graph._fx_graph_cache_key
                return output

        def hijack_compiled_fx_graph_hash(*args, **kwargs):
            out = compiled_fx_graph_hash(*args, **kwargs)
            nonlocal hash_str
            hash_str = out[0]
            return out

        def _check_can_cache(*args, **kwargs):
            # no error means it can be cached.
            # Inductor refuses to cache the graph outside of Dynamo
            # tracing context, and also disables caching for graphs
            # with high-order ops.
            # For vLLM, in either case, we want to cache the graph.
            # see https://github.com/pytorch/pytorch/blob/9f5ebf3fc609105a74eab4ccc24932d6353ff566/torch/_inductor/codecache.py#L1221 # noqa
            return

        def _get_shape_env() -> AlwaysHitShapeEnv:
            return AlwaysHitShapeEnv()

        with ExitStack() as stack:
            # hijack to get the compiled graph itself
            if original_load_name is not None:
                stack.enter_context(patch(original_load_name, hijack_load))

            # for hijacking the hash of the compiled graph
            stack.enter_context(
                patch(
                    "torch._inductor.codecache.compiled_fx_graph_hash",
                    hijack_compiled_fx_graph_hash,
                )
            )

            # for providing a dummy shape environment
            stack.enter_context(
                patch(
                    "torch._inductor.codecache.FxGraphCache._get_shape_env",
                    _get_shape_env,
                )
            )

            from torch._functorch._aot_autograd.autograd_cache import AOTAutogradCache

            # torch 2.8+ on main uses _get_shape_env in AOTAutogradCache
            if hasattr(AOTAutogradCache, "_get_shape_env"):
                stack.enter_context(
                    patch(
                        "torch._functorch._aot_autograd.autograd_cache.AOTAutogradCache._get_shape_env",
                        _get_shape_env,
                    )
                )

            # for forcing the graph to be cached
            stack.enter_context(
                patch(
                    "torch._inductor.codecache.FxGraphCache._check_can_cache",
                    _check_can_cache,
                )
            )

            # Dynamo metrics context, see method for more details.
            stack.enter_context(self.metrics_context())

            # Disable remote caching. When these are on, on remote cache-hit,
            # the monkey-patched functions never actually get called.
            # vLLM today assumes and requires the monkey-patched functions to
            # get hit.
            # TODO(zou3519): we're going to replace this all with
            # standalone_compile sometime.
            if is_torch_equal_or_newer("2.6"):
                stack.enter_context(
                    torch._inductor.config.patch(fx_graph_remote_cache=False)
                )
                # InductorAdaptor (unfortunately) requires AOTAutogradCache
                # to be turned off to run. It will fail to acquire the hash_str
                # and error if not.
                # StandaloneInductorAdaptor (PyTorch 2.8+) fixes this problem.
                stack.enter_context(
                    torch._functorch.config.patch(enable_autograd_cache=False)
                )
                stack.enter_context(
                    torch._functorch.config.patch(enable_remote_autograd_cache=False)
                )

            compiled_graph = compile_fx(
                graph,
                example_inputs,
                inner_compile=hijacked_compile_fx_inner,
                config_patches=current_config,
            )

        # Turn off the checks if we disable the compilation cache.
        if is_compile_cache_enabled(compiler_config):
            if hash_str is None:
                raise RuntimeError(
                    "vLLM failed to compile the model. The most "
                    "likely reason for this is that a previous compilation "
                    "failed, leading to a corrupted compilation artifact. "
                    "We recommend trying to "
                    "remove ~/.cache/vllm/torch_compile_cache and try again "
                    "to see the real issue. "
                )
            assert file_path is not None, (
                "failed to get the file path of the compiled graph"
            )
        return compiled_graph, (hash_str, file_path)

    def load(
        self,
        handle: Any,
        graph: fx.GraphModule,
        example_inputs: list[Any],
        graph_index: int,
        compile_range: Range,
    ) -> Callable:
        assert isinstance(handle, tuple)
        assert isinstance(handle[0], str)
        assert isinstance(handle[1], str)
        hash_str = handle[0]

        from torch._functorch._aot_autograd.autograd_cache import AOTAutogradCache
        from torch._inductor.codecache import FxGraphCache

        with ExitStack() as exit_stack:
            exit_stack.enter_context(
                patch(
                    "torch._inductor.codecache.FxGraphCache._get_shape_env",
                    lambda *args, **kwargs: AlwaysHitShapeEnv(),
                )
            )
            # torch 2.8+ on main uses _get_shape_env in AOTAutogradCache
            if hasattr(AOTAutogradCache, "_get_shape_env"):
                exit_stack.enter_context(
                    patch(
                        "torch._functorch._aot_autograd.autograd_cache.AOTAutogradCache._get_shape_env",
                        lambda *args, **kwargs: AlwaysHitShapeEnv(),
                    )
                )

            # Dynamo metrics context, see method for more details.
            exit_stack.enter_context(self.metrics_context())

            if torch.__version__.startswith("2.5"):
                inductor_compiled_graph = FxGraphCache._lookup_graph(
                    hash_str, example_inputs, True, False
                )
                assert inductor_compiled_graph is not None, (
                    "Inductor cache lookup failed. Please remove"
                    f"the cache directory and try again."  # noqa
                )
            elif torch.__version__ >= "2.6":
                from torch._inductor.output_code import CompiledFxGraphConstantsWithGm

                constants = CompiledFxGraphConstantsWithGm(graph)
                inductor_compiled_graph, _ = FxGraphCache._lookup_graph(
                    hash_str, example_inputs, True, None, constants
                )
                assert inductor_compiled_graph is not None, (
                    "Inductor cache lookup failed. Please remove"
                    f"the cache directory and try again."  # noqa
                )

        # Inductor calling convention (function signature):
        # f(list) -> tuple
        # Dynamo calling convention (function signature):
        # f(*args) -> Any

        # need to know if the graph returns a tuple
        from torch._inductor.compile_fx import graph_returns_tuple

        returns_tuple = graph_returns_tuple(graph)

        # this is the callable we return to Dynamo to run
        def compiled_graph(*args):
            # convert args to list
            list_args = list(args)
            graph_output = inductor_compiled_graph(list_args)
            # unpack the tuple if needed
            if returns_tuple:
                return graph_output
            else:
                return graph_output[0]

        return compiled_graph

    def metrics_context(self) -> contextlib.AbstractContextManager:
        """
        This method returns the Dynamo metrics context (if it exists,
        otherwise a null context). It is used by various compile components.
        Present in torch>=2.6, it's used inside FxGraphCache in
        torch==2.6 (but not after). It might also be used in various other
        torch.compile internal functions.

        Because it is re-entrant, we always set it (even if entering via Dynamo
        and the context was already entered). We might want to revisit if it
        should be set at a different mode of compilation.

        This is likely a bug in PyTorch: public APIs should not rely on
        manually setting up internal contexts. But we also rely on non-public
        APIs which might not provide these guarantees.
        """
        if is_torch_equal_or_newer("2.6"):
            import torch._dynamo.utils

            return torch._dynamo.utils.get_metrics_context()
        else:
            return contextlib.nullcontext()


def set_inductor_config(config, compile_range: Range):
    if compile_range.is_single_size():
        # for a specific batch size, tuning triton kernel parameters
        # can be beneficial
        config["max_autotune"] = envs.VLLM_ENABLE_INDUCTOR_MAX_AUTOTUNE
        config["coordinate_descent_tuning"] = (
            envs.VLLM_ENABLE_INDUCTOR_COORDINATE_DESCENT_TUNING
        )


def set_functorch_config():
    torch._functorch.config.bundled_autograd_cache = False


class EagerAdaptor(CompilerInterface):
    name = "eager"

    def compile(
        self,
        graph: fx.GraphModule,
        example_inputs: list[Any],
        compiler_config: dict[str, Any],
        compile_range: Range,
        key: str | None = None,
    ) -> tuple[Callable | None, Any | None]:
        compilation_counter.num_eager_compiles += 1
        # we don't need to compile the graph, just return the graph itself.
        # It does not support caching, return None for the handle.
        return graph, None<|MERGE_RESOLUTION|>--- conflicted
+++ resolved
@@ -15,11 +15,8 @@
 import vllm.envs as envs
 from vllm.compilation.counter import compilation_counter
 from vllm.config import VllmConfig
-<<<<<<< HEAD
 from vllm.config.utils import Range
-=======
 from vllm.utils.hashing import safe_hash
->>>>>>> d9d342d2
 from vllm.utils.torch_utils import is_torch_equal_or_newer
 
 
