--- conflicted
+++ resolved
@@ -292,14 +292,6 @@
             # Dynamo metrics context, see method for more details.
             stack.enter_context(self.metrics_context())
 
-<<<<<<< HEAD
-            with pass_context(runtime_shape):
-                compiled_graph = compile_fx(
-                    graph,
-                    example_inputs,
-                    inner_compile=hijacked_compile_fx_inner,
-                    config_patches=current_config)
-=======
             # Disable remote caching. When these are on, on remote cache-hit,
             # the monkey-patched functions never actually get called.
             # vLLM today assumes and requires the monkey-patched functions to
@@ -313,12 +305,12 @@
                     torch._functorch.config.patch(
                         enable_remote_autograd_cache=False))
 
-            compiled_graph = compile_fx(
-                graph,
-                example_inputs,
-                inner_compile=hijacked_compile_fx_inner,
-                config_patches=current_config)
->>>>>>> 3d3ab368
+            with pass_context(runtime_shape):
+                compiled_graph = compile_fx(
+                    graph,
+                    example_inputs,
+                    inner_compile=hijacked_compile_fx_inner,
+                    config_patches=current_config)
 
         assert hash_str is not None, (
             "failed to get the hash of the compiled graph")
