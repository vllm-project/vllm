--- conflicted
+++ resolved
@@ -226,17 +226,13 @@
         current_config = {}
         if compiler_config is not None:
             current_config.update(compiler_config)
-<<<<<<< HEAD
 
         # Remove vllm-specific keys that are not valid inductor config options
         # before passing to standalone_compile. These keys are used internally
         # by vLLM for cache control but would cause AttributeError in torch._inductor.
         current_config.pop("vllm_disable_compile_cache", None)
 
-        set_inductor_config(current_config, runtime_shape)
-=======
         set_inductor_config(current_config, compile_range)
->>>>>>> bff78310
         set_functorch_config()
 
         if compile_range.is_single_size():
