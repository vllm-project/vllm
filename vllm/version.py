try:
    from ._version import __version__, __version_tuple__
except Exception as e:
    import warnings

    warnings.warn(f"Failed to read commit hash:\n{e}",
                  RuntimeWarning,
                  stacklevel=2)

<<<<<<< HEAD
__version__ = "0.6.1.post2"
=======
    __version__ = "dev"
    __version_tuple__ = (0, 0, __version__)
>>>>>>> 7193774b
<|MERGE_RESOLUTION|>--- conflicted
+++ resolved
@@ -7,9 +7,5 @@
                   RuntimeWarning,
                   stacklevel=2)
 
-<<<<<<< HEAD
-__version__ = "0.6.1.post2"
-=======
     __version__ = "dev"
-    __version_tuple__ = (0, 0, __version__)
->>>>>>> 7193774b
+    __version_tuple__ = (0, 0, __version__)