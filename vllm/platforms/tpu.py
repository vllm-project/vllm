--- conflicted
+++ resolved
@@ -1,10 +1,6 @@
 # SPDX-License-Identifier: Apache-2.0
 
-<<<<<<< HEAD
-from typing import TYPE_CHECKING, Optional, Tuple
-=======
-from typing import TYPE_CHECKING, Optional, Union
->>>>>>> ce8d6b75
+from typing import TYPE_CHECKING, Optional, Tuple, Union
 
 import torch
 
