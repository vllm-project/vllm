# SPDX-License-Identifier: Apache-2.0
# SPDX-FileCopyrightText: Copyright contributors to the vLLM project

from typing import TYPE_CHECKING, Optional, Union, cast

import torch
from tpu_info import device

import vllm.envs as envs
from vllm.inputs import ProcessorInputs, PromptType
from vllm.logger import init_logger
from vllm.sampling_params import SamplingParams, SamplingType
from vllm.utils import DEFAULT_MAX_NUM_BATCHED_TOKENS

from .interface import Platform, PlatformEnum, _Backend

if TYPE_CHECKING:
    from vllm.config import BlockSize, ModelConfig, VllmConfig
    from vllm.pooling_params import PoolingParams
else:
    BlockSize = None
    ModelConfig = None
    VllmConfig = None
    PoolingParams = None

logger = init_logger(__name__)


class TpuPlatform(Platform):
    _enum = PlatformEnum.TPU
    device_name: str = "tpu"
    device_type: str = "tpu"
    dispatch_key: str = "XLA"
    ray_device_key: str = "TPU"
    device_control_env_var: str = "TPU_VISIBLE_CHIPS"
    simple_compile_backend: str = "openxla"

    supported_quantization: list[str] = ["tpu_int8", "compressed-tensors"]

    additional_env_vars: list[str] = [
        "TPU_CHIPS_PER_HOST_BOUNDS", "TPU_HOST_BOUNDS"
    ]

    @classmethod
    def get_attn_backend_cls(cls, selected_backend: _Backend, head_size: int,
                             dtype: torch.dtype, kv_cache_dtype: Optional[str],
                             block_size: int, use_v1: bool,
                             use_mla: bool) -> str:
        if (selected_backend != _Backend.PALLAS
                and selected_backend != _Backend.PALLAS_VLLM_V1):
            logger.info("Cannot use %s backend on TPU.", selected_backend)

        if use_v1:
            logger.info("Using Pallas V1 backend.")
            return "vllm.v1.attention.backends.pallas.PallasAttentionBackend"
        else:
            logger.info("Using Pallas backend.")
            return "vllm.attention.backends.pallas.PallasAttentionBackend"

    @classmethod
    def get_device_name(cls, device_id: int = 0) -> str:
        chip_type, _ = device.get_local_chips()
        return f"TPU {chip_type.name}"

    @classmethod
    def get_device_total_memory(cls, device_id: int = 0) -> int:
        raise NotImplementedError

    @classmethod
    def is_async_output_supported(cls, enforce_eager: Optional[bool]) -> bool:
        return not envs.VLLM_USE_V1

    @classmethod
    def get_punica_wrapper(cls) -> str:
        return "vllm.lora.punica_wrapper.punica_tpu.PunicaWrapperTPU"

    @classmethod
    def get_infinity_values(cls, dtype: torch.dtype) -> tuple[float, float]:
        return torch.finfo(dtype).min, torch.finfo(dtype).max

    @classmethod
    def can_update_inplace(cls):
        return False

    @classmethod
    def get_lora_vocab_padding_size(cls) -> int:
        return 1

    @classmethod
    def inference_mode(cls):
        return torch.no_grad()

    @classmethod
    def check_and_update_config(cls, vllm_config: VllmConfig) -> None:
        from vllm.config import CompilationLevel

        cache_config = vllm_config.cache_config
        # For v0, the default block size is 16.
        if cache_config and cache_config.block_size is None:
            cache_config.block_size = cast(BlockSize, 16)
        compilation_config = vllm_config.compilation_config

        # TPU only supports DYNAMO_ONCE compilation level
        if compilation_config.level != CompilationLevel.DYNAMO_ONCE:
            logger.info("[TPU] Forcing DYNAMO_ONCE compilation level")
            compilation_config.level = CompilationLevel.DYNAMO_ONCE

        if compilation_config.backend == "":
            compilation_config.backend = "openxla"

        assert vllm_config.speculative_config is None, \
            "TPU does not support speculative decoding"

        if vllm_config.model_config.dtype in (torch.float16, torch.float32):
            logger.warning(
                "The TPU backend currently does not support %s. "
                "Using bfloat16 instead.", vllm_config.model_config.dtype)
            vllm_config.model_config.dtype = torch.bfloat16

        if envs.VLLM_USE_V1:
            from vllm.v1.attention.backends.pallas import (
                PallasAttentionBackend)
            cache_config.block_size = PallasAttentionBackend.get_page_size(
                vllm_config)  # type: ignore[assignment]
<<<<<<< HEAD
            # min_page_size = PallasAttentionBackend.get_min_page_size(
            #     vllm_config)
            # if min_page_size > cache_config.block_size:
            #     logger.warning(
            #         "Increase the page size from %s to %s to make sure there's"
            #         " no SMEM OOM",
            #         cache_config.block_size,
            #         min_page_size,
            #     )
            #     cache_config.block_size = min_page_size  # type: ignore[assignment]
=======
            min_page_size = PallasAttentionBackend.get_min_page_size(
                vllm_config)
            if min_page_size > cache_config.block_size:
                logger.warning(
                    "Increase the page size from %s to %s to make sure there's"
                    "no SMEM OOM",
                    cache_config.block_size,
                    min_page_size,
                )
                cache_config.block_size = min_page_size  # type: ignore[assignment]
>>>>>>> dac8cc49

        parallel_config = vllm_config.parallel_config
        scheduler_config = vllm_config.scheduler_config
        if parallel_config.worker_cls == "auto":
            if scheduler_config.is_multi_step:
                if envs.VLLM_USE_V1:
                    raise NotImplementedError(
                        "Multi-step scheduling is not supported (and not "
                        "needed) on vLLM V1. Please launch without "
                        "--num-scheduler-steps.")
                else:
                    parallel_config.worker_cls = \
                        "vllm.worker.multi_step_tpu_worker.MultiStepTPUWorker"
            else:
                if envs.VLLM_USE_V1:
                    parallel_config.worker_cls = \
                        "vllm.v1.worker.tpu_worker.TPUWorker"
                else:
                    parallel_config.worker_cls = \
                        "vllm.worker.tpu_worker.TPUWorker"

        assert not vllm_config.speculative_config, (
            "Speculative decoding is not yet supported for TPU backend")

        if scheduler_config.is_multimodal_model and not \
            scheduler_config.disable_chunked_mm_input:
            logger.warning("TPU does not support running Multimodal models"\
            " without setting `--disable_chunked_mm_input`. " \
            "Forcing --disable_chunked_mm_input.")
            scheduler_config.disable_chunked_mm_input = True

        if vllm_config.model_config and vllm_config.model_config.use_mla:
            logger.info(
                "MLA is enabled on a non-GPU platform; forcing chunked "
                "prefill and prefix caching to be disabled.")
            vllm_config.scheduler_config.enable_chunked_prefill = False
            vllm_config.scheduler_config.chunked_prefill_enabled = False
            vllm_config.scheduler_config.max_num_batched_tokens = max(
                vllm_config.scheduler_config.max_model_len,
                DEFAULT_MAX_NUM_BATCHED_TOKENS)

    @classmethod
    def is_pin_memory_available(cls):
        logger.warning("Pin memory is not supported on TPU.")
        return False

    @classmethod
    def get_device_communicator_cls(cls) -> str:
        return "vllm.distributed.device_communicators.tpu_communicator.TpuCommunicator"  # noqa

    @classmethod
    def use_all_gather(cls) -> bool:
        return True

    @classmethod
    def supports_v1(cls, model_config: ModelConfig) -> bool:
        # V1 support on TPU is experimental
        return True

    @classmethod
    def validate_request(
        cls,
        prompt: PromptType,
        params: Union[SamplingParams, PoolingParams],
        processed_inputs: ProcessorInputs,
    ) -> None:
        """Raises if this request is unsupported on this platform"""
        if isinstance(params, SamplingParams):
            if params.guided_decoding is not None and not envs.VLLM_USE_V1:
                raise ValueError("Structured output is not supported on "
                                 f"{cls.device_name} V0.")
            if params.sampling_type == SamplingType.RANDOM_SEED:
                raise ValueError(
                    "Torch XLA does not support per-request seed.")


try:
    from tpu_commons.platforms import TpuPlatform as TpuCommonsPlatform
    TpuPlatform = TpuCommonsPlatform  # type: ignore
except ImportError:
    logger.info("tpu_commons not found, using vLLM's TpuPlatform")
    pass<|MERGE_RESOLUTION|>--- conflicted
+++ resolved
@@ -122,29 +122,6 @@
                 PallasAttentionBackend)
             cache_config.block_size = PallasAttentionBackend.get_page_size(
                 vllm_config)  # type: ignore[assignment]
-<<<<<<< HEAD
-            # min_page_size = PallasAttentionBackend.get_min_page_size(
-            #     vllm_config)
-            # if min_page_size > cache_config.block_size:
-            #     logger.warning(
-            #         "Increase the page size from %s to %s to make sure there's"
-            #         " no SMEM OOM",
-            #         cache_config.block_size,
-            #         min_page_size,
-            #     )
-            #     cache_config.block_size = min_page_size  # type: ignore[assignment]
-=======
-            min_page_size = PallasAttentionBackend.get_min_page_size(
-                vllm_config)
-            if min_page_size > cache_config.block_size:
-                logger.warning(
-                    "Increase the page size from %s to %s to make sure there's"
-                    "no SMEM OOM",
-                    cache_config.block_size,
-                    min_page_size,
-                )
-                cache_config.block_size = min_page_size  # type: ignore[assignment]
->>>>>>> dac8cc49
 
         parallel_config = vllm_config.parallel_config
         scheduler_config = vllm_config.scheduler_config
