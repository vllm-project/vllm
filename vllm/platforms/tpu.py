--- conflicted
+++ resolved
@@ -129,11 +129,7 @@
                     cache_config.block_size,
                     min_page_size,
                 )
-<<<<<<< HEAD
-                vllm_config.cache_config.block_size = min_page_size  # type: ignore[assignment]
-=======
                 cache_config.block_size = min_page_size  # type: ignore[assignment]
->>>>>>> 9fbf2bfb
 
         parallel_config = vllm_config.parallel_config
         scheduler_config = vllm_config.scheduler_config
