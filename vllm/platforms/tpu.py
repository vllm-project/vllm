# SPDX-License-Identifier: Apache-2.0
# SPDX-FileCopyrightText: Copyright contributors to the vLLM project

import contextlib
from typing import TYPE_CHECKING, cast

import torch
from tpu_info import device

from vllm.inputs import ProcessorInputs, PromptType
from vllm.logger import init_logger
from vllm.sampling_params import SamplingParams, SamplingType
from vllm.utils import DEFAULT_MAX_NUM_BATCHED_TOKENS

from .interface import Platform, PlatformEnum

if TYPE_CHECKING:
    from vllm.attention.backends.registry import _Backend
    from vllm.config import ModelConfig, VllmConfig
    from vllm.config.cache import BlockSize, CacheDType
    from vllm.pooling_params import PoolingParams
else:
    BlockSize = None
    ModelConfig = None
    VllmConfig = None
    PoolingParams = None
    _Backend = None

logger = init_logger(__name__)

USE_TPU_INFERENCE = False


class TpuPlatform(Platform):
    _enum = PlatformEnum.TPU
    device_name: str = "tpu"
    device_type: str = "tpu"
    dispatch_key: str = "XLA"
    ray_device_key: str = "TPU"
    dist_backend: str = "gloo"
    device_control_env_var: str = "TPU_VISIBLE_CHIPS"
    simple_compile_backend: str = "openxla"

    supported_quantization: list[str] = ["fp8", "tpu_int8", "compressed-tensors"]

    additional_env_vars: list[str] = ["TPU_CHIPS_PER_HOST_BOUNDS", "TPU_HOST_BOUNDS"]

    @classmethod
    def import_kernels(cls) -> None:
        # Do not import vllm._C
        with contextlib.suppress(ImportError):
            import vllm._moe_C  # noqa: F401

    @classmethod
    def get_attn_backend_cls(
        cls,
        selected_backend: "_Backend",
        head_size: int,
        dtype: torch.dtype,
        kv_cache_dtype: str | None,
        block_size: int,
        use_v1: bool,
        use_mla: bool,
        has_sink,
        use_sparse,
    ) -> str:
        from vllm.attention.backends.registry import _Backend, backend_to_class_str

        if use_sparse:
            raise NotImplementedError("Sparse Attention is not supported on TPU.")
        if selected_backend != _Backend.PALLAS:
            logger.info("Cannot use %s backend on TPU.", selected_backend)

        if not use_v1:
            raise ValueError("TPU backend only supports V1.")
        logger.info("Using Pallas V1 backend.")
        return backend_to_class_str(_Backend.PALLAS)

    @classmethod
    def set_device(cls, device: torch.device) -> None:
        """
        Set the device for the current platform.
        """
        torch.tpu.set_device(device)

    @classmethod
    def get_device_name(cls, device_id: int = 0) -> str:
        chip_type, _ = device.get_local_chips()
        return f"TPU {chip_type.name}"

    @classmethod
    def get_device_total_memory(cls, device_id: int = 0) -> int:
        raise NotImplementedError

    @classmethod
    def get_punica_wrapper(cls) -> str:
        return "vllm.lora.punica_wrapper.punica_tpu.PunicaWrapperTPU"

    @classmethod
    def get_infinity_values(cls, dtype: torch.dtype) -> tuple[float, float]:
        return torch.finfo(dtype).min, torch.finfo(dtype).max

    @classmethod
    def can_update_inplace(cls):
        return False

    @classmethod
    def get_lora_vocab_padding_size(cls) -> int:
        return 1

    @classmethod
    def inference_mode(cls):
        return torch.no_grad()

    @classmethod
    def check_and_update_config(cls, vllm_config: VllmConfig) -> None:
        from vllm.config import CompilationMode, CUDAGraphMode

        cache_config = vllm_config.cache_config
        # For v0, the default block size is 16.
        if cache_config and cache_config.block_size is None:
            cache_config.block_size = cast(BlockSize, 16)
        compilation_config = vllm_config.compilation_config

        # TPU only supports DYNAMO_TRACE_ONCE compilation mode
        if compilation_config.mode != CompilationMode.DYNAMO_TRACE_ONCE:
            logger.info(
                "[TPU] Forcing DYNAMO_TRACE_ONCE compilation mode, and\
                disabling cudagraph."
            )
            compilation_config.mode = CompilationMode.DYNAMO_TRACE_ONCE

        if (
            compilation_config.cudagraph_mode is None
            or compilation_config.cudagraph_mode.max_cudagraph_mode()
            != CUDAGraphMode.NONE
        ):
            logger.info(
                "[TPU] CUDA graph is not supported on TPU, disabling cudagraphs."
            )
            compilation_config.cudagraph_mode = CUDAGraphMode.NONE

        if compilation_config.backend == "":
            compilation_config.backend = "openxla"

        assert vllm_config.speculative_config is None, (
            "TPU does not support speculative decoding"
        )

        model_config = vllm_config.model_config
        if model_config is not None and model_config.dtype in (
            torch.float16,
            torch.float32,
        ):
            logger.warning(
                "The TPU backend currently does not support %s. "
                "Using bfloat16 instead.",
                model_config.dtype,
            )
            model_config.dtype = torch.bfloat16

        from vllm.v1.attention.backends.pallas import PallasAttentionBackend

        cache_config.block_size = PallasAttentionBackend.get_page_size(vllm_config)  # type: ignore[assignment]

        parallel_config = vllm_config.parallel_config
        scheduler_config = vllm_config.scheduler_config
        if parallel_config.worker_cls == "auto":
            parallel_config.worker_cls = "vllm.v1.worker.tpu_worker.TPUWorker"

        assert not vllm_config.speculative_config, (
            "Speculative decoding is not yet supported for TPU backend"
        )

        if (
            scheduler_config.is_multimodal_model
            and not scheduler_config.disable_chunked_mm_input
        ):
            logger.warning(
                "TPU does not support running Multimodal models"
                " without setting `--disable_chunked_mm_input`. "
                "Forcing --disable_chunked_mm_input."
            )
            scheduler_config.disable_chunked_mm_input = True

        if model_config and model_config.use_mla:
            logger.info(
                "MLA is enabled on a non-GPU platform; forcing chunked "
                "prefill and prefix caching to be disabled."
            )
            vllm_config.scheduler_config.enable_chunked_prefill = False
            vllm_config.scheduler_config.chunked_prefill_enabled = False
            vllm_config.scheduler_config.max_num_batched_tokens = max(
                vllm_config.scheduler_config.max_model_len,
                DEFAULT_MAX_NUM_BATCHED_TOKENS,
            )

    @classmethod
    def is_pin_memory_available(cls):
        logger.warning("Pin memory is not supported on TPU.")
        return False

    @classmethod
    def get_device_communicator_cls(cls) -> str:
        return "vllm.distributed.device_communicators.tpu_communicator.TpuCommunicator"  # noqa

    @classmethod
    def use_all_gather(cls) -> bool:
        return True

    @classmethod
    def validate_request(
        cls,
        prompt: PromptType,
        params: SamplingParams | PoolingParams,
        processed_inputs: ProcessorInputs,
    ) -> None:
        """Raises if this request is unsupported on this platform"""
        if (
            isinstance(params, SamplingParams)
            and params.sampling_type == SamplingType.RANDOM_SEED
        ):
            raise ValueError("Torch XLA does not support per-request seed.")

    @classmethod
<<<<<<< HEAD
    def is_kv_cache_dtype_supported(
        cls, kv_cache_dtype: "CacheDType", model_config: "ModelConfig"
    ) -> bool:
        return True

    @classmethod
=======
>>>>>>> 49c00fe3
    @torch.compile(backend="openxla")
    def insert_blocks_to_device(
        cls,
        src_cache: torch.Tensor,
        dst_cache: torch.Tensor,
        src_block_indices: torch.Tensor,
        dst_block_indices: torch.Tensor,
    ) -> None:
        torch.ops.xla.dynamo_set_buffer_donor_(dst_cache, True)
        dst_cache[dst_block_indices] = src_cache[src_block_indices].to(dst_cache.device)

    @classmethod
    @torch.compile(backend="openxla")
    def swap_out_blocks_to_host(
        cls,
        src_cache: torch.Tensor,
        dst_cache: torch.Tensor,
        src_block_indices: torch.Tensor,
        dst_block_indices: torch.Tensor,
    ) -> None:
        """tpu blocks to cpu blocks"""
        torch.ops.xla.dynamo_set_buffer_donor_(src_cache, True)
        dst_cache[dst_block_indices] = src_cache[src_block_indices].cpu()

    @classmethod
    def use_sync_weight_loader(cls) -> bool:
        return True


try:
    from tpu_inference.platforms import TpuPlatform as TpuInferencePlatform

    TpuPlatform = TpuInferencePlatform  # type: ignore
    USE_TPU_INFERENCE = True
except ImportError:
    logger.info("tpu_inference not found, using vLLM's TpuPlatform")
    pass<|MERGE_RESOLUTION|>--- conflicted
+++ resolved
@@ -16,12 +16,11 @@
 
 if TYPE_CHECKING:
     from vllm.attention.backends.registry import _Backend
-    from vllm.config import ModelConfig, VllmConfig
-    from vllm.config.cache import BlockSize, CacheDType
+    from vllm.config import VllmConfig
+    from vllm.config.cache import BlockSize
     from vllm.pooling_params import PoolingParams
 else:
     BlockSize = None
-    ModelConfig = None
     VllmConfig = None
     PoolingParams = None
     _Backend = None
@@ -223,15 +222,6 @@
             raise ValueError("Torch XLA does not support per-request seed.")
 
     @classmethod
-<<<<<<< HEAD
-    def is_kv_cache_dtype_supported(
-        cls, kv_cache_dtype: "CacheDType", model_config: "ModelConfig"
-    ) -> bool:
-        return True
-
-    @classmethod
-=======
->>>>>>> 49c00fe3
     @torch.compile(backend="openxla")
     def insert_blocks_to_device(
         cls,
