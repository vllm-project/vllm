--- conflicted
+++ resolved
@@ -144,19 +144,11 @@
         prompt: PromptType,
         params: Union[SamplingParams, PoolingParams],
     ) -> None:
-<<<<<<< HEAD
-        # TPU V1 supports structured decoding.
-        if not envs.VLLM_USE_V1 and isinstance(
-                params, SamplingParams) and params.guided_decoding is not None:
-            raise ValueError("Structured output is not supported on "
-                             f"{cls.device_name}.")
-=======
         """Raises if this request is unsupported on this platform"""
         if isinstance(params, SamplingParams):
-            if params.guided_decoding is not None:
+            if params.guided_decoding is not None and not envs.VLLM_USE_V1:
                 raise ValueError("Structured output is not supported on "
-                                 f"{cls.device_name}.")
+                                 f"{cls.device_name} V0.")
             if params.sampling_type == SamplingType.RANDOM_SEED:
                 raise ValueError(
-                    "Torch XLA does not support per-request seed.")
->>>>>>> 70de35a8
+                    "Torch XLA does not support per-request seed.")