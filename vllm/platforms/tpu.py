--- conflicted
+++ resolved
@@ -44,7 +44,10 @@
     additional_env_vars: list[str] = ["TPU_CHIPS_PER_HOST_BOUNDS", "TPU_HOST_BOUNDS"]
 
     @classmethod
-<<<<<<< HEAD
+    def import_core_kernels(cls) -> None:
+        pass
+
+    @classmethod
     def get_attn_backend_cls(
         cls,
         selected_backend: "_Backend",
@@ -57,16 +60,6 @@
         has_sink,
         use_sparse,
     ) -> str:
-=======
-    def import_core_kernels(cls) -> None:
-        pass
-
-    @classmethod
-    def get_attn_backend_cls(cls, selected_backend: "_Backend", head_size: int,
-                             dtype: torch.dtype, kv_cache_dtype: Optional[str],
-                             block_size: int, use_v1: bool, use_mla: bool,
-                             has_sink, use_sparse) -> str:
->>>>>>> 17edd8a8
         from vllm.attention.backends.registry import _Backend
 
         if use_sparse:
