--- conflicted
+++ resolved
@@ -263,26 +263,17 @@
 
             # Default backends for V1 engine
             # Prefer FlashInfer for Blackwell GPUs if installed
-<<<<<<< HEAD
             if cls.is_device_capability(100):
                 if is_default_backend_supported := is_attn_backend_supported(
                         FLASHINFER_V1, head_size, dtype):
-                    logger.info_once(
-                        "Using FlashInfer backend on V1 engine by default "
-                        "for Blackwell (SM 10.0) GPUs.")
-=======
-            if cls.is_device_capability(100) and \
-                supports_head_size(FLASHINFER_V1, head_size):
-                try:
-                    import flashinfer  # noqa: F401
-
                     from vllm.v1.attention.backends.utils import (
                         set_kv_cache_layout)
+
                     logger.info_once(
                         "Using FlashInfer backend with HND KV cache layout on "
                         "V1 engine by default for Blackwell (SM 10.0) GPUs.")
                     set_kv_cache_layout("HND")
->>>>>>> b639327a
+
                     return FLASHINFER_V1
 
                 if not is_default_backend_supported.can_import:
