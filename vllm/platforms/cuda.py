# SPDX-License-Identifier: Apache-2.0
# SPDX-FileCopyrightText: Copyright contributors to the vLLM project
"""Code inside this file can safely assume cuda platform, e.g. importing
pynvml. However, it should not initialize cuda context.
"""

import os
from datetime import timedelta
from enum import IntEnum
from functools import cache, wraps
from typing import TYPE_CHECKING, Callable, Optional, TypeVar, Union

import torch
from torch.distributed import PrefixStore, ProcessGroup
from torch.distributed.distributed_c10d import is_nccl_available
from typing_extensions import ParamSpec

# import custom ops, trigger op registration
import vllm._C  # noqa
import vllm.envs as envs
from vllm.logger import init_logger
from vllm.utils import cuda_device_count_stateless, import_pynvml

from .interface import DeviceCapability, Platform, PlatformEnum, _Backend

if TYPE_CHECKING:
    from vllm.config import ModelConfig, VllmConfig

logger = init_logger(__name__)

_P = ParamSpec("_P")
_R = TypeVar("_R")

pynvml = import_pynvml()


class CudaCapability(IntEnum):
    """CUDA compute capability constants for different GPU architectures.

    See https://developer.nvidia.com/cuda-gpus
    """
    PASCAL_60 = 60
    VOLTA_70 = 70
    TURING_75 = 75
    AMPERE_80 = 80
    ADA_LOVELACE_89 = 89
    HOPPER_90 = 90
    BLACKWELL_100 = 100
    JETSON_THOR_110 = 110
    BLACKWELL_RTX_120 = 120


# pytorch 2.5 uses cudnn sdpa by default, which will cause crash on some models
# see https://github.com/huggingface/diffusers/issues/9704 for details
torch.backends.cuda.enable_cudnn_sdp(False)


def with_nvml_context(fn: Callable[_P, _R]) -> Callable[_P, _R]:

    @wraps(fn)
    def wrapper(*args: _P.args, **kwargs: _P.kwargs) -> _R:
        pynvml.nvmlInit()
        try:
            return fn(*args, **kwargs)
        finally:
            pynvml.nvmlShutdown()

    return wrapper


class CudaPlatformBase(Platform):
    _enum = PlatformEnum.CUDA
    device_name: str = "cuda"
    device_type: str = "cuda"
    dispatch_key: str = "CUDA"
    ray_device_key: str = "GPU"
    dist_backend: str = "nccl"
    device_control_env_var: str = "CUDA_VISIBLE_DEVICES"

    @property
    def supported_dtypes(self) -> list[torch.dtype]:
        if self.has_device_capability(CudaCapability.AMPERE_80):
            # Ampere and Hopper or later NVIDIA GPUs.
            return [torch.bfloat16, torch.float16, torch.float32]
        if self.has_device_capability(CudaCapability.PASCAL_60):
            # Pascal, Volta and Turing NVIDIA GPUs, BF16 is not supported
            return [torch.float16, torch.float32]
        # Kepler and Maxwell NVIDIA GPUs, only FP32 is supported,
        # though vLLM doesn't support these GPUs.
        return [torch.float32]

    @classmethod
    def set_device(cls, device: torch.device) -> None:
        """
        Set the device for the current platform.
        """
        torch.cuda.set_device(device)
        # With this trick we can force the device to be set eagerly
        # see https://github.com/pytorch/pytorch/issues/155668
        # for why and when it is needed
        _ = torch.zeros(1, device=device)

    @classmethod
    def get_device_capability(cls,
                              device_id: int = 0
                              ) -> Optional[DeviceCapability]:
        raise NotImplementedError

    @classmethod
    def get_device_name(cls, device_id: int = 0) -> str:
        raise NotImplementedError

    @classmethod
    def get_device_total_memory(cls, device_id: int = 0) -> int:
        raise NotImplementedError

    @classmethod
    def is_fully_connected(cls, device_ids: list[int]) -> bool:
        raise NotImplementedError

    @classmethod
    def log_warnings(cls):
        pass

    @classmethod
    def check_and_update_config(cls, vllm_config: "VllmConfig") -> None:
        parallel_config = vllm_config.parallel_config
        model_config = vllm_config.model_config

        if parallel_config.worker_cls == "auto":
            if vllm_config.speculative_config:
                if not envs.VLLM_USE_V1:
                    raise NotImplementedError(
                        "Speculative decoding is not supported on vLLM V0.")
                parallel_config.worker_cls = "vllm.v1.worker.gpu_worker.Worker"
            else:
                if envs.VLLM_USE_V1:
                    parallel_config.worker_cls = \
                        "vllm.v1.worker.gpu_worker.Worker"
                else:
                    parallel_config.worker_cls = "vllm.worker.worker.Worker"

        cache_config = vllm_config.cache_config
        if cache_config and cache_config.block_size is None:
            cache_config.block_size = 16

        # TODO(lucas): handle this more gracefully
        # Note: model_config may be None during testing
        if model_config is not None and model_config.use_mla:
            # If `VLLM_ATTENTION_BACKEND` is not set and we are using MLA,
            # then we default to FlashMLA backend for non-blackwell GPUs,
            # else we default to CutlassMLA. For each case, we force the
            # required block_size.
            use_flashmla = False
            use_cutlass_mla = False
            use_flashinfer_mla = False

            if envs.VLLM_ATTENTION_BACKEND is None:
                # Default case
                if cls.is_device_capability(CudaCapability.BLACKWELL_100):
                    # Blackwell => Force CutlassMLA.
                    use_cutlass_mla = True
                    # TODO: This does not work, because the
                    # global_force_attn_backend_context_manager is not set.
                    # See vllm/attention/selector.py:_cached_get_attn_backend
                    envs.VLLM_ATTENTION_BACKEND = "CUTLASS_MLA"
                else:
                    # Not Blackwell
                    use_flashmla = True
            else:
                # Forced case
                use_flashmla = (envs.VLLM_ATTENTION_BACKEND == "FLASHMLA")
                use_cutlass_mla = (
                    envs.VLLM_ATTENTION_BACKEND == "CUTLASS_MLA")
                use_flashinfer_mla = (
                    envs.VLLM_ATTENTION_BACKEND == "FLASHINFER_MLA")

            from vllm.attention.ops.flashmla import is_flashmla_supported
            if use_flashmla and is_flashmla_supported()[0] \
                and cache_config.block_size != 64:
                cache_config.block_size = 64
                logger.info(
                    "Forcing kv cache block size to 64 for FlashMLA backend.")

            if use_cutlass_mla and cache_config.block_size != 128:
                cache_config.block_size = 128
                logger.info("Forcing kv cache block size to 128 for "
                            "CUTLASS_MLA backend.")

            if use_flashinfer_mla and cache_config.block_size not in [32, 64]:
                cache_config.block_size = 64
                logger.info(
                    "Forcing kv cache block size to 64 for FlashInferMLA "
                    "backend.")

        # lazy import to avoid circular import
        from vllm.config import CUDAGraphMode

        compilation_config = vllm_config.compilation_config
        if (envs.VLLM_ALL2ALL_BACKEND == "deepep_high_throughput"
                and parallel_config.data_parallel_size > 1
                and compilation_config.cudagraph_mode != CUDAGraphMode.NONE):
            # TODO: Piecewise Cuda graph might be enabled
            # if torch compile cache key issue fixed
            # See https://github.com/vllm-project/vllm/pull/25093
            logger.info(
                "Data Parallel: disabling cudagraphs since DP "
                "with DeepEP high-throughput kernels are not CUDA Graph "
                "compatible. The DeepEP low-latency kernels are CUDA Graph "
                "compatible. Set the all_to_all backend to deepep_low_latency "
                "to use those kernels instead.")
            compilation_config.cudagraph_mode = CUDAGraphMode.NONE

    @classmethod
    def get_current_memory_usage(cls,
                                 device: Optional[torch.types.Device] = None
                                 ) -> float:
        torch.cuda.empty_cache()
        torch.cuda.reset_peak_memory_stats(device)
        return torch.cuda.max_memory_allocated(device)

    @classmethod
    def get_vit_attn_backend(cls, head_size: int,
                             dtype: torch.dtype) -> _Backend:
        if dtype not in (torch.float16, torch.bfloat16):
            return _Backend.XFORMERS

        if cls.has_device_capability(80):
            FLASH_ATTN_V1 = "vllm.v1.attention.backends.flash_attn.FlashAttentionBackend"  # noqa: E501
            from vllm.attention.selector import is_attn_backend_supported
            is_default_fa_supported = is_attn_backend_supported(
                FLASH_ATTN_V1, head_size, dtype, allow_import_error=False)
            if is_default_fa_supported:
                return _Backend.FLASH_ATTN
            else:
                # Fallback to XFORMERS
                return _Backend.XFORMERS
        else:
            # Fallback for Volta/Turing GPUs or FA not supported
            return _Backend.XFORMERS

    @classmethod
    def get_attn_backend_cls(cls, selected_backend, head_size, dtype,
                             kv_cache_dtype, block_size, use_v1, use_mla,
                             has_sink) -> str:
        if use_mla:
            if not use_v1:
                raise RuntimeError(
                    "MLA attention backends require the V1 engine. "
                    "Set VLLM_USE_V1=1 to enable them.")

            from vllm.attention.ops.flashmla import is_flashmla_supported
            from vllm.attention.utils.fa_utils import flash_attn_supports_mla

            use_cutlassmla = selected_backend == _Backend.CUTLASS_MLA or (
                selected_backend is None and cls.is_device_capability(
                    CudaCapability.BLACKWELL_100) and block_size == 128)
            use_flashinfermla = selected_backend == _Backend.FLASHINFER_MLA or (
                selected_backend is None and cls.is_device_capability(
                    CudaCapability.BLACKWELL_100) and block_size in [32, 64])
            use_flashmla = selected_backend in [
                _Backend.FLASHMLA, _Backend.FLASHMLA_VLLM_V1
            ] or (selected_backend is None and is_flashmla_supported()[0])
            use_flashattn = selected_backend == _Backend.FLASH_ATTN_MLA or (
                selected_backend is None and flash_attn_supports_mla())
            use_triton = selected_backend == _Backend.TRITON_MLA or (
                selected_backend is None)

            if use_cutlassmla:
                logger.info_once("Using Cutlass MLA backend on V1 engine.")
                return ("vllm.v1.attention.backends.mla."
                        "cutlass_mla.CutlassMLABackend")
            if use_flashinfermla:
                from vllm.v1.attention.backends.utils import (
                    set_kv_cache_layout)
                set_kv_cache_layout("HND")
                logger.info_once("Using FlashInfer MLA backend on V1 engine.")
                return ("vllm.v1.attention.backends.mla."
                        "flashinfer_mla.FlashInferMLABackend")
            if use_flashmla:
                if block_size != 64:
                    logger.warning(
                        "FlashMLA backend is not supported for block size %d"
                        " (currently only supports block size 64).",
                        block_size)
                else:
                    logger.info_once("Using FlashMLA backend on V1 engine.")
                    return ("vllm.v1.attention.backends.mla."
                            "flashmla.FlashMLABackend")
            if use_flashattn:
                logger.info_once(
                    "Using FlashAttention MLA backend on V1 engine.")
                return ("vllm.v1.attention.backends.mla."
                        "flashattn_mla.FlashAttnMLABackend")
            if use_triton:
                logger.info_once("Using Triton MLA backend on V1 engine.")
                return ("vllm.v1.attention.backends.mla."
                        "triton_mla.TritonMLABackend")
        if use_v1:
            FLASHINFER_V1 = "vllm.v1.attention.backends.flashinfer.FlashInferBackend"  # noqa: E501
            FLEX_ATTENTION_V1 = "vllm.v1.attention.backends.flex_attention.FlexAttentionBackend"  # noqa: E501
            TRITON_ATTN_VLLM_V1 = "vllm.v1.attention.backends.triton_attn.TritonAttentionBackend"  # noqa: E501
            FLASH_ATTN_V1 = "vllm.v1.attention.backends.flash_attn.FlashAttentionBackend"  # noqa: E501
            TREE_ATTN_V1 = "vllm.v1.attention.backends.tree_attn.TreeAttentionBackend"  # noqa: E501
            XFORMERS_V1 = "vllm.v1.attention.backends.xformers.XFormersAttentionBackend"  # noqa: E501

            use_fp8_kv_cache = (kv_cache_dtype is not None
                                and kv_cache_dtype.startswith("fp8"))

            if selected_backend == _Backend.FLASHINFER:
                logger.info_once("Using FlashInfer backend on V1 engine.")
                if cls.has_device_capability(100):
                    from vllm.v1.attention.backends.utils import (
                        set_kv_cache_layout)
                    set_kv_cache_layout("HND")
                return FLASHINFER_V1
            elif selected_backend == _Backend.FLEX_ATTENTION:
                logger.info_once("Using FlexAttention backend on V1 engine.")
                return FLEX_ATTENTION_V1
            elif selected_backend == _Backend.TRITON_ATTN_VLLM_V1:
                logger.info_once("Using Triton backend on V1 engine.")
                return TRITON_ATTN_VLLM_V1
            elif selected_backend == _Backend.FLASH_ATTN:
                logger.info_once("Using Flash Attention backend on V1 engine.")
                return FLASH_ATTN_V1
            elif selected_backend == _Backend.TREE_ATTN:
                logger.info_once("Using Tree Attention backend on V1 engine.")
                return TREE_ATTN_V1
            elif selected_backend == _Backend.XFORMERS_VLLM_V1:
                logger.info_once("Using XFormers backend on V1 engine.")
                return XFORMERS_V1

            from vllm.attention.selector import is_attn_backend_supported

            # Default backends for V1 engine
            # Prefer FlashInfer for Blackwell GPUs if installed
            if cls.is_device_capability(CudaCapability.BLACKWELL_100):
                if is_default_backend_supported := is_attn_backend_supported(
                        FLASHINFER_V1, head_size, dtype):
                    from vllm.v1.attention.backends.utils import (
                        set_kv_cache_layout)

                    logger.info_once(
                        "Using FlashInfer backend with HND KV cache layout on "
                        "V1 engine by default for Blackwell (SM 10.0) GPUs.")
                    set_kv_cache_layout("HND")

                    return FLASHINFER_V1

                if not is_default_backend_supported.can_import:
                    logger.warning_once(
                        "FlashInfer failed to import for V1 engine on "
                        "Blackwell (SM 10.0) GPUs; it is recommended to "
                        "install FlashInfer for better performance.")

            # FlashAttention is the default for SM 8.0+ GPUs
<<<<<<< HEAD
            if cls.has_device_capability(CudaCapability.AMPERE_80):
                if (has_sink and not cls.is_device_capability(
                        CudaCapability.HOPPER_90)):
=======
            if cls.has_device_capability(80):
                if (has_sink or
                        use_fp8_kv_cache) and not cls.is_device_capability(90):
>>>>>>> 867ecdd1
                    logger.info_once("Using Triton backend on V1 engine.")
                    return TRITON_ATTN_VLLM_V1
                elif is_default_backend_supported := is_attn_backend_supported(
                        FLASH_ATTN_V1, head_size, dtype,
                        allow_import_error=False):
                    logger.info_once("Using Flash Attention backend on "
                                     "V1 engine.")
                    return FLASH_ATTN_V1

            # FlexAttention is the default for older GPUs
            else:
                logger.info_once("Using FlexAttention backend on V1 engine.")
                return FLEX_ATTENTION_V1

            assert not is_default_backend_supported

            use_flex_attention_reason = {}
            if not is_default_backend_supported.head_size:
                use_flex_attention_reason["head_size"] = head_size
            if not is_default_backend_supported.dtype:
                use_flex_attention_reason["dtype"] = dtype

            logger.info_once(
                "Using FlexAttention backend for %s on V1 engine.",
                ", ".join(f"{k}={v}"
                          for k, v in use_flex_attention_reason.items()),
            )
            return FLEX_ATTENTION_V1

        raise RuntimeError(
            "V0 attention backends have been removed. Set VLLM_USE_V1=1 "
            "to select a supported backend.")

    @classmethod
    def get_punica_wrapper(cls) -> str:
        return "vllm.lora.punica_wrapper.punica_gpu.PunicaWrapperGPU"

    @classmethod
    def get_device_communicator_cls(cls) -> str:
        return "vllm.distributed.device_communicators.cuda_communicator.CudaCommunicator"  # noqa

    @classmethod
    def supports_fp8(cls) -> bool:
        return cls.has_device_capability(CudaCapability.ADA_LOVELACE_89)

    @classmethod
    def use_custom_allreduce(cls) -> bool:
        return True

    @classmethod
    def opaque_attention_op(cls) -> bool:
        return True

    @classmethod
    def get_static_graph_wrapper_cls(cls) -> str:
        return "vllm.compilation.cuda_graph.CUDAGraphWrapper"

    @classmethod
    def stateless_init_device_torch_dist_pg(
        cls,
        backend: str,
        prefix_store: PrefixStore,
        group_rank: int,
        group_size: int,
        timeout: timedelta,
    ) -> ProcessGroup:
        assert is_nccl_available()
        pg: ProcessGroup = ProcessGroup(
            prefix_store,
            group_rank,
            group_size,
        )
        from torch.distributed.distributed_c10d import ProcessGroupNCCL

        backend_options = ProcessGroupNCCL.Options()
        backend_options._timeout = timeout

        backend_class = ProcessGroupNCCL(prefix_store, group_rank, group_size,
                                         backend_options)
        backend_type = ProcessGroup.BackendType.NCCL
        device = torch.device("cuda")
        pg._set_default_backend(backend_type)
        backend_class._set_sequence_number_for_group()

        pg._register_backend(device, backend_type, backend_class)
        return pg

    @classmethod
    def device_count(cls) -> int:
        return cuda_device_count_stateless()

    @classmethod
    def is_kv_cache_dtype_supported(cls, kv_cache_dtype: str,
                                    model_config: "ModelConfig") -> bool:
        fp8_attention = kv_cache_dtype.startswith("fp8")
        attention_backend = envs.VLLM_ATTENTION_BACKEND

        supported = False
        if model_config is not None and model_config.use_mla:
            # Default to CutlassMLA for blackwell,
            # FlashMLA otherwise
            if attention_backend is None:
                if cls.is_device_capability(CudaCapability.BLACKWELL_100):
                    attention_backend = "CUTLASS_MLA"
                else:
                    attention_backend = "FLASHMLA"

            # Only FlashMLA and CUTLASS_MLA support fp8
            if attention_backend in [
                    "FLASHMLA", "CUTLASS_MLA", "FLASHINFER_MLA"
            ]:
                supported = True
            else:
                supported = (not fp8_attention)
        else:
            # Default to FlashAttention
            if attention_backend is None:
                attention_backend = "FLASH_ATTN_VLLM_V1"

            # All Blackwell backends support fp8
            if cls.is_device_capability(CudaCapability.BLACKWELL_100):
                supported = True
            elif attention_backend == "FLASH_ATTN_VLLM_V1":
                if fp8_attention:
                    from vllm.attention.utils.fa_utils import (
                        flash_attn_supports_fp8)
                    supported = flash_attn_supports_fp8()
                else:
                    supported = True
            elif attention_backend == "FLASHINFER":
                supported = True
            elif attention_backend == "TRITON_ATTN_VLLM_V1":
                supported = cls.supports_fp8()
        return supported

    @classmethod
    def check_if_supports_dtype(cls, torch_dtype: torch.dtype):
        if torch_dtype == torch.bfloat16:  # noqa: SIM102
            if not cls.has_device_capability(80):
                capability = cls.get_device_capability()
                gpu_name = cls.get_device_name()

                if capability is None:
                    compute_str = "does not have a compute capability"
                else:
                    version_str = capability.as_version_str()
                    compute_str = f"has compute capability {version_str}"

                raise ValueError(
                    "Bfloat16 is only supported on GPUs "
                    "with compute capability of at least 8.0. "
                    f"Your {gpu_name} GPU {compute_str}. "
                    "You can use float16 instead by explicitly setting the "
                    "`dtype` flag in CLI, for example: --dtype=half.")

    @classmethod
    def support_hybrid_kv_cache(cls) -> bool:
        return True

    @classmethod
    def support_static_graph_mode(cls) -> bool:
        return True


# NVML utils
# Note that NVML is not affected by `CUDA_VISIBLE_DEVICES`,
# all the related functions work on real physical device ids.
# the major benefit of using NVML is that it will not initialize CUDA
class NvmlCudaPlatform(CudaPlatformBase):

    @classmethod
    @cache
    @with_nvml_context
    def get_device_capability(cls,
                              device_id: int = 0
                              ) -> Optional[DeviceCapability]:
        try:
            physical_device_id = cls.device_id_to_physical_device_id(device_id)
            handle = pynvml.nvmlDeviceGetHandleByIndex(physical_device_id)
            major, minor = pynvml.nvmlDeviceGetCudaComputeCapability(handle)
            return DeviceCapability(major=major, minor=minor)
        except RuntimeError:
            return None

    @classmethod
    @with_nvml_context
    def has_device_capability(
        cls,
        capability: Union[tuple[int, int], int],
        device_id: int = 0,
    ) -> bool:
        try:
            return super().has_device_capability(capability, device_id)
        except RuntimeError:
            return False

    @classmethod
    @with_nvml_context
    def get_device_name(cls, device_id: int = 0) -> str:
        physical_device_id = cls.device_id_to_physical_device_id(device_id)
        return cls._get_physical_device_name(physical_device_id)

    @classmethod
    @with_nvml_context
    def get_device_uuid(cls, device_id: int = 0) -> str:
        physical_device_id = cls.device_id_to_physical_device_id(device_id)
        handle = pynvml.nvmlDeviceGetHandleByIndex(physical_device_id)
        return pynvml.nvmlDeviceGetUUID(handle)

    @classmethod
    @with_nvml_context
    def get_device_total_memory(cls, device_id: int = 0) -> int:
        physical_device_id = cls.device_id_to_physical_device_id(device_id)
        handle = pynvml.nvmlDeviceGetHandleByIndex(physical_device_id)
        return int(pynvml.nvmlDeviceGetMemoryInfo(handle).total)

    @classmethod
    @with_nvml_context
    def is_fully_connected(cls, physical_device_ids: list[int]) -> bool:
        """
        query if the set of gpus are fully connected by nvlink (1 hop)
        """
        handles = [
            pynvml.nvmlDeviceGetHandleByIndex(i) for i in physical_device_ids
        ]
        for i, handle in enumerate(handles):
            for j, peer_handle in enumerate(handles):
                if i < j:
                    try:
                        p2p_status = pynvml.nvmlDeviceGetP2PStatus(
                            handle,
                            peer_handle,
                            pynvml.NVML_P2P_CAPS_INDEX_NVLINK,
                        )
                        if p2p_status != pynvml.NVML_P2P_STATUS_OK:
                            return False
                    except pynvml.NVMLError:
                        logger.exception(
                            "NVLink detection failed. This is normal if"
                            " your machine has no NVLink equipped.")
                        return False
        return True

    @classmethod
    def _get_physical_device_name(cls, device_id: int = 0) -> str:
        handle = pynvml.nvmlDeviceGetHandleByIndex(device_id)
        return pynvml.nvmlDeviceGetName(handle)

    @classmethod
    @with_nvml_context
    def log_warnings(cls):
        device_ids: int = pynvml.nvmlDeviceGetCount()
        if device_ids > 1:
            device_names = [
                cls._get_physical_device_name(i) for i in range(device_ids)
            ]
            if (len(set(device_names)) > 1
                    and os.environ.get("CUDA_DEVICE_ORDER") != "PCI_BUS_ID"):
                logger.warning(
                    "Detected different devices in the system: %s. Please"
                    " make sure to set `CUDA_DEVICE_ORDER=PCI_BUS_ID` to "
                    "avoid unexpected behavior.",
                    ", ".join(device_names),
                )


class NonNvmlCudaPlatform(CudaPlatformBase):

    @classmethod
    @cache
    def get_device_capability(cls, device_id: int = 0) -> DeviceCapability:
        major, minor = torch.cuda.get_device_capability(device_id)
        return DeviceCapability(major=major, minor=minor)

    @classmethod
    def get_device_name(cls, device_id: int = 0) -> str:
        return torch.cuda.get_device_name(device_id)

    @classmethod
    def get_device_total_memory(cls, device_id: int = 0) -> int:
        device_props = torch.cuda.get_device_properties(device_id)
        return device_props.total_memory

    @classmethod
    def is_fully_connected(cls, physical_device_ids: list[int]) -> bool:
        logger.exception(
            "NVLink detection not possible, as context support was"
            " not found. Assuming no NVLink available.")
        return False


# Autodetect either NVML-enabled or non-NVML platform
# based on whether NVML is available.
nvml_available = False
try:
    try:
        pynvml.nvmlInit()
        nvml_available = True
    except Exception:
        # On Jetson, NVML is not supported.
        nvml_available = False
finally:
    if nvml_available:
        pynvml.nvmlShutdown()

CudaPlatform = NvmlCudaPlatform if nvml_available else NonNvmlCudaPlatform

CudaPlatform.log_warnings()<|MERGE_RESOLUTION|>--- conflicted
+++ resolved
@@ -354,15 +354,10 @@
                         "install FlashInfer for better performance.")
 
             # FlashAttention is the default for SM 8.0+ GPUs
-<<<<<<< HEAD
             if cls.has_device_capability(CudaCapability.AMPERE_80):
-                if (has_sink and not cls.is_device_capability(
-                        CudaCapability.HOPPER_90)):
-=======
-            if cls.has_device_capability(80):
-                if (has_sink or
-                        use_fp8_kv_cache) and not cls.is_device_capability(90):
->>>>>>> 867ecdd1
+                if ((has_sink or use_fp8_kv_cache)
+                        and not cls.is_device_capability(
+                            CudaCapability.HOPPER_90)):
                     logger.info_once("Using Triton backend on V1 engine.")
                     return TRITON_ATTN_VLLM_V1
                 elif is_default_backend_supported := is_attn_backend_supported(
