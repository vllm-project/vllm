# SPDX-License-Identifier: Apache-2.0
# SPDX-FileCopyrightText: Copyright contributors to the vLLM project
"""Code inside this file can safely assume cuda platform, e.g. importing
pynvml. However, it should not initialize cuda context.
"""

import os
from collections.abc import Callable
from functools import cache, wraps
from typing import TYPE_CHECKING, TypeVar

import torch
from typing_extensions import ParamSpec

# import custom ops, trigger op registration
import vllm._C  # noqa
import vllm.envs as envs
from vllm.logger import init_logger
<<<<<<< HEAD
from vllm.utils import (
    cuda_device_count_stateless,
    import_pynvml,
    resolve_obj_by_qualname,
)
=======
from vllm.utils import import_pynvml
from vllm.utils.torch_utils import cuda_device_count_stateless
>>>>>>> 1c691f4a

from .interface import DeviceCapability, Platform, PlatformEnum

if TYPE_CHECKING:
    from vllm.attention.backends.registry import _Backend
    from vllm.config import ModelConfig, VllmConfig
    from vllm.config.cache import CacheDType
else:
    _Backend = None

logger = init_logger(__name__)

_P = ParamSpec("_P")
_R = TypeVar("_R")

pynvml = import_pynvml()

# pytorch 2.5 uses cudnn sdpa by default, which will cause crash on some models
# see https://github.com/huggingface/diffusers/issues/9704 for details
torch.backends.cuda.enable_cudnn_sdp(False)


@cache
def _get_backend_priorities(
    device_capability: DeviceCapability | None = None,
) -> dict[_Backend, int]:
    """Get backend priorities with lazy import to avoid circular dependency."""
    from vllm.attention.backends.registry import _Backend

    if device_capability == DeviceCapability(10, 0):
        return {
            # non-MLA backends
            _Backend.FLASHINFER: 0,
            _Backend.FLASH_ATTN: 1,
            _Backend.TRITON_ATTN: 2,
            _Backend.FLEX_ATTENTION: 3,
            # MLA backends
            _Backend.CUTLASS_MLA: 0,
            _Backend.FLASHINFER_MLA: 1,
            _Backend.FLASHMLA: 2,
            _Backend.FLASH_ATTN_MLA: 3,
            _Backend.TRITON_MLA: 4,
        }
    else:
        return {
            # non-MLA backends
            _Backend.FLASH_ATTN: 0,
            _Backend.FLASHINFER: 1,
            _Backend.TRITON_ATTN: 2,
            _Backend.FLEX_ATTENTION: 3,
            # MLA backends
            _Backend.FLASHMLA: 0,
            _Backend.FLASH_ATTN_MLA: 1,
            _Backend.FLASHINFER_MLA: 2,
            _Backend.TRITON_MLA: 3,
        }


def with_nvml_context(fn: Callable[_P, _R]) -> Callable[_P, _R]:
    @wraps(fn)
    def wrapper(*args: _P.args, **kwargs: _P.kwargs) -> _R:
        pynvml.nvmlInit()
        try:
            return fn(*args, **kwargs)
        finally:
            pynvml.nvmlShutdown()

    return wrapper


class CudaPlatformBase(Platform):
    _enum = PlatformEnum.CUDA
    device_name: str = "cuda"
    device_type: str = "cuda"
    dispatch_key: str = "CUDA"
    ray_device_key: str = "GPU"
    dist_backend: str = "nccl"
    device_control_env_var: str = "CUDA_VISIBLE_DEVICES"

    @property
    def supported_dtypes(self) -> list[torch.dtype]:
        if self.has_device_capability(80):
            # Ampere and Hopper or later NVIDIA GPUs.
            return [torch.bfloat16, torch.float16, torch.float32]
        if self.has_device_capability(60):
            # Pascal, Volta and Turing NVIDIA GPUs, BF16 is not supported
            return [torch.float16, torch.float32]
        # Kepler and Maxwell NVIDIA GPUs, only FP32 is supported,
        # though vLLM doesn't support these GPUs.
        return [torch.float32]

    @classmethod
    def set_device(cls, device: torch.device) -> None:
        """
        Set the device for the current platform.
        """
        torch.cuda.set_device(device)
        # With this trick we can force the device to be set eagerly
        # see https://github.com/pytorch/pytorch/issues/155668
        # for why and when it is needed
        _ = torch.zeros(1, device=device)

    @classmethod
    def get_device_capability(cls, device_id: int = 0) -> DeviceCapability | None:
        raise NotImplementedError

    @classmethod
    def get_device_name(cls, device_id: int = 0) -> str:
        raise NotImplementedError

    @classmethod
    def get_device_total_memory(cls, device_id: int = 0) -> int:
        raise NotImplementedError

    @classmethod
    def is_fully_connected(cls, device_ids: list[int]) -> bool:
        raise NotImplementedError

    @classmethod
    def log_warnings(cls):
        pass

    @classmethod
    def check_and_update_config(cls, vllm_config: "VllmConfig") -> None:
        parallel_config = vllm_config.parallel_config

        if parallel_config.worker_cls == "auto":
            parallel_config.worker_cls = "vllm.v1.worker.gpu_worker.Worker"

        cache_config = vllm_config.cache_config
        if cache_config and cache_config.block_size is None:
            cache_config.block_size = 16

        # lazy import to avoid circular import
        from vllm.config import CUDAGraphMode

        compilation_config = vllm_config.compilation_config
        if (
            parallel_config.all2all_backend == "deepep_high_throughput"
            and parallel_config.data_parallel_size > 1
            and compilation_config.cudagraph_mode != CUDAGraphMode.NONE
        ):
            # TODO: Piecewise Cuda graph might be enabled
            # if torch compile cache key issue fixed
            # See https://github.com/vllm-project/vllm/pull/25093
            logger.info(
                "WideEP: Disabling CUDA Graphs since DeepEP high-throughput "
                "kernels are optimized for prefill and are incompatible with "
                "CUDA Graphs. "
                "In order to use CUDA Graphs for decode-optimized workloads, "
                "use --all2all-backend with another option, such as "
                "deepep_low_latency, pplx, or allgather_reducescatter."
            )
            compilation_config.cudagraph_mode = CUDAGraphMode.NONE

    @classmethod
    def get_current_memory_usage(
        cls, device: torch.types.Device | None = None
    ) -> float:
        torch.cuda.empty_cache()
        torch.cuda.reset_peak_memory_stats(device)
        return torch.cuda.max_memory_allocated(device)

    @classmethod
    def get_vit_attn_backend(cls, head_size: int, dtype: torch.dtype) -> "_Backend":
        from vllm.attention.backends.registry import _Backend, backend_to_class

        # For Blackwell GPUs, force TORCH_SDPA for now.
        # See https://github.com/facebookresearch/xformers/issues/1317#issuecomment-3199392579 # noqa: E501
        if cls.has_device_capability(100):
            return _Backend.TORCH_SDPA

        if dtype not in (torch.float16, torch.bfloat16):
            return _Backend.XFORMERS

        if cls.has_device_capability(80):
            backend_class = backend_to_class(_Backend.FLASH_ATTN)
            if backend_class.supports_head_size(
                head_size
            ) and backend_class.supports_dtype(dtype):
                return _Backend.FLASH_ATTN
            else:
                return _Backend.XFORMERS
        else:
            # Fallback for Volta/Turing GPUs or FA not supported
            return _Backend.XFORMERS

    @classmethod
    def get_valid_backends(
        cls,
        head_size,
        dtype,
        kv_cache_dtype,
        block_size,
        use_mla,
        has_sink,
        use_sparse,
        device_capability,
    ) -> tuple[list[tuple["_Backend", int]], dict["_Backend", list[str]]]:
        valid_backends_priorities = []
        invalid_reasons = {}
        from vllm.attention.backends.registry import _Backend, backend_to_class

        backend_priorities = _get_backend_priorities()
        for backend in _Backend:
            if backend not in backend_priorities:
                continue
            priority = backend_priorities[backend]
            try:
                backend_class = backend_to_class(backend)
                invalid_reasons_i = backend_class.validate_configuration(
                    head_size,
                    dtype,
                    kv_cache_dtype,
                    None,  # ignore block_size here, it will be adjusted if needed
                    use_mla,
                    has_sink,
                    use_sparse,
                    device_capability,
                )
            except ImportError:
                invalid_reasons_i = ["ImportError"]
            if invalid_reasons_i:
                invalid_reasons[backend] = invalid_reasons_i
            else:
                valid_backends_priorities.append((backend, priority))

        return valid_backends_priorities, invalid_reasons

    @classmethod
    def get_attn_backend_cls(
        cls,
        selected_backend: "_Backend",
        head_size: int,
        dtype: torch.dtype,
        kv_cache_dtype: str | None,
        block_size: int,
        use_v1: bool,
        use_mla: bool,
        has_sink: bool,
        use_sparse: bool,
    ) -> str:
        if not use_v1:
            raise RuntimeError(
                "V0 attention backends have been removed. Set VLLM_USE_V1=1 "
                "to select a supported backend."
            )

        from vllm.attention.backends.registry import backend_to_class_str

        device_capability = cls.get_device_capability()

        # First try checking just the selected backend, if there is one.
        if selected_backend is not None:
            backend_class_str = backend_to_class_str(selected_backend)
            try:
                backend_class = resolve_obj_by_qualname(backend_class_str)
                invalid_reasons = backend_class.validate_configuration(
                    head_size,
                    dtype,
                    kv_cache_dtype,
                    None,  # ignore block_size here, it will be adjusted if needed
                    use_mla,
                    has_sink,
                    use_sparse,
                    device_capability,
                )
            except ImportError:
                invalid_reasons = ["ImportError"]
            if invalid_reasons:
                logger.warning(
                    "Selected backend %s is not valid for this configuration. "
                    "Reason: %s",
                    selected_backend,
                    invalid_reasons,
                )
            else:
                engine_version = "V1" if use_v1 else "V0"
                logger.info(
                    "Using %s backend on %s engine.", selected_backend, engine_version
                )
                return backend_class_str

        # No selected backend or the selected backend is invalid,
        # so we try finding a valid backend.
        valid_backends_priorities, invalid_reasons = cls.get_valid_backends(
            head_size,
            dtype,
            kv_cache_dtype,
            block_size,
            use_mla,
            has_sink,
            use_sparse,
            device_capability,
        )

        if len(valid_backends_priorities) == 0:
            reasons_str = (
                "{"
                + ", ".join(
                    f"{backend.name}: [{', '.join(reasons)}]"
                    for backend, reasons in invalid_reasons.items()
                )
                + "}"
            )
            raise ValueError(
                f"No valid attention backend from priority list for "
                f"{cls.device_name} with head_size: {head_size}, "
                f"dtype: {dtype}, kv_cache_dtype: {kv_cache_dtype}, "
                f"use_mla: {use_mla}, has_sink: {has_sink}, "
                f"use_sparse: {use_sparse}. Reasons: {reasons_str}"
            )

        # We have found some valid backends. Select the one with the
        # highest priority.
        logger.info(
            "Valid backends: %s", [b[0].name for b in valid_backends_priorities]
        )
        sorted_indices = sorted(
            range(len(valid_backends_priorities)),
            key=lambda i: valid_backends_priorities[i][1],
        )
        selected_index = sorted_indices[0]
        selected_backend = valid_backends_priorities[selected_index][0]
        selected_backend_class_str = backend_to_class_str(selected_backend)
        selected_backend_class = resolve_obj_by_qualname(selected_backend_class_str)
        engine_version = "V1" if use_v1 else "V0"
        logger.info(
            "Using %s backend on %s engine.",
            selected_backend.name,
            engine_version,
        )

        # Set required kv cache layout if any
        required_layout = selected_backend_class.get_required_kv_cache_layout(
            device_capability
        )
        if required_layout is not None:
            from vllm.v1.attention.backends.utils import set_kv_cache_layout

            set_kv_cache_layout(required_layout)
            logger.info(
                "Using %s KV cache layout for %s backend.",
                required_layout,
                selected_backend.name,
            )

        return selected_backend_class_str

    @classmethod
    def get_punica_wrapper(cls) -> str:
        return "vllm.lora.punica_wrapper.punica_gpu.PunicaWrapperGPU"

    @classmethod
    def get_device_communicator_cls(cls) -> str:
        return (
            "vllm.distributed.device_communicators.cuda_communicator.CudaCommunicator"  # noqa
        )

    @classmethod
    def supports_fp8(cls) -> bool:
        return cls.has_device_capability(89)

    @classmethod
    def use_custom_allreduce(cls) -> bool:
        return True

    @classmethod
    def opaque_attention_op(cls) -> bool:
        return True

    @classmethod
    def get_static_graph_wrapper_cls(cls) -> str:
        return "vllm.compilation.cuda_graph.CUDAGraphWrapper"

    @classmethod
    def device_count(cls) -> int:
        return cuda_device_count_stateless()

    @classmethod
    def is_kv_cache_dtype_supported(
        cls, kv_cache_dtype: "CacheDType", model_config: "ModelConfig"
    ) -> bool:
        if not envs.VLLM_ATTENTION_BACKEND:
            return True
        from vllm.attention.backends.registry import _Backend, backend_to_class

        attention_backend = _Backend[envs.VLLM_ATTENTION_BACKEND]
        backend_class = backend_to_class(attention_backend)
        return backend_class.supports_kv_cache_dtype(kv_cache_dtype)

    @classmethod
    def check_if_supports_dtype(cls, dtype: torch.dtype):
        if dtype == torch.bfloat16:  # noqa: SIM102
            if not cls.has_device_capability(80):
                capability = cls.get_device_capability()
                gpu_name = cls.get_device_name()

                if capability is None:
                    compute_str = "does not have a compute capability"
                else:
                    version_str = capability.as_version_str()
                    compute_str = f"has compute capability {version_str}"

                raise ValueError(
                    "Bfloat16 is only supported on GPUs "
                    "with compute capability of at least 8.0. "
                    f"Your {gpu_name} GPU {compute_str}. "
                    "You can use float16 instead by explicitly setting the "
                    "`dtype` flag in CLI, for example: --dtype=half."
                )

    @classmethod
    def insert_blocks_to_device(
        cls,
        src_cache: torch.Tensor,
        dst_cache: torch.Tensor,
        src_block_indices: torch.Tensor,
        dst_block_indices: torch.Tensor,
    ) -> None:
        """Copy blocks from src_cache to dst_cache on GPU."""
        _src_cache = src_cache[:, src_block_indices]
        dst_cache[:, dst_block_indices] = _src_cache.to(dst_cache.device)

    @classmethod
    def swap_out_blocks_to_host(
        cls,
        src_cache: torch.Tensor,
        dst_cache: torch.Tensor,
        src_block_indices: torch.Tensor,
        dst_block_indices: torch.Tensor,
    ) -> None:
        """Copy blocks from GPU to host (CPU)."""
        _src_cache = src_cache[:, src_block_indices]
        dst_cache[:, dst_block_indices] = _src_cache.cpu()

    @classmethod
    def support_hybrid_kv_cache(cls) -> bool:
        return True

    @classmethod
    def support_static_graph_mode(cls) -> bool:
        return True


# NVML utils
# Note that NVML is not affected by `CUDA_VISIBLE_DEVICES`,
# all the related functions work on real physical device ids.
# the major benefit of using NVML is that it will not initialize CUDA
class NvmlCudaPlatform(CudaPlatformBase):
    @classmethod
    @cache
    @with_nvml_context
    def get_device_capability(cls, device_id: int = 0) -> DeviceCapability | None:
        try:
            physical_device_id = cls.device_id_to_physical_device_id(device_id)
            handle = pynvml.nvmlDeviceGetHandleByIndex(physical_device_id)
            major, minor = pynvml.nvmlDeviceGetCudaComputeCapability(handle)
            return DeviceCapability(major=major, minor=minor)
        except RuntimeError:
            return None

    @classmethod
    @with_nvml_context
    def has_device_capability(
        cls,
        capability: tuple[int, int] | int,
        device_id: int = 0,
    ) -> bool:
        try:
            return super().has_device_capability(capability, device_id)
        except RuntimeError:
            return False

    @classmethod
    @with_nvml_context
    def get_device_name(cls, device_id: int = 0) -> str:
        physical_device_id = cls.device_id_to_physical_device_id(device_id)
        return cls._get_physical_device_name(physical_device_id)

    @classmethod
    @with_nvml_context
    def get_device_uuid(cls, device_id: int = 0) -> str:
        physical_device_id = cls.device_id_to_physical_device_id(device_id)
        handle = pynvml.nvmlDeviceGetHandleByIndex(physical_device_id)
        return pynvml.nvmlDeviceGetUUID(handle)

    @classmethod
    @with_nvml_context
    def get_device_total_memory(cls, device_id: int = 0) -> int:
        physical_device_id = cls.device_id_to_physical_device_id(device_id)
        handle = pynvml.nvmlDeviceGetHandleByIndex(physical_device_id)
        return int(pynvml.nvmlDeviceGetMemoryInfo(handle).total)

    @classmethod
    @with_nvml_context
    def is_fully_connected(cls, physical_device_ids: list[int]) -> bool:
        """
        query if the set of gpus are fully connected by nvlink (1 hop)
        """
        handles = [pynvml.nvmlDeviceGetHandleByIndex(i) for i in physical_device_ids]
        for i, handle in enumerate(handles):
            for j, peer_handle in enumerate(handles):
                if i < j:
                    try:
                        p2p_status = pynvml.nvmlDeviceGetP2PStatus(
                            handle,
                            peer_handle,
                            pynvml.NVML_P2P_CAPS_INDEX_NVLINK,
                        )
                        if p2p_status != pynvml.NVML_P2P_STATUS_OK:
                            return False
                    except pynvml.NVMLError:
                        logger.exception(
                            "NVLink detection failed. This is normal if"
                            " your machine has no NVLink equipped."
                        )
                        return False
        return True

    @classmethod
    def _get_physical_device_name(cls, device_id: int = 0) -> str:
        handle = pynvml.nvmlDeviceGetHandleByIndex(device_id)
        return pynvml.nvmlDeviceGetName(handle)

    @classmethod
    @with_nvml_context
    def log_warnings(cls):
        device_ids: int = pynvml.nvmlDeviceGetCount()
        if device_ids > 1:
            device_names = [cls._get_physical_device_name(i) for i in range(device_ids)]
            if (
                len(set(device_names)) > 1
                and os.environ.get("CUDA_DEVICE_ORDER") != "PCI_BUS_ID"
            ):
                logger.warning(
                    "Detected different devices in the system: %s. Please"
                    " make sure to set `CUDA_DEVICE_ORDER=PCI_BUS_ID` to "
                    "avoid unexpected behavior.",
                    ", ".join(device_names),
                )


class NonNvmlCudaPlatform(CudaPlatformBase):
    @classmethod
    @cache
    def get_device_capability(cls, device_id: int = 0) -> DeviceCapability:
        major, minor = torch.cuda.get_device_capability(device_id)
        return DeviceCapability(major=major, minor=minor)

    @classmethod
    def get_device_name(cls, device_id: int = 0) -> str:
        return torch.cuda.get_device_name(device_id)

    @classmethod
    def get_device_total_memory(cls, device_id: int = 0) -> int:
        device_props = torch.cuda.get_device_properties(device_id)
        return device_props.total_memory

    @classmethod
    def is_fully_connected(cls, physical_device_ids: list[int]) -> bool:
        logger.exception(
            "NVLink detection not possible, as context support was"
            " not found. Assuming no NVLink available."
        )
        return False


# Autodetect either NVML-enabled or non-NVML platform
# based on whether NVML is available.
nvml_available = False
try:
    try:
        pynvml.nvmlInit()
        nvml_available = True
    except Exception:
        # On Jetson, NVML is not supported.
        nvml_available = False
finally:
    if nvml_available:
        pynvml.nvmlShutdown()

CudaPlatform = NvmlCudaPlatform if nvml_available else NonNvmlCudaPlatform

CudaPlatform.log_warnings()<|MERGE_RESOLUTION|>--- conflicted
+++ resolved
@@ -16,16 +16,8 @@
 import vllm._C  # noqa
 import vllm.envs as envs
 from vllm.logger import init_logger
-<<<<<<< HEAD
-from vllm.utils import (
-    cuda_device_count_stateless,
-    import_pynvml,
-    resolve_obj_by_qualname,
-)
-=======
-from vllm.utils import import_pynvml
+from vllm.utils import import_pynvml, resolve_obj_by_qualname
 from vllm.utils.torch_utils import cuda_device_count_stateless
->>>>>>> 1c691f4a
 
 from .interface import DeviceCapability, Platform, PlatformEnum
 
