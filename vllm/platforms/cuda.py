--- conflicted
+++ resolved
@@ -213,14 +213,9 @@
                         return ("vllm.attention.backends."
                                 "flashmla.FlashMLABackend")
         if use_v1:
-<<<<<<< HEAD
             if selected_backend == _Backend.FLASHINFER:
                 logger.info_once("Using FlashInfer backend on V1 engine.")
                 return "vllm.v1.attention.backends.flashinfer.FlashInferBackend"
-            logger.info_once("Using Flash Attention backend on V1 engine.")
-            return ("vllm.v1.attention.backends.flash_attn."
-                    "FlashAttentionBackend")
-=======
             if selected_backend == _Backend.TRITON_ATTN_VLLM_V1:
                 logger.info_once("Using Triton backend on V1 engine.")
                 return ("vllm.v1.attention.backends."
@@ -229,7 +224,6 @@
                 logger.info_once("Using Flash Attention backend on V1 engine.")
                 return ("vllm.v1.attention.backends."
                         "flash_attn.FlashAttentionBackend")
->>>>>>> 6bf27aff
         if selected_backend == _Backend.FLASHINFER:
             logger.info("Using FlashInfer backend.")
             return "vllm.attention.backends.flashinfer.FlashInferBackend"
