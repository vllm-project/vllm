--- conflicted
+++ resolved
@@ -211,8 +211,8 @@
             logger.warning_once(
                 "Current `vllm-flash-attn` has a bug inside vision "
                 "module, so we use torch scaled dot product attention instead. "
-                "You can run `pip install flash-attn` to use the flash-attention "
-                "backend.")
+                "You can run `pip install flash-attn` to use the "
+                "flash-attention backend.")
         # Fallback for Volta/Turing GPUs or FA not supported
         return _Backend.TORCH_SDPA
 
@@ -350,25 +350,7 @@
             return FLEX_ATTENTION_V1
 
         # Backends for V0 engine
-<<<<<<< HEAD
-        if selected_backend == _Backend.FLASHINFER:
-            logger.info("Using FlashInfer backend.")
-            if cls.has_device_capability(100):
-                from vllm.v1.attention.backends.utils import (
-                    set_kv_cache_layout)
-                logger.info_once(
-                    "Using HND KV cache layout on V1 engine by default for "
-                    "Blackwell (SM 10.0) GPUs.")
-                set_kv_cache_layout("HND")
-            return "vllm.attention.backends.flashinfer.FlashInferBackend"
-        elif selected_backend == _Backend.XFORMERS:
-            raise ValueError("XFormers backend is no longer supported.")
-=======
-        if selected_backend == _Backend.XFORMERS:
-            logger.info("Using XFormers backend.")
-            return "vllm.attention.backends.xformers.XFormersBackend"
->>>>>>> 14006840
-        elif selected_backend == _Backend.DUAL_CHUNK_FLASH_ATTN:
+        if selected_backend == _Backend.DUAL_CHUNK_FLASH_ATTN:
             logger.info("Using DualChunkFlashAttention backend.")
             return ("vllm.attention.backends.dual_chunk_flash_attn."
                     "DualChunkFlashAttentionBackend")
@@ -419,17 +401,8 @@
                 fp8_kv_cache = (kv_cache_dtype is not None
                                 and kv_cache_dtype.startswith("fp8"))
                 if (fp8_kv_cache and not flash_attn_supports_fp8()):
-                    logger.info(
+                    raise ValueError(
                         "Cannot use FlashAttention backend for FP8 KV cache.")
-<<<<<<< HEAD
-                    logger.warning(
-                        "Please use FlashInfer backend with FP8 KV Cache for "
-                        "better performance by setting environment variable "
-                        "VLLM_ATTENTION_BACKEND=FLASHINFER")
-                    target_backend = _Backend.TORCH_SDPA
-=======
-                    target_backend = _Backend.XFORMERS
->>>>>>> 14006840
             except ImportError:
                 logger.info(
                     "Cannot use FlashAttention-2 backend because the "
