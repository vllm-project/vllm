--- conflicted
+++ resolved
@@ -223,7 +223,6 @@
         if use_mla:
             # TODO(lucas): refactor to be more concise
             #  we should probably consider factoring out V1 here
-<<<<<<< HEAD
             if selected_backend == _Backend.FLASHINFER_MLA:
                 if use_v1 and cls.has_device_capability(100):
                     from vllm.v1.attention.backends.utils import (
@@ -237,12 +236,9 @@
                     logger.warning(
                         "FlashInfer MLA backend is only supported on V1 engine"
                         " and requires compute capability 10.0")
-            if selected_backend == _Backend.CUTLASS_MLA:
-=======
             if selected_backend == _Backend.CUTLASS_MLA or (
                     cls.is_device_capability(100) and selected_backend is None
                     and block_size == 128):
->>>>>>> da65bec3
                 if use_v1:
                     logger.info_once("Using Cutlass MLA backend on V1 engine.")
                     return ("vllm.v1.attention.backends.mla."
