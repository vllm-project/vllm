# SPDX-License-Identifier: Apache-2.0
# SPDX-FileCopyrightText: Copyright contributors to the vLLM project
"""Code inside this file can safely assume cuda platform, e.g. importing
pynvml. However, it should not initialize cuda context.
"""

import os
from collections.abc import Callable
from functools import cache, wraps
from typing import TYPE_CHECKING, TypeVar

import torch
from typing_extensions import ParamSpec

# import custom ops, trigger op registration
import vllm._C  # noqa
import vllm.envs as envs
from vllm.logger import init_logger
from vllm.utils import import_pynvml
from vllm.utils.import_utils import resolve_obj_by_qualname
from vllm.utils.torch_utils import cuda_device_count_stateless

from .interface import DeviceCapability, Platform, PlatformEnum

if TYPE_CHECKING:
    from vllm.attention.backends.registry import _Backend
<<<<<<< HEAD
    from vllm.config import ModelConfig, VllmConfig
    from vllm.config.cache import CacheDType
=======
    from vllm.config import VllmConfig
>>>>>>> 49c00fe3
else:
    _Backend = None

logger = init_logger(__name__)

_P = ParamSpec("_P")
_R = TypeVar("_R")

pynvml = import_pynvml()

# pytorch 2.5 uses cudnn sdpa by default, which will cause crash on some models
# see https://github.com/huggingface/diffusers/issues/9704 for details
torch.backends.cuda.enable_cudnn_sdp(False)


@cache
def _get_backend_priorities(
    device_capability: DeviceCapability | None = None,
) -> dict[_Backend, int]:
    """Get backend priorities with lazy import to avoid circular dependency."""
    from vllm.attention.backends.registry import _Backend

    if device_capability == DeviceCapability(10, 0):
        return {
            # non-MLA backends
            _Backend.FLASHINFER: 0,
            _Backend.FLASH_ATTN: 1,
            _Backend.TRITON_ATTN: 2,
            _Backend.FLEX_ATTENTION: 3,
            # MLA backends
            _Backend.CUTLASS_MLA: 0,
            _Backend.FLASHINFER_MLA: 1,
            _Backend.FLASHMLA: 2,
            _Backend.FLASH_ATTN_MLA: 3,
            _Backend.TRITON_MLA: 4,
        }
    else:
        return {
            # non-MLA backends
            _Backend.FLASH_ATTN: 0,
            _Backend.FLASHINFER: 1,
            _Backend.TRITON_ATTN: 2,
            _Backend.FLEX_ATTENTION: 3,
            # MLA backends
            _Backend.FLASHMLA: 0,
            _Backend.FLASH_ATTN_MLA: 1,
            _Backend.FLASHINFER_MLA: 2,
            _Backend.TRITON_MLA: 3,
        }


def with_nvml_context(fn: Callable[_P, _R]) -> Callable[_P, _R]:
    @wraps(fn)
    def wrapper(*args: _P.args, **kwargs: _P.kwargs) -> _R:
        pynvml.nvmlInit()
        try:
            return fn(*args, **kwargs)
        finally:
            pynvml.nvmlShutdown()

    return wrapper


class CudaPlatformBase(Platform):
    _enum = PlatformEnum.CUDA
    device_name: str = "cuda"
    device_type: str = "cuda"
    dispatch_key: str = "CUDA"
    ray_device_key: str = "GPU"
    dist_backend: str = "nccl"
    device_control_env_var: str = "CUDA_VISIBLE_DEVICES"

    @property
    def supported_dtypes(self) -> list[torch.dtype]:
        if self.has_device_capability(80):
            # Ampere and Hopper or later NVIDIA GPUs.
            return [torch.bfloat16, torch.float16, torch.float32]
        if self.has_device_capability(60):
            # Pascal, Volta and Turing NVIDIA GPUs, BF16 is not supported
            return [torch.float16, torch.float32]
        # Kepler and Maxwell NVIDIA GPUs, only FP32 is supported,
        # though vLLM doesn't support these GPUs.
        return [torch.float32]

    @classmethod
    def set_device(cls, device: torch.device) -> None:
        """
        Set the device for the current platform.
        """
        torch.cuda.set_device(device)
        # With this trick we can force the device to be set eagerly
        # see https://github.com/pytorch/pytorch/issues/155668
        # for why and when it is needed
        _ = torch.zeros(1, device=device)

    @classmethod
    def get_device_capability(cls, device_id: int = 0) -> DeviceCapability | None:
        raise NotImplementedError

    @classmethod
    def get_device_name(cls, device_id: int = 0) -> str:
        raise NotImplementedError

    @classmethod
    def get_device_total_memory(cls, device_id: int = 0) -> int:
        raise NotImplementedError

    @classmethod
    def is_fully_connected(cls, device_ids: list[int]) -> bool:
        raise NotImplementedError

    @classmethod
    def log_warnings(cls):
        pass

    @classmethod
    def check_and_update_config(cls, vllm_config: "VllmConfig") -> None:
        parallel_config = vllm_config.parallel_config

        if parallel_config.worker_cls == "auto":
            parallel_config.worker_cls = "vllm.v1.worker.gpu_worker.Worker"

        cache_config = vllm_config.cache_config
        if cache_config and cache_config.block_size is None:
            cache_config.block_size = 16

        # lazy import to avoid circular import
        from vllm.config import CUDAGraphMode

        compilation_config = vllm_config.compilation_config
        if (
            parallel_config.all2all_backend == "deepep_high_throughput"
            and parallel_config.data_parallel_size > 1
            and compilation_config.cudagraph_mode != CUDAGraphMode.NONE
        ):
            # TODO: Piecewise Cuda graph might be enabled
            # if torch compile cache key issue fixed
            # See https://github.com/vllm-project/vllm/pull/25093
            logger.info(
                "WideEP: Disabling CUDA Graphs since DeepEP high-throughput "
                "kernels are optimized for prefill and are incompatible with "
                "CUDA Graphs. "
                "In order to use CUDA Graphs for decode-optimized workloads, "
                "use --all2all-backend with another option, such as "
                "deepep_low_latency, pplx, or allgather_reducescatter."
            )
            compilation_config.cudagraph_mode = CUDAGraphMode.NONE

    @classmethod
    def get_current_memory_usage(
        cls, device: torch.types.Device | None = None
    ) -> float:
        torch.cuda.empty_cache()
        torch.cuda.reset_peak_memory_stats(device)
        return torch.cuda.max_memory_allocated(device)

    @classmethod
    def get_vit_attn_backend(cls, head_size: int, dtype: torch.dtype) -> "_Backend":
        from vllm.attention.backends.registry import _Backend, backend_to_class

        # For Blackwell GPUs, force TORCH_SDPA for now.
        # See https://github.com/facebookresearch/xformers/issues/1317#issuecomment-3199392579 # noqa: E501
        if cls.has_device_capability(100):
            return _Backend.TORCH_SDPA

        if dtype not in (torch.float16, torch.bfloat16):
            return _Backend.XFORMERS

        if cls.has_device_capability(80):
            backend_class = backend_to_class(_Backend.FLASH_ATTN)
            if backend_class.supports_head_size(
                head_size
            ) and backend_class.supports_dtype(dtype):
                return _Backend.FLASH_ATTN
            else:
                return _Backend.XFORMERS
        else:
            # Fallback for Volta/Turing GPUs or FA not supported
            return _Backend.XFORMERS

    @classmethod
    def get_valid_backends(
        cls,
        head_size,
        dtype,
        kv_cache_dtype,
        block_size,
        use_mla,
        has_sink,
        use_sparse,
        device_capability,
    ) -> tuple[list[tuple["_Backend", int]], dict["_Backend", list[str]]]:
        valid_backends_priorities = []
        invalid_reasons = {}
        from vllm.attention.backends.registry import _Backend, backend_to_class

        backend_priorities = _get_backend_priorities()
        for backend in _Backend:
            if backend not in backend_priorities:
                continue
            priority = backend_priorities[backend]
            try:
                backend_class = backend_to_class(backend)
                invalid_reasons_i = backend_class.validate_configuration(
                    head_size,
                    dtype,
                    kv_cache_dtype,
                    None,  # ignore block_size here, it will be adjusted if needed
                    use_mla,
                    has_sink,
                    use_sparse,
                    device_capability,
                )
            except ImportError:
                invalid_reasons_i = ["ImportError"]
            if invalid_reasons_i:
                invalid_reasons[backend] = invalid_reasons_i
            else:
                valid_backends_priorities.append((backend, priority))

        return valid_backends_priorities, invalid_reasons

    @classmethod
    def get_attn_backend_cls(
        cls,
        selected_backend: "_Backend",
        head_size: int,
        dtype: torch.dtype,
        kv_cache_dtype: str | None,
        block_size: int,
        use_v1: bool,
        use_mla: bool,
        has_sink: bool,
        use_sparse: bool,
    ) -> str:
        if not use_v1:
            raise RuntimeError(
                "V0 attention backends have been removed. Set VLLM_USE_V1=1 "
                "to select a supported backend."
            )

        from vllm.attention.backends.registry import backend_to_class_str

        device_capability = cls.get_device_capability()

        # First try checking just the selected backend, if there is one.
        if selected_backend is not None:
            backend_class_str = backend_to_class_str(selected_backend)
            try:
                backend_class = resolve_obj_by_qualname(backend_class_str)
                invalid_reasons = backend_class.validate_configuration(
                    head_size,
                    dtype,
                    kv_cache_dtype,
                    None,  # ignore block_size here, it will be adjusted if needed
                    use_mla,
                    has_sink,
                    use_sparse,
                    device_capability,
                )
            except ImportError:
                invalid_reasons = ["ImportError"]
            if invalid_reasons:
                logger.warning(
                    "Selected backend %s is not valid for this configuration. "
                    "Reason: %s",
                    selected_backend,
                    invalid_reasons,
                )
            else:
                engine_version = "V1" if use_v1 else "V0"
                logger.info(
                    "Using %s backend on %s engine.", selected_backend, engine_version
                )
                return backend_class_str

        # No selected backend or the selected backend is invalid,
        # so we try finding a valid backend.
        valid_backends_priorities, invalid_reasons = cls.get_valid_backends(
            head_size,
            dtype,
            kv_cache_dtype,
            block_size,
            use_mla,
            has_sink,
            use_sparse,
            device_capability,
        )

        if len(valid_backends_priorities) == 0:
            reasons_str = (
                "{"
                + ", ".join(
                    f"{backend.name}: [{', '.join(reasons)}]"
                    for backend, reasons in invalid_reasons.items()
                )
                + "}"
            )
            raise ValueError(
                f"No valid attention backend from priority list for "
                f"{cls.device_name} with head_size: {head_size}, "
                f"dtype: {dtype}, kv_cache_dtype: {kv_cache_dtype}, "
                f"use_mla: {use_mla}, has_sink: {has_sink}, "
                f"use_sparse: {use_sparse}. Reasons: {reasons_str}"
            )

        # We have found some valid backends. Select the one with the
        # highest priority.
        logger.info(
            "Valid backends: %s", [b[0].name for b in valid_backends_priorities]
        )
        sorted_indices = sorted(
            range(len(valid_backends_priorities)),
            key=lambda i: valid_backends_priorities[i][1],
        )
        selected_index = sorted_indices[0]
        selected_backend = valid_backends_priorities[selected_index][0]
        selected_backend_class_str = backend_to_class_str(selected_backend)
        engine_version = "V1" if use_v1 else "V0"
        logger.info(
            "Using %s backend on %s engine.",
            selected_backend.name,
            engine_version,
        )

        return selected_backend_class_str

    @classmethod
    def get_punica_wrapper(cls) -> str:
        return "vllm.lora.punica_wrapper.punica_gpu.PunicaWrapperGPU"

    @classmethod
    def get_device_communicator_cls(cls) -> str:
        return (
            "vllm.distributed.device_communicators.cuda_communicator.CudaCommunicator"  # noqa
        )

    @classmethod
    def supports_fp8(cls) -> bool:
        return cls.has_device_capability(89)

    @classmethod
    def use_custom_allreduce(cls) -> bool:
        return True

    @classmethod
    def opaque_attention_op(cls) -> bool:
        return True

    @classmethod
    def get_static_graph_wrapper_cls(cls) -> str:
        return "vllm.compilation.cuda_graph.CUDAGraphWrapper"

    @classmethod
    def device_count(cls) -> int:
        return cuda_device_count_stateless()

    @classmethod
<<<<<<< HEAD
    def is_kv_cache_dtype_supported(
        cls, kv_cache_dtype: "CacheDType", model_config: "ModelConfig"
    ) -> bool:
        if not envs.VLLM_ATTENTION_BACKEND:
            return True
        from vllm.attention.backends.registry import _Backend, backend_to_class

        attention_backend = _Backend[envs.VLLM_ATTENTION_BACKEND]
        backend_class = backend_to_class(attention_backend)
        return backend_class.supports_kv_cache_dtype(kv_cache_dtype)

    @classmethod
=======
>>>>>>> 49c00fe3
    def check_if_supports_dtype(cls, dtype: torch.dtype):
        if dtype == torch.bfloat16:  # noqa: SIM102
            if not cls.has_device_capability(80):
                capability = cls.get_device_capability()
                gpu_name = cls.get_device_name()

                if capability is None:
                    compute_str = "does not have a compute capability"
                else:
                    version_str = capability.as_version_str()
                    compute_str = f"has compute capability {version_str}"

                raise ValueError(
                    "Bfloat16 is only supported on GPUs "
                    "with compute capability of at least 8.0. "
                    f"Your {gpu_name} GPU {compute_str}. "
                    "You can use float16 instead by explicitly setting the "
                    "`dtype` flag in CLI, for example: --dtype=half."
                )

    @classmethod
    def insert_blocks_to_device(
        cls,
        src_cache: torch.Tensor,
        dst_cache: torch.Tensor,
        src_block_indices: torch.Tensor,
        dst_block_indices: torch.Tensor,
    ) -> None:
        """Copy blocks from src_cache to dst_cache on GPU."""
        _src_cache = src_cache[:, src_block_indices]
        dst_cache[:, dst_block_indices] = _src_cache.to(dst_cache.device)

    @classmethod
    def swap_out_blocks_to_host(
        cls,
        src_cache: torch.Tensor,
        dst_cache: torch.Tensor,
        src_block_indices: torch.Tensor,
        dst_block_indices: torch.Tensor,
    ) -> None:
        """Copy blocks from GPU to host (CPU)."""
        _src_cache = src_cache[:, src_block_indices]
        dst_cache[:, dst_block_indices] = _src_cache.cpu()

    @classmethod
    def support_hybrid_kv_cache(cls) -> bool:
        return True

    @classmethod
    def support_static_graph_mode(cls) -> bool:
        return True


# NVML utils
# Note that NVML is not affected by `CUDA_VISIBLE_DEVICES`,
# all the related functions work on real physical device ids.
# the major benefit of using NVML is that it will not initialize CUDA
class NvmlCudaPlatform(CudaPlatformBase):
    @classmethod
    @cache
    @with_nvml_context
    def get_device_capability(cls, device_id: int = 0) -> DeviceCapability | None:
        try:
            physical_device_id = cls.device_id_to_physical_device_id(device_id)
            handle = pynvml.nvmlDeviceGetHandleByIndex(physical_device_id)
            major, minor = pynvml.nvmlDeviceGetCudaComputeCapability(handle)
            return DeviceCapability(major=major, minor=minor)
        except RuntimeError:
            return None

    @classmethod
    @with_nvml_context
    def has_device_capability(
        cls,
        capability: tuple[int, int] | int,
        device_id: int = 0,
    ) -> bool:
        try:
            return super().has_device_capability(capability, device_id)
        except RuntimeError:
            return False

    @classmethod
    @with_nvml_context
    def get_device_name(cls, device_id: int = 0) -> str:
        physical_device_id = cls.device_id_to_physical_device_id(device_id)
        return cls._get_physical_device_name(physical_device_id)

    @classmethod
    @with_nvml_context
    def get_device_uuid(cls, device_id: int = 0) -> str:
        physical_device_id = cls.device_id_to_physical_device_id(device_id)
        handle = pynvml.nvmlDeviceGetHandleByIndex(physical_device_id)
        return pynvml.nvmlDeviceGetUUID(handle)

    @classmethod
    @with_nvml_context
    def get_device_total_memory(cls, device_id: int = 0) -> int:
        physical_device_id = cls.device_id_to_physical_device_id(device_id)
        handle = pynvml.nvmlDeviceGetHandleByIndex(physical_device_id)
        return int(pynvml.nvmlDeviceGetMemoryInfo(handle).total)

    @classmethod
    @with_nvml_context
    def is_fully_connected(cls, physical_device_ids: list[int]) -> bool:
        """
        query if the set of gpus are fully connected by nvlink (1 hop)
        """
        handles = [pynvml.nvmlDeviceGetHandleByIndex(i) for i in physical_device_ids]
        for i, handle in enumerate(handles):
            for j, peer_handle in enumerate(handles):
                if i < j:
                    try:
                        p2p_status = pynvml.nvmlDeviceGetP2PStatus(
                            handle,
                            peer_handle,
                            pynvml.NVML_P2P_CAPS_INDEX_NVLINK,
                        )
                        if p2p_status != pynvml.NVML_P2P_STATUS_OK:
                            return False
                    except pynvml.NVMLError:
                        logger.exception(
                            "NVLink detection failed. This is normal if"
                            " your machine has no NVLink equipped."
                        )
                        return False
        return True

    @classmethod
    def _get_physical_device_name(cls, device_id: int = 0) -> str:
        handle = pynvml.nvmlDeviceGetHandleByIndex(device_id)
        return pynvml.nvmlDeviceGetName(handle)

    @classmethod
    @with_nvml_context
    def log_warnings(cls):
        device_ids: int = pynvml.nvmlDeviceGetCount()
        if device_ids > 1:
            device_names = [cls._get_physical_device_name(i) for i in range(device_ids)]
            if (
                len(set(device_names)) > 1
                and os.environ.get("CUDA_DEVICE_ORDER") != "PCI_BUS_ID"
            ):
                logger.warning(
                    "Detected different devices in the system: %s. Please"
                    " make sure to set `CUDA_DEVICE_ORDER=PCI_BUS_ID` to "
                    "avoid unexpected behavior.",
                    ", ".join(device_names),
                )


class NonNvmlCudaPlatform(CudaPlatformBase):
    @classmethod
    @cache
    def get_device_capability(cls, device_id: int = 0) -> DeviceCapability:
        major, minor = torch.cuda.get_device_capability(device_id)
        return DeviceCapability(major=major, minor=minor)

    @classmethod
    def get_device_name(cls, device_id: int = 0) -> str:
        return torch.cuda.get_device_name(device_id)

    @classmethod
    def get_device_total_memory(cls, device_id: int = 0) -> int:
        device_props = torch.cuda.get_device_properties(device_id)
        return device_props.total_memory

    @classmethod
    def is_fully_connected(cls, physical_device_ids: list[int]) -> bool:
        logger.exception(
            "NVLink detection not possible, as context support was"
            " not found. Assuming no NVLink available."
        )
        return False


# Autodetect either NVML-enabled or non-NVML platform
# based on whether NVML is available.
nvml_available = False
try:
    try:
        pynvml.nvmlInit()
        nvml_available = True
    except Exception:
        # On Jetson, NVML is not supported.
        nvml_available = False
finally:
    if nvml_available:
        pynvml.nvmlShutdown()

CudaPlatform = NvmlCudaPlatform if nvml_available else NonNvmlCudaPlatform

CudaPlatform.log_warnings()<|MERGE_RESOLUTION|>--- conflicted
+++ resolved
@@ -14,7 +14,6 @@
 
 # import custom ops, trigger op registration
 import vllm._C  # noqa
-import vllm.envs as envs
 from vllm.logger import init_logger
 from vllm.utils import import_pynvml
 from vllm.utils.import_utils import resolve_obj_by_qualname
@@ -24,12 +23,7 @@
 
 if TYPE_CHECKING:
     from vllm.attention.backends.registry import _Backend
-<<<<<<< HEAD
-    from vllm.config import ModelConfig, VllmConfig
-    from vllm.config.cache import CacheDType
-=======
     from vllm.config import VllmConfig
->>>>>>> 49c00fe3
 else:
     _Backend = None
 
@@ -388,21 +382,6 @@
         return cuda_device_count_stateless()
 
     @classmethod
-<<<<<<< HEAD
-    def is_kv_cache_dtype_supported(
-        cls, kv_cache_dtype: "CacheDType", model_config: "ModelConfig"
-    ) -> bool:
-        if not envs.VLLM_ATTENTION_BACKEND:
-            return True
-        from vllm.attention.backends.registry import _Backend, backend_to_class
-
-        attention_backend = _Backend[envs.VLLM_ATTENTION_BACKEND]
-        backend_class = backend_to_class(attention_backend)
-        return backend_class.supports_kv_cache_dtype(kv_cache_dtype)
-
-    @classmethod
-=======
->>>>>>> 49c00fe3
     def check_if_supports_dtype(cls, dtype: torch.dtype):
         if dtype == torch.bfloat16:  # noqa: SIM102
             if not cls.has_device_capability(80):
