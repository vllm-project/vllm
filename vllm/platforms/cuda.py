--- conflicted
+++ resolved
@@ -275,21 +275,8 @@
     @classmethod
     def get_valid_backends(
         cls,
-<<<<<<< HEAD
         device_capability: DeviceCapability,
         attn_selector_config: "AttentionSelectorConfig",
-=======
-        head_size,
-        dtype,
-        kv_cache_dtype,
-        block_size,
-        use_mla,
-        has_sink,
-        use_sparse,
-        use_mm_prefix,
-        device_capability,
-        attn_type,
->>>>>>> 0044c403
     ) -> tuple[
         list[tuple["AttentionBackendEnum", int]],
         dict["AttentionBackendEnum", list[str]],
@@ -304,21 +291,8 @@
             try:
                 backend_class = backend.get_class()
                 invalid_reasons_i = backend_class.validate_configuration(
-<<<<<<< HEAD
                     device_capability=device_capability,
                     **attn_selector_config._asdict(),
-=======
-                    head_size,
-                    dtype,
-                    kv_cache_dtype,
-                    block_size,
-                    use_mla,
-                    has_sink,
-                    use_sparse,
-                    use_mm_prefix,
-                    device_capability,
-                    attn_type,
->>>>>>> 0044c403
                 )
             except ImportError:
                 invalid_reasons_i = ["ImportError"]
@@ -333,19 +307,7 @@
     def get_attn_backend_cls(
         cls,
         selected_backend: "AttentionBackendEnum",
-<<<<<<< HEAD
         attn_selector_config: "AttentionSelectorConfig",
-=======
-        head_size: int,
-        dtype: torch.dtype,
-        kv_cache_dtype: "CacheDType | None",
-        block_size: int | None,
-        use_mla: bool,
-        has_sink: bool,
-        use_sparse: bool,
-        use_mm_prefix: bool,
-        attn_type: str | None = None,
->>>>>>> 0044c403
     ) -> str:
         device_capability = cls.get_device_capability()
         assert device_capability is not None
@@ -355,21 +317,8 @@
             try:
                 backend_class = selected_backend.get_class()
                 invalid_reasons = backend_class.validate_configuration(
-<<<<<<< HEAD
                     device_capability=device_capability,
                     **attn_selector_config._asdict(),
-=======
-                    head_size,
-                    dtype,
-                    kv_cache_dtype,
-                    None,
-                    use_mla,
-                    has_sink,
-                    use_sparse,
-                    use_mm_prefix,
-                    device_capability,
-                    attn_type,
->>>>>>> 0044c403
                 )
             except ImportError:
                 invalid_reasons = ["ImportError"]
@@ -385,21 +334,8 @@
         # No selected backend or the selected backend is invalid,
         # so we try finding a valid backend.
         valid_backends_priorities, invalid_reasons = cls.get_valid_backends(
-<<<<<<< HEAD
             device_capability=device_capability,
             attn_selector_config=attn_selector_config,
-=======
-            head_size,
-            dtype,
-            kv_cache_dtype,
-            None,
-            use_mla,
-            has_sink,
-            use_sparse,
-            use_mm_prefix,
-            device_capability,
-            attn_type,
->>>>>>> 0044c403
         )
         reasons_str = (
             "{"
