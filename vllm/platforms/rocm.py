# SPDX-License-Identifier: Apache-2.0
# SPDX-FileCopyrightText: Copyright contributors to the vLLM project

import os
from functools import cache, lru_cache, wraps
from typing import TYPE_CHECKING

import torch

import vllm.envs as envs
from vllm.config import get_current_vllm_config
from vllm.logger import init_logger
from vllm.utils.torch_utils import cuda_device_count_stateless

from .interface import DeviceCapability, Platform, PlatformEnum

if TYPE_CHECKING:
    from vllm.attention.backends.registry import AttentionBackendEnum
    from vllm.config import VllmConfig
else:
    AttentionBackendEnum = None

logger = init_logger(__name__)

try:
    from amdsmi import (
        AmdSmiException,
        amdsmi_get_gpu_asic_info,
        amdsmi_get_processor_handles,
        amdsmi_init,
        amdsmi_shut_down,
        amdsmi_topo_get_link_type,
    )
except ImportError as e:
    logger.warning("Failed to import from amdsmi with %r", e)

try:
    import vllm._C  # noqa: F401
except ImportError as e:
    logger.warning("Failed to import from vllm._C with %r", e)

# import custom ops, trigger op registration
try:
    import vllm._rocm_C  # noqa: F401
except ImportError as e:
    logger.warning("Failed to import from vllm._rocm_C with %r", e)

# Models not supported by ROCm.
_ROCM_UNSUPPORTED_MODELS: list[str] = []

# Models partially supported by ROCm.
# Architecture -> Reason.
_ROCM_SWA_REASON = ()
_ROCM_PARTIALLY_SUPPORTED_MODELS: dict[str, str] = {}
_ROCM_DEVICE_ID_NAME_MAP: dict[str, str] = {
    "0x74a0": "AMD_Instinct_MI300A",
    "0x74a1": "AMD_Instinct_MI300X",
    "0x74b5": "AMD_Instinct_MI300X",  # MI300X VF
    "0x74a2": "AMD_Instinct_MI308X",
    "0x74a5": "AMD_Instinct_MI325X",
    "0x74b9": "AMD_Instinct_MI325X",  # MI325X VF
    "0x74a9": "AMD_Instinct_MI300X_HF",
    "0x74bd": "AMD_Instinct_MI300X_HF",
    "0x744c": "AMD_Radeon_RX7900XTX",
}

# Prevent use of clashing `{CUDA/HIP}_VISIBLE_DEVICES`
if "HIP_VISIBLE_DEVICES" in os.environ:
    val = os.environ["HIP_VISIBLE_DEVICES"]
    if cuda_val := os.environ.get("CUDA_VISIBLE_DEVICES", None):
        assert val == cuda_val
    else:
        os.environ["CUDA_VISIBLE_DEVICES"] = val

# AMDSMI utils
# Note that NVML is not affected by `{CUDA/HIP}_VISIBLE_DEVICES`,
# all the related functions work on real physical device ids.
# the major benefit of using AMDSMI is that it will not initialize CUDA


def with_amdsmi_context(fn):
    @wraps(fn)
    def wrapper(*args, **kwargs):
        amdsmi_init()
        try:
            return fn(*args, **kwargs)
        finally:
            amdsmi_shut_down()

    return wrapper


@cache
def on_gfx1x() -> bool:
    GPU_ARCH = torch.cuda.get_device_properties("cuda").gcnArchName
    return any(arch in GPU_ARCH for arch in ["gfx11", "gfx12"])


@cache
def on_mi3xx() -> bool:
    GPU_ARCH = torch.cuda.get_device_properties("cuda").gcnArchName
    return any(arch in GPU_ARCH for arch in ["gfx942", "gfx950"])


@cache
def on_gfx9() -> bool:
    GPU_ARCH = torch.cuda.get_device_properties("cuda").gcnArchName
    return any(arch in GPU_ARCH for arch in ["gfx90a", "gfx942", "gfx950"])


@cache
def on_gfx950() -> bool:
    GPU_ARCH = torch.cuda.get_device_properties("cuda").gcnArchName
    return any(arch in GPU_ARCH for arch in ["gfx950"])


@cache
def use_rocm_custom_paged_attention(
    qtype: torch.dtype,
    head_size: int,
    block_size: int,
    gqa_ratio: int,
    max_seq_len: int,
    sliding_window: int,
    kv_cache_dtype: str,
    alibi_slopes: torch.Tensor | None = None,
    sinks: torch.Tensor | None = None,
) -> bool:
    from vllm._aiter_ops import rocm_aiter_ops

    GPU_ARCH = torch.cuda.get_device_properties("cuda").gcnArchName
    ON_GFX9 = any(arch in GPU_ARCH for arch in ["gfx90a", "gfx942", "gfx950"])
    ON_GFX11_GFX12 = any(arch in GPU_ARCH for arch in ["gfx11", "gfx12"])

    # custom paged attn always supported on V0. On V1, requires sliding window
    # disabled due to observed numerical discrepancy.
    if ON_GFX9:
        return (
            (sliding_window == 0 or sliding_window == (-1, -1))
            and (qtype == torch.half or qtype == torch.bfloat16)
            and (head_size == 64 or head_size == 128)
            and (block_size == 16 or block_size == 32)
            and (gqa_ratio >= 1 and gqa_ratio <= 16)
            and max_seq_len <= 128 * 1024
            and (envs.VLLM_ROCM_CUSTOM_PAGED_ATTN)
            and not (rocm_aiter_ops.is_pa_attn_enabled())
            and sinks is None
        )

    else:
        return (
            ON_GFX11_GFX12
            and (sliding_window == 0 or sliding_window == (-1, -1))
            and (qtype == torch.half or qtype == torch.bfloat16)
            and head_size == 128
            and block_size == 16
            and (gqa_ratio >= 3 and gqa_ratio <= 16)
            and max_seq_len <= 128 * 1024
            and alibi_slopes is None
            and kv_cache_dtype == "auto"
            and envs.VLLM_ROCM_CUSTOM_PAGED_ATTN
            and sinks is None
        )


class RocmPlatform(Platform):
    _enum = PlatformEnum.ROCM
    device_name: str = "rocm"
    device_type: str = "cuda"
    dispatch_key: str = "CUDA"
    ray_device_key: str = "GPU"
    dist_backend: str = "nccl"
    # rocm shares the same device control env var as CUDA
    device_control_env_var: str = "CUDA_VISIBLE_DEVICES"

    supported_quantization: list[str] = [
        "awq",
        "gptq",
        "fp8",
        "compressed-tensors",
        "fbgemm_fp8",
        "gguf",
        "quark",
        "ptpc_fp8",
        "mxfp4",
        "petit_nvfp4",
        "torchao",
    ]
    # bitsandbytes not supported on gfx9 (warp size 64 limitation)
    if not on_gfx9():
        supported_quantization += ["bitsandbytes"]

    @classmethod
    def get_vit_attn_backend(
        cls, head_size: int, dtype: torch.dtype
    ) -> AttentionBackendEnum:
        from importlib.util import find_spec

        from vllm._aiter_ops import rocm_aiter_ops
        from vllm.attention.backends.registry import AttentionBackendEnum

        if rocm_aiter_ops.is_mha_enabled():
            # Note: AITER FA is only supported for Qwen-VL models.
            # TODO: Add support for other VL models in their model class.
            return AttentionBackendEnum.ROCM_AITER_FA

        if on_gfx9() and find_spec("flash_attn") is not None:
            return AttentionBackendEnum.FLASH_ATTN

        return AttentionBackendEnum.TORCH_SDPA

    @classmethod
    def get_attn_backend_cls(
        cls,
        selected_backend,
        head_size,
        dtype,
        kv_cache_dtype,
        block_size,
        use_mla,
        has_sink,
        use_sparse,
        attn_type: str | None = None,
    ) -> str:
        from vllm._aiter_ops import rocm_aiter_ops
        from vllm.attention.backends.registry import AttentionBackendEnum

        if use_sparse:
            if kv_cache_dtype.startswith("fp8"):
                raise ValueError(
                    "ROCMAiterMLASparseBackend doesn't support fp8 kv_cache_dtype."
                )
            assert block_size == 1, (
                "Sparse MLA backend on ROCm only supports block size 1 for now."
            )
            logger.info_once("Using Sparse MLA backend on V1 engine.")
            return AttentionBackendEnum.ROCM_AITER_MLA_SPARSE.get_path()

        if use_mla:
            if selected_backend is None:
                selected_backend = (
                    AttentionBackendEnum.ROCM_AITER_MLA
                    if rocm_aiter_ops.is_mla_enabled() or block_size == 1
                    else AttentionBackendEnum.TRITON_MLA
                )
            if selected_backend == AttentionBackendEnum.TRITON_MLA:
                if block_size != 1:
                    logger.info_once("Using Triton MLA backend.")
                    return AttentionBackendEnum.TRITON_MLA.get_path()
                raise ValueError(
                    f" The selected backend, {selected_backend.name},"
                    f"does not support block size {block_size}."
                )
            if selected_backend == AttentionBackendEnum.ROCM_AITER_MLA:
                logger.info("Using AITER MLA backend.")
                return AttentionBackendEnum.ROCM_AITER_MLA.get_path()
            if selected_backend == AttentionBackendEnum.ROCM_AITER_TRITON_MLA:
                logger.info("Using AITER TRITON MLA backend.")
                return AttentionBackendEnum.ROCM_AITER_TRITON_MLA.get_path()

            raise ValueError(
                f" The selected backend, {selected_backend.name},"
                f"is not MLA type while requested for MLA backend."
            )

<<<<<<< HEAD
        if selected_backend == AttentionBackendEnum.FLEX_ATTENTION:
            logger.info("Using FlexAttention backend.")
            return "vllm.v1.attention.backends.flex_attention.FlexAttentionBackend"
        if (
            rocm_aiter_ops.is_mha_enabled()
        ) or selected_backend == AttentionBackendEnum.ROCM_AITER_FA:
            logger.info("Using Aiter Flash Attention backend.")
            return AttentionBackendEnum.ROCM_AITER_FA.get_path()
        if (
            rocm_aiter_ops.is_triton_unified_attn_enabled()
        ) or selected_backend == AttentionBackendEnum.ROCM_AITER_UNIFIED_ATTN:
            logger.info("Using Aiter Unified Attention backend.")
            return AttentionBackendEnum.ROCM_AITER_UNIFIED_ATTN.get_path()
        if (
            get_current_vllm_config().attention_config.use_prefill_decode_attention
            or selected_backend == AttentionBackendEnum.ROCM_ATTN
        ):
            # rocm specific backend, with aiter and/or
            #   triton prefix-prefill
            logger.info("Using Rocm Attention backend.")
=======
        if selected_backend == AttentionBackendEnum.TRITON_ATTN:
            logger.info("Using Triton Attention backend on V1 engine.")
            return AttentionBackendEnum.TRITON_ATTN.get_path()

        if selected_backend == AttentionBackendEnum.ROCM_ATTN:
            logger.info("Using Rocm Attention backend on V1 engine.")
>>>>>>> 656516c3
            return AttentionBackendEnum.ROCM_ATTN.get_path()

        if selected_backend == AttentionBackendEnum.ROCM_AITER_FA:
            if on_gfx9():
                logger.info("Using Aiter Flash Attention backend on V1 engine.")
                return AttentionBackendEnum.ROCM_AITER_FA.get_path()
            else:
                raise ValueError(
                    f"The selected backend, {selected_backend.name}, "
                    "is only supported on gfx9 architectures."
                )

        if selected_backend == AttentionBackendEnum.ROCM_AITER_UNIFIED_ATTN:
            logger.info("Using Aiter Unified Attention backend on V1 engine.")
            return AttentionBackendEnum.ROCM_AITER_UNIFIED_ATTN.get_path()

        # Handle automatic backend selection based on environment variables
        if selected_backend is None:
            # Priority 1: Check for AITER Unified Attention (must check before MHA)
            if envs.VLLM_ROCM_USE_AITER and envs.VLLM_ROCM_USE_AITER_UNIFIED_ATTENTION:
                logger.info("Using Aiter Unified Attention backend on V1 engine.")
                return AttentionBackendEnum.ROCM_AITER_UNIFIED_ATTN.get_path()

            # Priority 2: Check for AITER MHA (Flash Attention)
            # Only use if explicitly enabled (not just VLLM_ROCM_USE_AITER=1)
            if envs.VLLM_ROCM_USE_AITER and envs.VLLM_ROCM_USE_AITER_MHA and on_gfx9():
                logger.info("Using Aiter Flash Attention backend on V1 engine.")
                return AttentionBackendEnum.ROCM_AITER_FA.get_path()

            # Priority 3: Check for ROCM_ATTN (prefill-decode split)
            if envs.VLLM_V1_USE_PREFILL_DECODE_ATTENTION:
                logger.info("Using Rocm Attention backend on V1 engine.")
                return AttentionBackendEnum.ROCM_ATTN.get_path()

            # Priority 4: Check for AITER enabled without specific flags
            # This defaults to AITER FA only if MHA is not explicitly disabled
            if (
                envs.VLLM_ROCM_USE_AITER
                and on_gfx9()
                and envs.VLLM_ROCM_USE_AITER_MHA is not False
            ):
                logger.info("Using Aiter Flash Attention backend on V1 engine.")
                return AttentionBackendEnum.ROCM_AITER_FA.get_path()

            # Default: Triton Unified Attention
            logger.info("Using Triton Attention backend on V1 engine.")
            return AttentionBackendEnum.TRITON_ATTN.get_path()

        raise RuntimeError(
            "V0 attention backends have been removed. Set VLLM_USE_V1=1 "
            "to select a supported backend."
        )

    @classmethod
    def set_device(cls, device: torch.device) -> None:
        """
        Set the device for the current platform.
        """
        torch.cuda.set_device(device)

    @classmethod
    @lru_cache(maxsize=8)
    def get_device_capability(cls, device_id: int = 0) -> DeviceCapability | None:
        major, minor = torch.cuda.get_device_capability(device_id)
        return DeviceCapability(major=major, minor=minor)

    @classmethod
    @with_amdsmi_context
    def is_fully_connected(cls, physical_device_ids: list[int]) -> bool:
        """
        Query if the set of gpus are fully connected by xgmi (1 hop)
        """
        handles = [amdsmi_get_processor_handles()[i] for i in physical_device_ids]
        for i, handle in enumerate(handles):
            for j, peer_handle in enumerate(handles):
                if i < j:
                    try:
                        link_type = amdsmi_topo_get_link_type(handle, peer_handle)
                        # type is 2 for XGMI
                        if link_type["hops"] != 1 or link_type["type"] != 2:
                            return False
                    except AmdSmiException as error:
                        logger.error("AMD 1 hop XGMI detection failed.", exc_info=error)
                        return False
        return True

    @classmethod
    @with_amdsmi_context
    @lru_cache(maxsize=8)
    def get_device_name(cls, device_id: int = 0) -> str:
        physical_device_id = cls.device_id_to_physical_device_id(device_id)
        handle = amdsmi_get_processor_handles()[physical_device_id]
        asic_info = amdsmi_get_gpu_asic_info(handle)
        device_name: str = asic_info["device_id"]
        if device_name in _ROCM_DEVICE_ID_NAME_MAP:
            return _ROCM_DEVICE_ID_NAME_MAP[device_name]
        return asic_info["market_name"]

    @classmethod
    def get_device_total_memory(cls, device_id: int = 0) -> int:
        device_props = torch.cuda.get_device_properties(device_id)
        return device_props.total_memory

    @classmethod
    def check_and_update_config(cls, vllm_config: "VllmConfig") -> None:
        from vllm._aiter_ops import rocm_aiter_ops
        from vllm.config.compilation import CUDAGraphMode

        cache_config = vllm_config.cache_config
        compilation_config = vllm_config.compilation_config
        parallel_config = vllm_config.parallel_config
        is_eager_execution = compilation_config == CUDAGraphMode.NONE

        use_aiter_rms_norm = rocm_aiter_ops.is_rmsnorm_enabled()

        if cache_config and cache_config.block_size is None:
            cache_config.block_size = 16

        if parallel_config.worker_cls == "auto":
            parallel_config.worker_cls = "vllm.v1.worker.gpu_worker.Worker"
        #  Aiter rms norm perform best when CUDA Graph capture is enabled.
        if (
            use_aiter_rms_norm
            and not is_eager_execution
            and "-rms_norm" not in compilation_config.custom_ops
        ):
            compilation_config.custom_ops.append("+rms_norm")

    @classmethod
    def verify_model_arch(cls, model_arch: str) -> None:
        if model_arch in _ROCM_UNSUPPORTED_MODELS:
            raise ValueError(
                f"Model architecture '{model_arch}' is not supported by ROCm for now."
            )

        if model_arch in _ROCM_PARTIALLY_SUPPORTED_MODELS:
            msg = _ROCM_PARTIALLY_SUPPORTED_MODELS[model_arch]
            logger.warning(
                "Model architecture '%s' is partially supported by ROCm: %s",
                model_arch,
                msg,
            )

    @classmethod
    def verify_quantization(cls, quant: str) -> None:
        super().verify_quantization(quant)
        if quant == "awq" and not envs.VLLM_USE_TRITON_AWQ:
            logger.warning(
                "Using AWQ quantization with ROCm, but VLLM_USE_TRITON_AWQ"
                " is not set, enabling VLLM_USE_TRITON_AWQ."
            )
        os.environ["VLLM_USE_TRITON_AWQ"] = "1"

    @classmethod
    def get_punica_wrapper(cls) -> str:
        return "vllm.lora.punica_wrapper.punica_gpu.PunicaWrapperGPU"

    @classmethod
    def get_current_memory_usage(
        cls, device: torch.types.Device | None = None
    ) -> float:
        torch.cuda.reset_peak_memory_stats(device)
        return torch.cuda.mem_get_info(device)[1] - torch.cuda.mem_get_info(device)[0]

    @classmethod
    def get_device_communicator_cls(cls) -> str:
        return (
            "vllm.distributed.device_communicators.cuda_communicator.CudaCommunicator"  # noqa
        )

    @classmethod
    def supports_mx(cls) -> bool:
        gcn_arch = torch.cuda.get_device_properties(0).gcnArchName
        return any(gfx in gcn_arch for gfx in ["gfx95"])

    @classmethod
    def supports_fp8(cls) -> bool:
        gcn_arch = torch.cuda.get_device_properties(0).gcnArchName
        return any(gfx in gcn_arch for gfx in ["gfx94", "gfx95", "gfx12"])

    @classmethod
    def is_fp8_fnuz(cls) -> bool:
        # only device 0 is checked, this assumes MI300 platforms are homogeneous
        return "gfx94" in torch.cuda.get_device_properties(0).gcnArchName

    @classmethod
    def fp8_dtype(cls) -> torch.dtype:
        if cls.is_fp8_fnuz():
            return torch.float8_e4m3fnuz
        else:
            return torch.float8_e4m3fn

    @classmethod
    def use_custom_allreduce(cls) -> bool:
        # We only enable custom allreduce for MI300 series
        gcn_arch = torch.cuda.get_device_properties(0).gcnArchName
        supported_archs = ["gfx94", "gfx95"]
        return any(gfx in gcn_arch for gfx in supported_archs)

    @classmethod
    def opaque_attention_op(cls) -> bool:
        return True

    @classmethod
    def is_navi(cls) -> bool:
        return "gfx1" in torch.cuda.get_device_properties(0).gcnArchName

    @classmethod
    def get_static_graph_wrapper_cls(cls) -> str:
        return "vllm.compilation.cuda_graph.CUDAGraphWrapper"

    @classmethod
    def device_count(cls) -> int:
        return cuda_device_count_stateless()

    @classmethod
    def check_if_supports_dtype(cls, dtype: torch.dtype):
        if dtype == torch.bfloat16:  # noqa: SIM102
            if not cls.has_device_capability(80):
                capability = cls.get_device_capability()
                gpu_name = cls.get_device_name()

                if capability is None:
                    compute_str = "does not have a compute capability"
                else:
                    version_str = capability.as_version_str()
                    compute_str = f"has compute capability {version_str}"

                raise ValueError(
                    "Bfloat16 is only supported on GPUs "
                    "with compute capability of at least 8.0. "
                    f"Your {gpu_name} GPU {compute_str}. "
                    "You can use float16 instead by explicitly setting the "
                    "`dtype` flag in CLI, for example: --dtype=half."
                )

    @classmethod
    def support_hybrid_kv_cache(cls) -> bool:
        return True

    @classmethod
    def support_static_graph_mode(cls) -> bool:
        return True<|MERGE_RESOLUTION|>--- conflicted
+++ resolved
@@ -8,7 +8,6 @@
 import torch
 
 import vllm.envs as envs
-from vllm.config import get_current_vllm_config
 from vllm.logger import init_logger
 from vllm.utils.torch_utils import cuda_device_count_stateless
 
@@ -263,35 +262,12 @@
                 f"is not MLA type while requested for MLA backend."
             )
 
-<<<<<<< HEAD
-        if selected_backend == AttentionBackendEnum.FLEX_ATTENTION:
-            logger.info("Using FlexAttention backend.")
-            return "vllm.v1.attention.backends.flex_attention.FlexAttentionBackend"
-        if (
-            rocm_aiter_ops.is_mha_enabled()
-        ) or selected_backend == AttentionBackendEnum.ROCM_AITER_FA:
-            logger.info("Using Aiter Flash Attention backend.")
-            return AttentionBackendEnum.ROCM_AITER_FA.get_path()
-        if (
-            rocm_aiter_ops.is_triton_unified_attn_enabled()
-        ) or selected_backend == AttentionBackendEnum.ROCM_AITER_UNIFIED_ATTN:
-            logger.info("Using Aiter Unified Attention backend.")
-            return AttentionBackendEnum.ROCM_AITER_UNIFIED_ATTN.get_path()
-        if (
-            get_current_vllm_config().attention_config.use_prefill_decode_attention
-            or selected_backend == AttentionBackendEnum.ROCM_ATTN
-        ):
-            # rocm specific backend, with aiter and/or
-            #   triton prefix-prefill
-            logger.info("Using Rocm Attention backend.")
-=======
         if selected_backend == AttentionBackendEnum.TRITON_ATTN:
             logger.info("Using Triton Attention backend on V1 engine.")
             return AttentionBackendEnum.TRITON_ATTN.get_path()
 
         if selected_backend == AttentionBackendEnum.ROCM_ATTN:
             logger.info("Using Rocm Attention backend on V1 engine.")
->>>>>>> 656516c3
             return AttentionBackendEnum.ROCM_ATTN.get_path()
 
         if selected_backend == AttentionBackendEnum.ROCM_AITER_FA:
