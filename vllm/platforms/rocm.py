# SPDX-License-Identifier: Apache-2.0
# SPDX-FileCopyrightText: Copyright contributors to the vLLM project

import os
from functools import cache, lru_cache, wraps
from typing import TYPE_CHECKING

import torch

import vllm.envs as envs
from vllm.attention.backends.registry import AttentionBackendEnum
from vllm.logger import init_logger
from vllm.utils.torch_utils import cuda_device_count_stateless

from .interface import DeviceCapability, Platform, PlatformEnum

if TYPE_CHECKING:
    from vllm.config import VllmConfig

logger = init_logger(__name__)

try:
    from amdsmi import (
        AmdSmiException,
        amdsmi_get_gpu_asic_info,
        amdsmi_get_processor_handles,
        amdsmi_init,
        amdsmi_shut_down,
        amdsmi_topo_get_link_type,
    )
except ImportError as e:
    logger.warning("Failed to import from amdsmi with %r", e)

try:
    import vllm._C  # noqa: F401
except ImportError as e:
    logger.warning("Failed to import from vllm._C with %r", e)

# import custom ops, trigger op registration
try:
    import vllm._rocm_C  # noqa: F401
except ImportError as e:
    logger.warning("Failed to import from vllm._rocm_C with %r", e)

# Models not supported by ROCm.
_ROCM_UNSUPPORTED_MODELS: list[str] = []

# Models partially supported by ROCm.
# Architecture -> Reason.
_ROCM_SWA_REASON = ()
_ROCM_PARTIALLY_SUPPORTED_MODELS: dict[str, str] = {}
_ROCM_DEVICE_ID_NAME_MAP: dict[str, str] = {
    "0x74a0": "AMD_Instinct_MI300A",
    "0x74a1": "AMD_Instinct_MI300X",
    "0x74b5": "AMD_Instinct_MI300X",  # MI300X VF
    "0x74a2": "AMD_Instinct_MI308X",
    "0x74a5": "AMD_Instinct_MI325X",
    "0x74b9": "AMD_Instinct_MI325X",  # MI325X VF
    "0x74a9": "AMD_Instinct_MI300X_HF",
    "0x74bd": "AMD_Instinct_MI300X_HF",
    "0x744c": "AMD_Radeon_RX7900XTX",
}

# Prevent use of clashing `{CUDA/HIP}_VISIBLE_DEVICES`
if "HIP_VISIBLE_DEVICES" in os.environ:
    val = os.environ["HIP_VISIBLE_DEVICES"]
    if cuda_val := os.environ.get("CUDA_VISIBLE_DEVICES", None):
        assert val == cuda_val
    else:
        os.environ["CUDA_VISIBLE_DEVICES"] = val

# AMDSMI utils
# Note that NVML is not affected by `{CUDA/HIP}_VISIBLE_DEVICES`,
# all the related functions work on real physical device ids.
# the major benefit of using AMDSMI is that it will not initialize CUDA


def with_amdsmi_context(fn):
    @wraps(fn)
    def wrapper(*args, **kwargs):
        amdsmi_init()
        try:
            return fn(*args, **kwargs)
        finally:
            amdsmi_shut_down()

    return wrapper


@cache
def on_gfx1x() -> bool:
    GPU_ARCH = torch.cuda.get_device_properties("cuda").gcnArchName
    return any(arch in GPU_ARCH for arch in ["gfx11", "gfx12"])


@cache
def on_mi3xx() -> bool:
    GPU_ARCH = torch.cuda.get_device_properties("cuda").gcnArchName
    return any(arch in GPU_ARCH for arch in ["gfx942", "gfx950"])


@cache
def on_gfx9() -> bool:
    GPU_ARCH = torch.cuda.get_device_properties("cuda").gcnArchName
    return any(arch in GPU_ARCH for arch in ["gfx90a", "gfx942", "gfx950"])


@cache
def on_gfx950() -> bool:
    GPU_ARCH = torch.cuda.get_device_properties("cuda").gcnArchName
    return any(arch in GPU_ARCH for arch in ["gfx950"])


@cache
def use_rocm_custom_paged_attention(
    qtype: torch.dtype,
    head_size: int,
    block_size: int,
    gqa_ratio: int,
    max_seq_len: int,
    sliding_window: int,
    kv_cache_dtype: str,
    alibi_slopes: torch.Tensor | None = None,
    sinks: torch.Tensor | None = None,
) -> bool:
    from vllm._aiter_ops import rocm_aiter_ops

    GPU_ARCH = torch.cuda.get_device_properties("cuda").gcnArchName
    ON_GFX9 = any(arch in GPU_ARCH for arch in ["gfx90a", "gfx942", "gfx950"])
    ON_GFX11_GFX12 = any(arch in GPU_ARCH for arch in ["gfx11", "gfx12"])

    # custom paged attn always supported on V0. On V1, requires sliding window
    # disabled due to observed numerical discrepancy.
    if ON_GFX9:
        return (
            (sliding_window == 0 or sliding_window == (-1, -1))
            and (qtype == torch.half or qtype == torch.bfloat16)
            and (head_size == 64 or head_size == 128)
            and (block_size == 16 or block_size == 32)
            and (gqa_ratio >= 1 and gqa_ratio <= 16)
            and max_seq_len <= 128 * 1024
            and (envs.VLLM_ROCM_CUSTOM_PAGED_ATTN)
            and not (rocm_aiter_ops.is_pa_attn_enabled())
            and sinks is None
        )

    else:
        return (
            ON_GFX11_GFX12
            and (sliding_window == 0 or sliding_window == (-1, -1))
            and (qtype == torch.half or qtype == torch.bfloat16)
            and head_size == 128
            and block_size == 16
            and (gqa_ratio >= 3 and gqa_ratio <= 16)
            and max_seq_len <= 128 * 1024
            and alibi_slopes is None
            and kv_cache_dtype == "auto"
            and envs.VLLM_ROCM_CUSTOM_PAGED_ATTN
            and sinks is None
        )


class RocmPlatform(Platform):
    _enum = PlatformEnum.ROCM
    device_name: str = "rocm"
    device_type: str = "cuda"
    dispatch_key: str = "CUDA"
    ray_device_key: str = "GPU"
    dist_backend: str = "nccl"
    # rocm shares the same device control env var as CUDA
    device_control_env_var: str = "CUDA_VISIBLE_DEVICES"

    supported_quantization: list[str] = [
        "awq",
        "gptq",
        "fp8",
        "compressed-tensors",
        "fbgemm_fp8",
        "gguf",
        "quark",
        "ptpc_fp8",
        "mxfp4",
        "petit_nvfp4",
        "torchao",
    ]
    # bitsandbytes not supported on gfx9 (warp size 64 limitation)
    if not on_gfx9():
        supported_quantization += ["bitsandbytes"]

    @classmethod
    def get_vit_attn_backend(
        cls, head_size: int, dtype: torch.dtype
    ) -> AttentionBackendEnum:
        from importlib.util import find_spec

        from vllm._aiter_ops import rocm_aiter_ops

        if rocm_aiter_ops.is_mha_enabled():
            # Note: AITER FA is only supported for Qwen-VL models.
            # TODO: Add support for other VL models in their model class.
            return AttentionBackendEnum.ROCM_AITER_FA

        if on_gfx9() and find_spec("flash_attn") is not None:
            return AttentionBackendEnum.FLASH_ATTN

        return AttentionBackendEnum.TORCH_SDPA

    @classmethod
    def get_attn_backend_cls(
        cls,
        selected_backend,
        head_size,
        dtype,
        kv_cache_dtype,
        block_size,
        use_mla,
        has_sink,
        use_sparse,
        use_mm_prefix,
        attn_type: str | None = None,
    ) -> str:
        from vllm._aiter_ops import rocm_aiter_ops

        if use_sparse:
            if kv_cache_dtype.startswith("fp8"):
                raise ValueError(
                    "ROCMAiterMLASparseBackend doesn't support fp8 kv_cache_dtype."
                )
            assert block_size == 1, (
                "Sparse MLA backend on ROCm only supports block size 1 for now."
            )
            logger.info_once("Using Sparse MLA backend on V1 engine.")
            return AttentionBackendEnum.ROCM_AITER_MLA_SPARSE.get_path()

        if use_mla:
            if selected_backend is None:
                selected_backend = (
                    AttentionBackendEnum.ROCM_AITER_MLA
                    if rocm_aiter_ops.is_mla_enabled() or block_size == 1
                    else AttentionBackendEnum.TRITON_MLA
                )
            if selected_backend == AttentionBackendEnum.TRITON_MLA:
                if block_size != 1:
                    logger.info_once("Using Triton MLA backend.")
                    return AttentionBackendEnum.TRITON_MLA.get_path()
                raise ValueError(
                    f" The selected backend, {selected_backend.name},"
                    f"does not support block size {block_size}."
                )
            if selected_backend == AttentionBackendEnum.ROCM_AITER_MLA:
                logger.info("Using AITER MLA backend.")
                return AttentionBackendEnum.ROCM_AITER_MLA.get_path()
            if selected_backend == AttentionBackendEnum.ROCM_AITER_TRITON_MLA:
                logger.info("Using AITER TRITON MLA backend.")
                return AttentionBackendEnum.ROCM_AITER_TRITON_MLA.get_path()

            raise ValueError(
                f" The selected backend, {selected_backend.name},"
                f"is not MLA type while requested for MLA backend."
            )

        if selected_backend == AttentionBackendEnum.FLEX_ATTENTION:
            logger.info("Using FlexAttention backend.")
            return AttentionBackendEnum.FLEX_ATTENTION.get_path()

        if selected_backend == AttentionBackendEnum.TRITON_ATTN:
            logger.info("Using Triton Attention backend on V1 engine.")
            return AttentionBackendEnum.TRITON_ATTN.get_path()

        if selected_backend == AttentionBackendEnum.ROCM_ATTN:
            logger.info("Using Rocm Attention backend on V1 engine.")
            return AttentionBackendEnum.ROCM_ATTN.get_path()

        if selected_backend == AttentionBackendEnum.ROCM_AITER_FA:
            if on_gfx9():
                logger.info("Using Aiter Flash Attention backend on V1 engine.")
                return AttentionBackendEnum.ROCM_AITER_FA.get_path()
            else:
                raise ValueError(
                    f"The selected backend, {selected_backend.name}, "
                    "is only supported on gfx9 architectures."
                )

        if selected_backend == AttentionBackendEnum.ROCM_AITER_UNIFIED_ATTN:
            logger.info("Using Aiter Unified Attention backend on V1 engine.")
            return AttentionBackendEnum.ROCM_AITER_UNIFIED_ATTN.get_path()

        # Handle automatic backend selection based on environment variables
        if selected_backend is None:
            # Priority 1: Check for AITER Unified Attention (must check before MHA)
            if envs.VLLM_ROCM_USE_AITER and envs.VLLM_ROCM_USE_AITER_UNIFIED_ATTENTION:
                logger.info("Using Aiter Unified Attention backend on V1 engine.")
                return AttentionBackendEnum.ROCM_AITER_UNIFIED_ATTN.get_path()

            # Priority 2: Check for AITER MHA (Flash Attention)
            # Only use if explicitly enabled (not just VLLM_ROCM_USE_AITER=1)
            if envs.VLLM_ROCM_USE_AITER and envs.VLLM_ROCM_USE_AITER_MHA and on_gfx9():
                logger.info("Using Aiter Flash Attention backend on V1 engine.")
                return AttentionBackendEnum.ROCM_AITER_FA.get_path()

            # Priority 3: Check for ROCM_ATTN (prefill-decode split)
            if envs.VLLM_V1_USE_PREFILL_DECODE_ATTENTION:
                logger.info("Using Rocm Attention backend on V1 engine.")
                return AttentionBackendEnum.ROCM_ATTN.get_path()

            # Priority 4: Check for AITER enabled without specific flags
            # This defaults to AITER FA only if MHA is not explicitly disabled
            if (
                envs.VLLM_ROCM_USE_AITER
                and on_gfx9()
                and envs.VLLM_ROCM_USE_AITER_MHA is not False
            ):
                logger.info("Using Aiter Flash Attention backend on V1 engine.")
                return AttentionBackendEnum.ROCM_AITER_FA.get_path()

            # Default: Triton Unified Attention
            logger.info("Using Triton Attention backend on V1 engine.")
            return AttentionBackendEnum.TRITON_ATTN.get_path()

        raise RuntimeError(
            f"Attention backend {selected_backend.name} is not supported on "
            "ROCm. Note that V0 attention backends have been removed."
        )

    @classmethod
    def set_device(cls, device: torch.device) -> None:
        """
        Set the device for the current platform.
        """
        torch.cuda.set_device(device)

    @classmethod
    @lru_cache(maxsize=8)
    def get_device_capability(cls, device_id: int = 0) -> DeviceCapability | None:
        major, minor = torch.cuda.get_device_capability(device_id)
        return DeviceCapability(major=major, minor=minor)

    @classmethod
    @with_amdsmi_context
    def is_fully_connected(cls, physical_device_ids: list[int]) -> bool:
        """
        Query if the set of gpus are fully connected by xgmi (1 hop)
        """
        handles = [amdsmi_get_processor_handles()[i] for i in physical_device_ids]
        for i, handle in enumerate(handles):
            for j, peer_handle in enumerate(handles):
                if i < j:
                    try:
                        link_type = amdsmi_topo_get_link_type(handle, peer_handle)
                        # type is 2 for XGMI
                        if link_type["hops"] != 1 or link_type["type"] != 2:
                            return False
                    except AmdSmiException as error:
                        logger.error("AMD 1 hop XGMI detection failed.", exc_info=error)
                        return False
        return True

    @classmethod
    @with_amdsmi_context
    @lru_cache(maxsize=8)
    def get_device_name(cls, device_id: int = 0) -> str:
        physical_device_id = cls.device_id_to_physical_device_id(device_id)
        handle = amdsmi_get_processor_handles()[physical_device_id]
        asic_info = amdsmi_get_gpu_asic_info(handle)
        device_name: str = asic_info["device_id"]
        if device_name in _ROCM_DEVICE_ID_NAME_MAP:
            return _ROCM_DEVICE_ID_NAME_MAP[device_name]
        return asic_info["market_name"]

    @classmethod
    def get_device_total_memory(cls, device_id: int = 0) -> int:
        device_props = torch.cuda.get_device_properties(device_id)
        return device_props.total_memory

    @classmethod
    def check_and_update_config(cls, vllm_config: "VllmConfig") -> None:
        from vllm._aiter_ops import rocm_aiter_ops
        from vllm.attention.backends.registry import AttentionBackendEnum
        from vllm.attention.selector import get_env_variable_attn_backend
        from vllm.config.compilation import CUDAGraphMode

        cache_config = vllm_config.cache_config
        compilation_config = vllm_config.compilation_config
        parallel_config = vllm_config.parallel_config
        is_eager_execution = compilation_config == CUDAGraphMode.NONE
        use_aiter_rms_norm = rocm_aiter_ops.is_rmsnorm_enabled()
        use_aiter_fp8_linear = rocm_aiter_ops.is_linear_fp8_enaled()

        if compilation_config.cudagraph_mode.has_full_cudagraphs():
            # decode context parallel does not support full cudagraphs
            if parallel_config.decode_context_parallel_size > 1:
                logger.warning_once(
                    "Decode context parallel (DCP) is enabled, which is "
                    "incompatible with full CUDA graphs. "
                    "Overriding cudagraph_mode to PIECEWISE."
                )
                compilation_config.cudagraph_mode = CUDAGraphMode.PIECEWISE
            # prefill context parallel do not support full cudagraphs
            elif parallel_config.prefill_context_parallel_size > 1:
                logger.warning_once(
                    "Prefill context parallel (PCP) is enabled, which is "
                    "incompatible with full CUDA graphs. "
                    "Overriding cudagraph_mode to PIECEWISE."
                )
                compilation_config.cudagraph_mode = CUDAGraphMode.PIECEWISE

        if cache_config and cache_config.block_size is None:
            if (
<<<<<<< HEAD
                (
                    os.environ.get("VLLM_ROCM_USE_AITER_UNIFIED_ATTENTION")
                    and os.environ.get("VLLM_ROCM_USE_AITER")
                )
                or get_env_variable_attn_backend()
                == AttentionBackendEnum.ROCM_AITER_UNIFIED_ATTN
=======
                envs.VLLM_ROCM_USE_AITER_UNIFIED_ATTENTION and envs.VLLM_ROCM_USE_AITER
                # NOTE: This block has been deprecated
                # or get_env_variable_attn_backend()
                # == AttentionBackendEnum.ROCM_AITER_UNIFIED_ATTN
                # TODO: monitor https://github.com/vllm-project/vllm/pull/30396
                # to see how we can transition to the new way of selecting
                # attention backends
>>>>>>> 61249b17
            ):
                cache_config.block_size = 64
                logger.warning(
                    "[ROCM_AITER_UNIFIED_ATTN]: Setting kv cache block size to 64."
                )
            else:
                cache_config.block_size = 16

        if parallel_config.worker_cls == "auto":
            parallel_config.worker_cls = "vllm.v1.worker.gpu_worker.Worker"
        #  Aiter rms norm perform best when CUDA Graph capture is enabled.
        if (
            use_aiter_rms_norm
            and not is_eager_execution
            and "-rms_norm" not in compilation_config.custom_ops
        ):
            compilation_config.custom_ops.append("+rms_norm")

        if use_aiter_fp8_linear and "-quant_fp8" not in compilation_config.custom_ops:
            compilation_config.custom_ops.append("+quant_fp8")

    @classmethod
    def verify_model_arch(cls, model_arch: str) -> None:
        if model_arch in _ROCM_UNSUPPORTED_MODELS:
            raise ValueError(
                f"Model architecture '{model_arch}' is not supported by ROCm for now."
            )

        if model_arch in _ROCM_PARTIALLY_SUPPORTED_MODELS:
            msg = _ROCM_PARTIALLY_SUPPORTED_MODELS[model_arch]
            logger.warning(
                "Model architecture '%s' is partially supported by ROCm: %s",
                model_arch,
                msg,
            )

    @classmethod
    def verify_quantization(cls, quant: str) -> None:
        super().verify_quantization(quant)
        if quant == "awq" and not envs.VLLM_USE_TRITON_AWQ:
            logger.warning(
                "Using AWQ quantization with ROCm, but VLLM_USE_TRITON_AWQ"
                " is not set, enabling VLLM_USE_TRITON_AWQ."
            )
        os.environ["VLLM_USE_TRITON_AWQ"] = "1"

    @classmethod
    def get_punica_wrapper(cls) -> str:
        return "vllm.lora.punica_wrapper.punica_gpu.PunicaWrapperGPU"

    @classmethod
    def get_current_memory_usage(
        cls, device: torch.types.Device | None = None
    ) -> float:
        torch.cuda.reset_peak_memory_stats(device)
        return torch.cuda.mem_get_info(device)[1] - torch.cuda.mem_get_info(device)[0]

    @classmethod
    def get_device_communicator_cls(cls) -> str:
        return (
            "vllm.distributed.device_communicators.cuda_communicator.CudaCommunicator"  # noqa
        )

    @classmethod
    def supports_mx(cls) -> bool:
        gcn_arch = torch.cuda.get_device_properties(0).gcnArchName
        return any(gfx in gcn_arch for gfx in ["gfx95"])

    @classmethod
    def supports_fp8(cls) -> bool:
        gcn_arch = torch.cuda.get_device_properties(0).gcnArchName
        return any(gfx in gcn_arch for gfx in ["gfx94", "gfx95", "gfx12"])

    @classmethod
    def is_fp8_fnuz(cls) -> bool:
        # only device 0 is checked, this assumes MI300 platforms are homogeneous
        return "gfx94" in torch.cuda.get_device_properties(0).gcnArchName

    @classmethod
    def fp8_dtype(cls) -> torch.dtype:
        if cls.is_fp8_fnuz():
            return torch.float8_e4m3fnuz
        else:
            return torch.float8_e4m3fn

    @classmethod
    def use_custom_allreduce(cls) -> bool:
        # We only enable custom allreduce for MI300 series
        gcn_arch = torch.cuda.get_device_properties(0).gcnArchName
        supported_archs = ["gfx94", "gfx95"]
        return any(gfx in gcn_arch for gfx in supported_archs)

    @classmethod
    def opaque_attention_op(cls) -> bool:
        return True

    @classmethod
    def is_navi(cls) -> bool:
        return "gfx1" in torch.cuda.get_device_properties(0).gcnArchName

    @classmethod
    def get_static_graph_wrapper_cls(cls) -> str:
        return "vllm.compilation.cuda_graph.CUDAGraphWrapper"

    @classmethod
    def device_count(cls) -> int:
        return cuda_device_count_stateless()

    @classmethod
    def check_if_supports_dtype(cls, dtype: torch.dtype):
        if dtype == torch.bfloat16:  # noqa: SIM102
            if not cls.has_device_capability(80):
                capability = cls.get_device_capability()
                gpu_name = cls.get_device_name()

                if capability is None:
                    compute_str = "does not have a compute capability"
                else:
                    version_str = capability.as_version_str()
                    compute_str = f"has compute capability {version_str}"

                raise ValueError(
                    "Bfloat16 is only supported on GPUs "
                    "with compute capability of at least 8.0. "
                    f"Your {gpu_name} GPU {compute_str}. "
                    "You can use float16 instead by explicitly setting the "
                    "`dtype` flag in CLI, for example: --dtype=half."
                )

    @classmethod
    def support_hybrid_kv_cache(cls) -> bool:
        return True

    @classmethod
    def support_static_graph_mode(cls) -> bool:
        return True<|MERGE_RESOLUTION|>--- conflicted
+++ resolved
@@ -375,8 +375,6 @@
     @classmethod
     def check_and_update_config(cls, vllm_config: "VllmConfig") -> None:
         from vllm._aiter_ops import rocm_aiter_ops
-        from vllm.attention.backends.registry import AttentionBackendEnum
-        from vllm.attention.selector import get_env_variable_attn_backend
         from vllm.config.compilation import CUDAGraphMode
 
         cache_config = vllm_config.cache_config
@@ -406,14 +404,6 @@
 
         if cache_config and cache_config.block_size is None:
             if (
-<<<<<<< HEAD
-                (
-                    os.environ.get("VLLM_ROCM_USE_AITER_UNIFIED_ATTENTION")
-                    and os.environ.get("VLLM_ROCM_USE_AITER")
-                )
-                or get_env_variable_attn_backend()
-                == AttentionBackendEnum.ROCM_AITER_UNIFIED_ATTN
-=======
                 envs.VLLM_ROCM_USE_AITER_UNIFIED_ATTENTION and envs.VLLM_ROCM_USE_AITER
                 # NOTE: This block has been deprecated
                 # or get_env_variable_attn_backend()
@@ -421,7 +411,6 @@
                 # TODO: monitor https://github.com/vllm-project/vllm/pull/30396
                 # to see how we can transition to the new way of selecting
                 # attention backends
->>>>>>> 61249b17
             ):
                 cache_config.block_size = 64
                 logger.warning(
