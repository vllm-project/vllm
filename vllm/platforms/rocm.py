--- conflicted
+++ resolved
@@ -13,12 +13,6 @@
 
 if TYPE_CHECKING:
     from vllm.config import ModelConfig, VllmConfig
-<<<<<<< HEAD
-# else:
-#     ModelConfig = None
-#     VllmConfig = None
-=======
->>>>>>> 67da5720
 
 logger = init_logger(__name__)
 
