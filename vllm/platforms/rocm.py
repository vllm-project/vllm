--- conflicted
+++ resolved
@@ -5,9 +5,6 @@
 from typing import TYPE_CHECKING, Dict, List, Optional
 
 import torch
-from amdsmi import (AmdSmiException, amdsmi_get_gpu_asic_info,
-                    amdsmi_get_processor_handles, amdsmi_init,
-                    amdsmi_shut_down, amdsmi_topo_get_link_type)
 
 import vllm.envs as envs
 from vllm.logger import init_logger
@@ -120,14 +117,10 @@
             and (qtype == torch.half or qtype == torch.bfloat16)
             and (head_size == 64 or head_size == 128)
             and (block_size == 16 or block_size == 32)
-<<<<<<< HEAD
             and (gqa_ratio >= 1 and gqa_ratio <= 16)
-            and max_seq_len <= 128 * 1024 and envs.VLLM_ROCM_CUSTOM_PAGED_ATTN)
-=======
-            and (gqa_ratio >= 1 and gqa_ratio <= 16) and max_seq_len <= 32768
+            and max_seq_len <= 128 * 1024 and envs.VLLM_ROCM_CUSTOM_PAGED_ATTN
             and not (envs.VLLM_ROCM_USE_AITER_PAGED_ATTN
                      and envs.VLLM_ROCM_USE_AITER))
->>>>>>> 5536b30a
 
 
 class RocmPlatform(Platform):
@@ -164,30 +157,20 @@
                 else:
                     raise ValueError(
                         f" The selected backend, {selected_backend.name},"
-<<<<<<< HEAD
-                        "does not support block size {block_size}.")
-            else:
-=======
                         f"does not support block size {block_size}.")
             elif selected_backend == _Backend.ROCM_AITER_MLA:
->>>>>>> 5536b30a
                 if block_size == 1:
                     logger.info("Using AITER MLA backend.")
                     return "vllm.attention.backends.rocm_aiter_mla.AiterMLABackend"  # noqa: E501
                 else:
                     raise ValueError(
                         f" The selected backend, {selected_backend.name},"
-<<<<<<< HEAD
-                        "does not support block size {block_size}."
-                        "(currently only supports block size 1)")
-=======
                         f"does not support block size {block_size}."
                         "(currently only supports block size 1)")
             else:
                 raise ValueError(
                     f" The selected backend, {selected_backend.name},"
                     f"is not MLA type while requested for MLA backend.")
->>>>>>> 5536b30a
 
         selected_backend = (_Backend.ROCM_FLASH if selected_backend
                             == _Backend.FLASH_ATTN else selected_backend)
