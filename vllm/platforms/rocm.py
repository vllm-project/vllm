# SPDX-License-Identifier: Apache-2.0
# SPDX-FileCopyrightText: Copyright contributors to the vLLM project

import os
from datetime import timedelta
from functools import cache, lru_cache, wraps
from typing import TYPE_CHECKING, Optional

import torch
from torch.distributed import PrefixStore, ProcessGroup
from torch.distributed.distributed_c10d import is_nccl_available

import vllm.envs as envs
from vllm.logger import init_logger
from vllm.utils import cuda_device_count_stateless

from .interface import DeviceCapability, Platform, PlatformEnum, _Backend

if TYPE_CHECKING:
    from vllm.config import ModelConfig, VllmConfig

logger = init_logger(__name__)

try:
    from amdsmi import (AmdSmiException, amdsmi_get_gpu_asic_info,
                        amdsmi_get_processor_handles, amdsmi_init,
                        amdsmi_shut_down, amdsmi_topo_get_link_type)
except ImportError as e:
    logger.warning("Failed to import from amdsmi with %r", e)

try:
    import vllm._C  # noqa: F401
except ImportError as e:
    logger.warning("Failed to import from vllm._C with %r", e)

# import custom ops, trigger op registration
try:
    import vllm._rocm_C  # noqa: F401
except ImportError as e:
    logger.warning("Failed to import from vllm._rocm_C with %r", e)

# Models not supported by ROCm.
_ROCM_UNSUPPORTED_MODELS: list[str] = []

# Models partially supported by ROCm.
# Architecture -> Reason.
_ROCM_SWA_REASON = ("Sliding window attention (SWA) is not yet supported in "
                    "Triton flash attention. For half-precision SWA support, "
                    "please use CK flash attention by setting "
                    "`VLLM_USE_TRITON_FLASH_ATTN=0`")
_ROCM_PARTIALLY_SUPPORTED_MODELS: dict[str, str] = {
    "Qwen2ForCausalLM":
    _ROCM_SWA_REASON,
    "MistralForCausalLM":
    _ROCM_SWA_REASON,
    "MixtralForCausalLM":
    _ROCM_SWA_REASON,
    "PaliGemmaForConditionalGeneration":
    ("ROCm flash attention does not yet "
     "fully support 32-bit precision on PaliGemma"),
    "Phi3VForCausalLM":
    ("ROCm Triton flash attention may run into compilation errors due to "
     "excessive use of shared memory. If this happens, disable Triton FA "
     "by setting `VLLM_USE_TRITON_FLASH_ATTN=0`")
}
_ROCM_DEVICE_ID_NAME_MAP: dict[str, str] = {
    "0x74a0": "AMD_Instinct_MI300A",
    "0x74a1": "AMD_Instinct_MI300X",
    "0x74b5": "AMD_Instinct_MI300X",  # MI300X VF
    "0x74a5": "AMD_Instinct_MI325X",
    "0x74b9": "AMD_Instinct_MI325X",  # MI325X VF
    "0x74a9": "AMD_Instinct_MI300X_HF",
    "0x74bd": "AMD_Instinct_MI300X_HF",
}

# Prevent use of clashing `{CUDA/HIP}_VISIBLE_DEVICES``
if "HIP_VISIBLE_DEVICES" in os.environ:
    val = os.environ["HIP_VISIBLE_DEVICES"]
    if cuda_val := os.environ.get("CUDA_VISIBLE_DEVICES", None):
        assert val == cuda_val
    else:
        os.environ["CUDA_VISIBLE_DEVICES"] = val

# AMDSMI utils
# Note that NVML is not affected by `{CUDA/HIP}_VISIBLE_DEVICES`,
# all the related functions work on real physical device ids.
# the major benefit of using AMDSMI is that it will not initialize CUDA


def with_amdsmi_context(fn):

    @wraps(fn)
    def wrapper(*args, **kwargs):
        amdsmi_init()
        try:
            return fn(*args, **kwargs)
        finally:
            amdsmi_shut_down()

    return wrapper


@cache
def on_gfx1x() -> bool:
    GPU_ARCH = torch.cuda.get_device_properties("cuda").gcnArchName
    return any(arch in GPU_ARCH for arch in ["gfx11", "gfx12"])


@cache
def on_mi3xx() -> bool:
    GPU_ARCH = torch.cuda.get_device_properties("cuda").gcnArchName
    return any(arch in GPU_ARCH for arch in ["gfx942", "gfx950"])


@cache
def on_gfx9() -> bool:
    GPU_ARCH = torch.cuda.get_device_properties("cuda").gcnArchName
    return any(arch in GPU_ARCH for arch in ["gfx90a", "gfx942", "gfx950"])


@cache
def on_gfx950() -> bool:
    GPU_ARCH = torch.cuda.get_device_properties("cuda").gcnArchName
    return any(arch in GPU_ARCH for arch in ["gfx950"])


@cache
def use_rocm_custom_paged_attention(
        qtype: torch.dtype,
        head_size: int,
        block_size: int,
        gqa_ratio: int,
        max_seq_len: int,
        sliding_window: int,
        kv_cache_dtype: str,
        alibi_slopes: Optional[torch.Tensor] = None,
        sinks: Optional[torch.Tensor] = None) -> bool:

    GPU_ARCH = torch.cuda.get_device_properties("cuda").gcnArchName
    ON_GFX9 = any(arch in GPU_ARCH for arch in ["gfx90a", "gfx942", "gfx950"])
    ON_GFX11_GFX12 = any(arch in GPU_ARCH for arch in ["gfx11", "gfx12"])

    # custom paged attn always supported on V0. On V1, requires sliding window
    # disabled due to observed numerical discrepancy.
    if ON_GFX9:
        return ((not envs.VLLM_USE_V1 or sliding_window == 0
                 or sliding_window == (-1, -1))
                and (qtype == torch.half or qtype == torch.bfloat16)
                and (head_size == 64 or head_size == 128)
                and (block_size == 16 or block_size == 32)
                and (gqa_ratio >= 1 and gqa_ratio <= 16)
                and max_seq_len <= 128 * 1024
                and (envs.VLLM_ROCM_CUSTOM_PAGED_ATTN)
                and not (envs.VLLM_ROCM_USE_AITER_PAGED_ATTN
                         and envs.VLLM_ROCM_USE_AITER) and sinks is None)

    else:
        return (ON_GFX11_GFX12 and (not envs.VLLM_USE_V1 or sliding_window == 0
                                    or sliding_window == (-1, -1))
                and (qtype == torch.half or qtype == torch.bfloat16)
                and head_size == 128 and block_size == 16
                and (gqa_ratio >= 3 and gqa_ratio <= 16)
                and max_seq_len <= 128 * 1024 and alibi_slopes is None
                and kv_cache_dtype == "auto"
                and envs.VLLM_ROCM_CUSTOM_PAGED_ATTN and sinks is None)


class RocmPlatform(Platform):
    _enum = PlatformEnum.ROCM
    device_name: str = "rocm"
    device_type: str = "cuda"
    dispatch_key: str = "CUDA"
    ray_device_key: str = "GPU"
    dist_backend: str = "nccl"
    # rocm shares the same device control env var as CUDA
    device_control_env_var: str = "CUDA_VISIBLE_DEVICES"

    supported_quantization: list[str] = [
        "awq", "gptq", "fp8", "compressed-tensors", "fbgemm_fp8", "gguf",
        "quark", "ptpc_fp8", "mxfp4", "petit_nvfp4", "torchao"
    ]

    @classmethod
    def get_vit_attn_backend(cls, head_size: int,
                             dtype: torch.dtype) -> _Backend:
        if (envs.VLLM_ROCM_USE_AITER and envs.VLLM_ROCM_USE_AITER_MHA
                and on_gfx9()):
            # Note: AITER FA is only supported for Qwen-VL models.
            # TODO: Add support for other VL models in their model class.
            return _Backend.ROCM_AITER_FA
        if on_gfx9():
            return _Backend.FLASH_ATTN
        return _Backend.TORCH_SDPA

    @classmethod
    def get_attn_backend_cls(cls, selected_backend, head_size, dtype,
                             kv_cache_dtype, block_size, use_v1, use_mla,
                             has_sink) -> str:
        if use_mla:
            if not use_v1:
                raise RuntimeError(
                    "MLA attention backends require the V1 engine. "
                    "Set VLLM_USE_V1=1 to enable them.")

            from vllm.v1.attention.backends.mla.rocm_aiter_mla import (
                is_aiter_mla_enabled)

            if selected_backend is None:
                selected_backend = (_Backend.ROCM_AITER_MLA if
                                    is_aiter_mla_enabled() or block_size == 1
                                    else _Backend.TRITON_MLA)

            if selected_backend == _Backend.TRITON_MLA:
                if block_size != 1:
                    logger.info_once("Using Triton MLA backend on V1 engine.")
                    return ("vllm.v1.attention.backends.mla."
                            "triton_mla.TritonMLABackend")
                raise ValueError(
                    f" The selected backend, {selected_backend.name},"
                    f"does not support block size {block_size}.")
            if selected_backend == _Backend.ROCM_AITER_MLA:
                if block_size == 1:
                    logger.info("Using AITER MLA backend on V1 engine.")
                    return "vllm.v1.attention.backends.mla.rocm_aiter_mla.AiterMLABackend"  # noqa: E501
                raise ValueError(
                    f" The selected backend, {selected_backend.name},"
                    f"does not support block size {block_size}."
                    "(currently only supports block size 1)")
            raise ValueError(
                f" The selected backend, {selected_backend.name},"
                f"is not MLA type while requested for MLA backend.")

        if envs.VLLM_USE_V1:
            if (envs.VLLM_ROCM_USE_AITER and envs.VLLM_ROCM_USE_AITER_MHA and
                    on_gfx9()) or selected_backend == _Backend.ROCM_AITER_FA:
                logger.info(
                    "Using Aiter Flash Attention backend on V1 engine.")
                return ("vllm.v1.attention.backends."
                        "rocm_aiter_fa.AiterFlashAttentionBackend")
<<<<<<< HEAD
            if ((envs.VLLM_ROCM_USE_AITER
                 and envs.VLLM_ROCM_USE_AITER_UNIFIED_ATTENTION)
                    or selected_backend == _Backend.ROCM_AITER_UNIFIED_ATTN):
                logger.info(
                    "Using Aiter Unified Attention backend on V1 engine.")
                return (
                    "vllm.v1.attention.backends."
                    "rocm_aiter_unified_attn.RocmAiterUnifiedAttentionBackend")
            if (envs.VLLM_V1_USE_PREFILL_DECODE_ATTENTION
                    or selected_backend == _Backend.ROCM_ATTN_VLLM_V1):
=======
            elif (envs.VLLM_ROCM_USE_AITER and
                envs.VLLM_USE_AITER_UNIFIED_ATTENTION) or \
                    envs.VLLM_V1_USE_PREFILL_DECODE_ATTENTION or \
                        selected_backend == _Backend.ROCM_ATTN:
>>>>>>> 6b0fcbbf
                # rocm specific backend, with aiter and/or
                #   triton prefix-prefill
                logger.info("Using Rocm Attention backend on V1 engine.")
                return ("vllm.v1.attention.backends."
                        "rocm_attn.RocmAttentionBackend")
            # default case, using triton unified attention
            logger.info("Using Triton Attention backend on V1 engine.")
            return ("vllm.v1.attention.backends."
                    "triton_attn.TritonAttentionBackend")
        raise RuntimeError(
            "V0 attention backends have been removed. Set VLLM_USE_V1=1 "
            "to select a supported backend.")

    @classmethod
    def set_device(cls, device: torch.device) -> None:
        """
        Set the device for the current platform.
        """
        torch.cuda.set_device(device)

    @classmethod
    @lru_cache(maxsize=8)
    def get_device_capability(cls,
                              device_id: int = 0
                              ) -> Optional[DeviceCapability]:
        major, minor = torch.cuda.get_device_capability(device_id)
        return DeviceCapability(major=major, minor=minor)

    @classmethod
    @with_amdsmi_context
    def is_fully_connected(cls, physical_device_ids: list[int]) -> bool:
        """
        Query if the set of gpus are fully connected by xgmi (1 hop)
        """
        handles = [
            amdsmi_get_processor_handles()[i] for i in physical_device_ids
        ]
        for i, handle in enumerate(handles):
            for j, peer_handle in enumerate(handles):
                if i < j:
                    try:
                        link_type = amdsmi_topo_get_link_type(
                            handle, peer_handle)
                        # type is 2 for XGMI
                        if link_type["hops"] != 1 or link_type["type"] != 2:
                            return False
                    except AmdSmiException as error:
                        logger.error("AMD 1 hop XGMI detection failed.",
                                     exc_info=error)
                        return False
        return True

    @classmethod
    @with_amdsmi_context
    @lru_cache(maxsize=8)
    def get_device_name(cls, device_id: int = 0) -> str:
        physical_device_id = cls.device_id_to_physical_device_id(device_id)
        handle = amdsmi_get_processor_handles()[physical_device_id]
        asic_info = amdsmi_get_gpu_asic_info(handle)
        device_name: str = asic_info["device_id"]
        if device_name in _ROCM_DEVICE_ID_NAME_MAP:
            return _ROCM_DEVICE_ID_NAME_MAP[device_name]
        return asic_info["market_name"]

    @classmethod
    def get_device_total_memory(cls, device_id: int = 0) -> int:
        device_props = torch.cuda.get_device_properties(device_id)
        return device_props.total_memory

    @classmethod
    def check_and_update_config(cls, vllm_config: "VllmConfig") -> None:
        from vllm.config.compilation import CUDAGraphMode

        cache_config = vllm_config.cache_config
        compilation_config = vllm_config.compilation_config
        parallel_config = vllm_config.parallel_config
        is_eager_execution = compilation_config == CUDAGraphMode.NONE

        use_v1 = envs.VLLM_USE_V1
        use_aiter_rms_norm = envs.VLLM_ROCM_USE_AITER and \
             envs.VLLM_ROCM_USE_AITER_RMSNORM

        if cache_config and cache_config.block_size is None:
            cache_config.block_size = 16

        if parallel_config.worker_cls == "auto":
            if vllm_config.speculative_config:
                if not use_v1:
                    raise NotImplementedError(
                        "Speculative decoding is not supported on vLLM V0.")
                parallel_config.worker_cls = "vllm.v1.worker.gpu_worker.Worker"
            else:
                if use_v1:
                    parallel_config.worker_cls = \
                        "vllm.v1.worker.gpu_worker.Worker"
                else:
                    parallel_config.worker_cls = "vllm.worker.worker.Worker"
        #  Aiter rms norm perform best when CUDA Graph capture is enabled.
        if (use_v1 and use_aiter_rms_norm and not is_eager_execution
                and "-rms_norm" not in compilation_config.custom_ops):
            compilation_config.custom_ops.append("+rms_norm")

    @classmethod
    def verify_model_arch(cls, model_arch: str) -> None:
        if model_arch in _ROCM_UNSUPPORTED_MODELS:
            raise ValueError(f"Model architecture '{model_arch}' is not "
                             "supported by ROCm for now.")

        if model_arch in _ROCM_PARTIALLY_SUPPORTED_MODELS:
            msg = _ROCM_PARTIALLY_SUPPORTED_MODELS[model_arch]
            logger.warning(
                "Model architecture '%s' is partially "
                "supported by ROCm: %s", model_arch, msg)

    @classmethod
    def verify_quantization(cls, quant: str) -> None:
        super().verify_quantization(quant)
        if quant == "awq" and not envs.VLLM_USE_TRITON_AWQ:
            logger.warning(
                "Using AWQ quantization with ROCm, but VLLM_USE_TRITON_AWQ"
                " is not set, enabling VLLM_USE_TRITON_AWQ.")
        envs.VLLM_USE_TRITON_AWQ = True

    @classmethod
    def get_punica_wrapper(cls) -> str:
        return "vllm.lora.punica_wrapper.punica_gpu.PunicaWrapperGPU"

    @classmethod
    def get_current_memory_usage(cls,
                                 device: Optional[torch.types.Device] = None
                                 ) -> float:
        torch.cuda.reset_peak_memory_stats(device)
        return torch.cuda.mem_get_info(device)[1] - torch.cuda.mem_get_info(
            device)[0]

    @classmethod
    def get_device_communicator_cls(cls) -> str:
        return "vllm.distributed.device_communicators.cuda_communicator.CudaCommunicator"  # noqa

    @classmethod
    def supports_mx(cls) -> bool:
        gcn_arch = torch.cuda.get_device_properties(0).gcnArchName
        return any(gfx in gcn_arch for gfx in ["gfx95"])

    @classmethod
    def supports_fp8(cls) -> bool:
        gcn_arch = torch.cuda.get_device_properties(0).gcnArchName
        return any(gfx in gcn_arch for gfx in ['gfx94', 'gfx95', 'gfx12'])

    @classmethod
    def is_fp8_fnuz(cls) -> bool:
        # only device 0 is checked, this assumes MI300 platforms are homogeneous
        return 'gfx94' in torch.cuda.get_device_properties(0).gcnArchName

    @classmethod
    def fp8_dtype(cls) -> torch.dtype:
        if cls.is_fp8_fnuz():
            return torch.float8_e4m3fnuz
        else:
            return torch.float8_e4m3fn

    @classmethod
    def use_custom_allreduce(cls) -> bool:
        # We only enable custom allreduce for MI300 series
        gcn_arch = torch.cuda.get_device_properties(0).gcnArchName
        supported_archs = ['gfx94', 'gfx95']
        return any(gfx in gcn_arch for gfx in supported_archs)

    @classmethod
    def opaque_attention_op(cls) -> bool:
        return True

    @classmethod
    def get_cu_count(cls, device_id: int = 0) -> int:
        return torch.cuda.get_device_properties(
            device_id).multi_processor_count

    @classmethod
    def is_navi(cls) -> bool:
        return 'gfx1' in torch.cuda.get_device_properties(0).gcnArchName

    @classmethod
    def get_static_graph_wrapper_cls(cls) -> str:
        return "vllm.compilation.cuda_graph.CUDAGraphWrapper"

    @classmethod
    def stateless_init_device_torch_dist_pg(
        cls,
        backend: str,
        prefix_store: PrefixStore,
        group_rank: int,
        group_size: int,
        timeout: timedelta,
    ) -> ProcessGroup:
        assert is_nccl_available()
        pg: ProcessGroup = ProcessGroup(
            prefix_store,
            group_rank,
            group_size,
        )
        from torch.distributed.distributed_c10d import ProcessGroupNCCL

        backend_options = ProcessGroupNCCL.Options()
        backend_options._timeout = timeout

        backend_class = ProcessGroupNCCL(prefix_store, group_rank, group_size,
                                         backend_options)
        backend_type = ProcessGroup.BackendType.NCCL
        device = torch.device("cuda")
        pg._set_default_backend(backend_type)
        backend_class._set_sequence_number_for_group()

        pg._register_backend(device, backend_type, backend_class)
        return pg

    @classmethod
    def device_count(cls) -> int:
        return cuda_device_count_stateless()

    @classmethod
    def is_kv_cache_dtype_supported(cls, kv_cache_dtype: str,
                                    model_config: "ModelConfig") -> bool:
        return True

    @classmethod
    def check_if_supports_dtype(cls, torch_dtype: torch.dtype):
        if torch_dtype == torch.bfloat16:  # noqa: SIM102
            if not cls.has_device_capability(80):
                capability = cls.get_device_capability()
                gpu_name = cls.get_device_name()

                if capability is None:
                    compute_str = "does not have a compute capability"
                else:
                    version_str = capability.as_version_str()
                    compute_str = f"has compute capability {version_str}"

                raise ValueError(
                    "Bfloat16 is only supported on GPUs "
                    "with compute capability of at least 8.0. "
                    f"Your {gpu_name} GPU {compute_str}. "
                    "You can use float16 instead by explicitly setting the "
                    "`dtype` flag in CLI, for example: --dtype=half.")

    @classmethod
    def support_hybrid_kv_cache(cls) -> bool:
        return True

    @classmethod
    def support_static_graph_mode(cls) -> bool:
        return True<|MERGE_RESOLUTION|>--- conflicted
+++ resolved
@@ -237,7 +237,6 @@
                     "Using Aiter Flash Attention backend on V1 engine.")
                 return ("vllm.v1.attention.backends."
                         "rocm_aiter_fa.AiterFlashAttentionBackend")
-<<<<<<< HEAD
             if ((envs.VLLM_ROCM_USE_AITER
                  and envs.VLLM_ROCM_USE_AITER_UNIFIED_ATTENTION)
                     or selected_backend == _Backend.ROCM_AITER_UNIFIED_ATTN):
@@ -247,13 +246,7 @@
                     "vllm.v1.attention.backends."
                     "rocm_aiter_unified_attn.RocmAiterUnifiedAttentionBackend")
             if (envs.VLLM_V1_USE_PREFILL_DECODE_ATTENTION
-                    or selected_backend == _Backend.ROCM_ATTN_VLLM_V1):
-=======
-            elif (envs.VLLM_ROCM_USE_AITER and
-                envs.VLLM_USE_AITER_UNIFIED_ATTENTION) or \
-                    envs.VLLM_V1_USE_PREFILL_DECODE_ATTENTION or \
-                        selected_backend == _Backend.ROCM_ATTN:
->>>>>>> 6b0fcbbf
+                    or selected_backend == _Backend.ROCM_ATTN):
                 # rocm specific backend, with aiter and/or
                 #   triton prefix-prefill
                 logger.info("Using Rocm Attention backend on V1 engine.")
