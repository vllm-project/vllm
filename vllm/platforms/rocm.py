--- conflicted
+++ resolved
@@ -225,9 +225,6 @@
         from vllm.attention.backends.registry import AttentionBackendEnum
 
         if use_sparse:
-<<<<<<< HEAD
-            raise NotImplementedError("Sparse Attention is not supported on ROCm.")
-=======
             if kv_cache_dtype.startswith("fp8"):
                 raise ValueError(
                     "ROCMAiterMLASparseBackend doesn't support fp8 kv_cache_dtype."
@@ -240,28 +237,19 @@
                 "vllm.v1.attention.backends.mla.rocm_aiter_mla_sparse."
                 "ROCMAiterMLASparseBackend"
             )
->>>>>>> e1eefa4c
 
         if use_mla:
             # Determine MLA backend
             if selected_backend is None:
-<<<<<<< HEAD
-                # When AITER is enabled and block_size is 1, use AITER MLA
+                # When AITER is enabled and use AITER MLA
                 # Otherwise, use TRITON MLA
-                if rocm_aiter_ops.is_mla_enabled() and block_size == 1:
+                if rocm_aiter_ops.is_mla_enabled():
                     selected_backend = AttentionBackendEnum.ROCM_AITER_MLA
                 else:
                     selected_backend = AttentionBackendEnum.TRITON_MLA
 
-=======
-                selected_backend = (
-                    AttentionBackendEnum.ROCM_AITER_MLA
-                    if rocm_aiter_ops.is_mla_enabled() or block_size == 1
-                    else AttentionBackendEnum.TRITON_MLA
-                )
->>>>>>> e1eefa4c
             if selected_backend == AttentionBackendEnum.TRITON_MLA:
-                if block_size != 1:
+                if block_size >= 16:
                     logger.info_once("Using Triton MLA backend.")
                     return AttentionBackendEnum.TRITON_MLA.get_path()
                 raise ValueError(
@@ -270,24 +258,12 @@
                 )
 
             if selected_backend == AttentionBackendEnum.ROCM_AITER_MLA:
-<<<<<<< HEAD
-                if block_size == 1:
-                    logger.info("Using AITER MLA backend on V1 engine.")
-                    return (
-                        "vllm.v1.attention.backends.mla.rocm_aiter_mla.AiterMLABackend"
-                    )
-                raise ValueError(
-                    f"The selected backend, {selected_backend.name}, "
-                    f"does not support block size {block_size}. "
-                    "(currently only supports block size 1)"
-                )
-=======
-                logger.info("Using AITER MLA backend.")
-                return AttentionBackendEnum.ROCM_AITER_MLA.get_path()
+                logger.info("Using AITER MLA backend on V1 engine.")
+                return "vllm.v1.attention.backends.mla.rocm_aiter_mla.AiterMLABackend"
+
             if selected_backend == AttentionBackendEnum.ROCM_AITER_TRITON_MLA:
                 logger.info("Using AITER TRITON MLA backend.")
                 return AttentionBackendEnum.ROCM_AITER_TRITON_MLA.get_path()
->>>>>>> e1eefa4c
 
             raise ValueError(
                 f"The selected backend, {selected_backend.name}, "
@@ -520,10 +496,6 @@
         return any(gfx in gcn_arch for gfx in supported_archs)
 
     @classmethod
-    def opaque_attention_op(cls) -> bool:
-        return True
-
-    @classmethod
     def is_navi(cls) -> bool:
         return "gfx1" in torch.cuda.get_device_properties(0).gcnArchName
 
