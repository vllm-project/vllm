--- conflicted
+++ resolved
@@ -176,7 +176,6 @@
     ]
 
     @classmethod
-<<<<<<< HEAD
     def get_vit_attn_backend(cls, support_fa: bool = False) -> _Backend:
         from vllm._aiter_ops import rocm_aiter_ops
 
@@ -187,17 +186,6 @@
                 return _Backend.ROCM_AITER_FA
             if on_gfx9():
                 return _Backend.FLASH_ATTN
-=======
-    def get_vit_attn_backend(cls, head_size: int,
-                             dtype: torch.dtype) -> _Backend:
-        if (envs.VLLM_ROCM_USE_AITER and envs.VLLM_ROCM_USE_AITER_MHA
-                and on_gfx9()):
-            # Note: AITER FA is only supported for Qwen-VL models.
-            # TODO: Add support for other VL models in their model class.
-            return _Backend.ROCM_AITER_FA
-        if on_gfx9():
-            return _Backend.FLASH_ATTN
->>>>>>> 4d7c1d53
         return _Backend.TORCH_SDPA
 
     @classmethod
