--- conflicted
+++ resolved
@@ -253,22 +253,10 @@
                     f" The selected backend, {selected_backend.name},"
                     f"does not support block size {block_size}."
                 )
-<<<<<<< HEAD
             if selected_backend == AttentionBackendEnum.ROCM_AITER_MLA:
-                if block_size == 1:
-                    logger.info("Using AITER MLA backend.")
-                    return AttentionBackendEnum.ROCM_AITER_MLA.get_path()
-                raise ValueError(
-                    f" The selected backend, {selected_backend.name},"
-                    f"does not support block size {block_size}."
-                    "(currently only supports block size 1)"
-                )
-=======
-            if selected_backend == _Backend.ROCM_AITER_MLA:
                 logger.info("Using AITER MLA backend.")
-                return "vllm.v1.attention.backends.mla.rocm_aiter_mla.AiterMLABackend"  # noqa: E501
-
->>>>>>> f3222929
+                return AttentionBackendEnum.ROCM_AITER_MLA.get_path()
+
             raise ValueError(
                 f" The selected backend, {selected_backend.name},"
                 f"is not MLA type while requested for MLA backend."
