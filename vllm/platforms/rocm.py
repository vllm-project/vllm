--- conflicted
+++ resolved
@@ -189,32 +189,6 @@
         supported_quantization += ["bitsandbytes"]
 
     @classmethod
-<<<<<<< HEAD
-    def get_vit_attn_backend(
-        cls, head_size: int, dtype: torch.dtype
-    ) -> AttentionBackendEnum:
-        from importlib.util import find_spec
-
-        from vllm._aiter_ops import rocm_aiter_ops
-
-        if rocm_aiter_ops.is_enabled():
-            logger.info_once("Using AITER Flash Attention backend for ViT model.")
-            return AttentionBackendEnum.ROCM_AITER_FA
-
-        if (
-            on_gfx9()
-            and find_spec("flash_attn") is not None
-            and (dtype == torch.float16 or dtype == torch.bfloat16)
-        ):
-            logger.info_once("Using Flash Attention backend for ViT model.")
-            return AttentionBackendEnum.FLASH_ATTN
-
-        logger.info_once("Using Torch SDPA backend for ViT model.")
-        return AttentionBackendEnum.TORCH_SDPA
-
-    @classmethod
-=======
->>>>>>> 17fec3af
     def get_attn_backend_cls(
         cls,
         selected_backend,
@@ -363,14 +337,19 @@
 
         from vllm._aiter_ops import rocm_aiter_ops
 
-        if rocm_aiter_ops.is_mha_enabled():
-            # Note: AITER FA is only supported for Qwen-VL models.
-            # TODO: Add support for other VL models in their model class.
+        if rocm_aiter_ops.is_enabled():
+            logger.info_once("Using AITER Flash Attention backend for ViT model.")
             return AttentionBackendEnum.ROCM_AITER_FA
 
-        if on_gfx9() and find_spec("flash_attn") is not None:
+        if (
+            on_gfx9()
+            and find_spec("flash_attn") is not None
+            and (dtype == torch.float16 or dtype == torch.bfloat16)
+        ):
+            logger.info_once("Using Flash Attention backend for ViT model.")
             return AttentionBackendEnum.FLASH_ATTN
 
+        logger.info_once("Using Torch SDPA backend for ViT model.")
         return AttentionBackendEnum.TORCH_SDPA
 
     @classmethod
