# SPDX-License-Identifier: Apache-2.0
# SPDX-FileCopyrightText: Copyright contributors to the vLLM project

import os
from typing import TYPE_CHECKING, Optional

import torch

import vllm.envs as envs
from vllm.logger import init_logger
from vllm.utils import DEFAULT_MAX_NUM_BATCHED_TOKENS

from .interface import DeviceCapability, Platform, PlatformEnum, _Backend

if TYPE_CHECKING:
    from vllm.config import ModelConfig, VllmConfig
else:
    ModelConfig = None
    VllmConfig = None

logger = init_logger(__name__)


class XPUPlatform(Platform):
    _enum = PlatformEnum.XPU
    device_name: str = "xpu"
    device_type: str = "xpu"
    dispatch_key: str = "XPU"
    # Intel XPU's device key is "GPU" for Ray.
    # see https://github.com/ray-project/ray/blob/6a5eb5865eeb9ccf058a79b44f107e327e360673/python/ray/_private/accelerators/intel_gpu.py#L20 # noqa: E501
    ray_device_key: str = "GPU"
    dist_backend: str = "ccl"  # ccl | xccl
    device_control_env_var: str = "ZE_AFFINITY_MASK"

    @classmethod
    def get_attn_backend_cls(cls, selected_backend: _Backend, head_size: int,
                             dtype: torch.dtype, kv_cache_dtype: Optional[str],
                             block_size: int, use_v1: bool, use_mla: bool,
                             has_sink: bool) -> str:
        if selected_backend is not None and selected_backend != _Backend.IPEX:
            logger.info("Cannot use %s backend on XPU.", selected_backend)
        use_v1 = envs.VLLM_USE_V1
        if not use_v1:
            raise ValueError("XPU backend only supports V1.")
        logger.info("Using Flash Attention backend on V1 engine.")
        return "vllm.v1.attention.backends.flash_attn.FlashAttentionBackend"

    @classmethod
    def set_device(cls, device: torch.device) -> None:
        """
        Set the device for the current platform.
        """
        torch.xpu.set_device(device)

    @classmethod
    def get_device_capability(
        cls,
        device_id: int = 0,
    ) -> Optional[DeviceCapability]:
        # capacity format differs from cuda's and will cause unexpected
        # failure, so use None directly
        return None

    @classmethod
    def get_device_name(cls, device_id: int = 0) -> str:
        return torch.xpu.get_device_name(device_id)

    @classmethod
    def get_punica_wrapper(cls) -> str:
        return "vllm.lora.punica_wrapper.punica_xpu.PunicaWrapperXPU"

    @classmethod
    def get_device_total_memory(cls, device_id: int = 0) -> int:
        device_props = torch.xpu.get_device_properties(device_id)
        return device_props.total_memory

    @classmethod
    def is_async_output_supported(cls, enforce_eager: Optional[bool]) -> bool:
        return True

    @classmethod
    def inference_mode(cls):
        return torch.no_grad()

    @classmethod
    def check_and_update_config(cls, vllm_config: VllmConfig) -> None:
        cache_config = vllm_config.cache_config
        model_config = vllm_config.model_config
        # in V1(or with ipex chunked prefill) block_size is 64
        if cache_config and cache_config.block_size is None:
            cache_config.block_size = 64

<<<<<<< HEAD
        # FIXME: Temporarily forcing eager mode
        # remove after t.compile support stabilizes.
        if (envs.VLLM_USE_V1 and model_config is not None
                and not vllm_config.model_config.enforce_eager):
            from vllm.config import CompilationLevel
            vllm_config.compilation_config.level = CompilationLevel.NO_COMPILATION  # noqa: E501

=======
>>>>>>> 64466778
        # lazy import to avoid circular import
        from vllm.config import CUDAGraphMode
        compilation_config = vllm_config.compilation_config
        if compilation_config.cudagraph_mode is None or \
                compilation_config.cudagraph_mode.max_cudagraph_mode() \
                    != CUDAGraphMode.NONE:
            logger.info("[XPU] CUDA graph is not supported on XPU, disabling "
                        "cudagraphs. Fallback to cudagraph_mode=NONE")
            compilation_config.cudagraph_mode = CUDAGraphMode.NONE

        # check and update parallel config
        parallel_config = vllm_config.parallel_config
        parallel_config.worker_cls = "vllm.v1.worker.xpu_worker.XPUWorker"

        if parallel_config.distributed_executor_backend is None:
            if parallel_config.world_size > 1:
                parallel_config.distributed_executor_backend = "ray"
            else:
                parallel_config.distributed_executor_backend = "uni"
        elif parallel_config.distributed_executor_backend == "mp":
            # FIXME(kunshang):
            # spawn needs calling `if __name__ == '__main__':``
            # fork is not supported for xpu start new process.
            if envs.VLLM_WORKER_MULTIPROC_METHOD != "spawn":
                os.environ["VLLM_WORKER_MULTIPROC_METHOD"] = "spawn"
                logger.warning(
                    "Please use spawn as start method if you want to use mp.")
        elif (parallel_config.distributed_executor_backend != "ray"
              and parallel_config.distributed_executor_backend != "uni"
              and parallel_config.distributed_executor_backend
              != "external_launcher"):
            logger.warning(
                "%s is not supported on XPU, fallback to ray distributed"
                " executor backend.",
                parallel_config.distributed_executor_backend)
            parallel_config.distributed_executor_backend = "ray"

        if model_config and model_config.use_mla:
            logger.info(
                "MLA is enabled on a non-GPU platform; forcing chunked "
                "prefill and prefix caching to be disabled.")
            vllm_config.scheduler_config.enable_chunked_prefill = False
            vllm_config.scheduler_config.chunked_prefill_enabled = False
            vllm_config.scheduler_config.max_num_batched_tokens = max(
                vllm_config.scheduler_config.max_model_len,
                DEFAULT_MAX_NUM_BATCHED_TOKENS)

    @classmethod
    def is_pin_memory_available(cls):
        return True

    @classmethod
    def get_current_memory_usage(cls,
                                 device: Optional[torch.types.Device] = None
                                 ) -> float:
        torch.xpu.reset_peak_memory_stats(device)
        return torch.xpu.max_memory_allocated(device)

    @classmethod
    def is_data_center_gpu(cls) -> bool:
        device_name = cls.get_device_name().lower()
        return device_name.count("data center gpu") > 0

    @classmethod
    def get_device_communicator_cls(cls) -> str:
        return "vllm.distributed.device_communicators.xpu_communicator.XpuCommunicator"  # noqa

    @classmethod
    def supports_v1(cls, model_config: ModelConfig) -> bool:
        return True

    @classmethod
    def device_count(cls) -> int:
        return torch.xpu.device_count()

    @classmethod
    def check_if_supports_dtype(cls, torch_dtype: torch.dtype):
        if torch_dtype == torch.bfloat16:  # noqa: SIM102
            device_name = cls.get_device_name().lower()
            # client gpu a770
            if device_name.count("a770") > 0:
                raise ValueError(
                    "Intel Arc A770 have bfloat16 accuracy known issue. "
                    "You can use float16 instead by explicitly setting the "
<<<<<<< HEAD
                    "`dtype` flag in CLI, for example: --dtype=half.")
=======
                    "`dtype` flag in CLI, for example: --dtype=half.")

    @classmethod
    def opaque_attention_op(cls) -> bool:
        return True
>>>>>>> 64466778
<|MERGE_RESOLUTION|>--- conflicted
+++ resolved
@@ -90,16 +90,6 @@
         if cache_config and cache_config.block_size is None:
             cache_config.block_size = 64
 
-<<<<<<< HEAD
-        # FIXME: Temporarily forcing eager mode
-        # remove after t.compile support stabilizes.
-        if (envs.VLLM_USE_V1 and model_config is not None
-                and not vllm_config.model_config.enforce_eager):
-            from vllm.config import CompilationLevel
-            vllm_config.compilation_config.level = CompilationLevel.NO_COMPILATION  # noqa: E501
-
-=======
->>>>>>> 64466778
         # lazy import to avoid circular import
         from vllm.config import CUDAGraphMode
         compilation_config = vllm_config.compilation_config
@@ -184,12 +174,8 @@
                 raise ValueError(
                     "Intel Arc A770 have bfloat16 accuracy known issue. "
                     "You can use float16 instead by explicitly setting the "
-<<<<<<< HEAD
-                    "`dtype` flag in CLI, for example: --dtype=half.")
-=======
                     "`dtype` flag in CLI, for example: --dtype=half.")
 
     @classmethod
     def opaque_attention_op(cls) -> bool:
-        return True
->>>>>>> 64466778
+        return True