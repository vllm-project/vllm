--- conflicted
+++ resolved
@@ -331,7 +331,6 @@
         return "vllm.distributed.device_communicators.base_device_communicator.DeviceCommunicatorBase"  # noqa
 
     @classmethod
-<<<<<<< HEAD
     def supports_fp8(cls) -> bool:
         """Returns whether the current platform supports F8 types."""
         return False
@@ -340,7 +339,8 @@
     def is_fp8_fnuz(cls) -> bool:
         """Returns whether the preferred F8 type is fnuz on the current platform."""
         return False
-=======
+
+    @classmethod
     def use_all_gather(cls) -> bool:
         """
         Whether to use allgather in LogitsProcessor to gather the logits.
@@ -352,7 +352,6 @@
         return (envs.VLLM_USE_V1
                 or parallel_config.distributed_executor_backend
                 == "external_launcher")
->>>>>>> 3e1d2236
 
 
 class UnspecifiedPlatform(Platform):
