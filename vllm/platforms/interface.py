# SPDX-License-Identifier: Apache-2.0
# SPDX-FileCopyrightText: Copyright contributors to the vLLM project
import enum
import os
import platform
import random
import sys
from datetime import timedelta
from platform import uname
from typing import TYPE_CHECKING, Any, NamedTuple, Optional, Union

import numpy as np
import torch
from torch.distributed import PrefixStore, ProcessGroup

from vllm.inputs import ProcessorInputs, PromptType
from vllm.logger import init_logger

if TYPE_CHECKING:
    from vllm.attention.backends.registry import _Backend
    from vllm.config import ModelConfig, VllmConfig
    from vllm.lora.request import LoRARequest
    from vllm.pooling_params import PoolingParams
    from vllm.sampling_params import SamplingParams
    from vllm.utils import FlexibleArgumentParser
else:
    _Backend = None
    ModelConfig = None
    VllmConfig = None
    LoRARequest = None
    PoolingParams = None
    SamplingParams = None
    FlexibleArgumentParser = None

logger = init_logger(__name__)


def in_wsl() -> bool:
    # Reference: https://github.com/microsoft/WSL/issues/4071
    return "microsoft" in " ".join(uname()).lower()


<<<<<<< HEAD
class _Backend(enum.Enum):
    FLASH_ATTN = enum.auto()
    TRITON_ATTN = enum.auto()
    XFORMERS = enum.auto()
    ROCM_FLASH = enum.auto()
    ROCM_AITER_MLA = enum.auto()  # Supported by V1
    ROCM_AITER_FA = enum.auto()  # used for ViT attn backend
    TORCH_SDPA = enum.auto()
    FLASHINFER = enum.auto()
    FLASHINFER_MLA = enum.auto()
    TRITON_MLA = enum.auto()  # Supported by V1
    CUTLASS_MLA = enum.auto()
    FLASHMLA = enum.auto()  # Supported by V1
    FLASH_ATTN_MLA = enum.auto()  # Supported by V1
    PALLAS = enum.auto()
    IPEX = enum.auto()
    DUAL_CHUNK_FLASH_ATTN = enum.auto()
    DIFFERENTIAL_FLASH_ATTN = enum.auto()
    NO_ATTENTION = enum.auto()
    FLEX_ATTENTION = enum.auto()
    TREE_ATTN = enum.auto()
    ROCM_ATTN = enum.auto()
    ROCM_AITER_UNIFIED_ATTN = enum.auto()


=======
>>>>>>> 73a99cc2
class PlatformEnum(enum.Enum):
    CUDA = enum.auto()
    ROCM = enum.auto()
    TPU = enum.auto()
    XPU = enum.auto()
    CPU = enum.auto()
    OOT = enum.auto()
    UNSPECIFIED = enum.auto()


class CpuArchEnum(enum.Enum):
    X86 = enum.auto()
    ARM = enum.auto()
    POWERPC = enum.auto()
    S390X = enum.auto()
    RISCV = enum.auto()
    OTHER = enum.auto()
    UNKNOWN = enum.auto()


class DeviceCapability(NamedTuple):
    major: int
    minor: int

    def as_version_str(self) -> str:
        return f"{self.major}.{self.minor}"

    def to_int(self) -> int:
        """
        Express device capability as an integer `<major><minor>`.

        It is assumed that the minor version is always a single digit.
        """
        assert 0 <= self.minor < 10
        return self.major * 10 + self.minor


class Platform:
    _enum: PlatformEnum
    device_name: str
    device_type: str

    # available dispatch keys:
    # check https://github.com/pytorch/pytorch/blob/313dac6c1ca0fa0cde32477509cce32089f8532a/torchgen/model.py#L134 # noqa
    # use "CPU" as a fallback for platforms not registered in PyTorch
    dispatch_key: str = "CPU"

    # available ray device keys:
    # https://github.com/ray-project/ray/blob/10ba5adadcc49c60af2c358a33bb943fb491a171/python/ray/_private/ray_constants.py#L438 # noqa
    # empty string means the device does not support ray
    ray_device_key: str = ""

    # platform-agnostic way to specify the device control environment variable,
    # .e.g. CUDA_VISIBLE_DEVICES for CUDA.
    # hint: search for "get_visible_accelerator_ids_env_var" in
    # https://github.com/ray-project/ray/tree/master/python/ray/_private/accelerators # noqa
    device_control_env_var: str = "VLLM_DEVICE_CONTROL_ENV_VAR_PLACEHOLDER"

    # The torch.compile backend for compiling simple and
    # standalone functions. The default value is "inductor" to keep
    # the same behavior as PyTorch.
    # NOTE: for the forward part of the model, vLLM has another separate
    # compilation strategy.
    simple_compile_backend: str = "inductor"

    # The backend used for distributed communication.
    dist_backend: str = ""

    supported_quantization: list[str] = []

    additional_env_vars: list[str] = []

    _global_graph_pool: Optional[Any] = None

    @property
    def supported_dtypes(self) -> list[torch.dtype]:
        """Returns the supported dtypes for the current platform."""
        # Be careful with the order of the dtypes. The first dtype will
        # be used as the default dtype fallback for the current platform,
        # when encountering unsupported dtypes in "auto" dtype.
        return [torch.bfloat16, torch.float16, torch.float32]

    def is_cuda(self) -> bool:
        return self._enum == PlatformEnum.CUDA

    def is_rocm(self) -> bool:
        return self._enum == PlatformEnum.ROCM

    def is_tpu(self) -> bool:
        return self._enum == PlatformEnum.TPU

    def is_xpu(self) -> bool:
        return self._enum == PlatformEnum.XPU

    def is_cpu(self) -> bool:
        return self._enum == PlatformEnum.CPU

    def is_out_of_tree(self) -> bool:
        return self._enum == PlatformEnum.OOT

    def get_max_output_tokens(self, prompt_len: int) -> int:
        return sys.maxsize

    def is_cuda_alike(self) -> bool:
        """Stateless version of [torch.cuda.is_available][]."""
        return self._enum in (PlatformEnum.CUDA, PlatformEnum.ROCM)

    def is_sleep_mode_available(self) -> bool:
        return self._enum == PlatformEnum.CUDA

    @classmethod
    def device_id_to_physical_device_id(cls, device_id: int):
        # Treat empty device control env var as unset. This is a valid
        # configuration in Ray setups where the engine is launched in
        # a CPU-only placement group located on a GPU node.
        if cls.device_control_env_var in os.environ and os.environ[
                cls.device_control_env_var] != "":
            device_ids = os.environ[cls.device_control_env_var].split(",")
            physical_device_id = device_ids[device_id]
            return int(physical_device_id)
        else:
            return device_id

    @classmethod
    def get_vit_attn_backend(cls, head_size: int,
                             dtype: torch.dtype) -> "_Backend":
        from vllm.attention.backends.registry import _Backend
        return _Backend.TORCH_SDPA

    @classmethod
    def get_attn_backend_cls(cls, selected_backend: "_Backend", head_size: int,
                             dtype: torch.dtype, kv_cache_dtype: Optional[str],
                             block_size: int, use_v1: bool, use_mla: bool,
                             has_sink: bool, use_sparse: bool) -> str:
        """Get the attention backend class of a device."""
        return ""

    @classmethod
    def get_device_capability(
        cls,
        device_id: int = 0,
    ) -> Optional[DeviceCapability]:
        """Stateless version of [torch.cuda.get_device_capability][]."""
        return None

    @classmethod
    def has_device_capability(
        cls,
        capability: Union[tuple[int, int], int],
        device_id: int = 0,
    ) -> bool:
        """
        Test whether this platform is compatible with a device capability.

        The `capability` argument can either be:

        - A tuple `(major, minor)`.
        - An integer `<major><minor>`. (See
        [`DeviceCapability.to_int`][vllm.platforms.interface.DeviceCapability.to_int])
        """
        current_capability = cls.get_device_capability(device_id=device_id)
        if current_capability is None:
            return False

        if isinstance(capability, tuple):
            return current_capability >= capability

        return current_capability.to_int() >= capability

    @classmethod
    def is_device_capability(
        cls,
        capability: Union[tuple[int, int], int],
        device_id: int = 0,
    ) -> bool:
        """
        Test whether this platform has exactly the specified device capability.

        The `capability` argument can either be:

        - A tuple `(major, minor)`.
        - An integer `<major><minor>`. (See
        [`DeviceCapability.to_int`][vllm.platforms.interface.DeviceCapability.to_int])
        """
        current_capability = cls.get_device_capability(device_id=device_id)
        if current_capability is None:
            return False

        if isinstance(capability, tuple):
            return current_capability == capability

        return current_capability.to_int() == capability

    @classmethod
    def get_device_name(cls, device_id: int = 0) -> str:
        """Get the name of a device."""
        raise NotImplementedError

    @classmethod
    def get_device_uuid(cls, device_id: int = 0) -> str:
        """Get the uuid of a device, e.g. the PCI bus ID."""
        raise NotImplementedError

    @classmethod
    def get_device_total_memory(cls, device_id: int = 0) -> int:
        """Get the total memory of a device in bytes."""
        raise NotImplementedError

    @classmethod
    def inference_mode(cls):
        """A device-specific wrapper of `torch.inference_mode`.

        This wrapper is recommended because some hardware backends such as TPU
        do not support `torch.inference_mode`. In such a case, they will fall
        back to `torch.no_grad` by overriding this method.
        """
        return torch.inference_mode(mode=True)

    @classmethod
    def seed_everything(cls, seed: Optional[int] = None) -> None:
        """
        Set the seed of each random module.
        `torch.manual_seed` will set seed on all devices.

        Loosely based on: https://github.com/Lightning-AI/pytorch-lightning/blob/2.4.0/src/lightning/fabric/utilities/seed.py#L20
        """
        if seed is not None:
            random.seed(seed)
            np.random.seed(seed)
            torch.manual_seed(seed)

    @classmethod
    def set_device(cls, device: torch.device) -> None:
        """
        Set the device for the current platform.
        """
        raise NotImplementedError

    @classmethod
    def pre_register_and_update(cls,
                                parser: Optional[FlexibleArgumentParser] = None
                                ) -> None:
        """
        Do some pre-registration or update action for the current platform.

        This function is called before global VllmConfig is initialized or cli
        arguments are parsed. It's used for out-of-tree platforms to register or
        update the configuration.

        For example, the out-of-tree quantization config can be imported and
        registered here dynamically.
        """
        pass

    @classmethod
    def check_and_update_config(cls, vllm_config: VllmConfig) -> None:
        """
        Check and update the configuration for the current platform.

        It can raise an exception if the configuration is not compatible with
        the current platform, or it can update the configuration to make it
        compatible with the current platform.

        The config is passed by reference, so it can be modified in place.
        """
        pass

    @classmethod
    def verify_model_arch(cls, model_arch: str) -> None:
        """
        Verify whether the current platform supports the specified model
        architecture.

        - This will raise an Error or Warning based on the model support on
        the current platform.
        - By default all models are considered supported.
        """
        pass

    @classmethod
    def verify_quantization(cls, quant: str) -> None:
        """
        Verify whether the quantization is supported by the current platform.
        """
        if cls.supported_quantization and \
            quant not in cls.supported_quantization:
            raise ValueError(
                f"{quant} quantization is currently not supported in "
                f"{cls.device_name}.")

    @classmethod
    def get_cpu_architecture(cls) -> CpuArchEnum:
        """
        Determine the CPU architecture of the current system.
        Returns CpuArchEnum indicating the architecture type.
        """
        machine = platform.machine().lower()

        if machine in ("x86_64", "amd64", "i386", "i686"):
            return CpuArchEnum.X86
        elif machine.startswith("arm") or machine.startswith("aarch"):
            return CpuArchEnum.ARM
        elif machine.startswith("ppc"):
            return CpuArchEnum.POWERPC
        elif machine == "s390x":
            return CpuArchEnum.S390X
        elif machine.startswith("riscv"):
            return CpuArchEnum.RISCV

        return CpuArchEnum.OTHER if machine else CpuArchEnum.UNKNOWN

    @classmethod
    def is_pin_memory_available(cls) -> bool:
        """Checks whether pin memory is available on the current platform."""
        if in_wsl():
            # Pinning memory in WSL is not supported.
            # https://docs.nvidia.com/cuda/wsl-user-guide/index.html#known-limitations-for-linux-cuda-applications
            logger.warning("Using 'pin_memory=False' as WSL is detected. "
                           "This may slow down the performance.")
            return False
        return True

    @classmethod
    def get_current_memory_usage(cls,
                                 device: Optional[torch.types.Device] = None
                                 ) -> float:
        """
        Return the memory usage in bytes.
        """
        raise NotImplementedError

    @classmethod
    def get_punica_wrapper(cls) -> str:
        """
        Return the punica wrapper for current platform.
        """
        raise NotImplementedError

    @classmethod
    def get_infinity_values(cls, dtype: torch.dtype) -> tuple[float, float]:
        """
        Return the platform specific values for (-inf, inf)
        """
        return float("-inf"), float("inf")

    @classmethod
    def can_update_inplace(cls) -> bool:
        """
        Checks if the platform allows inplace memory updates
        """
        return True

    @classmethod
    def get_lora_vocab_padding_size(cls) -> int:
        """
        Returns how much padding the LoRA logits need for kernels
        """
        return 256

    @classmethod
    def get_device_communicator_cls(cls) -> str:
        """
        Get device specific communicator class for distributed communication.
        """
        return "vllm.distributed.device_communicators.base_device_communicator.DeviceCommunicatorBase"  # noqa

    @classmethod
    def supports_mx(cls) -> bool:
        """
        Returns whether the current platform supports MX types.
        """
        return False

    @classmethod
    def supports_fp8(cls) -> bool:
        """
        Returns whether the current platform supports FP8 types.
        """
        return False

    @classmethod
    def is_fp8_fnuz(cls) -> bool:
        """
        Returns whether the preferred FP8 type is FNUZ on the current platform.

        There are two representations of FP8, OCP FP8 and FNUZ FP8.
        The OCP specification can be found at https://tinyurl.com/b7jvwpft.
        The FNUZ specification can be found at https://tinyurl.com/5n6hwwu5.

        AMD's MI300 and MI325 have native hardware support for FNUZ. All other
        hardware has converged on the OCP FP8 standard.
        """
        return False

    @classmethod
    def fp8_dtype(cls) -> torch.dtype:
        """
        Returns the preferred FP8 type on the current platform.

        See the documentation for is_fp8_fnuz for details.
        """
        return torch.float8_e4m3fn

    @classmethod
    def use_all_gather(cls) -> bool:
        """
        Whether to use allgather in LogitsProcessor to gather the logits.
        """
        import vllm.envs as envs
        from vllm.config import get_current_vllm_config

        parallel_config = get_current_vllm_config().parallel_config
        return (envs.VLLM_USE_V1
                or parallel_config.distributed_executor_backend
                == "external_launcher")

    @classmethod
    def use_custom_allreduce(cls) -> bool:
        """
        Returns if custom allreduce is supported on the current platform
        """
        return False

    @classmethod
    def opaque_attention_op(cls) -> bool:
        """
        Returns True if we register attention as one giant opaque custom op
        on the current platform
        """
        return False

    @classmethod
    def validate_request(
        cls,
        prompt: PromptType,
        params: Union[SamplingParams, PoolingParams],
        processed_inputs: ProcessorInputs,
    ) -> None:
        """Raises if this request is unsupported on this platform"""

    def __getattr__(self, key: str):
        device = getattr(torch, self.device_type, None)
        if device is not None and hasattr(device, key):
            return getattr(device, key)
        else:
            logger.warning("Current platform %s does not have '%s'" \
            " attribute.", self.device_type, key)
            return None

    def get_global_graph_pool(self) -> Any:
        """
        Return the global graph pool for this platform.
        """
        cls = self.__class__
        if cls._global_graph_pool is None:
            cls._global_graph_pool = self.graph_pool_handle()
        return cls._global_graph_pool

    @classmethod
    def get_cu_count(cls, device_id: int = 0) -> int:
        """
        Returns the total number of compute units (CU) on single GPU.
        """
        raise NotImplementedError

    @classmethod
    def get_static_graph_wrapper_cls(cls) -> str:
        """
        Get static graph wrapper class for static graph.
        """
        return "vllm.compilation.base_static_graph.AbstractStaticGraphWrapper"

    @classmethod
    def stateless_init_device_torch_dist_pg(
        cls,
        backend: str,
        prefix_store: PrefixStore,
        group_rank: int,
        group_size: int,
        timeout: timedelta,
    ) -> ProcessGroup:
        """
        Init platform-specific torch distributed process group.
        """
        raise RuntimeError(f"Unsupported torch distributed backend: {backend}")

    @classmethod
    def is_kv_cache_dtype_supported(cls, kv_cache_dtype: str,
                                    model_config: "ModelConfig") -> bool:
        """
        Returns if the kv_cache_dtype is supported by the current platform.
        """
        return False

    @classmethod
    def check_if_supports_dtype(cls, torch_dtype: torch.dtype):
        """
        Check if the dtype is supported by the current platform.
        """
        raise NotImplementedError

    @classmethod
    def support_hybrid_kv_cache(cls) -> bool:
        """
        Returns if the hybrid kv cache is supported by the current platform.
        """
        return False

    @classmethod
    def support_static_graph_mode(cls) -> bool:
        """
        Returns if the graph mode is supported by the current platform.
        """
        return False

    @classmethod
    def use_sync_weight_loader(cls) -> bool:
        """
        Returns if the current platform needs to sync weight loader.
        """
        return False

    @classmethod
    def make_synced_weight_loader(cls, original_weight_loader):
        """
        Wrap the original weight loader to make it synced.
        """
        if not cls.use_sync_weight_loader():
            return original_weight_loader

        def _synced_weight_loader(param, *args, **kwargs):
            out = original_weight_loader(param, *args, **kwargs)
            if param.device != torch.device("cpu"):
                torch._sync(param)
            return out

        return _synced_weight_loader

    @classmethod
    def get_nixl_supported_devices(cls) -> dict[str, tuple[str, ...]]:
        """
        Returns a mapping from device_type to a tuple of supported 
        kv_buffer_device for nixl.
        """
        return {}

    @classmethod
    def get_nixl_memory_type(cls) -> Optional[str]:
        """
        Returns the nixl memory type for the current platform.
        """
        return None


class UnspecifiedPlatform(Platform):
    _enum = PlatformEnum.UNSPECIFIED
    device_type = ""<|MERGE_RESOLUTION|>--- conflicted
+++ resolved
@@ -40,34 +40,6 @@
     return "microsoft" in " ".join(uname()).lower()
 
 
-<<<<<<< HEAD
-class _Backend(enum.Enum):
-    FLASH_ATTN = enum.auto()
-    TRITON_ATTN = enum.auto()
-    XFORMERS = enum.auto()
-    ROCM_FLASH = enum.auto()
-    ROCM_AITER_MLA = enum.auto()  # Supported by V1
-    ROCM_AITER_FA = enum.auto()  # used for ViT attn backend
-    TORCH_SDPA = enum.auto()
-    FLASHINFER = enum.auto()
-    FLASHINFER_MLA = enum.auto()
-    TRITON_MLA = enum.auto()  # Supported by V1
-    CUTLASS_MLA = enum.auto()
-    FLASHMLA = enum.auto()  # Supported by V1
-    FLASH_ATTN_MLA = enum.auto()  # Supported by V1
-    PALLAS = enum.auto()
-    IPEX = enum.auto()
-    DUAL_CHUNK_FLASH_ATTN = enum.auto()
-    DIFFERENTIAL_FLASH_ATTN = enum.auto()
-    NO_ATTENTION = enum.auto()
-    FLEX_ATTENTION = enum.auto()
-    TREE_ATTN = enum.auto()
-    ROCM_ATTN = enum.auto()
-    ROCM_AITER_UNIFIED_ATTN = enum.auto()
-
-
-=======
->>>>>>> 73a99cc2
 class PlatformEnum(enum.Enum):
     CUDA = enum.auto()
     ROCM = enum.auto()
