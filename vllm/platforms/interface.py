--- conflicted
+++ resolved
@@ -39,12 +39,8 @@
     TRITON_ATTN_VLLM_V1 = enum.auto()
     XFORMERS = enum.auto()
     ROCM_FLASH = enum.auto()
-<<<<<<< HEAD
     ROCM_AITER_MLA = enum.auto()  # Supported by V1
     ROCM_AITER_MLA_VLLM_V1 = enum.auto()
-=======
-    ROCM_AITER_MLA = enum.auto()
->>>>>>> 6167c0e5
     TORCH_SDPA = enum.auto()
     FLASHINFER = enum.auto()
     TRITON_MLA = enum.auto()  # Supported by V1
