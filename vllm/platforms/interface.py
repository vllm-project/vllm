# SPDX-License-Identifier: Apache-2.0
# SPDX-FileCopyrightText: Copyright contributors to the vLLM project
import contextlib
import enum
import os
import platform
import random
import sys
from datetime import timedelta
from typing import TYPE_CHECKING, Any, NamedTuple

import numpy as np
import torch

from vllm.logger import init_logger

if TYPE_CHECKING:
    from torch.distributed import PrefixStore, ProcessGroup

    from vllm.attention.backends.registry import _Backend
    from vllm.config import VllmConfig
    from vllm.inputs import ProcessorInputs, PromptType
    from vllm.pooling_params import PoolingParams
    from vllm.sampling_params import SamplingParams
    from vllm.utils import FlexibleArgumentParser
else:
    FlexibleArgumentParser = object

logger = init_logger(__name__)


def in_wsl() -> bool:
    # Reference: https://github.com/microsoft/WSL/issues/4071
    return "microsoft" in " ".join(platform.uname()).lower()


class PlatformEnum(enum.Enum):
    CUDA = enum.auto()
    ROCM = enum.auto()
    TPU = enum.auto()
    XPU = enum.auto()
    CPU = enum.auto()
    OOT = enum.auto()
    UNSPECIFIED = enum.auto()


class CpuArchEnum(enum.Enum):
    X86 = enum.auto()
    ARM = enum.auto()
    POWERPC = enum.auto()
    S390X = enum.auto()
    RISCV = enum.auto()
    OTHER = enum.auto()
    UNKNOWN = enum.auto()


class DeviceCapability(NamedTuple):
    major: int
    minor: int

    def as_version_str(self) -> str:
        return f"{self.major}.{self.minor}"

    def to_int(self) -> int:
        """
        Express device capability as an integer `<major><minor>`.

        It is assumed that the minor version is always a single digit.
        """
        assert 0 <= self.minor < 10
        return self.major * 10 + self.minor


class Platform:
    _enum: PlatformEnum
    device_name: str
    device_type: str

    # available dispatch keys:
    # check https://github.com/pytorch/pytorch/blob/313dac6c1ca0fa0cde32477509cce32089f8532a/torchgen/model.py#L134 # noqa
    # use "CPU" as a fallback for platforms not registered in PyTorch
    dispatch_key: str = "CPU"

    # available ray device keys:
    # https://github.com/ray-project/ray/blob/10ba5adadcc49c60af2c358a33bb943fb491a171/python/ray/_private/ray_constants.py#L438 # noqa
    # empty string means the device does not support ray
    ray_device_key: str = ""

    # platform-agnostic way to specify the device control environment variable,
    # .e.g. CUDA_VISIBLE_DEVICES for CUDA.
    # hint: search for "get_visible_accelerator_ids_env_var" in
    # https://github.com/ray-project/ray/tree/master/python/ray/_private/accelerators # noqa
    device_control_env_var: str = "VLLM_DEVICE_CONTROL_ENV_VAR_PLACEHOLDER"

    # The torch.compile backend for compiling simple and
    # standalone functions. The default value is "inductor" to keep
    # the same behavior as PyTorch.
    # NOTE: for the forward part of the model, vLLM has another separate
    # compilation strategy.
    simple_compile_backend: str = "inductor"

    # The backend used for distributed communication.
    dist_backend: str = ""

    supported_quantization: list[str] = []

    additional_env_vars: list[str] = []

    _global_graph_pool: Any | None = None

    @property
    def supported_dtypes(self) -> list[torch.dtype]:
        """Returns the supported dtypes for the current platform."""
        # Be careful with the order of the dtypes. The first dtype will
        # be used as the default dtype fallback for the current platform,
        # when encountering unsupported dtypes in "auto" dtype.
        return [torch.bfloat16, torch.float16, torch.float32]

    def is_cuda(self) -> bool:
        return self._enum == PlatformEnum.CUDA

    def is_rocm(self) -> bool:
        return self._enum == PlatformEnum.ROCM

    def is_tpu(self) -> bool:
        return self._enum == PlatformEnum.TPU

    def is_xpu(self) -> bool:
        return self._enum == PlatformEnum.XPU

    def is_cpu(self) -> bool:
        return self._enum == PlatformEnum.CPU

    def is_out_of_tree(self) -> bool:
        return self._enum == PlatformEnum.OOT

    def is_unspecified(self) -> bool:
        return self._enum == PlatformEnum.UNSPECIFIED

    def get_max_output_tokens(self, prompt_len: int) -> int:
        return sys.maxsize

    def is_cuda_alike(self) -> bool:
        """Stateless version of [torch.cuda.is_available][]."""
        return self._enum in (PlatformEnum.CUDA, PlatformEnum.ROCM)

    def is_sleep_mode_available(self) -> bool:
        return self._enum == PlatformEnum.CUDA

    @classmethod
    def device_id_to_physical_device_id(cls, device_id: int):
        # Treat empty device control env var as unset. This is a valid
        # configuration in Ray setups where the engine is launched in
        # a CPU-only placement group located on a GPU node.
        if (
            cls.device_control_env_var in os.environ
            and os.environ[cls.device_control_env_var] != ""
        ):
            device_ids = os.environ[cls.device_control_env_var].split(",")
            physical_device_id = device_ids[device_id]
            return int(physical_device_id)
        else:
            return device_id

    @classmethod
    def import_kernels(cls) -> None:
        """Import any platform-specific C kernels."""
        try:
            import vllm._C  # noqa: F401
        except ImportError as e:
            logger.warning("Failed to import from vllm._C: %r", e)
        with contextlib.suppress(ImportError):
            import vllm._moe_C  # noqa: F401

    @classmethod
    def get_vit_attn_backend(cls, head_size: int, dtype: torch.dtype) -> "_Backend":
        # Import _Backend here to avoid circular import.
        from vllm.attention.backends.registry import _Backend

        return _Backend.TORCH_SDPA

    @classmethod
    def get_attn_backend_cls(
        cls,
<<<<<<< HEAD
        selected_backend: _Backend | None,
=======
        selected_backend: "_Backend",
>>>>>>> 3b7bdf98
        head_size: int,
        dtype: torch.dtype,
        kv_cache_dtype: str | None,
        block_size: int,
        use_v1: bool,
        use_mla: bool,
        has_sink: bool,
        use_sparse: bool,
    ) -> str:
        """Get the attention backend class of a device."""
        return ""

    @classmethod
    def get_device_capability(
        cls,
        device_id: int = 0,
    ) -> DeviceCapability | None:
        """Stateless version of [torch.cuda.get_device_capability][]."""
        return None

    @classmethod
    def has_device_capability(
        cls,
        capability: tuple[int, int] | int,
        device_id: int = 0,
    ) -> bool:
        """
        Test whether this platform is compatible with a device capability.

        The `capability` argument can either be:

        - A tuple `(major, minor)`.
        - An integer `<major><minor>`. (See
        [`DeviceCapability.to_int`][vllm.platforms.interface.DeviceCapability.to_int])
        """
        current_capability = cls.get_device_capability(device_id=device_id)
        if current_capability is None:
            return False

        if isinstance(capability, tuple):
            return current_capability >= capability

        return current_capability.to_int() >= capability

    @classmethod
    def is_device_capability(
        cls,
        capability: tuple[int, int] | int,
        device_id: int = 0,
    ) -> bool:
        """
        Test whether this platform has exactly the specified device capability.

        The `capability` argument can either be:

        - A tuple `(major, minor)`.
        - An integer `<major><minor>`. (See
        [`DeviceCapability.to_int`][vllm.platforms.interface.DeviceCapability.to_int])
        """
        current_capability = cls.get_device_capability(device_id=device_id)
        if current_capability is None:
            return False

        if isinstance(capability, tuple):
            return current_capability == capability

        return current_capability.to_int() == capability

    @classmethod
    def get_device_name(cls, device_id: int = 0) -> str:
        """Get the name of a device."""
        raise NotImplementedError

    @classmethod
    def get_device_uuid(cls, device_id: int = 0) -> str:
        """Get the uuid of a device, e.g. the PCI bus ID."""
        raise NotImplementedError

    @classmethod
    def get_device_total_memory(cls, device_id: int = 0) -> int:
        """Get the total memory of a device in bytes."""
        raise NotImplementedError

    @classmethod
    def inference_mode(cls):
        """A device-specific wrapper of `torch.inference_mode`.

        This wrapper is recommended because some hardware backends such as TPU
        do not support `torch.inference_mode`. In such a case, they will fall
        back to `torch.no_grad` by overriding this method.
        """
        return torch.inference_mode(mode=True)

    @classmethod
    def seed_everything(cls, seed: int | None = None) -> None:
        """
        Set the seed of each random module.
        `torch.manual_seed` will set seed on all devices.

        Loosely based on: https://github.com/Lightning-AI/pytorch-lightning/blob/2.4.0/src/lightning/fabric/utilities/seed.py#L20
        """
        if seed is not None:
            random.seed(seed)
            np.random.seed(seed)
            torch.manual_seed(seed)

    @classmethod
    def set_device(cls, device: torch.device) -> None:
        """
        Set the device for the current platform.
        """
        raise NotImplementedError

    @classmethod
    def pre_register_and_update(
        cls, parser: FlexibleArgumentParser | None = None
    ) -> None:
        """
        Do some pre-registration or update action for the current platform.

        This function is called before global VllmConfig is initialized or cli
        arguments are parsed. It's used for out-of-tree platforms to register or
        update the configuration.

        For example, the out-of-tree quantization config can be imported and
        registered here dynamically.
        """
        pass

    @classmethod
    def check_and_update_config(cls, vllm_config: "VllmConfig") -> None:
        """
        Check and update the configuration for the current platform.

        It can raise an exception if the configuration is not compatible with
        the current platform, or it can update the configuration to make it
        compatible with the current platform.

        The config is passed by reference, so it can be modified in place.
        """
        pass

    @classmethod
    def verify_model_arch(cls, model_arch: str) -> None:
        """
        Verify whether the current platform supports the specified model
        architecture.

        - This will raise an Error or Warning based on the model support on
        the current platform.
        - By default all models are considered supported.
        """
        pass

    @classmethod
    def verify_quantization(cls, quant: str) -> None:
        """
        Verify whether the quantization is supported by the current platform.
        """
        if cls.supported_quantization and quant not in cls.supported_quantization:
            raise ValueError(
                f"{quant} quantization is currently not supported in {cls.device_name}."
            )

    @classmethod
    def get_cpu_architecture(cls) -> CpuArchEnum:
        """
        Determine the CPU architecture of the current system.
        Returns CpuArchEnum indicating the architecture type.
        """
        machine = platform.machine().lower()

        if machine in ("x86_64", "amd64", "i386", "i686"):
            return CpuArchEnum.X86
        elif machine.startswith("arm") or machine.startswith("aarch"):
            return CpuArchEnum.ARM
        elif machine.startswith("ppc"):
            return CpuArchEnum.POWERPC
        elif machine == "s390x":
            return CpuArchEnum.S390X
        elif machine.startswith("riscv"):
            return CpuArchEnum.RISCV

        return CpuArchEnum.OTHER if machine else CpuArchEnum.UNKNOWN

    @classmethod
    def is_pin_memory_available(cls) -> bool:
        """Checks whether pin memory is available on the current platform."""
        if in_wsl():
            # Pinning memory in WSL is not supported.
            # https://docs.nvidia.com/cuda/wsl-user-guide/index.html#known-limitations-for-linux-cuda-applications
            logger.warning(
                "Using 'pin_memory=False' as WSL is detected. "
                "This may slow down the performance."
            )
            return False
        return True

    @classmethod
    def get_current_memory_usage(
        cls, device: torch.types.Device | None = None
    ) -> float:
        """
        Return the memory usage in bytes.
        """
        raise NotImplementedError

    @classmethod
    def get_punica_wrapper(cls) -> str:
        """
        Return the punica wrapper for current platform.
        """
        raise NotImplementedError

    @classmethod
    def get_infinity_values(cls, dtype: torch.dtype) -> tuple[float, float]:
        """
        Return the platform specific values for (-inf, inf)
        """
        return float("-inf"), float("inf")

    @classmethod
    def can_update_inplace(cls) -> bool:
        """
        Checks if the platform allows inplace memory updates
        """
        return True

    @classmethod
    def get_lora_vocab_padding_size(cls) -> int:
        """
        Returns how much padding the LoRA logits need for kernels
        """
        return 256

    @classmethod
    def get_device_communicator_cls(cls) -> str:
        """
        Get device specific communicator class for distributed communication.
        """
        return "vllm.distributed.device_communicators.base_device_communicator.DeviceCommunicatorBase"  # noqa

    @classmethod
    def supports_mx(cls) -> bool:
        """
        Returns whether the current platform supports MX types.
        """
        return False

    @classmethod
    def supports_fp8(cls) -> bool:
        """
        Returns whether the current platform supports FP8 types.
        """
        return False

    @classmethod
    def is_fp8_fnuz(cls) -> bool:
        """
        Returns whether the preferred FP8 type is FNUZ on the current platform.

        There are two representations of FP8, OCP FP8 and FNUZ FP8.
        The OCP specification can be found at https://tinyurl.com/b7jvwpft.
        The FNUZ specification can be found at https://tinyurl.com/5n6hwwu5.

        AMD's MI300 and MI325 have native hardware support for FNUZ. All other
        hardware has converged on the OCP FP8 standard.
        """
        return False

    @classmethod
    def fp8_dtype(cls) -> torch.dtype:
        """
        Returns the preferred FP8 type on the current platform.

        See the documentation for is_fp8_fnuz for details.
        """
        return torch.float8_e4m3fn

    @classmethod
    def use_all_gather(cls) -> bool:
        """
        Whether to use allgather in LogitsProcessor to gather the logits.
        """
        import vllm.envs as envs
        from vllm.config import get_current_vllm_config

        parallel_config = get_current_vllm_config().parallel_config
        return (
            envs.VLLM_USE_V1
            or parallel_config.distributed_executor_backend == "external_launcher"
        )

    @classmethod
    def use_custom_allreduce(cls) -> bool:
        """
        Returns if custom allreduce is supported on the current platform
        """
        return False

    @classmethod
    def opaque_attention_op(cls) -> bool:
        """
        Returns True if we register attention as one giant opaque custom op
        on the current platform
        """
        return False

    @classmethod
    def validate_request(
        cls,
        prompt: "PromptType",
        params: "SamplingParams | PoolingParams",
        processed_inputs: "ProcessorInputs",
    ) -> None:
        """Raises if this request is unsupported on this platform"""

    def __getattr__(self, key: str):
        device = getattr(torch, self.device_type, None)
        if device is not None and hasattr(device, key):
            return getattr(device, key)
        else:
            logger.warning(
                "Current platform %s does not have '%s' attribute.",
                self.device_type,
                key,
            )
            return None

    def get_global_graph_pool(self) -> Any:
        """
        Return the global graph pool for this platform.
        """
        cls = self.__class__
        if cls._global_graph_pool is None:
            cls._global_graph_pool = self.graph_pool_handle()
        return cls._global_graph_pool

    @classmethod
    def get_cu_count(cls, device_id: int = 0) -> int:
        """
        Returns the total number of compute units (CU) on single GPU.
        """
        raise NotImplementedError

    @classmethod
    def get_static_graph_wrapper_cls(cls) -> str:
        """
        Get static graph wrapper class for static graph.
        """
        return "vllm.compilation.base_static_graph.AbstractStaticGraphWrapper"

    @classmethod
    def stateless_init_device_torch_dist_pg(
        cls,
        backend: str,
        prefix_store: "PrefixStore",
        group_rank: int,
        group_size: int,
        timeout: timedelta,
    ) -> "ProcessGroup":
        """
        Init platform-specific torch distributed process group.
        """
        raise NotImplementedError

    @classmethod
    def check_if_supports_dtype(cls, dtype: torch.dtype):
        """
        Check if the dtype is supported by the current platform.
        """
        raise NotImplementedError

    @classmethod
    def support_hybrid_kv_cache(cls) -> bool:
        """
        Returns if the hybrid kv cache is supported by the current platform.
        """
        return False

    @classmethod
    def support_static_graph_mode(cls) -> bool:
        """
        Returns if the graph mode is supported by the current platform.
        """
        return False

    @classmethod
    def use_sync_weight_loader(cls) -> bool:
        """
        Returns if the current platform needs to sync weight loader.
        """
        return False

    @classmethod
    def make_synced_weight_loader(cls, original_weight_loader):
        """
        Wrap the original weight loader to make it synced.
        """
        if not cls.use_sync_weight_loader():
            return original_weight_loader

        def _synced_weight_loader(param, *args, **kwargs):
            out = original_weight_loader(param, *args, **kwargs)
            if param.device != torch.device("cpu"):
                torch._sync(param)
            return out

        return _synced_weight_loader

    @classmethod
    def get_nixl_supported_devices(cls) -> dict[str, tuple[str, ...]]:
        """
        Returns a mapping from device_type to a tuple of supported
        kv_buffer_device for nixl.
        """
        return {}

    @classmethod
    def get_nixl_memory_type(cls) -> str | None:
        """
        Returns the nixl memory type for the current platform.
        """
        return None


class UnspecifiedPlatform(Platform):
    _enum = PlatformEnum.UNSPECIFIED
    device_type = ""<|MERGE_RESOLUTION|>--- conflicted
+++ resolved
@@ -182,11 +182,7 @@
     @classmethod
     def get_attn_backend_cls(
         cls,
-<<<<<<< HEAD
-        selected_backend: _Backend | None,
-=======
-        selected_backend: "_Backend",
->>>>>>> 3b7bdf98
+        selected_backend: "_Backend | None",
         head_size: int,
         dtype: torch.dtype,
         kv_cache_dtype: str | None,
