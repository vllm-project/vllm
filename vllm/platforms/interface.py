--- conflicted
+++ resolved
@@ -186,11 +186,7 @@
     @classmethod
     def get_attn_backend_cls(
         cls,
-<<<<<<< HEAD
-        selected_backend: Optional["_Backend"],
-=======
         selected_backend: _Backend,
->>>>>>> fb5e10d3
         head_size: int,
         dtype: torch.dtype,
         kv_cache_dtype: str | None,
