# SPDX-License-Identifier: Apache-2.0
# SPDX-FileCopyrightText: Copyright contributors to the vLLM project
import contextlib
import enum
import os
import platform
import random
import sys
from datetime import timedelta
from typing import TYPE_CHECKING, Any, NamedTuple

import numpy as np
import torch

from vllm.logger import init_logger

if TYPE_CHECKING:
    from torch.distributed import PrefixStore, ProcessGroup

    from vllm.attention.backends.registry import _Backend
<<<<<<< HEAD
    from vllm.config import ModelConfig, VllmConfig
    from vllm.config.cache import CacheDType
=======
    from vllm.config import VllmConfig
    from vllm.inputs import ProcessorInputs, PromptType
>>>>>>> 49c00fe3
    from vllm.pooling_params import PoolingParams
    from vllm.sampling_params import SamplingParams
    from vllm.utils import FlexibleArgumentParser
else:
    FlexibleArgumentParser = object

logger = init_logger(__name__)


def in_wsl() -> bool:
    # Reference: https://github.com/microsoft/WSL/issues/4071
    return "microsoft" in " ".join(platform.uname()).lower()


class PlatformEnum(enum.Enum):
    CUDA = enum.auto()
    ROCM = enum.auto()
    TPU = enum.auto()
    XPU = enum.auto()
    CPU = enum.auto()
    OOT = enum.auto()
    UNSPECIFIED = enum.auto()


class CpuArchEnum(enum.Enum):
    X86 = enum.auto()
    ARM = enum.auto()
    POWERPC = enum.auto()
    S390X = enum.auto()
    RISCV = enum.auto()
    OTHER = enum.auto()
    UNKNOWN = enum.auto()


class DeviceCapability(NamedTuple):
    major: int
    minor: int

    def __lt__(self, other: Any) -> bool:
        if not isinstance(other, DeviceCapability):
            return NotImplemented
        return (self.major, self.minor) < (other.major, other.minor)

    def __le__(self, other: Any) -> bool:
        if not isinstance(other, DeviceCapability):
            return NotImplemented
        return (self.major, self.minor) <= (other.major, other.minor)

    def __eq__(self, other: Any) -> bool:
        if not isinstance(other, DeviceCapability):
            return NotImplemented
        return (self.major, self.minor) == (other.major, other.minor)

    def __ge__(self, other: Any) -> bool:
        if not isinstance(other, DeviceCapability):
            return NotImplemented
        return (self.major, self.minor) >= (other.major, other.minor)

    def __gt__(self, other: Any) -> bool:
        if not isinstance(other, DeviceCapability):
            return NotImplemented
        return (self.major, self.minor) > (other.major, other.minor)

    def as_version_str(self) -> str:
        return f"{self.major}.{self.minor}"

    def to_int(self) -> int:
        """
        Express device capability as an integer `<major><minor>`.

        It is assumed that the minor version is always a single digit.
        """
        assert 0 <= self.minor < 10
        return self.major * 10 + self.minor


class Platform:
    _enum: PlatformEnum
    device_name: str
    device_type: str

    # available dispatch keys:
    # check https://github.com/pytorch/pytorch/blob/313dac6c1ca0fa0cde32477509cce32089f8532a/torchgen/model.py#L134 # noqa
    # use "CPU" as a fallback for platforms not registered in PyTorch
    dispatch_key: str = "CPU"

    # available ray device keys:
    # https://github.com/ray-project/ray/blob/10ba5adadcc49c60af2c358a33bb943fb491a171/python/ray/_private/ray_constants.py#L438 # noqa
    # empty string means the device does not support ray
    ray_device_key: str = ""

    # platform-agnostic way to specify the device control environment variable,
    # .e.g. CUDA_VISIBLE_DEVICES for CUDA.
    # hint: search for "get_visible_accelerator_ids_env_var" in
    # https://github.com/ray-project/ray/tree/master/python/ray/_private/accelerators # noqa
    device_control_env_var: str = "VLLM_DEVICE_CONTROL_ENV_VAR_PLACEHOLDER"

    # The torch.compile backend for compiling simple and
    # standalone functions. The default value is "inductor" to keep
    # the same behavior as PyTorch.
    # NOTE: for the forward part of the model, vLLM has another separate
    # compilation strategy.
    simple_compile_backend: str = "inductor"

    # The backend used for distributed communication.
    dist_backend: str = ""

    supported_quantization: list[str] = []

    additional_env_vars: list[str] = []

    _global_graph_pool: Any | None = None

    @property
    def supported_dtypes(self) -> list[torch.dtype]:
        """Returns the supported dtypes for the current platform."""
        # Be careful with the order of the dtypes. The first dtype will
        # be used as the default dtype fallback for the current platform,
        # when encountering unsupported dtypes in "auto" dtype.
        return [torch.bfloat16, torch.float16, torch.float32]

    def is_cuda(self) -> bool:
        return self._enum == PlatformEnum.CUDA

    def is_rocm(self) -> bool:
        return self._enum == PlatformEnum.ROCM

    def is_tpu(self) -> bool:
        return self._enum == PlatformEnum.TPU

    def is_xpu(self) -> bool:
        return self._enum == PlatformEnum.XPU

    def is_cpu(self) -> bool:
        return self._enum == PlatformEnum.CPU

    def is_out_of_tree(self) -> bool:
        return self._enum == PlatformEnum.OOT

    def is_unspecified(self) -> bool:
        return self._enum == PlatformEnum.UNSPECIFIED

    def get_max_output_tokens(self, prompt_len: int) -> int:
        return sys.maxsize

    def is_cuda_alike(self) -> bool:
        """Stateless version of [torch.cuda.is_available][]."""
        return self._enum in (PlatformEnum.CUDA, PlatformEnum.ROCM)

    def is_sleep_mode_available(self) -> bool:
        return self._enum == PlatformEnum.CUDA

    @classmethod
    def device_id_to_physical_device_id(cls, device_id: int):
        # Treat empty device control env var as unset. This is a valid
        # configuration in Ray setups where the engine is launched in
        # a CPU-only placement group located on a GPU node.
        if (
            cls.device_control_env_var in os.environ
            and os.environ[cls.device_control_env_var] != ""
        ):
            device_ids = os.environ[cls.device_control_env_var].split(",")
            physical_device_id = device_ids[device_id]
            return int(physical_device_id)
        else:
            return device_id

    @classmethod
    def import_kernels(cls) -> None:
        """Import any platform-specific C kernels."""
        try:
            import vllm._C  # noqa: F401
        except ImportError as e:
            logger.warning("Failed to import from vllm._C: %r", e)
        with contextlib.suppress(ImportError):
            import vllm._moe_C  # noqa: F401

    @classmethod
    def get_vit_attn_backend(cls, head_size: int, dtype: torch.dtype) -> "_Backend":
        # Import _Backend here to avoid circular import.
        from vllm.attention.backends.registry import _Backend

        return _Backend.TORCH_SDPA

    @classmethod
    def get_attn_backend_cls(
        cls,
        selected_backend: "_Backend",
        head_size: int,
        dtype: torch.dtype,
        kv_cache_dtype: str | None,
        block_size: int,
        use_v1: bool,
        use_mla: bool,
        has_sink: bool,
        use_sparse: bool,
    ) -> str:
        """Get the attention backend class of a device."""
        return ""

    @classmethod
    def get_device_capability(
        cls,
        device_id: int = 0,
    ) -> DeviceCapability | None:
        """Stateless version of [torch.cuda.get_device_capability][]."""
        return None

    @classmethod
    def has_device_capability(
        cls,
        capability: tuple[int, int] | int,
        device_id: int = 0,
    ) -> bool:
        """
        Test whether this platform is compatible with a device capability.

        The `capability` argument can either be:

        - A tuple `(major, minor)`.
        - An integer `<major><minor>`. (See
        [`DeviceCapability.to_int`][vllm.platforms.interface.DeviceCapability.to_int])
        """
        current_capability = cls.get_device_capability(device_id=device_id)
        if current_capability is None:
            return False

        if isinstance(capability, tuple):
            return current_capability >= capability

        return current_capability.to_int() >= capability

    @classmethod
    def is_device_capability(
        cls,
        capability: tuple[int, int] | int,
        device_id: int = 0,
    ) -> bool:
        """
        Test whether this platform has exactly the specified device capability.

        The `capability` argument can either be:

        - A tuple `(major, minor)`.
        - An integer `<major><minor>`. (See
        [`DeviceCapability.to_int`][vllm.platforms.interface.DeviceCapability.to_int])
        """
        current_capability = cls.get_device_capability(device_id=device_id)
        if current_capability is None:
            return False

        if isinstance(capability, tuple):
            return current_capability == capability

        return current_capability.to_int() == capability

    @classmethod
    def get_device_name(cls, device_id: int = 0) -> str:
        """Get the name of a device."""
        raise NotImplementedError

    @classmethod
    def get_device_uuid(cls, device_id: int = 0) -> str:
        """Get the uuid of a device, e.g. the PCI bus ID."""
        raise NotImplementedError

    @classmethod
    def get_device_total_memory(cls, device_id: int = 0) -> int:
        """Get the total memory of a device in bytes."""
        raise NotImplementedError

    @classmethod
    def inference_mode(cls):
        """A device-specific wrapper of `torch.inference_mode`.

        This wrapper is recommended because some hardware backends such as TPU
        do not support `torch.inference_mode`. In such a case, they will fall
        back to `torch.no_grad` by overriding this method.
        """
        return torch.inference_mode(mode=True)

    @classmethod
    def seed_everything(cls, seed: int | None = None) -> None:
        """
        Set the seed of each random module.
        `torch.manual_seed` will set seed on all devices.

        Loosely based on: https://github.com/Lightning-AI/pytorch-lightning/blob/2.4.0/src/lightning/fabric/utilities/seed.py#L20
        """
        if seed is not None:
            random.seed(seed)
            np.random.seed(seed)
            torch.manual_seed(seed)

    @classmethod
    def set_device(cls, device: torch.device) -> None:
        """
        Set the device for the current platform.
        """
        raise NotImplementedError

    @classmethod
    def pre_register_and_update(
        cls, parser: FlexibleArgumentParser | None = None
    ) -> None:
        """
        Do some pre-registration or update action for the current platform.

        This function is called before global VllmConfig is initialized or cli
        arguments are parsed. It's used for out-of-tree platforms to register or
        update the configuration.

        For example, the out-of-tree quantization config can be imported and
        registered here dynamically.
        """
        pass

    @classmethod
    def check_and_update_config(cls, vllm_config: "VllmConfig") -> None:
        """
        Check and update the configuration for the current platform.

        It can raise an exception if the configuration is not compatible with
        the current platform, or it can update the configuration to make it
        compatible with the current platform.

        The config is passed by reference, so it can be modified in place.
        """
        pass

    @classmethod
    def verify_model_arch(cls, model_arch: str) -> None:
        """
        Verify whether the current platform supports the specified model
        architecture.

        - This will raise an Error or Warning based on the model support on
        the current platform.
        - By default all models are considered supported.
        """
        pass

    @classmethod
    def verify_quantization(cls, quant: str) -> None:
        """
        Verify whether the quantization is supported by the current platform.
        """
        if cls.supported_quantization and quant not in cls.supported_quantization:
            raise ValueError(
                f"{quant} quantization is currently not supported in {cls.device_name}."
            )

    @classmethod
    def get_cpu_architecture(cls) -> CpuArchEnum:
        """
        Determine the CPU architecture of the current system.
        Returns CpuArchEnum indicating the architecture type.
        """
        machine = platform.machine().lower()

        if machine in ("x86_64", "amd64", "i386", "i686"):
            return CpuArchEnum.X86
        elif machine.startswith("arm") or machine.startswith("aarch"):
            return CpuArchEnum.ARM
        elif machine.startswith("ppc"):
            return CpuArchEnum.POWERPC
        elif machine == "s390x":
            return CpuArchEnum.S390X
        elif machine.startswith("riscv"):
            return CpuArchEnum.RISCV

        return CpuArchEnum.OTHER if machine else CpuArchEnum.UNKNOWN

    @classmethod
    def is_pin_memory_available(cls) -> bool:
        """Checks whether pin memory is available on the current platform."""
        if in_wsl():
            # Pinning memory in WSL is not supported.
            # https://docs.nvidia.com/cuda/wsl-user-guide/index.html#known-limitations-for-linux-cuda-applications
            logger.warning(
                "Using 'pin_memory=False' as WSL is detected. "
                "This may slow down the performance."
            )
            return False
        return True

    @classmethod
    def get_current_memory_usage(
        cls, device: torch.types.Device | None = None
    ) -> float:
        """
        Return the memory usage in bytes.
        """
        raise NotImplementedError

    @classmethod
    def get_punica_wrapper(cls) -> str:
        """
        Return the punica wrapper for current platform.
        """
        raise NotImplementedError

    @classmethod
    def get_infinity_values(cls, dtype: torch.dtype) -> tuple[float, float]:
        """
        Return the platform specific values for (-inf, inf)
        """
        return float("-inf"), float("inf")

    @classmethod
    def can_update_inplace(cls) -> bool:
        """
        Checks if the platform allows inplace memory updates
        """
        return True

    @classmethod
    def get_lora_vocab_padding_size(cls) -> int:
        """
        Returns how much padding the LoRA logits need for kernels
        """
        return 256

    @classmethod
    def get_device_communicator_cls(cls) -> str:
        """
        Get device specific communicator class for distributed communication.
        """
        return "vllm.distributed.device_communicators.base_device_communicator.DeviceCommunicatorBase"  # noqa

    @classmethod
    def supports_mx(cls) -> bool:
        """
        Returns whether the current platform supports MX types.
        """
        return False

    @classmethod
    def supports_fp8(cls) -> bool:
        """
        Returns whether the current platform supports FP8 types.
        """
        return False

    @classmethod
    def is_fp8_fnuz(cls) -> bool:
        """
        Returns whether the preferred FP8 type is FNUZ on the current platform.

        There are two representations of FP8, OCP FP8 and FNUZ FP8.
        The OCP specification can be found at https://tinyurl.com/b7jvwpft.
        The FNUZ specification can be found at https://tinyurl.com/5n6hwwu5.

        AMD's MI300 and MI325 have native hardware support for FNUZ. All other
        hardware has converged on the OCP FP8 standard.
        """
        return False

    @classmethod
    def fp8_dtype(cls) -> torch.dtype:
        """
        Returns the preferred FP8 type on the current platform.

        See the documentation for is_fp8_fnuz for details.
        """
        return torch.float8_e4m3fn

    @classmethod
    def use_all_gather(cls) -> bool:
        """
        Whether to use allgather in LogitsProcessor to gather the logits.
        """
        import vllm.envs as envs
        from vllm.config import get_current_vllm_config

        parallel_config = get_current_vllm_config().parallel_config
        return (
            envs.VLLM_USE_V1
            or parallel_config.distributed_executor_backend == "external_launcher"
        )

    @classmethod
    def use_custom_allreduce(cls) -> bool:
        """
        Returns if custom allreduce is supported on the current platform
        """
        return False

    @classmethod
    def opaque_attention_op(cls) -> bool:
        """
        Returns True if we register attention as one giant opaque custom op
        on the current platform
        """
        return False

    @classmethod
    def validate_request(
        cls,
        prompt: "PromptType",
        params: "SamplingParams | PoolingParams",
        processed_inputs: "ProcessorInputs",
    ) -> None:
        """Raises if this request is unsupported on this platform"""

    def __getattr__(self, key: str):
        device = getattr(torch, self.device_type, None)
        if device is not None and hasattr(device, key):
            return getattr(device, key)
        else:
            logger.warning(
                "Current platform %s does not have '%s' attribute.",
                self.device_type,
                key,
            )
            return None

    def get_global_graph_pool(self) -> Any:
        """
        Return the global graph pool for this platform.
        """
        cls = self.__class__
        if cls._global_graph_pool is None:
            cls._global_graph_pool = self.graph_pool_handle()
        return cls._global_graph_pool

    @classmethod
    def get_cu_count(cls, device_id: int = 0) -> int:
        """
        Returns the total number of compute units (CU) on single GPU.
        """
        raise NotImplementedError

    @classmethod
    def get_static_graph_wrapper_cls(cls) -> str:
        """
        Get static graph wrapper class for static graph.
        """
        return "vllm.compilation.base_static_graph.AbstractStaticGraphWrapper"

    @classmethod
    def stateless_init_device_torch_dist_pg(
        cls,
        backend: str,
        prefix_store: "PrefixStore",
        group_rank: int,
        group_size: int,
        timeout: timedelta,
    ) -> "ProcessGroup":
        """
        Init platform-specific torch distributed process group.
        """
        raise NotImplementedError

    @classmethod
<<<<<<< HEAD
    def is_kv_cache_dtype_supported(
        cls, kv_cache_dtype: "CacheDType", model_config: ModelConfig
    ) -> bool:
        """
        Returns if the kv_cache_dtype is supported by the current platform.
        """
        return False

    @classmethod
=======
>>>>>>> 49c00fe3
    def check_if_supports_dtype(cls, dtype: torch.dtype):
        """
        Check if the dtype is supported by the current platform.
        """
        raise NotImplementedError

    @classmethod
    def support_hybrid_kv_cache(cls) -> bool:
        """
        Returns if the hybrid kv cache is supported by the current platform.
        """
        return False

    @classmethod
    def support_static_graph_mode(cls) -> bool:
        """
        Returns if the graph mode is supported by the current platform.
        """
        return False

    @classmethod
    def use_sync_weight_loader(cls) -> bool:
        """
        Returns if the current platform needs to sync weight loader.
        """
        return False

    @classmethod
    def make_synced_weight_loader(cls, original_weight_loader):
        """
        Wrap the original weight loader to make it synced.
        """
        if not cls.use_sync_weight_loader():
            return original_weight_loader

        def _synced_weight_loader(param, *args, **kwargs):
            out = original_weight_loader(param, *args, **kwargs)
            if param.device != torch.device("cpu"):
                torch._sync(param)
            return out

        return _synced_weight_loader

    @classmethod
    def get_nixl_supported_devices(cls) -> dict[str, tuple[str, ...]]:
        """
        Returns a mapping from device_type to a tuple of supported
        kv_buffer_device for nixl.
        """
        return {}

    @classmethod
    def get_nixl_memory_type(cls) -> str | None:
        """
        Returns the nixl memory type for the current platform.
        """
        return None


class UnspecifiedPlatform(Platform):
    _enum = PlatformEnum.UNSPECIFIED
    device_type = ""<|MERGE_RESOLUTION|>--- conflicted
+++ resolved
@@ -18,13 +18,8 @@
     from torch.distributed import PrefixStore, ProcessGroup
 
     from vllm.attention.backends.registry import _Backend
-<<<<<<< HEAD
-    from vllm.config import ModelConfig, VllmConfig
-    from vllm.config.cache import CacheDType
-=======
     from vllm.config import VllmConfig
     from vllm.inputs import ProcessorInputs, PromptType
->>>>>>> 49c00fe3
     from vllm.pooling_params import PoolingParams
     from vllm.sampling_params import SamplingParams
     from vllm.utils import FlexibleArgumentParser
@@ -580,18 +575,6 @@
         raise NotImplementedError
 
     @classmethod
-<<<<<<< HEAD
-    def is_kv_cache_dtype_supported(
-        cls, kv_cache_dtype: "CacheDType", model_config: ModelConfig
-    ) -> bool:
-        """
-        Returns if the kv_cache_dtype is supported by the current platform.
-        """
-        return False
-
-    @classmethod
-=======
->>>>>>> 49c00fe3
     def check_if_supports_dtype(cls, dtype: torch.dtype):
         """
         Check if the dtype is supported by the current platform.
