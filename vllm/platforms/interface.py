--- conflicted
+++ resolved
@@ -50,11 +50,7 @@
     TORCH_SDPA = enum.auto()
     FLASHINFER = enum.auto()
     FLASHINFER_VLLM_V1 = enum.auto()
-<<<<<<< HEAD
-    FLASHINFER_MLA_VLLM_V1 = enum.auto()
-=======
     FLASHINFER_MLA = enum.auto()
->>>>>>> 1106bff2
     TRITON_MLA = enum.auto()  # Supported by V1
     TRITON_MLA_VLLM_V1 = enum.auto()
     FLASHMLA_VLLM_V1 = enum.auto()
