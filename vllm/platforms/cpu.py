# SPDX-License-Identifier: Apache-2.0
# SPDX-FileCopyrightText: Copyright contributors to the vLLM project

import json
import os
import platform
import subprocess
import sys
from dataclasses import dataclass
from importlib.util import find_spec
from typing import TYPE_CHECKING, Optional

import torch

from vllm.logger import init_logger
from vllm.utils import DEFAULT_MAX_NUM_BATCHED_TOKENS

from .interface import CpuArchEnum, Platform, PlatformEnum

logger = init_logger(__name__)

if TYPE_CHECKING:
    from vllm.attention.backends.registry import _Backend
    from vllm.config import VllmConfig
else:
    _Backend = None
    VllmConfig = None


def get_max_threads(pid=0):
    if hasattr(os, "sched_getaffinity"):
        return len(os.sched_getaffinity(pid))
    elif platform.system() == "Darwin":
        return os.cpu_count()
    else:
        raise NotImplementedError("Unsupported OS")


@dataclass
class LogicalCPUInfo:
    id: int = -1
    physical_core: int = -1
    numa_node: int = -1

    @classmethod
    def _int(cls, value: str) -> int:
        try:
            int_value = int(value)
        except Exception:
            int_value = -1
        return int_value

    @staticmethod
    def json_decoder(obj_dict: dict):
        id = obj_dict.get("cpu")
        physical_core = obj_dict.get("core")
        numa_node = obj_dict.get("node")

        if not (id is None or physical_core is None or numa_node is None):
            return LogicalCPUInfo(
                id=LogicalCPUInfo._int(id),
                physical_core=LogicalCPUInfo._int(physical_core),
                numa_node=LogicalCPUInfo._int(numa_node),
            )
        else:
            return obj_dict


class CpuPlatform(Platform):
    _enum = PlatformEnum.CPU
    device_name: str = "cpu"
    device_type: str = "cpu"
    dispatch_key: str = "CPU"
    dist_backend: str = "gloo"
    device_control_env_var = "CPU_VISIBLE_MEMORY_NODES"

    @property
    def supported_dtypes(self) -> list[torch.dtype]:
        if self.get_cpu_architecture() == CpuArchEnum.POWERPC:
            return [torch.bfloat16, torch.float32]
        elif self.get_cpu_architecture() == CpuArchEnum.ARM and sys.platform.startswith(
            "darwin"
        ):
            if (
                subprocess.check_output(
                    ["sysctl -n hw.optional.arm.FEAT_BF16"], shell=True
                ).strip()
                == b"1"
            ):
                return [torch.bfloat16, torch.float16, torch.float32]
            return [torch.float16, torch.float32]
        elif self.get_cpu_architecture() == CpuArchEnum.RISCV:
            # Workaround for Issue #25655: RISC-V scheduler bug with float16
            #
            # Background:
            # - RISC-V currently uses scalar code path
            # - There is a latent bug in the vLLM scheduler that provides
            # invalid
            #   physical_block_idx values under certain conditions
            # - This bug causes segmentation faults when using float16
            # dtype on RISC-V
            # - Testing shows that forcing float32 successfully bypasses
            # this issue
            #
            # Technical details:
            # - The bug manifests as out-of-bounds physical_block_idx in
            # block_tables
            # - Only occurs on RISC-V hardware
            # tested on Sophgo SG2044
            # - Does not reproduce on x86 or other architectures
            # - Root cause is in Python-level scheduling logic,
            # not C++ kernels
            #
            # This is a temporary workaround until the scheduler bug is fixed.
            # See: https://github.com/vllm-project/vllm/issues/25655
            return [torch.float32]
        # x86/aarch64 CPU has supported both bf16 and fp16 natively.
        return [torch.bfloat16, torch.float16, torch.float32]

    @classmethod
    def get_device_name(cls, device_id: int = 0) -> str:
        return "cpu"

    @classmethod
    def get_attn_backend_cls(
        cls,
        selected_backend: "_Backend",
        head_size: int,
        dtype: torch.dtype,
        kv_cache_dtype: Optional[str],
        block_size: int,
        use_v1: bool,
        use_mla: bool,
        has_sink: bool,
        use_sparse: bool,
    ) -> str:
        from vllm.attention.backends.registry import _Backend

        if selected_backend and selected_backend != _Backend.TORCH_SDPA:
            logger.info("Cannot use %s backend on CPU.", selected_backend)
        if use_mla:
            raise NotImplementedError("MLA is not supported on CPU.")
        if use_sparse:
            raise NotImplementedError("Sparse Attention is not supported on CPU.")
        logger.info("Using Torch SDPA backend.")
        if not use_v1:
            raise ValueError("CPU backend only supports V1.")
        return "vllm.v1.attention.backends.cpu_attn.TorchSDPABackend"

    @classmethod
    def get_device_total_memory(cls, device_id: int = 0) -> int:
        import vllm.envs as envs
        from vllm.utils import GiB_bytes

        kv_cache_space = envs.VLLM_CPU_KVCACHE_SPACE
        if kv_cache_space is None:
            kv_cache_space = 4 * GiB_bytes  # type: ignore
            logger.warning_once(
                "Environment variable VLLM_CPU_KVCACHE_SPACE (GiB) "
                "for CPU backend is not set, using 4 by default."
            )
        else:
            kv_cache_space *= GiB_bytes

        return kv_cache_space

    @classmethod
    def set_device(cls, device: torch.device) -> None:
        """
        Set the device for the current platform.
        """
        torch.cpu.set_device(device)

    @classmethod
    def inference_mode(cls):
        return torch.no_grad()

    @classmethod
    def check_and_update_config(cls, vllm_config: VllmConfig) -> None:
        model_config = vllm_config.model_config

        if model_config is not None:
            model_config.disable_cascade_attn = True

        cache_config = vllm_config.cache_config

        ipex_available = find_spec("intel_extension_for_pytorch") is not None

        if cache_config and cache_config.block_size is None:
            cache_config.block_size = 128 if ipex_available else 16

        if not ipex_available and cache_config.block_size != 16:
            raise RuntimeError(
                f"--block-size={cache_config.block_size} requires"
                " intel_extension_for_pytorch"
            )

        scheduler_config = vllm_config.scheduler_config
        if (
            scheduler_config.chunked_prefill_enabled
            or cache_config.enable_prefix_caching
        ) and cache_config.cache_dtype != "auto":
            raise RuntimeError(
                "Chunked-prefill and prefix-cache on the CPU "
                "backend is not compatible with FP8 KV cache."
            )

        if cache_config.cache_dtype == "fp8_e4m3":
            cache_config.cache_dtype = "fp8_e5m2"
            logger.warning(
                "CPU backend doesn't support fp8_e4m3 KV cache type, cast to fp8_e5m2."
            )

        if (
            cache_config.cache_dtype != "auto"
            and model_config is not None
            and model_config.dtype == torch.half
        ):
            logger.warning(
                "FP8 KV cache on the CPU backend only does not"
                " support fp16 for now, cast to bf16."
            )
            model_config.dtype = torch.bfloat16

        cache_config.cpu_kvcache_space_bytes = CpuPlatform.get_device_total_memory()

        parallel_config = vllm_config.parallel_config
        if (
            parallel_config.world_size > 1
            and parallel_config.distributed_executor_backend is not None
            and parallel_config.distributed_executor_backend != "mp"
        ):
            logger.warning(
                (
                    "%s is not supported on CPU, fallback to mp "
                    "distributed executor backend."
                ),
                parallel_config.distributed_executor_backend,
            )
            parallel_config.distributed_executor_backend = "mp"
        if parallel_config.worker_cls == "auto":
            parallel_config.worker_cls = "vllm.v1.worker.cpu_worker.CPUWorker"
        # Disable DBO
        if parallel_config.enable_dbo:
            logger.warning("Dual-Batch Overlap is not supported on CPU, disabled.")
            parallel_config.enable_dbo = False

        # Note: workaround for v1 gpu_model_runner
        from vllm.config import CompilationLevel

        vllm_config.compilation_config.cudagraph_capture_sizes = []

        compilation_config = vllm_config.compilation_config
        if vllm_config.compilation_config.level == CompilationLevel.PIECEWISE:
            # Note: vLLM V1 is using PIECEWISE level compilation, which will
            # take time to compile kernels just-in-time with the inductor
            # backend. For CPU CI tests, most of them are executed fast and
            # compilations consume too much time, even with torch compile
            # cache. So use VLLM_CPU_CI_ENV to indicate the CI environment,
            # and just execute model with dynamo + eager mode to save time.
            # VLLM_CPU_CI_ENV is only used as an internal variable.
            if os.environ.get("VLLM_CPU_CI_ENV", "0") != "0":
                backend = "eager"
            else:
                backend = "inductor"

            compilation_config.level = CompilationLevel.DYNAMO_ONCE
            compilation_config.backend = backend
            compilation_config.inductor_compile_config.update(
                {
                    "dce": True,
                    "size_asserts": False,
                    "nan_asserts": False,
                    "epilogue_fusion": True,
                }
            )
            if compilation_config.use_inductor:
                compilation_config.custom_ops = ["none"]

        if vllm_config.lora_config is not None:
            compilation_config.level = CompilationLevel.NO_COMPILATION

        assert vllm_config.device_config.device_type == "cpu"

        #
        # Environment variables for CPU executor
        #

        os.environ["VLLM_WORKER_MULTIPROC_METHOD"] = "spawn"

        # Note: to avoid the error 'nthreads cannot be larger than environment
        #  variable "NUMEXPR_MAX_THREADS" (64)'.
        os.environ["NUMEXPR_MAX_THREADS"] = str(get_max_threads())

        # Set default threads num for OpenMP parallel
        os.environ["OMP_NUM_THREADS"] = str(torch.get_num_threads())

        # Disable torch async compiling which won't work with daemonic processes
        os.environ["TORCHINDUCTOR_COMPILE_THREADS"] = "1"

        # Intel OpenMP setting
        ld_prealod_str = os.getenv("LD_PRELOAD", "")
        if "libiomp5.so" in ld_prealod_str:
            # The time(milliseconds) that a thread should wait after
            # completing the execution of a parallel region, before sleeping.
            os.environ["KMP_BLOCKTIME"] = "1"
            # Prevents the CPU to run into low performance state
            os.environ["KMP_TPAUSE"] = "0"
            # Provides fine granularity parallelism
            os.environ["KMP_FORKJOIN_BARRIER_PATTERN"] = "dist,dist"
            os.environ["KMP_PLAIN_BARRIER_PATTERN"] = "dist,dist"
            os.environ["KMP_REDUCTION_BARRIER_PATTERN"] = "dist,dist"

        # To hint IPEX uses shared memory based AllReduce
        os.environ["LOCAL_WORLD_SIZE"] = str(
            vllm_config.parallel_config.tensor_parallel_size
        )

        if model_config is not None and model_config.use_mla:
            logger.info(
                "MLA is enabled on a non-GPU platform; forcing chunked "
                "prefill and prefix caching to be disabled."
            )
            vllm_config.scheduler_config.enable_chunked_prefill = False
            vllm_config.scheduler_config.chunked_prefill_enabled = False
            vllm_config.scheduler_config.max_num_batched_tokens = max(
                vllm_config.scheduler_config.max_model_len,
                DEFAULT_MAX_NUM_BATCHED_TOKENS,
            )

    @classmethod
    def get_allowed_cpu_core_node_list(cls) -> tuple[list[int], list[LogicalCPUInfo]]:
        assert platform.system() == "Linux"

        # Init LogicalCPUInfo from lscpu
        lscpu_output = subprocess.check_output(
            "lscpu -J -e=CPU,CORE,NODE", shell=True, text=True
        )
        logical_cpu_list: list[LogicalCPUInfo] = json.loads(
            lscpu_output, object_hook=LogicalCPUInfo.json_decoder
        )["cpus"]

        # Filter CPUs with invalid attributes
        logical_cpu_list = [
            x
            for x in logical_cpu_list
            if -1 not in (x.id, x.physical_core, x.numa_node)
        ]

        # Filter allowed CPUs
<<<<<<< HEAD
        allowed_cpu_id_list = os.sched_getaffinity(0)
=======
        if hasattr(os, "sched_getaffinity"):
            allowed_cpu_id_list = os.sched_getaffinity(0)
        else:
            raise NotImplementedError("Unsupported OS")
>>>>>>> d6953beb
        logical_cpu_list = [x for x in logical_cpu_list if x.id in allowed_cpu_id_list]

        # Get allowed NUMA nodes
        allowed_numa_nodes = set()
        for x in logical_cpu_list:
            allowed_numa_nodes.add(x.numa_node)  # type: ignore
        allowed_numa_nodes_list = sorted(allowed_numa_nodes)

        env_key = CpuPlatform.device_control_env_var
        if env_key in os.environ and os.environ[env_key] != "":
            visible_nodes = [int(s) for s in os.environ[env_key].split(",")]
            allowed_numa_nodes_list = [
                x for x in visible_nodes if x in allowed_cpu_id_list
            ]

        return allowed_numa_nodes_list, logical_cpu_list

    @classmethod
    def is_pin_memory_available(cls) -> bool:
        logger.warning("Pin memory is not supported on CPU.")
        return False

    @classmethod
    def get_punica_wrapper(cls) -> str:
        return "vllm.lora.punica_wrapper.punica_cpu.PunicaWrapperCPU"

    @classmethod
    def get_device_communicator_cls(cls) -> str:
        """
        Get device specific communicator class for distributed communication.
        """
        return "vllm.distributed.device_communicators.cpu_communicator.CpuCommunicator"  # noqa

    @classmethod
    def supports_structured_output(cls) -> bool:
        return True

    @classmethod
    def opaque_attention_op(cls) -> bool:
        return True

    @classmethod
    def support_hybrid_kv_cache(cls) -> bool:
        return True<|MERGE_RESOLUTION|>--- conflicted
+++ resolved
@@ -348,14 +348,10 @@
         ]
 
         # Filter allowed CPUs
-<<<<<<< HEAD
-        allowed_cpu_id_list = os.sched_getaffinity(0)
-=======
         if hasattr(os, "sched_getaffinity"):
             allowed_cpu_id_list = os.sched_getaffinity(0)
         else:
             raise NotImplementedError("Unsupported OS")
->>>>>>> d6953beb
         logical_cpu_list = [x for x in logical_cpu_list if x.id in allowed_cpu_id_list]
 
         # Get allowed NUMA nodes
