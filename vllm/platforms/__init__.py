--- conflicted
+++ resolved
@@ -261,7 +261,6 @@
         raise AttributeError(f"No attribute named '{name}' exists in {__name__}.")
 
 
-<<<<<<< HEAD
 def __setattr__(name: str, value):
     if name == 'current_platform':
         global _current_platform
@@ -273,10 +272,4 @@
             f"No attribute named '{name}' exists in {__name__}.")
 
 
-__all__ = [
-    'Platform', 'PlatformEnum', 'current_platform', 'CpuArchEnum',
-    "_init_trace"
-]
-=======
-__all__ = ["Platform", "PlatformEnum", "current_platform", "CpuArchEnum", "_init_trace"]
->>>>>>> f8607863
+__all__ = ["Platform", "PlatformEnum", "current_platform", "CpuArchEnum", "_init_trace"]