# SPDX-License-Identifier: Apache-2.0

import logging
import traceback
from itertools import chain
from typing import TYPE_CHECKING, Optional

from vllm.plugins import load_plugins_by_group
from vllm.utils import resolve_obj_by_qualname

from .interface import _Backend  # noqa: F401
from .interface import CpuArchEnum, Platform, PlatformEnum

logger = logging.getLogger(__name__)


def vllm_version_matches_substr(substr: str) -> bool:
    """
    Check to see if the vLLM version matches a substring.
    """
    from importlib.metadata import PackageNotFoundError, version
    try:
        vllm_version = version("vllm")
    except PackageNotFoundError as e:
        logger.warning(
            "The vLLM package was not found, so its version could not be "
            "inspected. This may cause platform detection to fail.")
        raise e
    return substr in vllm_version


def tpu_platform_plugin() -> Optional[str]:
    is_tpu = False
    logger.debug("Checking if TPU platform is available.")
    try:
        # While it's technically possible to install libtpu on a
        # non-TPU machine, this is a very uncommon scenario. Therefore,
        # we assume that libtpu is installed if and only if the machine
        # has TPUs.
        import libtpu  # noqa: F401
        is_tpu = True
        logger.debug("Confirmed TPU platform is available.")
    except Exception as e:
        logger.debug("TPU platform is not available because: %s", str(e))
        pass

    return "vllm.platforms.tpu.TpuPlatform" if is_tpu else None


def cuda_platform_plugin() -> Optional[str]:
    is_cuda = False
    logger.debug("Checking if CUDA platform is available.")
    try:
        from vllm.utils import import_pynvml
        pynvml = import_pynvml()
        pynvml.nvmlInit()
        try:
            # NOTE: Edge case: vllm cpu build on a GPU machine.
            # Third-party pynvml can be imported in cpu build,
            # we need to check if vllm is built with cpu too.
            # Otherwise, vllm will always activate cuda plugin
            # on a GPU machine, even if in a cpu build.
            is_cuda = (pynvml.nvmlDeviceGetCount() > 0
                       and not vllm_version_matches_substr("cpu"))
            if pynvml.nvmlDeviceGetCount() <= 0:
                logger.debug(
                    "CUDA platform is not available because no GPU is found.")
            if vllm_version_matches_substr("cpu"):
                logger.debug("CUDA platform is not available because"
                             " vLLM is built with CPU.")
            if is_cuda:
                logger.debug("Confirmed CUDA platform is available.")
        finally:
            pynvml.nvmlShutdown()
    except Exception as e:
        logger.debug("Exception happens when checking CUDA platform: %s",
                     str(e))
        if "nvml" not in e.__class__.__name__.lower():
            # If the error is not related to NVML, re-raise it.
            raise e

        # CUDA is supported on Jetson, but NVML may not be.
        import os

        def cuda_is_jetson() -> bool:
            return os.path.isfile("/etc/nv_tegra_release") \
                or os.path.exists("/sys/class/tegra-firmware")

        if cuda_is_jetson():
            logger.debug("Confirmed CUDA platform is available on Jetson.")
            is_cuda = True
        else:
            logger.debug("CUDA platform is not available because: %s", str(e))

    return "vllm.platforms.cuda.CudaPlatform" if is_cuda else None


def rocm_platform_plugin() -> Optional[str]:
    is_rocm = False
    logger.debug("Checking if ROCm platform is available.")
    try:
        import amdsmi
        amdsmi.amdsmi_init()
        try:
            if len(amdsmi.amdsmi_get_processor_handles()) > 0:
                is_rocm = True
                logger.debug("Confirmed ROCm platform is available.")
            else:
                logger.debug("ROCm platform is not available because"
                             " no GPU is found.")
        finally:
            amdsmi.amdsmi_shut_down()
    except Exception as e:
        logger.debug("ROCm platform is not available because: %s", str(e))
        pass

    return "vllm.platforms.rocm.RocmPlatform" if is_rocm else None


def hpu_platform_plugin() -> Optional[str]:
    is_hpu = False
    logger.debug("Checking if HPU platform is available.")
    try:
        from importlib import util
        is_hpu = util.find_spec('habana_frameworks') is not None
        if is_hpu:
            logger.debug("Confirmed HPU platform is available.")
        else:
            logger.debug("HPU platform is not available because "
                         "habana_frameworks is not found.")
    except Exception as e:
        logger.debug("HPU platform is not available because: %s", str(e))
        pass

    return "vllm.platforms.hpu.HpuPlatform" if is_hpu else None


def xpu_platform_plugin() -> Optional[str]:
    is_xpu = False
    logger.debug("Checking if XPU platform is available.")
    try:
        # installed IPEX if the machine has XPUs.
        import intel_extension_for_pytorch  # noqa: F401
        import oneccl_bindings_for_pytorch  # noqa: F401
        import torch
        if hasattr(torch, 'xpu') and torch.xpu.is_available():
            is_xpu = True
            logger.debug("Confirmed XPU platform is available.")
    except Exception as e:
        logger.debug("XPU platform is not available because: %s", str(e))
        pass

    return "vllm.platforms.xpu.XPUPlatform" if is_xpu else None


def cpu_platform_plugin() -> Optional[str]:
    is_cpu = False
    logger.debug("Checking if CPU platform is available.")
    try:
        is_cpu = vllm_version_matches_substr("cpu")
        if is_cpu:
            logger.debug("Confirmed CPU platform is available because"
                         " vLLM is built with CPU.")
        if not is_cpu:
            import sys
            is_cpu = sys.platform.startswith("darwin")
            if is_cpu:
                logger.debug("Confirmed CPU platform is available"
                             " because the machine is MacOS.")

    except Exception as e:
        logger.debug("CPU platform is not available because: %s", str(e))
        pass

    return "vllm.platforms.cpu.CpuPlatform" if is_cpu else None


def neuron_platform_plugin() -> Optional[str]:
<<<<<<< HEAD
    is_neuron = False
    logger.debug("Checking if Neuron platform is available.")
    try:
        import transformers_neuronx  # noqa: F401
        is_neuron = True
        logger.debug("Confirmed Neuron platform is available because"
                     " transformers_neuronx is found.")
    except ImportError as e:
        logger.debug("Neuron platform is not available because: %s", str(e))
=======
    tnx_installed = False
    nxd_installed = False
    try:
        import transformers_neuronx  # noqa: F401
        tnx_installed = True
    except ImportError:
>>>>>>> 5b81ba75
        pass

    try:
        import neuronx_distributed_inference  # noqa: F401
        nxd_installed = True
    except ImportError:
        pass

    is_neuron = tnx_installed or nxd_installed
    return "vllm.platforms.neuron.NeuronPlatform" if is_neuron else None


builtin_platform_plugins = {
    'tpu': tpu_platform_plugin,
    'cuda': cuda_platform_plugin,
    'rocm': rocm_platform_plugin,
    'hpu': hpu_platform_plugin,
    'xpu': xpu_platform_plugin,
    'cpu': cpu_platform_plugin,
    'neuron': neuron_platform_plugin,
}


def resolve_current_platform_cls_qualname() -> str:
    platform_plugins = load_plugins_by_group('vllm.platform_plugins')

    activated_plugins = []

    for name, func in chain(builtin_platform_plugins.items(),
                            platform_plugins.items()):
        try:
            assert callable(func)
            platform_cls_qualname = func()
            if platform_cls_qualname is not None:
                activated_plugins.append(name)
        except Exception:
            pass

    activated_builtin_plugins = list(
        set(activated_plugins) & set(builtin_platform_plugins.keys()))
    activated_oot_plugins = list(
        set(activated_plugins) & set(platform_plugins.keys()))

    if len(activated_oot_plugins) >= 2:
        raise RuntimeError(
            "Only one platform plugin can be activated, but got: "
            f"{activated_oot_plugins}")
    elif len(activated_oot_plugins) == 1:
        platform_cls_qualname = platform_plugins[activated_oot_plugins[0]]()
        logger.info("Platform plugin %s is activated",
                    activated_oot_plugins[0])
    elif len(activated_builtin_plugins) >= 2:
        raise RuntimeError(
            "Only one platform plugin can be activated, but got: "
            f"{activated_builtin_plugins}")
    elif len(activated_builtin_plugins) == 1:
        platform_cls_qualname = builtin_platform_plugins[
            activated_builtin_plugins[0]]()
        logger.info("Automatically detected platform %s.",
                    activated_builtin_plugins[0])
    else:
        platform_cls_qualname = "vllm.platforms.interface.UnspecifiedPlatform"
        logger.info(
            "No platform detected, vLLM is running on UnspecifiedPlatform")
    return platform_cls_qualname


_current_platform = None
_init_trace: str = ''

if TYPE_CHECKING:
    current_platform: Platform


def __getattr__(name: str):
    if name == 'current_platform':
        # lazy init current_platform.
        # 1. out-of-tree platform plugins need `from vllm.platforms import
        #    Platform` so that they can inherit `Platform` class. Therefore,
        #    we cannot resolve `current_platform` during the import of
        #    `vllm.platforms`.
        # 2. when users use out-of-tree platform plugins, they might run
        #    `import vllm`, some vllm internal code might access
        #    `current_platform` during the import, and we need to make sure
        #    `current_platform` is only resolved after the plugins are loaded
        #    (we have tests for this, if any developer violate this, they will
        #    see the test failures).
        global _current_platform
        if _current_platform is None:
            platform_cls_qualname = resolve_current_platform_cls_qualname()
            _current_platform = resolve_obj_by_qualname(
                platform_cls_qualname)()
            global _init_trace
            _init_trace = "".join(traceback.format_stack())
        return _current_platform
    elif name in globals():
        return globals()[name]
    else:
        raise AttributeError(
            f"No attribute named '{name}' exists in {__name__}.")


__all__ = [
    'Platform', 'PlatformEnum', 'current_platform', 'CpuArchEnum',
    "_init_trace"
]<|MERGE_RESOLUTION|>--- conflicted
+++ resolved
@@ -176,24 +176,12 @@
 
 
 def neuron_platform_plugin() -> Optional[str]:
-<<<<<<< HEAD
-    is_neuron = False
-    logger.debug("Checking if Neuron platform is available.")
-    try:
-        import transformers_neuronx  # noqa: F401
-        is_neuron = True
-        logger.debug("Confirmed Neuron platform is available because"
-                     " transformers_neuronx is found.")
-    except ImportError as e:
-        logger.debug("Neuron platform is not available because: %s", str(e))
-=======
     tnx_installed = False
     nxd_installed = False
     try:
         import transformers_neuronx  # noqa: F401
         tnx_installed = True
     except ImportError:
->>>>>>> 5b81ba75
         pass
 
     try:
