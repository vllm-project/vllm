# SPDX-License-Identifier: Apache-2.0

import logging
import traceback
from contextlib import suppress
from itertools import chain
from typing import TYPE_CHECKING, Optional

from vllm.plugins import load_plugins_by_group
from vllm.utils import resolve_obj_by_qualname

from .interface import _Backend  # noqa: F401
from .interface import CpuArchEnum, Platform, PlatformEnum

logger = logging.getLogger(__name__)


def vllm_version_matches_substr(substr: str) -> bool:
    """
    Check to see if the vLLM version matches a substring.
    """
    from importlib.metadata import PackageNotFoundError, version
    try:
        vllm_version = version("vllm")
    except PackageNotFoundError as e:
        logger.warning(
            "The vLLM package was not found, so its version could not be "
            "inspected. This may cause platform detection to fail.")
        raise e
    return substr in vllm_version


def tpu_platform_plugin() -> Optional[str]:
    is_tpu = False
    logger.debug("Checking if TPU platform is available.")
    try:
        # While it's technically possible to install libtpu on a
        # non-TPU machine, this is a very uncommon scenario. Therefore,
        # we assume that libtpu is installed if and only if the machine
        # has TPUs.
        import libtpu  # noqa: F401
        is_tpu = True
        logger.debug("Confirmed TPU platform is available.")
    except Exception as e:
        logger.debug("TPU platform is not available because: %s", str(e))
        pass

    return "vllm.platforms.tpu.TpuPlatform" if is_tpu else None


def cuda_platform_plugin() -> Optional[str]:
    is_cuda = False
    logger.debug("Checking if CUDA platform is available.")
    try:
        from vllm.utils import import_pynvml
        pynvml = import_pynvml()
        pynvml.nvmlInit()
        try:
            # NOTE: Edge case: vllm cpu build on a GPU machine.
            # Third-party pynvml can be imported in cpu build,
            # we need to check if vllm is built with cpu too.
            # Otherwise, vllm will always activate cuda plugin
            # on a GPU machine, even if in a cpu build.
            is_cuda = (pynvml.nvmlDeviceGetCount() > 0
                       and not vllm_version_matches_substr("cpu"))
            if pynvml.nvmlDeviceGetCount() <= 0:
                logger.debug(
                    "CUDA platform is not available because no GPU is found.")
            if vllm_version_matches_substr("cpu"):
                logger.debug("CUDA platform is not available because"
                             " vLLM is built with CPU.")
            if is_cuda:
                logger.debug("Confirmed CUDA platform is available.")
        finally:
            pynvml.nvmlShutdown()
    except Exception as e:
        logger.debug("Exception happens when checking CUDA platform: %s",
                     str(e))
        if "nvml" not in e.__class__.__name__.lower():
            # If the error is not related to NVML, re-raise it.
            raise e

        # CUDA is supported on Jetson, but NVML may not be.
        import os

        def cuda_is_jetson() -> bool:
            return os.path.isfile("/etc/nv_tegra_release") \
                or os.path.exists("/sys/class/tegra-firmware")

        if cuda_is_jetson():
            logger.debug("Confirmed CUDA platform is available on Jetson.")
            is_cuda = True
        else:
            logger.debug("CUDA platform is not available because: %s", str(e))

    return "vllm.platforms.cuda.CudaPlatform" if is_cuda else None


def rocm_platform_plugin() -> Optional[str]:
    is_rocm = False
    logger.debug("Checking if ROCm platform is available.")
    try:
        import amdsmi
        amdsmi.amdsmi_init()
        try:
            if len(amdsmi.amdsmi_get_processor_handles()) > 0:
                is_rocm = True
                logger.debug("Confirmed ROCm platform is available.")
        finally:
            amdsmi.amdsmi_shut_down()
    except Exception as e:
        logger.debug("ROCm platform is not available because: %s", str(e))
        pass

    return "vllm.platforms.rocm.RocmPlatform" if is_rocm else None


def hpu_platform_plugin() -> Optional[str]:
    is_hpu = False
    logger.debug("Checking if HPU platform is available.")
    try:
        from importlib import util
        is_hpu = util.find_spec('habana_frameworks') is not None
        if is_hpu:
            logger.debug("Confirmed HPU platform is available.")
        else:
            logger.debug("HPU platform is not available because "
                         "habana_frameworks is not found.")
    except Exception as e:
        logger.debug("HPU platform is not available because: %s", str(e))
        pass

    return "vllm.platforms.hpu.HpuPlatform" if is_hpu else None


def xpu_platform_plugin() -> Optional[str]:
    is_xpu = False
    logger.debug("Checking if XPU platform is available.")
    try:
        # installed IPEX if the machine has XPUs.
        import intel_extension_for_pytorch  # noqa: F401
        import oneccl_bindings_for_pytorch  # noqa: F401
        import torch
        if hasattr(torch, 'xpu') and torch.xpu.is_available():
            is_xpu = True
            logger.debug("Confirmed XPU platform is available.")
    except Exception as e:
        logger.debug("XPU platform is not available because: %s", str(e))
        pass

    return "vllm.platforms.xpu.XPUPlatform" if is_xpu else None


def cpu_platform_plugin() -> Optional[str]:
    is_cpu = False
    logger.debug("Checking if CPU platform is available.")
    try:
        is_cpu = vllm_version_matches_substr("cpu")
        if is_cpu:
            logger.debug("Confirmed CPU platform is available because"
                         " vLLM is built with CPU.")
        if not is_cpu:
<<<<<<< HEAD
            import sys
            is_cpu = sys.platform.startswith("darwin")
=======
            import platform
            is_cpu = platform.machine().lower().startswith("arm")
            if is_cpu:
                logger.debug("Confirmed CPU platform is available"
                             " because the machine is ARM.")
>>>>>>> 3610fb49

    except Exception as e:
        logger.debug("CPU platform is not available because: %s", str(e))
        pass

    return "vllm.platforms.cpu.CpuPlatform" if is_cpu else None


def neuron_platform_plugin() -> Optional[str]:
    is_neuron = False
    logger.debug("Checking if Neuron platform is available.")
    try:
        import transformers_neuronx  # noqa: F401
        is_neuron = True
        logger.debug("Confirmed Neuron platform is available because"
                     " transformers_neuronx is found.")
    except ImportError as e:
        logger.debug("Neuron platform is not available because: %s", str(e))
        pass

    return "vllm.platforms.neuron.NeuronPlatform" if is_neuron else None


def openvino_platform_plugin() -> Optional[str]:
    is_openvino = False
    logger.debug("Checking if OpenVINO platform is available.")
    with suppress(Exception):
        is_openvino = vllm_version_matches_substr("openvino")
        if is_openvino:
            logger.debug("Confirmed OpenVINO platform is available"
                         " because vLLM is built with OpenVINO.")
    if not is_openvino:
        logger.debug("OpenVINO platform is not available because"
                     " vLLM is not built with OpenVINO.")

    return "vllm.platforms.openvino.OpenVinoPlatform" if is_openvino else None


builtin_platform_plugins = {
    'tpu': tpu_platform_plugin,
    'cuda': cuda_platform_plugin,
    'rocm': rocm_platform_plugin,
    'hpu': hpu_platform_plugin,
    'xpu': xpu_platform_plugin,
    'cpu': cpu_platform_plugin,
    'neuron': neuron_platform_plugin,
    'openvino': openvino_platform_plugin,
}


def resolve_current_platform_cls_qualname() -> str:
    platform_plugins = load_plugins_by_group('vllm.platform_plugins')

    activated_plugins = []

    for name, func in chain(builtin_platform_plugins.items(),
                            platform_plugins.items()):
        try:
            assert callable(func)
            platform_cls_qualname = func()
            if platform_cls_qualname is not None:
                activated_plugins.append(name)
        except Exception:
            pass

    activated_builtin_plugins = list(
        set(activated_plugins) & set(builtin_platform_plugins.keys()))
    activated_oot_plugins = list(
        set(activated_plugins) & set(platform_plugins.keys()))

    if len(activated_oot_plugins) >= 2:
        raise RuntimeError(
            "Only one platform plugin can be activated, but got: "
            f"{activated_oot_plugins}")
    elif len(activated_oot_plugins) == 1:
        platform_cls_qualname = platform_plugins[activated_oot_plugins[0]]()
        logger.info("Platform plugin %s is activated",
                    activated_oot_plugins[0])
    elif len(activated_builtin_plugins) >= 2:
        raise RuntimeError(
            "Only one platform plugin can be activated, but got: "
            f"{activated_builtin_plugins}")
    elif len(activated_builtin_plugins) == 1:
        platform_cls_qualname = builtin_platform_plugins[
            activated_builtin_plugins[0]]()
        logger.info("Automatically detected platform %s.",
                    activated_builtin_plugins[0])
    else:
        platform_cls_qualname = "vllm.platforms.interface.UnspecifiedPlatform"
        logger.info(
            "No platform detected, vLLM is running on UnspecifiedPlatform")
    return platform_cls_qualname


_current_platform = None
_init_trace: str = ''

if TYPE_CHECKING:
    current_platform: Platform


def __getattr__(name: str):
    if name == 'current_platform':
        # lazy init current_platform.
        # 1. out-of-tree platform plugins need `from vllm.platforms import
        #    Platform` so that they can inherit `Platform` class. Therefore,
        #    we cannot resolve `current_platform` during the import of
        #    `vllm.platforms`.
        # 2. when users use out-of-tree platform plugins, they might run
        #    `import vllm`, some vllm internal code might access
        #    `current_platform` during the import, and we need to make sure
        #    `current_platform` is only resolved after the plugins are loaded
        #    (we have tests for this, if any developer violate this, they will
        #    see the test failures).
        global _current_platform
        if _current_platform is None:
            platform_cls_qualname = resolve_current_platform_cls_qualname()
            _current_platform = resolve_obj_by_qualname(
                platform_cls_qualname)()
            global _init_trace
            _init_trace = "".join(traceback.format_stack())
        return _current_platform
    elif name in globals():
        return globals()[name]
    else:
        raise AttributeError(
            f"No attribute named '{name}' exists in {__name__}.")


__all__ = [
    'Platform', 'PlatformEnum', 'current_platform', 'CpuArchEnum',
    "_init_trace"
]<|MERGE_RESOLUTION|>--- conflicted
+++ resolved
@@ -160,16 +160,11 @@
             logger.debug("Confirmed CPU platform is available because"
                          " vLLM is built with CPU.")
         if not is_cpu:
-<<<<<<< HEAD
             import sys
             is_cpu = sys.platform.startswith("darwin")
-=======
-            import platform
-            is_cpu = platform.machine().lower().startswith("arm")
             if is_cpu:
                 logger.debug("Confirmed CPU platform is available"
-                             " because the machine is ARM.")
->>>>>>> 3610fb49
+                             " because the machine is MacOS.")
 
     except Exception as e:
         logger.debug("CPU platform is not available because: %s", str(e))
