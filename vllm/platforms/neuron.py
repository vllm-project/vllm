# SPDX-License-Identifier: Apache-2.0

from functools import lru_cache
from typing import TYPE_CHECKING, Optional

from vllm import envs
from vllm.logger import init_logger

from .interface import Platform, PlatformEnum

if TYPE_CHECKING:
    from vllm.config import VllmConfig
else:
    VllmConfig = None

logger = init_logger(__name__)


class NeuronPlatform(Platform):
    _enum = PlatformEnum.NEURON
    device_name: str = "neuron"
    device_type: str = "neuron"
    ray_device_key: str = "neuron_cores"
    supported_quantization: list[str] = ["neuron_quant"]
    device_control_env_var: str = "NEURON_RT_VISIBLE_CORES"

    @classmethod
    def get_device_name(cls, device_id: int = 0) -> str:
        return "neuron"

    @classmethod
    def is_async_output_supported(cls, enforce_eager: Optional[bool]) -> bool:
        return False

    @classmethod
    def check_and_update_config(cls, vllm_config: VllmConfig) -> None:
        parallel_config = vllm_config.parallel_config
        if parallel_config.worker_cls == "auto":
            parallel_config.worker_cls = \
                "vllm.worker.neuron_worker.NeuronWorker"

        if parallel_config.world_size > 1:
            parallel_config.distributed_executor_backend = "uni"

        assert (vllm_config.lora_config
                is None), "LoRA is not supported for Neuron backend."

        cache_config = vllm_config.cache_config
        if cache_config:
            # neuron needs block_size = max_model_len
            vllm_config.cache_config.block_size = \
                vllm_config.model_config.max_model_len

    @classmethod
    def is_pin_memory_available(cls) -> bool:
        logger.warning("Pin memory is not supported on Neuron.")
        return False

    @classmethod
    def get_device_communicator_cls(cls) -> str:
        if envs.VLLM_USE_V1:
            return "vllm.distributed.device_communicators.neuron_communicator.NeuronCommunicator"  # noqa
        else:
            return Platform.get_device_communicator_cls()

    @classmethod
    def use_all_gather(cls) -> bool:
        return True

    @classmethod
<<<<<<< HEAD
    @lru_cache
    def is_neuronx_distributed_inference(cls) -> bool:
        try:
            import neuronx_distributed_inference
        except ImportError:
            neuronx_distributed_inference = None
        return neuronx_distributed_inference is not None

    @classmethod
    @lru_cache
    def is_transformers_neuronx(cls) -> bool:
        try:
            import transformers_neuronx
        except ImportError:
            transformers_neuronx = None
        return transformers_neuronx is not None
=======
    def supports_structured_output(cls) -> bool:
        return True
>>>>>>> e1a2c699
<|MERGE_RESOLUTION|>--- conflicted
+++ resolved
@@ -68,7 +68,6 @@
         return True
 
     @classmethod
-<<<<<<< HEAD
     @lru_cache
     def is_neuronx_distributed_inference(cls) -> bool:
         try:
@@ -85,7 +84,6 @@
         except ImportError:
             transformers_neuronx = None
         return transformers_neuronx is not None
-=======
+      
     def supports_structured_output(cls) -> bool:
-        return True
->>>>>>> e1a2c699
+        return True