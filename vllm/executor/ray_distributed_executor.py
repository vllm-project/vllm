--- conflicted
+++ resolved
@@ -127,7 +127,10 @@
         self.terminate_ray = True
 
     def shutdown(self) -> None:
-<<<<<<< HEAD
+        logger.info(
+            "Shutting down Ray distributed executor. If you see error log "
+            "from logging.cc regarding SIGTERM received, please ignore because "
+            "this is the expected termination process in Ray.")
         if getattr(self, 'shutdown_workers', False):
             self._run_workers("shutdown")
             self.shutdown_workers = False
@@ -135,12 +138,6 @@
             for worker in self.workers:
                 worker.__ray_terminate__.remote()
             self.terminate_ray = False
-=======
-        logger.info(
-            "Shutting down Ray distributed executor. If you see error log "
-            "from logging.cc regarding SIGTERM received, please ignore because "
-            "this is the expected termination process in Ray.")
->>>>>>> 5797fb97
         if hasattr(self, "forward_dag") and self.forward_dag is not None:
             self.forward_dag.teardown()
             import ray
