# SPDX-License-Identifier: Apache-2.0
# SPDX-FileCopyrightText: Copyright contributors to the vLLM project

import asyncio
import json
import os
from collections import defaultdict
from dataclasses import dataclass
from typing import TYPE_CHECKING, Any, Callable, Dict, List, Optional, Union

import cloudpickle
import msgspec

import vllm.envs as envs
from vllm.executor.executor_base import (
    DistributedExecutorBase)  # yapf: disable
from vllm.executor.msgspec_utils import encode_hook
from vllm.executor.ray_utils import (RayWorkerWrapper, initialize_ray_cluster,
                                     ray)
from vllm.logger import init_logger
from vllm.model_executor.layers.sampler import SamplerOutput
from vllm.platforms import current_platform
from vllm.sequence import ExecuteModelRequest
from vllm.utils import (_run_task_with_lock, get_distributed_init_method,
                        get_ip, get_open_port, make_async)

if ray is not None:
    from ray.actor import ActorHandle
    from ray.util.scheduling_strategies import PlacementGroupSchedulingStrategy
else:
    ActorHandle = None

if TYPE_CHECKING:
    from ray.util.placement_group import PlacementGroup

logger = init_logger(__name__)


@dataclass
class RayWorkerMetaData:
    """
    Metadata for a Ray worker.
    The order of ray worker creation can be random,
    and we need to reset the rank after creating all workers.
    """
    worker: ActorHandle
    created_rank: int
    adjusted_rank: int = -1
    ip: str = ""


class RayDistributedExecutor(DistributedExecutorBase):
    """Ray-based distributed executor"""

    # These env vars are worker-specific, therefore are NOT copied
    # from the driver to the workers
    WORKER_SPECIFIC_ENV_VARS = {
        "VLLM_HOST_IP", "VLLM_HOST_PORT", "LOCAL_RANK", "CUDA_VISIBLE_DEVICES"
    }

    config_home = envs.VLLM_CONFIG_ROOT
    # This file contains a list of env vars that should not be copied
    # from the driver to the Ray workers.
    non_carry_over_env_vars_file = os.path.join(
        config_home, "ray_non_carry_over_env_vars.json")
    if os.path.exists(non_carry_over_env_vars_file):
        with open(non_carry_over_env_vars_file) as f:
            non_carry_over_env_vars = set(json.load(f))
    else:
        non_carry_over_env_vars = set()

    uses_ray: bool = True

    def _init_executor(self) -> None:
        self.forward_dag: Optional[ray.dag.CompiledDAG] = None
        if envs.VLLM_USE_V1:
            # V1 uses SPMD worker and compiled DAG
            os.environ["VLLM_USE_RAY_SPMD_WORKER"] = "1"
            os.environ["VLLM_USE_RAY_COMPILED_DAG"] = "1"

            # For TPU, avoid compiling NVIDIA's NCCL
            if current_platform.is_tpu():
                os.environ["VLLM_USE_RAY_COMPILED_DAG_CHANNEL_TYPE"] = "shm"

        # If the env var is set, it uses the Ray's compiled DAG API
        # which optimizes the control plane overhead.
        # Run vLLM with VLLM_USE_RAY_COMPILED_DAG=1 to enable it.
        # Currently, this requires USE_RAY_SPMD_WORKER=True.
        self.use_ray_compiled_dag = envs.VLLM_USE_RAY_COMPILED_DAG
        # If the env var is set, then we do not distinguish between the
        # "driver worker" vs other workers. Also, the rank 0 worker will
        # be executed in a remote Ray worker. Currently this requires
        # USE_RAY_COMPILED_DAG=True.
        self.use_ray_spmd_worker = envs.VLLM_USE_RAY_SPMD_WORKER
        if self.use_ray_compiled_dag:
            assert self.use_ray_spmd_worker, (
                "VLLM_USE_RAY_COMPILED_DAG=1 requires "
                "VLLM_USE_RAY_SPMD_WORKER=1")
        if self.use_ray_spmd_worker:
            # TODO: Support SPMD worker for non-DAG Ray executor.
            assert self.use_ray_compiled_dag, (
                "VLLM_USE_RAY_SPMD_WORKER=1 requires "
                "VLLM_USE_RAY_COMPILED_DAG=1")

        assert self.uses_ray
        initialize_ray_cluster(self.parallel_config)
        placement_group = self.parallel_config.placement_group

        # Disable Ray usage stats collection.
        ray_usage = os.environ.get("RAY_USAGE_STATS_ENABLED", "0")
        if ray_usage != "1":
            os.environ["RAY_USAGE_STATS_ENABLED"] = "0"

        # Create the parallel GPU workers.
        self._init_workers_ray(placement_group)

        self.input_encoder = msgspec.msgpack.Encoder(enc_hook=encode_hook)
        self.output_decoder = msgspec.msgpack.Decoder(
            Optional[List[SamplerOutput]])
        self.use_v1 = envs.VLLM_USE_V1

        self.pp_locks: Optional[List[asyncio.Lock]] = None
        if not self.use_ray_compiled_dag:
            self.driver_exec_method = make_async(
                self.driver_worker.execute_method)

        self.shutdown_workers = True
        self.terminate_ray = True

    def shutdown(self) -> None:
        logger.info(
            "Shutting down Ray distributed executor. If you see error log "
            "from logging.cc regarding SIGTERM received, please ignore because "
            "this is the expected termination process in Ray.")
        if getattr(self, 'shutdown_workers', False):
            self._run_workers("shutdown")
            self.shutdown_workers = False
        if getattr(self, 'terminate_ray', False):
            for worker in self.workers:
                worker.__ray_terminate__.remote()
            self.terminate_ray = False
        if hasattr(self, "forward_dag") and self.forward_dag is not None:
            self.forward_dag.teardown()
            import ray
            for worker in self.workers:
                ray.kill(worker)
            self.forward_dag = None

    def _configure_ray_workers_use_nsight(self,
                                          ray_remote_kwargs) -> Dict[str, Any]:
        # If nsight profiling is enabled, we need to set the profiling
        # configuration for the ray workers as runtime env.
        runtime_env = ray_remote_kwargs.setdefault("runtime_env", {})
        runtime_env.update({
            "nsight": {
                "t": "cuda,cudnn,cublas",
                "o": "'worker_process_%p'",
                "cuda-graph-trace": "node",
            }
        })

        return ray_remote_kwargs

    # child class could overwrite this to return actual env vars.
    def _get_env_vars_to_be_updated(self):
        return self._env_vars_for_all_workers

    def _init_workers_ray(self, placement_group: "PlacementGroup",
                          **ray_remote_kwargs):
        num_gpus = envs.VLLM_RAY_PER_WORKER_GPUS

        def retain_envs(var_name):
            retain_var_list = [
                'GLOO_SOCKET_IFNAME', 'HCCL_SOCKET_IFNAME',
                'NCCL_SOCKET_IFNAME'
            ]
            return ('HPU' in var_name or 'RAY' in var_name
                    or 'VLLM' in var_name or var_name in retain_var_list)

        # The driver dummy worker does not actually use any resources.
        # It holds the resource for the driver worker.
        self.driver_dummy_worker: Optional[RayWorkerWrapper] = None
        # The remaining workers are the actual ray actors.
        self.workers: List[RayWorkerWrapper] = []

        # Used in ray compiled DAG: indexed first by PP rank,
        # and then TP rank. In other words, the inner list is
        # the TP group of workers for a PP rank.
        self.pp_tp_workers: List[List[RayWorkerWrapper]] = []

        if self.parallel_config.ray_workers_use_nsight:
            ray_remote_kwargs = self._configure_ray_workers_use_nsight(
                ray_remote_kwargs)

        logger.info("use_ray_spmd_worker: %s", self.use_ray_spmd_worker)

        # Create the workers.
        bundle_indices: List[int]
        if envs.VLLM_RAY_BUNDLE_INDICES:
            # Use the bundle indices specified by the user.
            bundle_indices = list(
                map(int, envs.VLLM_RAY_BUNDLE_INDICES.split(",")))
            assert len(bundle_indices) == self.parallel_config.world_size, \
            ("VLLM_RAY_BUNDLE_INDICES must have the same size"
            f" as the world size, but got {bundle_indices=} "
            f"and {self.parallel_config.world_size=}")
            assert len(set(bundle_indices)) == len(bundle_indices), \
            ("VLLM_RAY_BUNDLE_INDICES cannot have duplicate values,"
            f" but got {bundle_indices=}")
        else:
            # use the first N bundles that have GPU resources.
            bundle_indices = []
            for bundle_id, bundle in enumerate(placement_group.bundle_specs):
                if bundle.get(current_platform.ray_device_key, 0):
                    bundle_indices.append(bundle_id)
            bundle_indices = bundle_indices[:self.parallel_config.world_size]

        worker_metadata: List[RayWorkerMetaData] = []
        driver_ip = get_ip()
        for rank, bundle_id in enumerate(bundle_indices):
            scheduling_strategy = PlacementGroupSchedulingStrategy(
                placement_group=placement_group,
                placement_group_capture_child_tasks=True,
                placement_group_bundle_index=bundle_id,
            )

            if current_platform.ray_device_key == "GPU":
                # NV+AMD GPUs, and Intel XPUs
                worker = ray.remote(
                    num_cpus=0,
                    num_gpus=num_gpus,
                    scheduling_strategy=scheduling_strategy,
                    **ray_remote_kwargs,
                )(RayWorkerWrapper).remote(vllm_config=self.vllm_config,
                                           rpc_rank=rank)
            else:
                runtime_env_vars = {
                    k: v
                    for k, v in os.environ.items() if retain_envs(k)
                }
                worker = ray.remote(
                    num_cpus=0,
                    num_gpus=0,
                    resources={current_platform.ray_device_key: num_gpus},
                    scheduling_strategy=scheduling_strategy,
                    runtime_env={"env_vars": runtime_env_vars},
                    **ray_remote_kwargs,
                )(RayWorkerWrapper).remote(vllm_config=self.vllm_config,
                                           rpc_rank=rank)
            worker_metadata.append(
                RayWorkerMetaData(worker=worker, created_rank=rank))

        worker_ips = ray.get([
            each.worker.get_node_ip.remote()  # type: ignore[attr-defined]
            for each in worker_metadata
        ])

        for each, ip in zip(worker_metadata, worker_ips):
            each.ip = ip

        if not self.use_ray_spmd_worker:
            for i, each in enumerate(worker_metadata):
                # find and remove the dummy worker from the list
                worker = each.worker
                worker_ip = each.ip
                if self.driver_dummy_worker is None and worker_ip == driver_ip:
                    # If the worker is on the same node as the driver, we use it
                    # as the resource holder for the driver process.
                    self.driver_dummy_worker = worker
                    self.driver_worker = RayWorkerWrapper(
                        vllm_config=self.vllm_config, rpc_rank=0)
                    worker_metadata.pop(i)
                    break

        logger.debug("workers: %s", worker_metadata)
        logger.debug("driver_dummy_worker: %s", self.driver_dummy_worker)
        if not self.use_ray_spmd_worker and self.driver_dummy_worker is None:
            raise ValueError(
                "Ray does not allocate any GPUs on the driver node."
                f"Driver IP: {driver_ip}, worker IPs: {worker_ips}."
                "Consider adjusting the Ray placement group or running "
                "the driver on a GPU node.")

        ip_counts: Dict[str, int] = {}
        for ip in worker_ips:
            ip_counts[ip] = ip_counts.get(ip, 0) + 1

        def sort_by_driver_then_worker_ip(item: RayWorkerMetaData):
            """
            Sort the workers based on 3 properties:
            1. If the worker is on the same node as the driver (vllm engine),
                it should be placed first.
            2. Then, if the worker is on a node with fewer workers, it should
                be placed first.
            3. Finally, if the work is on a node with smaller IP address, it
                should be placed first.
            """
            ip = item.ip
            return (0 if ip == driver_ip else 1, ip_counts[ip], ip)

        # After sorting, the workers on the same node will be
        # close to each other, and the workers on the driver
        # node will be placed first.
        sorted_worker_metadata = sorted(worker_metadata,
                                        key=sort_by_driver_then_worker_ip)
        start_rank = 0 if self.use_ray_spmd_worker else 1
        for i, item in enumerate(sorted_worker_metadata):
            item.adjusted_rank = i + start_rank
        self.workers = [item.worker for item in sorted_worker_metadata]
        rerank_mapping = {
            item.created_rank: item.adjusted_rank
            for item in sorted_worker_metadata
        }
        self._run_workers("adjust_rank", rerank_mapping)

        # Get the set of GPU IDs used on each node.
        worker_node_and_gpu_ids = []
        for worker in [self.driver_dummy_worker] + self.workers:
            if worker is None:
                # driver_dummy_worker can be None when using ray spmd worker.
                continue
            worker_node_and_gpu_ids.append(
                ray.get(worker.get_node_and_gpu_ids.remote()) \
            ) # type: ignore

        node_workers = defaultdict(list)  # node id -> list of worker ranks
        node_gpus = defaultdict(list)  # node id -> list of gpu ids

        for i, (node_id, gpu_ids) in enumerate(worker_node_and_gpu_ids):
            node_workers[node_id].append(i)
            # `gpu_ids` can be a list of strings or integers.
            # convert them to integers for consistency.
            # NOTE: gpu_ids can be larger than 9 (e.g. 16 GPUs),
            # string sorting is not sufficient.
            # see https://github.com/vllm-project/vllm/issues/5590
            gpu_ids = [int(x) for x in gpu_ids]
            node_gpus[node_id].extend(gpu_ids)
        for node_id, gpu_ids in node_gpus.items():
            node_gpus[node_id] = sorted(gpu_ids)

        all_ips = set(worker_ips + [driver_ip])
        n_ips = len(all_ips)
        n_nodes = len(node_workers)

        if n_nodes != n_ips:
            raise RuntimeError(
                f"Every node should have a unique IP address. Got {n_nodes}"
                f" nodes with node ids {list(node_workers.keys())} and "
                f"{n_ips} unique IP addresses {all_ips}. Please check your"
                " network configuration. If you set `VLLM_HOST_IP`"
                " environment variable, make sure it is unique for"
                " each node.")

        # Set environment variables for the driver and workers.
        all_args_to_update_environment_variables = [{
            current_platform.device_control_env_var:
            ",".join(map(str, node_gpus[node_id])),
        } for (node_id, _) in worker_node_and_gpu_ids]

        # Environment variables to copy from driver to workers
        env_vars_to_copy = [
            v for v in envs.environment_variables
            if v not in self.WORKER_SPECIFIC_ENV_VARS
            and v not in self.non_carry_over_env_vars
        ]

        env_vars_to_copy.extend(current_platform.additional_env_vars)

        # Copy existing env vars to each worker's args
        for args in all_args_to_update_environment_variables:
            # TODO: refactor platform-specific env vars
            for name in env_vars_to_copy:
                if name in os.environ:
                    args[name] = os.environ[name]

        logger.info("non_carry_over_env_vars from config: %s",
                    self.non_carry_over_env_vars)
        logger.info(
            "Copying the following environment variables to workers: %s",
            [v for v in env_vars_to_copy if v in os.environ])
        logger.info(
            "If certain env vars should NOT be copied to workers, add them to "
            "%s file", self.non_carry_over_env_vars_file)

        self._env_vars_for_all_workers = (
            all_args_to_update_environment_variables)

        self._run_workers("update_environment_variables",
                          self._get_env_vars_to_be_updated())

        if len(node_gpus) == 1:
            # in single node case, we don't need to get the IP address.
            # the loopback address is sufficient
            # NOTE: a node may have several IP addresses, one for each
            # network interface. `get_ip()` might return any of them,
            # while they might not work for communication inside the node
            # if the network setup is complicated. Using the loopback address
            # solves this issue, as it always works for communication inside
            # the node.
            driver_ip = "127.0.0.1"
        distributed_init_method = get_distributed_init_method(
            driver_ip, get_open_port())

        # Initialize the actual workers inside worker wrapper.
        all_kwargs = []
        for rank, (node_id, _) in enumerate(worker_node_and_gpu_ids):
            local_rank = node_workers[node_id].index(rank)
            kwargs = dict(
                vllm_config=self.vllm_config,
                local_rank=local_rank,
                rank=rank,
                distributed_init_method=distributed_init_method,
                is_driver_worker=(not self.parallel_config)
                or (rank % self.parallel_config.tensor_parallel_size == 0),
            )
            all_kwargs.append(kwargs)
        self._run_workers("init_worker", all_kwargs)

        self._run_workers("init_device")
        self._run_workers("load_model",
                          max_concurrent_workers=self.parallel_config.
                          max_parallel_loading_workers)

        if self.use_ray_spmd_worker:
            for pp_rank in range(self.parallel_config.pipeline_parallel_size):
                self.pp_tp_workers.append([])
                for tp_rank in range(
                        self.parallel_config.tensor_parallel_size):
                    # PP=2, TP=4
                    # pp_tp_workers = [[0, 1, 2, 3], [4, 5, 6, 7]]
                    rank = (pp_rank * self.parallel_config.tensor_parallel_size
                            ) + tp_rank
                    assert len(self.pp_tp_workers[pp_rank]) == tp_rank
                    assert pp_rank < len(self.pp_tp_workers)
                    self.pp_tp_workers[pp_rank].append(self.workers[rank])

        # This is the list of workers that are rank 0 of each TP group EXCEPT
        # global rank 0. These are the workers that will broadcast to the
        # rest of the workers.
        self.tp_driver_workers: List[RayWorkerWrapper] = []
        # This is the list of workers that are not drivers and not the first
        # worker in a TP group. These are the workers that will be
        # broadcasted to.
        self.non_driver_workers: List[RayWorkerWrapper] = []

        # Enforce rank order for correct rank to return final output.
        for index, worker in enumerate(self.workers):
            # The driver worker is rank 0 and not in self.workers.
            rank = index + 1
            if rank % self.parallel_config.tensor_parallel_size == 0:
                self.tp_driver_workers.append(worker)
            else:
                self.non_driver_workers.append(worker)

    def _driver_execute_model(
        self, execute_model_req: Optional[ExecuteModelRequest]
    ) -> Optional[List[SamplerOutput]]:
        """Run execute_model in the driver worker.

        Passing None will cause the driver to stop the model execution
        loop running in each of the remote workers.
        """
        assert not self.use_ray_spmd_worker, (
            "driver_worker does not exist for VLLM_USE_RAY_SPMD_WORKER=1")
        return self.driver_worker.execute_method("execute_model",
                                                 execute_model_req)

    def execute_model(
            self,
            execute_model_req: ExecuteModelRequest) -> List[SamplerOutput]:
        if not self.use_ray_spmd_worker:
            return super().execute_model(execute_model_req)

        if self.forward_dag is None:
            self.forward_dag = self._compiled_ray_dag(enable_asyncio=False)

        if self.use_v1:
            serialized_data = execute_model_req
        else:
            serialized_data = self.input_encoder.encode(execute_model_req)
        outputs = ray.get(self.forward_dag.execute(serialized_data))
        if self.use_v1:
            output = outputs[0]
        else:
            output = self.output_decoder.decode(outputs[0])
        return output

    def _run_workers(
        self,
        method: Union[str, Callable],
        *args,
        async_run_tensor_parallel_workers_only: bool = False,
        max_concurrent_workers: Optional[int] = None,
        **kwargs,
    ) -> Any:
        """Runs the given method on all workers. Can be used in the following
        ways:

        Args:
        - async_run_tensor_parallel_workers_only: If True the method will be
          run only in the remote TP workers, not the driver worker.
          It will also be run asynchronously and return a list of futures
          rather than blocking on the results.
        - args/kwargs: All workers share the same args/kwargs
        """
        if isinstance(method, str):
            sent_method = method
        else:
            sent_method = cloudpickle.dumps(method)
        del method
        if self.use_ray_spmd_worker:
            assert not async_run_tensor_parallel_workers_only, (
                "async_run_tensor_parallel_workers_only is not supported for "
                "spmd mode.")

        if max_concurrent_workers:
            raise NotImplementedError(
                "max_concurrent_workers is not supported yet.")

        # Start the ray workers first.
        ray_workers = self.workers
        if async_run_tensor_parallel_workers_only:
            ray_workers = self.non_driver_workers
        ray_worker_outputs = [
            worker.execute_method.remote(sent_method, *args, **kwargs)
            for worker in ray_workers
        ]

        if async_run_tensor_parallel_workers_only:
            # Just return futures
            return ray_worker_outputs

        driver_worker_output = []
        # In SPMD mode, the driver worker is the same as any other worker,
        # so we only explicitly execute on the driver worker if using a
        # non-SPMD worker class.
        if not self.use_ray_spmd_worker:
            # Start the driver worker after all the ray workers.
            driver_worker_output = [
                self.driver_worker.execute_method(sent_method, *args, **kwargs)
            ]

        # Get the results of the ray workers.
        if self.workers:
            ray_worker_outputs = ray.get(ray_worker_outputs)

        return driver_worker_output + ray_worker_outputs

    def _wait_for_tasks_completion(self, parallel_worker_tasks: Any) -> None:
        """Wait for futures returned from _run_workers() with
        async_run_remote_workers_only to complete."""
        ray.get(parallel_worker_tasks)

    def _check_ray_cgraph_installation(self):
<<<<<<< HEAD
        import pkg_resources  # type: ignore
=======
        import importlib.metadata

>>>>>>> 7661e92e
        from packaging import version

        required_version = version.parse("2.43.0")
        current_version = version.parse(importlib.metadata.version("ray"))
        if current_version < required_version:
            raise ValueError(f"Ray version {required_version} is "
                             f"required, but found {current_version}")

        import importlib.util
        cgraph_spec = importlib.util.find_spec(
            "ray.experimental.compiled_dag_ref")
        if cgraph_spec is None:
            raise ValueError("Ray Compiled Graph is not installed. "
                             "Run `pip install ray[cgraph]` to install it.")

        cupy_spec = importlib.util.find_spec("cupy")
        if (cupy_spec is None
                and envs.VLLM_USE_RAY_COMPILED_DAG_CHANNEL_TYPE == "nccl"):
            raise ValueError(
                "cupy is not installed but required since "
                "VLLM_USE_RAY_COMPILED_DAG_CHANNEL_TYPE is set to 'nccl'. "
                "Run `pip install ray[cgraph]` and check cupy installation.")

    def _compiled_ray_dag(self, enable_asyncio: bool):
        assert self.parallel_config.use_ray
        self._check_ray_cgraph_installation()
        from ray.dag import InputNode, MultiOutputNode

        logger.info("VLLM_USE_RAY_COMPILED_DAG_CHANNEL_TYPE = %s",
                    envs.VLLM_USE_RAY_COMPILED_DAG_CHANNEL_TYPE)
        logger.info("VLLM_USE_RAY_COMPILED_DAG_OVERLAP_COMM = %s",
                    envs.VLLM_USE_RAY_COMPILED_DAG_OVERLAP_COMM)

        channel_type = envs.VLLM_USE_RAY_COMPILED_DAG_CHANNEL_TYPE
        if channel_type not in ("auto", "nccl", "shm"):
            raise ValueError(
                "Invalid value for VLLM_USE_RAY_COMPILED_DAG_CHANNEL_TYPE: "
                f"{channel_type}. Valid values are: 'auto', 'nccl', or 'shm'.")

        # Enlarge the default value of "RAY_CGRAPH_get_timeout" to 300 seconds
        # (it is 10 seconds by default). This is a Ray environment variable to
        # control the timeout of getting result from a compiled graph execution,
        # i.e., the distributed execution that includes model forward runs and
        # intermediate tensor communications, in the case of vllm.
        os.environ.setdefault("RAY_CGRAPH_get_timeout", "300")  # noqa: SIM112
        logger.info("RAY_CGRAPH_get_timeout is set to %s",
                    os.environ["RAY_CGRAPH_get_timeout"])  # noqa: SIM112

        with InputNode() as input_data:
            # Example DAG: PP=2, TP=4
            #
            # For V0:
            # ExecuteModelRequest -> 0 -> (ExecuteModelReq, IntermediateTensors) -> 4 -> SamplerOutput   # noqa: E501
            # ExecuteModelRequest -> 1 -> (ExecuteModelReq, IntermediateTensors) -> 5 -> SamplerOutput   # noqa: E501
            # ExecuteModelRequest -> 2 -> (ExecuteModelReq, IntermediateTensors) -> 6 -> SamplerOutput   # noqa: E501
            # ExecuteModelRequest -> 3 -> (ExecuteModelReq, IntermediateTensors) -> 7 -> SamplerOutput   # noqa: E501
            #
            # For V1:
            # SchedulerOutput -> 0 -> (SchedulerOutput, IntermediateTensors) -> 4 -> ModelRunnerOutput   # noqa: E501
            # SchedulerOutput -> 1 -> (SchedulerOutput, IntermediateTensors) -> 5 -> ModelRunnerOutput   # noqa: E501
            # SchedulerOutput -> 2 -> (SchedulerOutput, IntermediateTensors) -> 6 -> ModelRunnerOutput   # noqa: E501
            # SchedulerOutput -> 3 -> (SchedulerOutput, IntermediateTensors) -> 7 -> ModelRunnerOutput   # noqa: E501

            # All workers in the first TP group will take in the
            # ExecuteModelRequest as input.
            outputs = [input_data for _ in self.pp_tp_workers[0]]
            for pp_rank, tp_group in enumerate(self.pp_tp_workers):
                # Each PP worker takes in the output of the previous PP worker,
                # and the TP group executes in SPMD fashion.
                if self.use_v1:
                    outputs = [
                        worker.execute_model_ray.
                        bind(  # type: ignore[attr-defined]
                            outputs[i]) for i, worker in enumerate(tp_group)
                    ]
                else:
                    outputs = [
                        worker.execute_model_spmd.
                        bind(  # type: ignore[attr-defined]
                            outputs[i]) for i, worker in enumerate(tp_group)
                    ]

                last_pp_rank = len(self.pp_tp_workers) - 1
                if (pp_rank < last_pp_rank and
                        envs.VLLM_USE_RAY_COMPILED_DAG_CHANNEL_TYPE != "shm"):
                    # Specify how intermediate tensors should be passed
                    # between pp stages, no need to specify for the last
                    # pp stage or when using shared memory (the default).
                    transport = envs.VLLM_USE_RAY_COMPILED_DAG_CHANNEL_TYPE
                    outputs = [
                        output.with_tensor_transport(transport=transport)
                        for output in outputs
                    ]

            forward_dag = MultiOutputNode(outputs)

        return forward_dag.experimental_compile(
            enable_asyncio=enable_asyncio,
            _overlap_gpu_communication=envs.
            VLLM_USE_RAY_COMPILED_DAG_OVERLAP_COMM)

    def __del__(self):
        self.shutdown()

    async def execute_model_async(
            self,
            execute_model_req: ExecuteModelRequest) -> List[SamplerOutput]:
        if not self.use_ray_spmd_worker:
            return await super().execute_model_async(execute_model_req)

        if self.forward_dag is None:
            self.forward_dag = self._compiled_ray_dag(enable_asyncio=True)

        serialized_data = self.input_encoder.encode(execute_model_req)
        dag_future = await self.forward_dag.execute_async(serialized_data)
        output = await dag_future[0]
        return self.output_decoder.decode(output)

    async def _driver_execute_model_async(
        self,
        execute_model_req: Optional[ExecuteModelRequest] = None
    ) -> List[SamplerOutput]:
        assert not self.use_ray_spmd_worker, (
            "driver_worker does not exist for VLLM_USE_RAY_SPMD_WORKER=1")
        if not self.tp_driver_workers:
            return await self.driver_exec_method("execute_model",
                                                 execute_model_req)
        if self.pp_locks is None:
            # This locks each pipeline parallel stage so multiple virtual
            # engines can't execute on the same stage at the same time
            # We create the locks here to avoid creating them in the constructor
            # which uses a different asyncio loop.
            self.pp_locks = [
                asyncio.Lock()
                for _ in range(self.parallel_config.pipeline_parallel_size)
            ]

        tasks = [
            asyncio.create_task(
                _run_task_with_lock(self.driver_exec_method, self.pp_locks[0],
                                    "execute_model", execute_model_req))
        ]
        for pp_rank, driver_worker in enumerate(self.tp_driver_workers,
                                                start=1):
            tasks.append(
                asyncio.create_task(
                    _run_task_with_lock(driver_worker.execute_method.remote,
                                        self.pp_locks[pp_rank],
                                        "execute_model", execute_model_req)))

        results = await asyncio.gather(*tasks)

        # Only the last PP stage has the final results.
        return results[-1]

    async def _start_worker_execution_loop(self):
        assert not self.use_ray_spmd_worker, (
            "worker loop is disabled for VLLM_USE_RAY_SPMD_WORKER=1")
        coros = [
            worker.execute_method.remote("start_worker_execution_loop")
            for worker in self.non_driver_workers
        ]
        return await asyncio.gather(*coros)

    def check_health(self) -> None:
        # Assume that the Ray workers are healthy.
        # TODO: check the health of the Ray workers
        return<|MERGE_RESOLUTION|>--- conflicted
+++ resolved
@@ -552,12 +552,8 @@
         ray.get(parallel_worker_tasks)
 
     def _check_ray_cgraph_installation(self):
-<<<<<<< HEAD
         import pkg_resources  # type: ignore
-=======
         import importlib.metadata
-
->>>>>>> 7661e92e
         from packaging import version
 
         required_version = version.parse("2.43.0")
