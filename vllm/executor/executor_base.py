--- conflicted
+++ resolved
@@ -4,13 +4,8 @@
 import asyncio
 import time
 from abc import ABC, abstractmethod
-<<<<<<< HEAD
+from functools import cached_property
 from typing import Any, Awaitable, Callable, List, Optional, Set, Union
-=======
-from functools import cached_property
-from typing import (Any, Awaitable, Callable, Dict, List, Optional, Set, Tuple,
-                    Union)
->>>>>>> 9f414a12
 
 import torch.nn as nn
 from typing_extensions import TypeVar, deprecated
