from abc import ABC, abstractmethod
from typing import Dict, List, Optional, Set, Tuple

from vllm.config import (CacheConfig, DeviceConfig, LoadConfig, LoRAConfig,
                         ModelConfig, ParallelConfig, SchedulerConfig,
                         SpeculativeConfig, VisionLanguageConfig)
from vllm.lora.request import LoRARequest
from vllm.sequence import SamplerOutput, SequenceGroupMetadata


class ExecutorBase(ABC):
    """Base class for all executors.

    An executor is responsible for executing the model on a specific device
    type (e.g., CPU, GPU, Neuron, etc.). Or it can be a distributed executor
    that can execute the model on multiple devices.
    """

    def __init__(
        self,
        model_config: ModelConfig,
        cache_config: CacheConfig,
        parallel_config: ParallelConfig,
        scheduler_config: SchedulerConfig,
        device_config: DeviceConfig,
        load_config: LoadConfig,
        lora_config: Optional[LoRAConfig],
        vision_language_config: Optional[VisionLanguageConfig],
        speculative_config: Optional[SpeculativeConfig],
    ) -> None:
        self.model_config = model_config
        self.cache_config = cache_config
        self.lora_config = lora_config
        self.load_config = load_config
        self.parallel_config = parallel_config
        self.scheduler_config = scheduler_config
        self.device_config = device_config
        self.vision_language_config = vision_language_config
        self.speculative_config = speculative_config

        self._init_executor()

    @abstractmethod
    def _init_executor(self) -> None:
        pass

    @abstractmethod
    def determine_num_available_blocks(self) -> Tuple[int, int]:
        """Determine the number of available blocks for the GPU KV cache and
        swappable CPU KV cache.

        Normally, this should simply delegate to the underlying Worker. Some
        ExecutorBase may require modification of the result, e.g. to ensure the
        selected cache sizes are compatible with all workers.

        Returns a Tuple[num_gpu_blocks, num_cpu_blocks], where num_gpu_blocks
        are blocks that are "active" on the device and can be appended to.
        num_cpu_blocks refers to "swapped" blocks in CPU memory and cannot be
        appended to.
        """
        raise NotImplementedError

    @abstractmethod
    def initialize_cache(self, num_gpu_blocks: int,
                         num_cpu_blocks: int) -> None:
        """Initialize the KV cache with the given size in blocks.
        """
        raise NotImplementedError

    @abstractmethod
    def execute_model(self,
                      seq_group_metadata_list: List[SequenceGroupMetadata],
                      blocks_to_swap_in: Dict[int, int],
                      blocks_to_swap_out: Dict[int, int],
                      blocks_to_copy: Dict[int, List[int]],
                      num_lookahead_slots: int) -> List[SamplerOutput]:
        """Executes at least one model step on the given sequences."""
        raise NotImplementedError

    @abstractmethod
    def add_lora(self, lora_request: LoRARequest) -> bool:
        raise NotImplementedError

    @abstractmethod
    def remove_lora(self, lora_id: int) -> bool:
        raise NotImplementedError

    @abstractmethod
    def list_loras(self) -> Set[int]:
        raise NotImplementedError

    @abstractmethod
    def check_health(self) -> None:
        """Checks if the executor is healthy. If not, it should raise an
        exception."""
        raise NotImplementedError

<<<<<<< HEAD
    @abstractmethod
    def release_mamba_cache(self, requests_id: List[str]) -> None:
        raise NotImplementedError
=======
    def shutdown(self) -> None:
        """Shutdown the executor."""
        return

    def __del__(self):
        self.shutdown()
>>>>>>> 4ea1f967


class ExecutorAsyncBase(ExecutorBase):

    @abstractmethod
    async def execute_model_async(
        self,
        seq_group_metadata_list: List[SequenceGroupMetadata],
        blocks_to_swap_in: Dict[int, int],
        blocks_to_swap_out: Dict[int, int],
        blocks_to_copy: Dict[int, List[int]],
    ) -> List[SamplerOutput]:
        """Executes one model step on the given sequences."""
        raise NotImplementedError

    async def check_health_async(self) -> None:
        """Checks if the executor is healthy. If not, it should raise an
        exception."""
        self.check_health()<|MERGE_RESOLUTION|>--- conflicted
+++ resolved
@@ -95,18 +95,16 @@
         exception."""
         raise NotImplementedError
 
-<<<<<<< HEAD
     @abstractmethod
     def release_mamba_cache(self, requests_id: List[str]) -> None:
         raise NotImplementedError
-=======
+
     def shutdown(self) -> None:
         """Shutdown the executor."""
         return
 
     def __del__(self):
         self.shutdown()
->>>>>>> 4ea1f967
 
 
 class ExecutorAsyncBase(ExecutorBase):
