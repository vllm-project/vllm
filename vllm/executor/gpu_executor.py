--- conflicted
+++ resolved
@@ -1,14 +1,7 @@
 from typing import Dict, List, Optional
 
-<<<<<<< HEAD
-from vllm.lora.request import LoRARequest
-from vllm.config import (CacheConfig, DeviceConfig, ModelConfig,
-                         ParallelConfig, SchedulerConfig, LoRAConfig,
-                         VisionLanguageConfig)
-=======
 from vllm.config import (CacheConfig, DeviceConfig, LoRAConfig, ModelConfig,
-                         ParallelConfig, SchedulerConfig)
->>>>>>> 01bfb22b
+                         ParallelConfig, SchedulerConfig, VisionLanguageConfig)
 from vllm.executor.executor_base import ExecutorAsyncBase, ExecutorBase
 from vllm.executor.utils import check_block_size_valid
 from vllm.logger import init_logger
