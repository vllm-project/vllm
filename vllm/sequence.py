"""Sequence and its related classes."""
import copy
import enum
from abc import ABC, abstractmethod
from array import array
from collections import defaultdict
from dataclasses import dataclass
from functools import cached_property, reduce
from typing import TYPE_CHECKING, Any, Callable, Dict, List, Mapping, Optional
from typing import Sequence as GenericSequence
from typing import Set, Tuple, Union, cast

import msgspec
import torch

<<<<<<< HEAD
from vllm.inputs.parse import is_valid_encoder_decoder_inputs
=======
from vllm.inputs import EncoderDecoderLLMInputs, LLMInputs
from vllm.inputs.parse import is_valid_encoder_decoder_llm_inputs
>>>>>>> d86f6b2a
from vllm.lora.request import LoRARequest
from vllm.pooling_params import PoolingParams
from vllm.prompt_adapter.request import PromptAdapterRequest
from vllm.sampling_params import SamplingParams
from vllm.spec_decode.metrics import SpecDecodeWorkerMetrics

if TYPE_CHECKING:
<<<<<<< HEAD
    from vllm.inputs import DecoderOnlyInputs, EncoderDecoderInputs
=======
>>>>>>> d86f6b2a
    from vllm.multimodal.base import MultiModalDataDict

VLLM_TOKEN_ID_ARRAY_TYPE = "l"

VLLM_INVALID_TOKEN_ID = -1


# We use dataclass for now because it is used for
# openai server output, and msgspec is not serializable.
# TODO(sang): Fix it.
@dataclass
class Logprob:
    """Infos for supporting OpenAI compatible logprobs and token ranks.

    Attributes:
        logprob: The logprob of chosen token
        rank: The vocab rank of chosen token (>=1)
        decoded_token: The decoded chosen token index
    """
    logprob: float
    rank: Optional[int] = None
    decoded_token: Optional[str] = None


# {token_id -> logprob} per each sequence group. None if the corresponding
# sequence group doesn't require prompt logprob.
PromptLogprobs = List[Optional[Dict[int, Logprob]]]
# {token_id -> logprob} for each sequence group.
SampleLogprobs = List[Dict[int, Logprob]]


class SequenceStatus(enum.IntEnum):
    """Status of a sequence."""
    WAITING = 0
    RUNNING = 1
    SWAPPED = 2
    # Note: anything after SWAPPED (2) will be considered
    # as a finished status.
    FINISHED_STOPPED = 3
    FINISHED_LENGTH_CAPPED = 4
    FINISHED_ABORTED = 5
    FINISHED_IGNORED = 6

    @staticmethod
    def is_finished(status: "SequenceStatus") -> bool:
        return status > SequenceStatus.SWAPPED

    @staticmethod
    def get_finished_reason(status: "SequenceStatus") -> Union[str, None]:
        if status == SequenceStatus.FINISHED_STOPPED:
            finish_reason = "stop"
        elif status == SequenceStatus.FINISHED_LENGTH_CAPPED:
            finish_reason = "length"
        elif status == SequenceStatus.FINISHED_ABORTED:
            finish_reason = "abort"
        elif status == SequenceStatus.FINISHED_IGNORED:
            # The ignored sequences are the sequences whose prompt lengths
            # are longer than the model's length cap. Therefore, the stop
            # reason should also be "length" as in OpenAI API.
            finish_reason = "length"
        else:
            finish_reason = None
        return finish_reason


class SequenceStage(enum.Enum):
    PREFILL = enum.auto()
    DECODE = enum.auto()


@dataclass
class RequestMetrics:
    """Metrics associated with a request.

    Attributes:
        arrival_time: The time when the request arrived.
        first_scheduled_time: The time when the request was first scheduled.
        first_token_time: The time when the first token was generated.
        time_in_queue: The time the request spent in the queue.
        finished_time: The time when the request was finished.
        scheduler_time: The time spent in the scheduler when this request was
                        being considered by the scheduler.
        model_forward_time: The time spent in the model forward pass when this
                            request was in the batch.
        model_execute_time: The time spent in the model execute function. This
                            will include model forward, block/sync across
                            workers, cpu-gpu sync time and sampling time.
    """
    arrival_time: float
    last_token_time: float
    first_scheduled_time: Optional[float]
    first_token_time: Optional[float]
    time_in_queue: Optional[float]
    finished_time: Optional[float] = None
    scheduler_time: Optional[float] = None
    model_forward_time: Optional[float] = None
    model_execute_time: Optional[float] = None


class SequenceDataDelta(
        msgspec.Struct,
        array_like=True,  # type: ignore[call-arg]
        omit_defaults=True):  # type: ignore[call-arg]
    """Delta SequenceData to send to workers per step."""
    # A new token to be appended to existing SequenceData.
    new_output_token_ids: List[int]
    # Overwriting existing `cumulative_logprob`
    new_cumulative_logprob: float
    # Overwriting existing `num_computed_tokens`.
    new_num_computed_tokens: int
    # Overwriting existing `stage`.
    new_stage: SequenceStage


class SequenceData(msgspec.Struct,
                   omit_defaults=True):  # type: ignore[call-arg]
    """Data associated with a sequence.
    Args:
        prompt_token_ids: The token IDs of the prompt.
        prompt_embeds: The embeddings of the prompt.
        output_token_ids: The token IDs of the output. Set to an empty list if
            None.
    Attributes:
        prompt_token_ids: The token IDs of the prompt.
        prompt_embeds: The embeddings of the prompt.
        output_token_ids: The token IDs of the output.
        cumulative_logprob: The cumulative log probability of the output.
    """
    # NOTE: we cannot use Union[List, array] because msgspec cannot support
    # union of 2 list types.
    _prompt_token_ids: array
    _prompt_embeds: Optional[torch.Tensor] = None
    _output_token_ids: array = msgspec.field(
        default_factory=lambda: array(VLLM_TOKEN_ID_ARRAY_TYPE, []))

    ### The below fields should not be passed as an argument ###
    _cumulative_logprob: float = 0.0
    _prompt_token_ids_tuple: Tuple[int,
                                   ...] = msgspec.field(default_factory=tuple)
    # The number of tokens that are computed (that run against the model).
    _num_computed_tokens: int = 0
    _stage: SequenceStage = SequenceStage.PREFILL
    _cached_all_token_ids: List[int] = msgspec.field(default_factory=list)
    # It is used to get delta input. It is reset when `get_delta_and_reset`
    # is called.
    _new_appended_tokens: List[int] = msgspec.field(default_factory=list)
    # It is used to compute mrope_position_ids.
    _mrope_position_delta: Optional[int] = None

    @staticmethod
    def from_token_counts(*token_counts: Tuple[int, int]) -> "SequenceData":
        if len(token_counts) == 0:
            return SequenceData.from_seqs([])

        arrs = [
            array(VLLM_TOKEN_ID_ARRAY_TYPE, [token_id]) * count
            for token_id, count in token_counts
        ]

        return SequenceData(reduce(array.__add__, arrs))

    @staticmethod
    def from_seqs(
        prompt_token_ids: GenericSequence[int],
        output_token_ids: Optional[GenericSequence[int]] = None,
        *,
        prompt_embeds: Optional[torch.Tensor] = None,
    ) -> "SequenceData":
        prompt_token_ids_arr = array(VLLM_TOKEN_ID_ARRAY_TYPE,
                                     prompt_token_ids)

        if output_token_ids is None:
            return SequenceData(prompt_token_ids_arr,
                                _prompt_embeds=prompt_embeds)

        output_token_ids_arr = array(VLLM_TOKEN_ID_ARRAY_TYPE,
                                     output_token_ids)

        return SequenceData(prompt_token_ids_arr,
                            _output_token_ids=output_token_ids_arr,
                            _prompt_embeds=prompt_embeds)

    def __post_init__(self) -> None:
        assert self._prompt_token_ids.typecode == "l"
        assert self._output_token_ids.typecode == "l"
        self._prompt_token_ids_tuple: Tuple[int, ...] = tuple(
            self._prompt_token_ids)
        self._update_cached_all_tokens()

    def _update_cached_all_tokens(self):
        assert isinstance(self._prompt_token_ids, array)
        assert isinstance(self._output_token_ids, array)
        self._cached_all_token_ids: List[int] = list(self._prompt_token_ids +
                                                     self._output_token_ids)

    @property
    def cumulative_logprob(self) -> float:
        return self._cumulative_logprob

    @property
    def prompt_token_ids(self) -> Tuple[int, ...]:
        return self._prompt_token_ids_tuple

    @prompt_token_ids.setter
    def prompt_token_ids(self, new_prompt_token_ids) -> None:
        raise NotImplementedError

    @property
    def prompt_embeds(self) -> Optional[torch.Tensor]:
        return self._prompt_embeds

    @prompt_embeds.setter
    def prompt_embeds(self, new_prompt_embeds: Optional[torch.Tensor]) -> None:
        self._prompt_embeds = new_prompt_embeds

    @property
    def prompt_token_ids_array(self) -> array:
        """Return the prompt token ids in array type.
        Note that the array is in "I" type, and it is not compatible
        with torch.long (2 bytes vs 4 bytes). So beware of the usage.
        """
        return self._prompt_token_ids

    @property
    def output_token_ids(self) -> Tuple[int, ...]:
        return tuple(self._output_token_ids)

    @output_token_ids.setter
    def output_token_ids(self, new_output_token_ids: List[int]) -> None:
        self._output_token_ids = array(VLLM_TOKEN_ID_ARRAY_TYPE,
                                       new_output_token_ids)
        self._update_cached_all_tokens()

    @property
    def output_token_ids_array(self) -> array:
        """Return the prompt token ids in array type.

        Note that the array is in "I" type, and it is not compatible
        with torch.long (2 bytes vs 4 bytes). So beware of the usage.
        """
        assert isinstance(self._output_token_ids, array)
        return self._output_token_ids

    @property
    def mrope_position_delta(self) -> Optional[int]:
        return self._mrope_position_delta

    @mrope_position_delta.setter
    def mrope_position_delta(self, new_mrope_position_delta):
        self._mrope_position_delta = new_mrope_position_delta

    def append_token_id(self, token_id: int, logprob: float) -> None:
        self._output_token_ids.append(token_id)
        self._new_appended_tokens.append(token_id)
        self._cached_all_token_ids.append(token_id)
        self._cumulative_logprob += logprob

    def get_len(self) -> int:
        if self._prompt_embeds is None:
            return len(self._output_token_ids) + len(self._prompt_token_ids)
        else:
            return len(self._output_token_ids) + len(self._prompt_embeds)

    def get_prompt_len(self) -> int:
        return len(self._prompt_token_ids)

    def get_output_len(self) -> int:
        return len(self._output_token_ids)

    def get_token_ids(self) -> List[int]:
        return self._cached_all_token_ids

    def get_prefix_token_ids(
            self, num_tokens: int
    ) -> Tuple[Tuple[int, ...], Optional[Tuple[int, ...]]]:
        """Get prefix tokens, and make the return value hashable"""
        prompt_length = self.get_prompt_len()
        if num_tokens > prompt_length:
            return (self._prompt_token_ids_tuple,
                    tuple(self._output_token_ids[:num_tokens - prompt_length]))
        else:
            return (self._prompt_token_ids_tuple[:num_tokens], None)

    def get_num_computed_tokens(self) -> int:
        """Return the number of prefill tokens that are already computed."""
        return self._num_computed_tokens

    def update_num_computed_tokens(self, num_new_computed_tokens: int):
        """Update number of tokens computed so far."""
        self._num_computed_tokens += num_new_computed_tokens
        assert self._num_computed_tokens <= self.get_len(), (
            self._num_computed_tokens, self.get_len())
        # If all tokens are computed, it means it is in decoding phase.
        if self.get_num_uncomputed_tokens() == 0:
            self._stage = SequenceStage.DECODE

    def reset_state_for_recompute(self) -> None:
        """Reset the number of computed tokens from this sequence. It is
        supposed to be called when a sequence needs to be started from
        the beginning again (e.g., sequence is preempted).
        """
        self._num_computed_tokens = 0
        self._stage = SequenceStage.PREFILL
        self._new_appended_tokens = []

    def get_num_uncomputed_tokens(self) -> int:
        """Return the number of prefill tokens that are not computed."""
        # we use `get_len()` which includes prompt_len + output_len instead
        # of prompt_len here. This is because during recompute we need to
        # prefill for both prompt and output.
        return self.get_len() - self.get_num_computed_tokens()

    def get_last_token_id(self) -> int:
        if not self._output_token_ids:
            return self._prompt_token_ids[-1]
        return self._output_token_ids[-1]

    def get_prompt_token_ids(self) -> Tuple[int, ...]:
        return self.prompt_token_ids

    def get_output_token_ids(self) -> Tuple[int, ...]:
        return self.output_token_ids

    def get_delta_and_reset(self) -> SequenceDataDelta:
        delta = SequenceDataDelta(self._new_appended_tokens,
                                  self._cumulative_logprob,
                                  self.get_num_computed_tokens(), self.stage)
        # Reset delta state.
        self._new_appended_tokens = []
        return delta

    def apply_delta(self, delta: SequenceDataDelta):
        self._num_computed_tokens = delta.new_num_computed_tokens
        self._cumulative_logprob = delta.new_cumulative_logprob
        self._stage = delta.new_stage
        self._output_token_ids.extend(delta.new_output_token_ids)
        self._cached_all_token_ids.extend(delta.new_output_token_ids)

    @property
    def stage(self) -> SequenceStage:
        return self._stage

    def __repr__(self) -> str:
        return (f"SequenceData("
                f"prompt_token_ids={self._prompt_token_ids}, "
                f"output_token_ids={self.output_token_ids}, "
                f"cumulative_logprob={self.cumulative_logprob}, "
                f"get_num_computed_tokens={self.get_num_computed_tokens()}")


class Sequence:
    """Stores the data, status, and block information of a sequence.

    The sequence is constructed from the DecoderOnlyInputs (for decoder-only) or
    EncoderDecoderInputs (for encoder-decoder) instance passed
    in through the `inputs` constructor argument.

    Args:
        seq_id: The ID of the sequence.
        inputs: The inputs of the sequence.
        block_size: The block size of the sequence. Should be the same as the
            block size used by the block manager and cache engine.
        eos_token_id: The end-of-sequence (EOS) token id recognized by this LLM.
        lora_request: LoRA request.
        prompt_adapter_request: Prompt Adapter request.

    """

    def __init__(
        self,
        seq_id: int,
        inputs: Union["DecoderOnlyInputs", "EncoderDecoderInputs"],
        block_size: int,
        eos_token_id: Optional[int] = None,
        lora_request: Optional[LoRARequest] = None,
        prompt_adapter_request: Optional[PromptAdapterRequest] = None,
    ) -> None:
        self.seq_id = seq_id
        self.inputs = inputs
        self.block_size = block_size
        self.eos_token_id = eos_token_id
        self.lora_request = lora_request
        self.prompt_adapter_request = prompt_adapter_request

        data: SequenceData
        if self.prompt_token_ids:
            data = SequenceData.from_seqs(self.prompt_token_ids)
        else:
            assert self.prompt_embeds is not None
            data = SequenceData.from_seqs([], prompt_embeds=self.prompt_embeds)

        self.data = data

        self.output_logprobs: SampleLogprobs = []
        self.output_text = ""

        self.status = SequenceStatus.WAITING
        self.stop_reason: Union[int, str, None] = None

        # These are used to keep track of delta outputs
        self._last_output_token_ids_offset: int = 0
        self._last_output_text_offset: int = 0

        # Used for incremental detokenization
        self.prefix_offset = 0
        self.read_offset = 0
        # Input + output tokens
        self.tokens: Optional[List[str]] = None

    @property
    def n_blocks(self) -> int:
        return (self.get_len() + self.block_size - 1) // self.block_size

    @cached_property
    def prompt(self) -> Optional[str]:
        # Select decoder or encoder input prompt str, as appropriate
        inputs = self.inputs
        if is_valid_encoder_decoder_inputs(inputs):
            prompt = inputs["encoder"].get("prompt")
        else:
            prompt = cast(Optional[str], inputs.get("prompt"))

        return prompt

    @cached_property
    def prompt_token_ids(self) -> List[int]:
        # Select decoder or encoder input prompt token ids, as appropriate
        inputs = self.inputs
        if is_valid_encoder_decoder_inputs(inputs):
            prompt_token_ids = inputs["encoder"].get("prompt_token_ids")
        else:
            prompt_token_ids = cast(Optional[List[int]],
                                    inputs.get("prompt_token_ids"))

        return prompt_token_ids or []

    @cached_property
    def prompt_embeds(self) -> Optional[torch.Tensor]:
        # Select decoder or encoder input prompt embeds, as appropriate
        inputs = self.inputs
        if is_valid_encoder_decoder_inputs(inputs):
            prompt_embeds = inputs["encoder"].get("prompt_embeds")
        else:
            prompt_embeds = cast(Optional[torch.Tensor],
                                 inputs.get("prompt_embeds"))

        return prompt_embeds

    @cached_property
    def multi_modal_data(self) -> "MultiModalDataDict":
<<<<<<< HEAD
        inputs = self.inputs
        if is_valid_encoder_decoder_inputs(inputs):
            multi_modal_data = inputs["encoder"].get("multi_modal_data")
        else:
            multi_modal_data = cast(Optional["MultiModalDataDict"],
                                    inputs.get("multi_modal_data"))

        return multi_modal_data or {}
=======
        if self.inputs.get("multi_modal_data") and self.inputs.get(
                "encoder_multi_modal_data"):
            raise ValueError(
                "Multi-modal data in both encoder and decoder is not supported."
            )
        inputs = self.inputs
        return self.inputs.get("multi_modal_data") or (cast(
            EncoderDecoderLLMInputs,
            inputs).get("encoder_multi_modal_data")) or {}
>>>>>>> d86f6b2a

    @property
    def lora_int_id(self) -> int:
        return self.lora_request.lora_int_id if self.lora_request else 0

    @property
    def prompt_adapter_id(self) -> int:
        return self.prompt_adapter_request.prompt_adapter_id \
                        if self.prompt_adapter_request else 0

    def get_output_text_to_return(self, buffer_length: int,
                                  delta: bool) -> str:
        """If delta is True, only new text since the last call to
        this method is returned"""

        # We return the full output text if the sequence is finished.
        truncate = buffer_length and not self.is_finished()
        if not delta:
            return self.output_text[:-buffer_length] if truncate else (
                self.output_text)
        length = len(self.output_text)
        if truncate:
            length -= buffer_length
        last_offset = self._last_output_text_offset
        if last_offset < length:
            self._last_output_text_offset = length
            return self.output_text[last_offset:length]
        return ""

    def get_output_token_ids_to_return(
            self, delta: bool) -> Union[GenericSequence[int], int]:
        """If delta is True, only new tokens since the last call to
        this method are returned"""
        if not delta:
            return self.get_output_token_ids()

        output_len = self.get_output_len()

        # Get the number of new tokens
        num_new_tokens = output_len - self._last_output_token_ids_offset
        self._last_output_token_ids_offset = output_len

        # Return new tokens
        if num_new_tokens == 1:
            # Optimization for single decode token case
            # (which is what we have most of the time)
            return self.data._cached_all_token_ids[-1]

        return self.data._cached_all_token_ids[-num_new_tokens:]

    def hash_of_block(self, logical_idx: int) -> int:
        # TODO This can produce incorrect hash when block size > prompt size

        # Compute the number of tokens in the sequence
        # TODO: The current hashing function is O(L^2). We should optimize
        # this in the future.
        num_tokens = self.num_hashed_tokens_of_block(logical_idx)
        hashed_tokens = self.data.get_prefix_token_ids(num_tokens)
        return hash((hashed_tokens, self.lora_int_id))

    def num_hashed_tokens_of_block(self, logical_idx: int):
        return logical_idx * self.block_size + self.block_size

    def reset_state_for_recompute(self):
        """Reset the sequence states for recomputation."""
        self.data.reset_state_for_recompute()

    def append_token_id(self, token_id: int, logprobs: Dict[int,
                                                            Logprob]) -> None:
        assert token_id in logprobs
        self.output_logprobs.append(logprobs)
        self.data.append_token_id(token_id, logprobs[token_id].logprob)

    def get_len(self) -> int:
        return self.data.get_len()

    def get_prompt_len(self) -> int:
        return self.data.get_prompt_len()

    def get_output_len(self) -> int:
        return self.data.get_output_len()

    def get_token_ids(self) -> List[int]:
        return self.data.get_token_ids()

    def get_prompt_token_ids(self) -> Tuple[int, ...]:
        return self.data.get_prompt_token_ids()

    def get_last_token_id(self) -> int:
        return self.data.get_last_token_id()

    def get_output_token_ids(self) -> Tuple[int, ...]:
        return self.data.get_output_token_ids()

    def get_cumulative_logprob(self) -> float:
        return self.data.cumulative_logprob

    def get_beam_search_score(self,
                              length_penalty: float = 1.0,
                              seq_len: Optional[int] = None,
                              eos_token_id: Optional[int] = None) -> float:
        """Calculate the beam search score with length penalty.

        Adapted from

        https://github.com/huggingface/transformers/blob/ccb92be23def445f2afdea94c31286f84b89eb5b/src/transformers/generation/beam_search.py#L938
        """
        if seq_len is None:
            seq_len = self.get_len()
            # NOTE: HF implementation does not count the EOS token
            # towards the length, we align with that here for testing.
            if (eos_token_id is not None
                    and self.get_last_token_id() == eos_token_id):
                seq_len -= 1
        return self.get_cumulative_logprob() / (seq_len**length_penalty)

    def is_finished(self) -> bool:
        return SequenceStatus.is_finished(self.status)

    def fork(self, new_seq_id: int) -> "Sequence":
        new_seq = copy.deepcopy(self)
        new_seq.seq_id = new_seq_id
        return new_seq

    def get_num_new_tokens(self) -> int:
        """Get the number of new tokens to be computed.

        Returns:
            The new number of tokens to be computed. I.e., 1 for decode, or
            the remaining prompt size for prefill.
        """
        if self.data.stage == SequenceStage.DECODE:
            return 1
        return self.data.get_num_uncomputed_tokens()

    def is_prefill(self) -> bool:
        return self.data.stage == SequenceStage.PREFILL

    def __repr__(self) -> str:
        return (f"Sequence(seq_id={self.seq_id}, "
                f"status={self.status.name}, "
                f"num_blocks={self.n_blocks}, ")


class SequenceGroupState(msgspec.Struct,
                         omit_defaults=True):  # type: ignore[call-arg]
    """Mutable state tied to a specific sequence group"""

    # for multi-step decoding
    num_steps: int = 1
    current_step: int = 0

    @property
    def remaining_steps(self) -> int:
        return self.num_steps - self.current_step


class SequenceGroup:
    """A group of sequences that are generated from the same prompt.

    Args:
        request_id: The ID of the request.
        seqs: The list of sequences.
        sampling_params: The sampling parameters used to generate the outputs.
        arrival_time: The arrival time of the request.
        lora_request: LoRA request.
        embeddings: The embeddings vectors of the prompt of the sequence group
            for an embedding model.
        pooling_params: The pooling parameters used to generate the pooling
            for an embedding model.
        encoder_seq: Optional, the single encoder sequence. Should be None
                     unless you are working with an encoder/decoder model.
        trace_headers: OpenTelemetry trace headers.
        prompt_adapter_request: Prompt Adapter request.
        priority: User-defined priority of the request.
    """

    def __init__(
        self,
        request_id: str,
        seqs: List[Sequence],
        arrival_time: float,
        sampling_params: Optional[SamplingParams] = None,
        lora_request: Optional[LoRARequest] = None,
        embeddings: Optional[List[float]] = None,
        pooling_params: Optional[PoolingParams] = None,
        encoder_seq: Optional[Sequence] = None,
        trace_headers: Optional[Mapping[str, str]] = None,
        prompt_adapter_request: Optional[PromptAdapterRequest] = None,
        priority: int = 0,
    ) -> None:
        self.request_id = request_id
        self.seqs = seqs
        self.arrival_time = arrival_time
        self.is_single_seq = len(seqs) == 1
        self.seqs_dict = {seq.seq_id: seq for seq in seqs}

        self.sampling_params = sampling_params
        self.metrics = RequestMetrics(arrival_time=arrival_time,
                                      last_token_time=arrival_time,
                                      first_scheduled_time=None,
                                      first_token_time=None,
                                      time_in_queue=None)
        self.lora_request = lora_request
        self.prompt_logprobs: Optional[PromptLogprobs] = None
        self.state = SequenceGroupState()
        self.embeddings = embeddings
        self.pooling_params = pooling_params
        self.prompt_adapter_request = prompt_adapter_request
        self.encoder_seq = encoder_seq
        self.trace_headers = trace_headers
        self.priority = priority

        self.cached_request_output = None

    @property
    def prompt(self) -> Optional[str]:
        # All sequences in the group should have the same prompt.
        # We use the prompt of an arbitrary sequence.
        return self.seqs[0].prompt

    @property
    def prompt_token_ids(self) -> List[int]:
        # All sequences in the group should have the same prompt.
        # We use the prompt of an arbitrary sequence.
        return self.seqs[0].prompt_token_ids

    @property
    def prompt_embeds(self) -> Optional[torch.Tensor]:
        # All sequences in the group should have the same prompt.
        # We use the prompt of an arbitrary sequence.
        return self.seqs[0].prompt_embeds

    @property
    def encoder_prompt(self) -> Optional[str]:
        # There are either 0 or 1 encoder sequences
        # If one is present, its prompt is distinct
        # from the decoder's.
        return (self.encoder_seq.prompt
                if self.encoder_seq is not None else None)

    @property
    def encoder_prompt_token_ids(self) -> Optional[List[int]]:
        # There are either 0 or 1 encoder sequences
        # If one is present, its prompt token ids are
        # distinct from the decoder's.
        return (self.encoder_seq.prompt_token_ids
                if self.encoder_seq is not None else None)

    @property
    def multi_modal_data(self) -> "MultiModalDataDict":
        # All sequences in the group should have the same multi-modal data.
        # We use the multi-modal data of an arbitrary sequence.
        return self.seqs[0].multi_modal_data

    @property
    def lora_int_id(self) -> int:
        return self.lora_request.lora_int_id if self.lora_request else 0

    @property
    def prompt_adapter_id(self) -> int:
        return self.prompt_adapter_request.prompt_adapter_id \
                        if self.prompt_adapter_request else 0

    @property
    def prompt_adapter_num_virtual_tokens(self) -> int:
        return self.prompt_adapter_request.prompt_adapter_num_virtual_tokens\
                         if self.prompt_adapter_request else 0

    def init_multi_step(self, num_steps: int) -> None:
        self.state.num_steps = num_steps
        self.state.current_step = 0

    def init_multi_step_from_lookahead_slots(self, num_lookahead_slots: int,
                                             num_scheduler_steps: int,
                                             is_multi_step: bool,
                                             enable_chunking: bool) -> None:

        if not is_multi_step:
            self.init_multi_step(num_steps=num_scheduler_steps)
            return

        # Multi-Step case
        is_prefill = self.is_prefill()

        # The asserts below reflect the expectations of the current system.
        if is_prefill and enable_chunking:
            assert num_lookahead_slots == num_scheduler_steps
            self.init_multi_step(num_steps=num_lookahead_slots)
        else:
            is_decode: bool = not is_prefill
            # If it is a prefill, num_lookahead_slots must be 0
            assert num_lookahead_slots == 0 or is_decode
            # If it is a decode, num_lookahead_slots + 1 must match
            # the scheduler steps.
            assert num_lookahead_slots + 1 == num_scheduler_steps or is_prefill
            self.init_multi_step(num_steps=num_lookahead_slots + 1)

    def get_last_latency(self, now: float) -> Optional[float]:
        """Sets the last token time for Request level timings."""
        # If still in prefill phase, raise Error.
        if self.is_prefill():
            raise ValueError(
                "seq_group.get_last_latency() should not be called "
                "if the seq_group is in prefill phase.")

        # Otherwise return token latency.
        latency = now - self.metrics.last_token_time
        self.metrics.last_token_time = now
        return latency

    def maybe_set_first_token_time(self, time: float) -> None:
        """Sets the first token time for Request level timings."""
        # Note: in a case where a sequence_group is swapped and
        #   recomputed, the time between iterations is counted
        #   in TPOT, rather than recalculating TTFT (since from the )
        #   POV of the user, there is simply a long generation delay.
        if (self.metrics.first_token_time is None
                and self.seqs[0].get_output_len() == 1):
            self.metrics.first_token_time = time

    def maybe_set_first_scheduled_time(self, time: float) -> None:
        """Sets the first scheduled time and time in queue for Request
        level timings."""
        if self.metrics.first_scheduled_time is None:
            self.metrics.first_scheduled_time = time
            self.metrics.time_in_queue = time - self.metrics.arrival_time

    def set_finished_time(self, time: Optional[float]) -> None:
        """Sets the finished time for Request level timings."""
        self.metrics.finished_time = time

    def get_max_num_running_seqs(self) -> int:
        """The maximum number of sequences running in parallel in the remaining
        lifetime of the request."""
        if self.sampling_params and self.sampling_params.use_beam_search:
            # For beam search, maximally there will always be `best_of` beam
            # candidates running in the future.
            best_of = self.sampling_params.best_of
            assert isinstance(best_of, int)
            return best_of
        else:
            if self.sampling_params:
                best_of = self.sampling_params.best_of
                assert isinstance(best_of, int)
                if best_of > self.num_seqs():
                    # At prompt stage, the sequence group is not yet filled up
                    # and only have one sequence running. However, in the
                    # generation stage, we will have `best_of` sequences
                    # running.
                    return best_of
            # At sampling stages, return the number of actual sequences
            # that are not finished yet.
            return self.num_unfinished_seqs()

    def get_seqs(
        self,
        status: Optional[SequenceStatus] = None,
    ) -> List[Sequence]:
        if status is None:
            return self.seqs

        if self.is_single_seq:
            return self.seqs if self.seqs[0].status == status else []

        return [seq for seq in self.seqs if seq.status == status]

    def is_encoder_decoder(self) -> bool:
        return self.encoder_seq is not None

    def get_encoder_seq(self) -> Optional[Sequence]:
        return self.encoder_seq

    def get_unfinished_seqs(self) -> List[Sequence]:
        if self.is_single_seq:
            return self.seqs if not self.seqs[0].is_finished() else []

        return [seq for seq in self.seqs if not seq.is_finished()]

    def get_finished_seqs(self) -> List[Sequence]:
        if self.is_single_seq:
            return self.seqs if self.seqs[0].is_finished() else []

        return [seq for seq in self.seqs if seq.is_finished()]

    def update_num_computed_tokens(self, num_new_computed_tokens: int):
        """Update number of tokens computed so far."""
        for seq in self.seqs:
            if not seq.is_finished():
                seq.data.update_num_computed_tokens(num_new_computed_tokens)

    def get_num_uncomputed_tokens(self) -> int:
        num_uncomputed_tokens = 0
        for seq in self.seqs:
            if not seq.is_finished():
                num_uncomputed_tokens += seq.data.get_num_uncomputed_tokens()
        return num_uncomputed_tokens

    def num_seqs(self, status: Optional[SequenceStatus] = None) -> int:
        # Optimization. We don't need to call get_seqs if we don't need to
        # filter by states.
        if status is None:
            return len(self.seqs)

        if self.is_single_seq:
            return 1 if self.seqs[0].status == status else 0

        return len(self.get_seqs(status))

    def num_unfinished_seqs(self) -> int:
        if self.is_single_seq:
            return 1 if not self.seqs[0].is_finished() else 0

        return len(self.get_unfinished_seqs())

    def num_finished_seqs(self) -> int:
        if self.is_single_seq:
            return 1 if self.seqs[0].is_finished() else 0

        return len(self.get_finished_seqs())

    def find(self, seq_id: int) -> Sequence:
        if seq_id not in self.seqs_dict:
            raise ValueError(f"Sequence {seq_id} not found.")
        return self.seqs_dict[seq_id]

    def add(self, seq: Sequence) -> None:
        if seq.seq_id in self.seqs_dict:
            raise ValueError(f"Sequence {seq.seq_id} already exists.")
        self.seqs_dict[seq.seq_id] = seq
        self.seqs.append(seq)
        self.is_single_seq = len(self.seqs) == 1

    def remove(self, seq_id: int) -> None:
        seq = self.seqs_dict.pop(seq_id, None)
        if seq is None:
            raise ValueError(f"Sequence {seq_id} not found.")
        self.seqs.remove(seq)
        self.is_single_seq = len(self.seqs) == 1

    def is_finished(self) -> bool:
        if self.is_single_seq:
            return self.seqs[0].is_finished()

        return all(seq.is_finished() for seq in self.seqs)

    def is_prefill(self) -> bool:
        # Every sequence should be in the same stage.
        return self.seqs[0].is_prefill()

    def __repr__(self) -> str:
        return (f"SequenceGroup(request_id={self.request_id}, "
                f"sampling_params={self.sampling_params}, "
                f"num_seqs={len(self.seqs)})")


class SequenceGroupMetadataDelta(
        msgspec.Struct,
        tag=True,  # type: ignore[call-arg]
        array_like=True,  # type: ignore[call-arg]
        omit_defaults=True):  # type: ignore[call-arg]
    """Delta of SequenceGroupMetadata.

    After sending the first SequenceGroupMetadata, vLLM scheduler
    only sends delta to reduce the data payload size.
    """
    seq_data_delta: Dict[int, SequenceDataDelta]
    request_id: str
    block_tables: Dict[int, List[int]]
    is_prompt: bool
    do_sample: bool = True
    token_chunk_size: Optional[int] = None
    computed_block_nums: Optional[List[int]] = None
    state: Optional[SequenceGroupState] = msgspec.field(
        default_factory=lambda: SequenceGroupState())


class SequenceGroupMetadata(
        msgspec.Struct,
        tag=True,  # type: ignore[call-arg]
        array_like=True,  # type: ignore[call-arg]
        omit_defaults=True):  # type: ignore[call-arg]
    """Metadata for a sequence group. Used to create `AttentionMetadata`.

    Args:
        request_id: The ID of the request.
        is_prompt: Whether the request is at prompt stage.
        seq_data: The sequence data. (Seq id -> sequence data)
        sampling_params: The sampling parameters used to generate the outputs.
        block_tables: The block tables. (Seq id -> list of physical block
            numbers)
        do_sample: True if sampling is required. Sampling is not required when
            e.g., prefill is chunked, and the current iteration only computes
            query tokens for prefill, we don't need sampling.
        token_chunk_size: The number of tokens to be processed (per sequence).
            None if chunking is not required.
        lora_request: LoRA request.
        computed_block_nums: The block numbers that are already computed,
            used in prefix caching.
        state: Internal state tied to this sequence group.
        multi_modal_data: Multi modal data.
        encoder_seq_data: Optional sequence data for encoder prompt
                          (SequenceGroup.encoder_seq). Should be None
                          unless you are working with an encoder/decoder
                          model.
        cross_block_table: Optional cross-attention block table associated
                           with the encoder prompt
                           (SequenceGroup.encoder_seq). Should be None
                           unless you are working with an encoder/decoder
                           model.
        prompt_adapter_request: Prompt Adapter request.
    """

    request_id: str
    is_prompt: bool
    seq_data: Dict[int, SequenceData]
    sampling_params: Optional[SamplingParams]
    block_tables: Dict[int, List[int]]
    do_sample: bool = True
    pooling_params: Optional[PoolingParams] = None
    lora_request: Optional[LoRARequest] = None
    computed_block_nums: Optional[List[int]] = None
    state: Optional[SequenceGroupState] = msgspec.field(
        default_factory=lambda: SequenceGroupState())
    # "MultiModalDataDict" types. We have to use Any due to msgspec
    # doesn't allow to have union of 2 different dicts.
    multi_modal_data: Optional[Any] = None
    encoder_seq_data: Optional[SequenceData] = None
    cross_block_table: Optional[List[int]] = None
    prompt_adapter_request: Optional[PromptAdapterRequest] = None
    token_chunk_size: Optional[int] = None

    ### Stateful fields that are lazily defined. ###
    # The number of speculative tokens adopted in this request.
    # None means specuative decoding is not used.
    # Zero means speculative decoding is disabled for some reasons.
    # TODO: We should maintain this states out of the sequence group.
    num_speculative_tokens: Optional[int] = None

    def __post_init__(self):
        if self.seq_data is not None and self.token_chunk_size is None:
            if self.is_prompt:
                self.token_chunk_size = next(iter(
                    self.seq_data.values())).get_len()
            else:
                self.token_chunk_size = 1

    @property
    def lora_int_id(self) -> int:
        return self.lora_request.lora_int_id if self.lora_request else 0

    @property
    def prompt_adapter_id(self) -> int:
        return self.prompt_adapter_request.prompt_adapter_id \
                        if self.prompt_adapter_request else 0

    @property
    def prompt_adapter_num_virtual_tokens(self) -> int:
        return self.prompt_adapter_request.prompt_adapter_num_virtual_tokens \
                        if self.prompt_adapter_request else 0

    # Multi-Step Chunked-Prefill property
    @property
    def is_single_step_prompt(self) -> bool:
        # do_sample is true, only when the token_chunk_size matches the
        # num_uncomputed_tokens of the sequence. This indicates that
        # the prompt will finish processing in a single `execute_model`
        # step.
        return self.is_prompt and self.do_sample

    def get_first_seq_id(self) -> int:
        # This is an efficient way of fetching the seq_id when
        # we know this SequenceGroup has only one sequence.
        return next(iter(self.seq_data))

    def apply_delta(self,
                    sequence_group_metadata_delta: SequenceGroupMetadataDelta):
        for id, delta in sequence_group_metadata_delta.seq_data_delta.items():
            self.seq_data[id].apply_delta(delta)
        assert self.request_id == sequence_group_metadata_delta.request_id
        self.block_tables = sequence_group_metadata_delta.block_tables
        self.token_chunk_size = sequence_group_metadata_delta.token_chunk_size
        self.do_sample = sequence_group_metadata_delta.do_sample
        self.is_prompt = sequence_group_metadata_delta.is_prompt

    def finish_step(self) -> None:
        assert self.state is not None
        assert self.state.current_step < self.state.num_steps, \
            f"current step {self.state.current_step}, num_steps {self.state.num_steps}" # noqa
        self.state.current_step += 1


class SequenceOutput(
        msgspec.Struct,
        omit_defaults=True,  # type: ignore[call-arg]
        array_like=True):  # type: ignore[call-arg]
    """The model output associated with a sequence.

    Args:
        parent_seq_id: The ID of the parent sequence (for forking in beam
            search).
        output_token: The output token ID.
        logprobs: The logprobs of the output token.
            (Token id -> logP(x_i+1 | x_0, ..., x_i))
    """
    parent_seq_id: int
    output_token: int
    logprobs: Dict[int, Logprob]

    def __repr__(self) -> str:
        return (f"SequenceOutput(parent_seq_id={self.parent_seq_id}, "
                f"output_token={self.output_token}, "
                f"logprobs={self.logprobs})")

    def __eq__(self, other: object) -> bool:
        if not isinstance(other, SequenceOutput):
            raise NotImplementedError()
        equal = (self.parent_seq_id == other.parent_seq_id
                 and self.output_token == other.output_token)
        log_probs_equal = other.logprobs == self.logprobs
        return equal and log_probs_equal


class SequenceGroupOutput(ABC):
    """The base class for model outputs associated with a sequence group."""

    @abstractmethod
    def __repr__(self) -> str:
        pass

    @abstractmethod
    def __eq__(self, other: object) -> bool:
        pass


class CompletionSequenceGroupOutput(
        msgspec.Struct,
        omit_defaults=True,  # type: ignore[call-arg]
        array_like=True):  # type: ignore[call-arg]
    __metaclass__ = SequenceGroupOutput
    """The model output associated with a completion sequence group."""
    samples: List[SequenceOutput]
    # Prompt logprob for each prompt query token.
    prompt_logprobs: Optional[PromptLogprobs]

    def __repr__(self) -> str:
        return (f"CompletionSequenceGroupOutput(samples={self.samples}, "
                f"prompt_logprobs={self.prompt_logprobs})")

    def __eq__(self, other: object) -> bool:
        if not isinstance(other, CompletionSequenceGroupOutput):
            raise NotImplementedError()
        return (self.samples == other.samples
                and self.prompt_logprobs == other.prompt_logprobs)


class EmbeddingSequenceGroupOutput(
        msgspec.Struct,
        omit_defaults=True,  # type: ignore[call-arg]
        array_like=True,  # type: ignore[call-arg]
):
    """The model output associated with an embedding sequence group."""
    __metaclass__ = SequenceGroupOutput
    embeddings: List[int]

    def __repr__(self) -> str:
        return (f"EmbeddingSequenceGroupOutput("
                f"embeddings_shape={len(self.embeddings)})")

    def __eq__(self, other: object) -> bool:
        if not isinstance(other, EmbeddingSequenceGroupOutput):
            raise NotImplementedError()
        return self.embeddings == other.embeddings


class IntermediateTensors(
        msgspec.Struct,
        omit_defaults=True,  # type: ignore[call-arg]
        array_like=True):  # type: ignore[call-arg]
    """For all pipeline stages except the last, we need to return the hidden
    states and residuals to be sent to the next stage. This data structure
    contains the hidden states and residuals for a request.
    """

    tensors: Dict[str, torch.Tensor]

    def __getitem__(self, key: Union[str, slice]):
        if isinstance(key, str):
            return self.tensors[key]
        elif isinstance(key, slice):
            return self.__class__({k: v[key] for k, v in self.tensors.items()})

    def __setitem__(self, key: str, value):
        self.tensors[key] = value

    def __len__(self):
        return len(self.tensors)

    def __eq__(self, other: object):
        return isinstance(other, self.__class__) and self

    def __repr__(self) -> str:
        return f"IntermediateTensors(tensors={self.tensors})"


class PoolerOutput(
        msgspec.Struct,
        omit_defaults=True,  # type: ignore[call-arg]
        array_like=True):  # type: ignore[call-arg]
    """The output from a pooling operation in the embedding model."""
    outputs: List[EmbeddingSequenceGroupOutput]

    spec_decode_worker_metrics: Optional[SpecDecodeWorkerMetrics] = None

    def __getitem__(self, idx: int):
        return self.outputs[idx]

    def __setitem__(self, idx: int, value):
        self.outputs[idx] = value

    def __len__(self):
        return len(self.outputs)

    def __eq__(self, other: object):
        return isinstance(other,
                          self.__class__) and self.outputs == other.outputs


def get_all_seq_ids(
        seq_group_metadata_list: List[SequenceGroupMetadata]) -> List[int]:
    """Given a list of SequenceGroupMetadata, create a list of all
    sequence ids.
    """
    return [seq_id for sg in seq_group_metadata_list for seq_id in sg.seq_data]


def get_all_seq_ids_and_request_ids(
    seq_group_metadata_list: List[SequenceGroupMetadata]
) -> Tuple[List[int], Dict[str, Set[int]]]:
    """Given a list of SequenceGroupMetadata, create a list of all
    sequence ids.
    """
    seq_ids: List[int] = []
    request_id_seq_ids_mapping: Dict[str, Set[int]] = defaultdict(set)
    for sg in seq_group_metadata_list:
        for seq_id in sg.seq_data:
            seq_ids.append(seq_id)
            request_id_seq_ids_mapping[sg.request_id].add(seq_id)
    return seq_ids, request_id_seq_ids_mapping


class HiddenStates(msgspec.Struct, array_like=True,
                   omit_defaults=True):  # type: ignore[call-arg]
    """Hidden states corresponding to in-progress sequences.
    Used in speculative decoding to pass hidden states from
    the target model to the proposer model.

    seq_ids are the sequence ids of each entry of the batch
    dimension of the hidden_states tensor"""
    # Scorer hidden states. For prefill step, it is used for hidden states of
    # all tokens, whereas for decode step, it use used for last accepted tokens.
    hidden_states: torch.Tensor
    # The sequence group metadata list. Only needed for decode step.
    seq_group_metadata_list: Optional[List[SequenceGroupMetadata]] = None
    # Scorer hidden states of the 2nd last token proposed by the proposer (
    # irrespective of whether it was accepted or not). Only used for cases when
    # last proposed token is accepted (i.e., in case of bonus tokens). For the
    # case of no bonus tokens, these are ignored.
    second_last_token_hidden_states: Optional[torch.Tensor] = None

    _seq_ids: List[int] = msgspec.field(default_factory=list)

    def __post_init__(self):
        if self.seq_group_metadata_list is not None:
            assert len(self.seq_group_metadata_list) == len(self.hidden_states)
            self._seq_ids = get_all_seq_ids(self.seq_group_metadata_list)

    @property
    def seq_ids(self) -> List[int]:
        return self._seq_ids

    def update(self,
               hidden_states: torch.Tensor,
               seq_group_metadata_list: List[SequenceGroupMetadata],
               second_last_token_hidden_states: Optional[torch.Tensor] = None):
        """Update hidden states from target model invocation. Only used for
        decode steps"""
        assert len(seq_group_metadata_list) == len(hidden_states)
        self._seq_ids.extend(get_all_seq_ids(seq_group_metadata_list))
        self.hidden_states = torch.cat([self.hidden_states, hidden_states])

        if self.second_last_token_hidden_states is not None:
            # Adding dummy hidden_states to this to maintain same shape
            self.second_last_token_hidden_states = torch.cat([
                self.second_last_token_hidden_states,
                torch.zeros_like(hidden_states)
                if second_last_token_hidden_states is None else
                second_last_token_hidden_states
            ])

    def prune(self,
              seq_group_metadata_list: List[SequenceGroupMetadata]) -> None:
        """Prune to provided list of sequence ids. Only used for decode steps.
        """
        # Currently this prunes all seq_ids not present in
        # seq_group_metadata_list which might cause problems where a sequence
        # may be "paused" then "resumed" later. This should only prune sequences
        # which are confirmed to be aborted.
        seq_ids = get_all_seq_ids(seq_group_metadata_list)
        if seq_ids != self._seq_ids:
            # Batch contents changed - prune removed sequences.
            index = [self._seq_ids.index(seq_id) for seq_id in seq_ids]
            self.hidden_states = self.hidden_states[index]
            if self.second_last_token_hidden_states is not None:
                self.second_last_token_hidden_states = self\
                    .second_last_token_hidden_states[index]
            self._seq_ids = seq_ids

    def expand_with_bonus_tokens(
            self, seq_with_bonus_token_in_last_step: set) -> None:
        """Expand hidden states for sequences with bonus tokens. This is in
        alignment with `MultiStepWorker._expand_execute_model_request`."""
        if self.second_last_token_hidden_states is None \
            or not seq_with_bonus_token_in_last_step:
            return

        index = []
        for seq_id in self._seq_ids:
            i = self._seq_ids.index(seq_id)
            if seq_id in seq_with_bonus_token_in_last_step:
                index.append(i + len(self._seq_ids))
            index.append(i)

        self.hidden_states = torch.cat(
            [self.hidden_states, self.second_last_token_hidden_states])[index]


class ExecuteModelRequest(
        msgspec.Struct,
        array_like=True,  # type: ignore[call-arg]
        omit_defaults=True):  # type: ignore[call-arg]
    """The model execution request, containing CPU metadata only. The LLM
    engine should create an instance of this class for each request batch."""
    # The sequence group metadata list.
    seq_group_metadata_list: List[Union[SequenceGroupMetadata,
                                        SequenceGroupMetadataDelta]]
    # Blocks to swap in. List of CPU -> GPU block number.
    blocks_to_swap_in: List[Tuple[int,
                                  int]] = msgspec.field(default_factory=list)
    # Blocks to swap out. List of GPU -> CPU block number.
    blocks_to_swap_out: List[Tuple[int,
                                   int]] = msgspec.field(default_factory=list)
    # Blocks to copy. Source to dest block.
    blocks_to_copy: List[Tuple[int, int]] = msgspec.field(default_factory=list)
    # Virtual engine ID for pipeline parallel.
    virtual_engine: int = 0
    # The number of slots for lookahead decoding.
    num_lookahead_slots: int = 0
    # The number of requests in the running queue.
    running_queue_size: int = 0
    # Optional hidden states from prior step.
    previous_hidden_states: Optional[HiddenStates] = None
    # The number of forward steps to run.
    num_steps: int = 1
    # Finished request ids since last step.
    finished_requests_ids: List[str] = msgspec.field(default_factory=list)
    # The last sampled token ids for multi step decoding.
    last_sampled_token_ids: Optional[torch.Tensor] = None
    # Async callback
    async_callback: Optional[Callable] = None

    @property
    def is_first_multi_step(self) -> bool:
        # TODO(will) make this be able to handle batches with variable number of
        # steps
        assert len(self.seq_group_metadata_list) > 0
        first_seq_group = self.seq_group_metadata_list[0]
        assert first_seq_group.state is not None
        return first_seq_group.state.current_step == 0

    @property
    def is_last_step(self) -> bool:
        # TODO(will) make this be able to handle batches with variable number of
        # steps
        assert len(self.seq_group_metadata_list) > 0
        first_seq_group = self.seq_group_metadata_list[0]
        assert first_seq_group.state is not None
        return first_seq_group.state.remaining_steps == 1

    @property
    def current_step(self) -> int:
        # TODO(will) make this be able to handle batches with variable number of
        # steps
        assert len(self.seq_group_metadata_list) > 0
        state = self.seq_group_metadata_list[0].state
        assert state is not None
        return state.current_step

    def clone(
        self, seq_group_metadata_list: List[Union[SequenceGroupMetadata,
                                                  SequenceGroupMetadataDelta]]
    ) -> "ExecuteModelRequest":
        """Clone the request with a new sequence group metadata list."""
        return ExecuteModelRequest(
            seq_group_metadata_list=seq_group_metadata_list,
            blocks_to_swap_in=self.blocks_to_swap_in.copy(),
            blocks_to_swap_out=self.blocks_to_swap_out.copy(),
            blocks_to_copy=self.blocks_to_copy.copy(),
            virtual_engine=self.virtual_engine,
            num_lookahead_slots=self.num_lookahead_slots,
            running_queue_size=self.running_queue_size,
            previous_hidden_states=self.previous_hidden_states,
            num_steps=self.num_steps,
            finished_requests_ids=self.finished_requests_ids,
            last_sampled_token_ids=self.last_sampled_token_ids.clone()
            if self.last_sampled_token_ids is not None else None,
            async_callback=self.async_callback)<|MERGE_RESOLUTION|>--- conflicted
+++ resolved
@@ -13,12 +13,7 @@
 import msgspec
 import torch
 
-<<<<<<< HEAD
 from vllm.inputs.parse import is_valid_encoder_decoder_inputs
-=======
-from vllm.inputs import EncoderDecoderLLMInputs, LLMInputs
-from vllm.inputs.parse import is_valid_encoder_decoder_llm_inputs
->>>>>>> d86f6b2a
 from vllm.lora.request import LoRARequest
 from vllm.pooling_params import PoolingParams
 from vllm.prompt_adapter.request import PromptAdapterRequest
@@ -26,10 +21,7 @@
 from vllm.spec_decode.metrics import SpecDecodeWorkerMetrics
 
 if TYPE_CHECKING:
-<<<<<<< HEAD
     from vllm.inputs import DecoderOnlyInputs, EncoderDecoderInputs
-=======
->>>>>>> d86f6b2a
     from vllm.multimodal.base import MultiModalDataDict
 
 VLLM_TOKEN_ID_ARRAY_TYPE = "l"
@@ -480,7 +472,6 @@
 
     @cached_property
     def multi_modal_data(self) -> "MultiModalDataDict":
-<<<<<<< HEAD
         inputs = self.inputs
         if is_valid_encoder_decoder_inputs(inputs):
             multi_modal_data = inputs["encoder"].get("multi_modal_data")
@@ -489,17 +480,6 @@
                                     inputs.get("multi_modal_data"))
 
         return multi_modal_data or {}
-=======
-        if self.inputs.get("multi_modal_data") and self.inputs.get(
-                "encoder_multi_modal_data"):
-            raise ValueError(
-                "Multi-modal data in both encoder and decoder is not supported."
-            )
-        inputs = self.inputs
-        return self.inputs.get("multi_modal_data") or (cast(
-            EncoderDecoderLLMInputs,
-            inputs).get("encoder_multi_modal_data")) or {}
->>>>>>> d86f6b2a
 
     @property
     def lora_int_id(self) -> int:
