"""Sequence and its related classes."""
import copy
import enum
import math
from abc import ABC, abstractmethod
from array import array
from collections import defaultdict
from dataclasses import dataclass, field
from typing import (TYPE_CHECKING, Dict, List, Mapping, Optional, Set, Tuple,
                    Union)

import torch

from vllm.lora.request import LoRARequest
from vllm.pooling_params import PoolingParams
from vllm.prompt_adapter.request import PromptAdapterRequest
from vllm.sampling_params import SamplingParams

if TYPE_CHECKING:
    from vllm.inputs import LLMInputs
    from vllm.multimodal import MultiModalDataDict
    from vllm.spec_decode.metrics import SpecDecodeWorkerMetrics


@dataclass
class Logprob:
    """Infos for supporting OpenAI compatible logprobs and token ranks.

    Attributes:
        logprob: The logprob of chosen token
        rank: The vocab rank of chosen token (>=1)
        decoded_token: The decoded chosen token index
    """
    logprob: float
    rank: Optional[int] = None
    decoded_token: Optional[str] = None


# {token_id -> logprob} per each sequence group. None if the corresponding
# sequence group doesn't require prompt logprob.
PromptLogprobs = List[Optional[Dict[int, Logprob]]]
# {token_id -> logprob} for each sequence group.
SampleLogprobs = List[Dict[int, Logprob]]


class SequenceStatus(enum.IntEnum):
    """Status of a sequence."""
    WAITING = 0
    RUNNING = 1
    SWAPPED = 2
    # Note: anything after SWAPPED (2) will be considered
    # as a finished status.
    FINISHED_STOPPED = 3
    FINISHED_LENGTH_CAPPED = 4
    FINISHED_ABORTED = 5
    FINISHED_IGNORED = 6

    @staticmethod
    def is_finished(status: "SequenceStatus") -> bool:
        return status > SequenceStatus.SWAPPED

    @staticmethod
    def get_finished_reason(status: "SequenceStatus") -> Union[str, None]:
        if status == SequenceStatus.FINISHED_STOPPED:
            finish_reason = "stop"
        elif status == SequenceStatus.FINISHED_LENGTH_CAPPED:
            finish_reason = "length"
        elif status == SequenceStatus.FINISHED_ABORTED:
            finish_reason = "abort"
        elif status == SequenceStatus.FINISHED_IGNORED:
            # The ignored sequences are the sequences whose prompt lengths
            # are longer than the model's length cap. Therefore, the stop
            # reason should also be "length" as in OpenAI API.
            finish_reason = "length"
        else:
            finish_reason = None
        return finish_reason


class SequenceStage(enum.Enum):
    PREFILL = enum.auto()
    DECODE = enum.auto()


@dataclass
class RequestMetrics:
    """Metrics associated with a request.

    Attributes:
        arrival_time: The time when the request arrived.
        first_scheduled_time: The time when the request was first scheduled.
        first_token_time: The time when the first token was generated.
        time_in_queue: The time the request spent in the queue.
        finished_time: The time when the request was finished.
    """
    arrival_time: float
    last_token_time: float
    first_scheduled_time: Optional[float]
    first_token_time: Optional[float]
    time_in_queue: Optional[float]
    finished_time: Optional[float] = None


class SequenceData:
    """Data associated with a sequence.

    Args:
        prompt_token_ids: The token IDs of the prompt.
        output_token_ids: The token IDs of the output. Set to an empty list if
            None.

    Attributes:
        prompt_token_ids: The token IDs of the prompt.
        output_token_ids: The token IDs of the output.
        cumulative_logprob: The cumulative log probability of the output.
    """

    def __init__(
        self,
        prompt_token_ids: List[int],
        output_token_ids: Optional[List[int]] = None,
    ) -> None:
        self._prompt_token_ids = array('l', prompt_token_ids)
        self._prompt_token_ids_tuple: Tuple[int, ...] = tuple(prompt_token_ids)
        self._output_token_ids = array(
            'l', output_token_ids if output_token_ids is not None else [])

        self.cumulative_logprob = 0.0
        # The number of tokens that are computed (that run against the model).
        self._num_computed_tokens = 0
        self._stage: SequenceStage = SequenceStage.PREFILL

        self._update_cached_all_tokens()

    def _update_cached_all_tokens(self):
        self._cached_all_token_ids: List[int] = list(self._prompt_token_ids +
                                                     self._output_token_ids)

    @property
    def prompt_token_ids(self) -> Tuple[int, ...]:
        return self._prompt_token_ids_tuple

    @prompt_token_ids.setter
    def prompt_token_ids(self, new_prompt_token_ids) -> None:
        self._prompt_token_ids = array('l', new_prompt_token_ids)
        self._prompt_token_ids_tuple = tuple(new_prompt_token_ids)
        self._update_cached_all_tokens()

    @property
    def prompt_token_ids_array(self) -> array:
        return self._prompt_token_ids

    @property
    def output_token_ids(self) -> Tuple[int, ...]:
        return tuple(self._output_token_ids)

    @output_token_ids.setter
    def output_token_ids(self, new_output_token_ids) -> None:
        self._output_token_ids = array('l', new_output_token_ids)
        self._update_cached_all_tokens()

    @property
    def output_token_ids_array(self) -> array:
        return self._output_token_ids

    def append_token_id(self, token_id: int, logprob: float) -> None:
        self._output_token_ids.append(token_id)
        self._cached_all_token_ids.append(token_id)
        self.cumulative_logprob += logprob

    def get_len(self) -> int:
        return len(self._output_token_ids) + len(self._prompt_token_ids)

    def get_prompt_len(self) -> int:
        return len(self._prompt_token_ids)

    def get_output_len(self) -> int:
        return len(self._output_token_ids)

    def get_token_ids(self) -> List[int]:
        return self._cached_all_token_ids

    def get_prefix_token_ids(
            self, num_tokens: int
    ) -> Tuple[Tuple[int, ...], Optional[Tuple[int, ...]]]:
        """Get prefix tokens, and make the return value hashable"""
        prompt_length = self.get_prompt_len()
        if num_tokens > prompt_length:
            return (self._prompt_token_ids_tuple,
                    tuple(self._output_token_ids[:num_tokens - prompt_length]))
        else:
            return (self._prompt_token_ids_tuple[:num_tokens], None)

    def get_num_computed_tokens(self) -> int:
        """Return the number of prefill tokens that are already computed."""
        return self._num_computed_tokens

    def update_num_computed_tokens(self, num_new_computed_tokens: int):
        """Update number of tokens computed so far."""
        self._num_computed_tokens += num_new_computed_tokens
        assert self._num_computed_tokens <= self.get_len(), (
            self._num_computed_tokens, self.get_len())
        # If all tokens are computed, it means it is in decoding phase.
        if self.get_num_uncomputed_tokens() == 0:
            self._stage = SequenceStage.DECODE

    def reset_state_for_recompute(self) -> None:
        """Reset the number of computed tokens from this sequence. It is
        supposed to be called when a sequence needs to be started from
        the beginning again (e.g., sequence is preempted).
        """
        self._num_computed_tokens = 0
        self._stage = SequenceStage.PREFILL

    def get_num_uncomputed_tokens(self) -> int:
        """Return the number of prefill tokens that are not computed."""
        # we use `get_len()` which includes prompt_len + output_len instead
        # of prompt_len here. This is because during recompute we need to
        # prefill for both prompt and output.
        return self.get_len() - self.get_num_computed_tokens()

    def get_last_token_id(self) -> int:
        if not self._output_token_ids:
            return self._prompt_token_ids[-1]
        return self._output_token_ids[-1]

    def get_prompt_token_ids(self) -> Tuple[int, ...]:
        return self.prompt_token_ids

    def get_output_token_ids(self) -> Tuple[int, ...]:
        return self.output_token_ids

    @property
    def stage(self) -> SequenceStage:
        return self._stage

    def __repr__(self) -> str:
        return (f"SequenceData("
                f"prompt_token_ids={self._prompt_token_ids}, "
                f"output_token_ids={self._output_token_ids}, "
                f"cumulative_logprob={self.cumulative_logprob})")


class Sequence:
    """Stores the data, status, and block information of a sequence.

    Args:
        seq_id: The ID of the sequence.
        inputs: The inputs of the sequence.
        block_size: The block size of the sequence. Should be the same as the
            block size used by the block manager and cache engine.
        lora_request: LoRA request.
        prompt_adapter_request: Prompt Adapter request.

    """

    def __init__(
            self,
            seq_id: int,
            inputs: "LLMInputs",
            block_size: int,
            eos_token_id: Optional[int] = None,
            lora_request: Optional[LoRARequest] = None,
            prompt_adapter_request: Optional[PromptAdapterRequest] = None
    ) -> None:
        self.seq_id = seq_id
        self.inputs = inputs
        self.block_size = block_size
        self.eos_token_id = eos_token_id
        self.lora_request = lora_request
        self.prompt_adapter_request = prompt_adapter_request

        self.data = SequenceData(self.prompt_token_ids)
        self.output_logprobs: SampleLogprobs = []
        self.output_text = ""

        self.status = SequenceStatus.WAITING
        self.stop_reason: Union[int, str, None] = None

        # Used for incremental detokenization
        self.prefix_offset = 0
        self.read_offset = 0
        # Input + output tokens
        self.tokens: Optional[List[str]] = None

    @property
    def n_blocks(self) -> int:
        return math.ceil(self.get_len() / self.block_size)

    @property
    def prompt(self) -> Optional[str]:
        return self.inputs.get("prompt")

    @property
    def prompt_token_ids(self) -> List[int]:
        return self.inputs["prompt_token_ids"]

    @property
    def multi_modal_data(self) -> "MultiModalDataDict":
        return self.inputs.get("multi_modal_data") or {}

    @property
    def lora_int_id(self) -> int:
        return self.lora_request.lora_int_id if self.lora_request else 0

    @property
    def prompt_adapter_id(self) -> int:
        return self.prompt_adapter_request.prompt_adapter_id \
                        if self.prompt_adapter_request else 0

    def get_output_text_to_return(self, buffer_length: int):
        # We return the full output text if the sequence is finished.
        truncate = buffer_length and not self.is_finished()
        return self.output_text[:-buffer_length] if truncate else (
            self.output_text)

    def hash_of_block(self, logical_idx: int) -> int:
        # TODO This can produce incorrect hash when block size > prompt size

        # Compute the number of tokens in the sequence
        # TODO: The current hashing function is O(L^2). We should optimize
        # this in the future.
        num_tokens = self.num_hashed_tokens_of_block(logical_idx)
        hashed_tokens = self.data.get_prefix_token_ids(num_tokens)
        return hash((hashed_tokens, self.lora_int_id))

    def num_hashed_tokens_of_block(self, logical_idx: int):
        return logical_idx * self.block_size + self.block_size

    def reset_state_for_recompute(self):
        """Reset the sequence states for recomputation."""
        self.data.reset_state_for_recompute()

    def append_token_id(
        self,
        token_id: int,
        logprobs: Dict[int, Logprob],
    ) -> None:
        assert token_id in logprobs
        self.output_logprobs.append(logprobs)
        self.data.append_token_id(token_id, logprobs[token_id].logprob)

    def get_len(self) -> int:
        return self.data.get_len()

    def get_prompt_len(self) -> int:
        return self.data.get_prompt_len()

    def get_output_len(self) -> int:
        return self.data.get_output_len()

    def get_token_ids(self) -> List[int]:
        return self.data.get_token_ids()

    def get_prompt_token_ids(self) -> Tuple[int, ...]:
        return self.data.get_prompt_token_ids()

    def get_last_token_id(self) -> int:
        return self.data.get_last_token_id()

    def get_output_token_ids(self) -> Tuple[int, ...]:
        return self.data.get_output_token_ids()

    def get_cumulative_logprob(self) -> float:
        return self.data.cumulative_logprob

    def get_beam_search_score(self,
                              length_penalty: float = 1.0,
                              seq_len: Optional[int] = None,
                              eos_token_id: Optional[int] = None) -> float:
        """Calculate the beam search score with length penalty.

        Adapted from

        https://github.com/huggingface/transformers/blob/ccb92be23def445f2afdea94c31286f84b89eb5b/src/transformers/generation/beam_search.py#L938
        """
        if seq_len is None:
            seq_len = self.get_len()
            # NOTE: HF implementation does not count the EOS token
            # towards the length, we align with that here for testing.
            if (eos_token_id is not None
                    and self.get_last_token_id() == eos_token_id):
                seq_len -= 1
        return self.get_cumulative_logprob() / (seq_len**length_penalty)

    def is_finished(self) -> bool:
        return SequenceStatus.is_finished(self.status)

    def fork(self, new_seq_id: int) -> "Sequence":
        new_seq = copy.deepcopy(self)
        new_seq.seq_id = new_seq_id
        return new_seq

    def get_num_new_tokens(self) -> int:
        """Get the number of new tokens to be computed.

        Returns:
            The new number of tokens to be computed. I.e., 1 for decode, or
            the remaining prompt size for prefill.
        """
        if self.data.stage == SequenceStage.DECODE:
            return 1
        return self.data.get_num_uncomputed_tokens()

    def is_prefill(self) -> bool:
        return self.data.stage == SequenceStage.PREFILL

    def __repr__(self) -> str:
        return (f"Sequence(seq_id={self.seq_id}, "
                f"status={self.status.name}, "
                f"num_blocks={self.n_blocks}, ")


class SequenceGroup:
    """A group of sequences that are generated from the same prompt.

    Args:
        request_id: The ID of the request.
        seqs: The list of sequences.
        sampling_params: The sampling parameters used to generate the outputs.
        arrival_time: The arrival time of the request.
        lora_request: LoRA request.
        embeddings: The embeddings vectors of the prompt of the sequence group
            for an embedding model.
        pooling_params: The pooling parameters used to generate the pooling
            for an embedding model.
        encoder_seq: Optional, the single encoder sequence. Should be None
                     unless you are working with an encoder/decoder model.
        trace_headers: OpenTelemetry trace headers.
        prompt_adapter_request: Prompt Adapter request.
    """

    def __init__(
        self,
        request_id: str,
        seqs: List[Sequence],
        arrival_time: float,
        sampling_params: Optional[SamplingParams] = None,
        lora_request: Optional[LoRARequest] = None,
        embeddings: Optional[List[float]] = None,
        pooling_params: Optional[PoolingParams] = None,
        encoder_seq: Optional[Sequence] = None,
        trace_headers: Optional[Mapping[str, str]] = None,
        prompt_adapter_request: Optional[PromptAdapterRequest] = None,
    ) -> None:
        self.request_id = request_id
        self.seqs_dict = {seq.seq_id: seq for seq in seqs}
        self.sampling_params = sampling_params
        self.metrics = RequestMetrics(arrival_time=arrival_time,
                                      last_token_time=arrival_time,
                                      first_scheduled_time=None,
                                      first_token_time=None,
                                      time_in_queue=None)
        self.lora_request = lora_request
        self.prompt_logprobs: Optional[PromptLogprobs] = None
        self.embeddings = embeddings
        self.pooling_params = pooling_params
        self.prompt_adapter_request = prompt_adapter_request
        self.encoder_seq = encoder_seq
        self.trace_headers = trace_headers
        self._first_seq = next(iter(self.seqs_dict.values()))
        self.kv_from_block: Optional[Dict[int, torch.Tensor]] = None

    @property
    def prompt(self) -> Optional[str]:
        # All sequences in the group should have the same prompt.
        # We use the prompt of an arbitrary sequence.
        return self._first_seq.prompt

    @property
    def prompt_token_ids(self) -> List[int]:
        # All sequences in the group should have the same prompt.
        # We use the prompt of an arbitrary sequence.
        return self._first_seq.prompt_token_ids

    @property
    def multi_modal_data(self) -> "MultiModalDataDict":
        # All sequences in the group should have the same multi-modal data.
        # We use the multi-modal data of an arbitrary sequence.
        return self._first_seq.multi_modal_data

    @property
    def lora_int_id(self) -> int:
        return self.lora_request.lora_int_id if self.lora_request else 0

    @property
    def prompt_adapter_id(self) -> int:
        return self.prompt_adapter_request.prompt_adapter_id \
                        if self.prompt_adapter_request else 0

    @property
    def prompt_adapter_num_virtual_tokens(self) -> int:
        return self.prompt_adapter_request.prompt_adapter_num_virtual_tokens\
                         if self.prompt_adapter_request else 0

    def get_last_latency(self, now: float) -> Optional[float]:
        """Sets the last token time for Request level timings."""
        # If still in prefill phase, raise Error.
        if self.is_prefill():
            raise ValueError(
                "seq_group.get_last_latency() should not be called "
                "if the seq_group is in prefill phase.")

        # Otherwise return token latency.
        latency = now - self.metrics.last_token_time
        self.metrics.last_token_time = now
        return latency

    def maybe_set_first_token_time(self, time: float) -> None:
        """Sets the first token time for Request level timings."""
        # Note: in a case where a sequence_group is swapped and
        #   recomputed, the time between iterations is counted
        #   in TPOT, rather than recalculating TTFT (since from the )
        #   POV of the user, there is simply a long generation delay.
        if (self.metrics.first_token_time is None
                and self.get_seqs()[0].get_output_len() == 1):
            self.metrics.first_token_time = time

    def maybe_set_first_scheduled_time(self, time: float) -> None:
        """Sets the first scheduled time and time in queue for Request
        level timings."""
        if self.metrics.first_scheduled_time is None:
            self.metrics.first_scheduled_time = time
            self.metrics.time_in_queue = time - self.metrics.arrival_time

    def set_finished_time(self, time: Optional[float]) -> None:
        """Sets the finished time for Request level timings."""
        self.metrics.finished_time = time

    def get_max_num_running_seqs(self) -> int:
        """The maximum number of sequences running in parallel in the remaining
        lifetime of the request."""
        if self.sampling_params and self.sampling_params.use_beam_search:
            # For beam search, maximally there will always be `best_of` beam
            # candidates running in the future.
            return self.sampling_params.best_of
        else:
            if (self.sampling_params
                    and self.sampling_params.best_of > self.num_seqs()):
                # At prompt stage, the sequence group is not yet filled up
                # and only have one sequence running. However, in the
                # generation stage, we will have `best_of` sequences running.
                return self.sampling_params.best_of
            # At sampling stages, return the number of actual sequences
            # that are not finished yet.
            return self.num_unfinished_seqs()

    def get_seqs(
        self,
        status: Optional[SequenceStatus] = None,
    ) -> List[Sequence]:
        return list(self.seqs_dict.values()) if status is None else [
            seq for seq in self.seqs_dict.values() if seq.status == status
        ]

    def is_encoder_decoder(self) -> bool:
        return self.encoder_seq is not None

    def get_encoder_seq(self) -> Optional[Sequence]:
        return self.encoder_seq

    def get_unfinished_seqs(self) -> List[Sequence]:
        return [
            seq for seq in self.seqs_dict.values() if not seq.is_finished()
        ]

    def get_finished_seqs(self) -> List[Sequence]:
        return [seq for seq in self.seqs_dict.values() if seq.is_finished()]

    def update_num_computed_tokens(self, num_new_computed_tokens: int):
        """Update number of tokens computed so far."""
        for seq in self.seqs_dict.values():
            if not seq.is_finished():
                seq.data.update_num_computed_tokens(num_new_computed_tokens)

    def get_num_uncomputed_tokens(self) -> int:
        num_uncomputed_tokens = 0
        for seq in self.get_seqs():
            if not seq.is_finished():
                num_uncomputed_tokens += seq.data.get_num_uncomputed_tokens()
        return num_uncomputed_tokens

    def num_seqs(self, status: Optional[SequenceStatus] = None) -> int:
        # Optimization. We don't need to call get_seqs if we don't need to
        # filter by states.
        if status is None:
            return len(self.seqs_dict)

        return len(self.get_seqs(status))

    def num_unfinished_seqs(self) -> int:
        return len(self.get_unfinished_seqs())

    def num_finished_seqs(self) -> int:
        return len(self.get_finished_seqs())

    def find(self, seq_id: int) -> Sequence:
        if seq_id not in self.seqs_dict:
            raise ValueError(f"Sequence {seq_id} not found.")
        return self.seqs_dict[seq_id]

    def add(self, seq: Sequence) -> None:
        if seq.seq_id in self.seqs_dict:
            raise ValueError(f"Sequence {seq.seq_id} already exists.")
        self.seqs_dict[seq.seq_id] = seq

    def remove(self, seq_id: int) -> None:
        if seq_id not in self.seqs_dict:
            raise ValueError(f"Sequence {seq_id} not found.")
        del self.seqs_dict[seq_id]

    def is_finished(self) -> bool:
        return all(seq.is_finished() for seq in self.get_seqs())

    def is_prefill(self) -> bool:
        # Every sequence should be in the same stage.
        return self.get_seqs()[0].is_prefill()

    def __repr__(self) -> str:
        return (f"SequenceGroup(request_id={self.request_id}, "
                f"sampling_params={self.sampling_params}, "
                f"num_seqs={len(self.seqs_dict)})")


class SequenceGroupMetadata:
    """Metadata for a sequence group. Used to create `AttentionMetadata`.

    Args:
        request_id: The ID of the request.
        is_prompt: Whether the request is at prompt stage.
        seq_data: The sequence data. (Seq id -> sequence data)
        sampling_params: The sampling parameters used to generate the outputs.
        block_tables: The block tables. (Seq id -> list of physical block
            numbers)
        do_sample: True if sampling is required. Sampling is not required when
            e.g., prefill is chunked, and the current iteration only computes
            query tokens for prefill, we don't need sampling.
        token_chunk_size: The number of tokens to be processed (per sequence).
            None if chunking is not required.
        lora_request: LoRA request.
        computed_block_nums: The block numbers that are already computed,
            used in prefix caching.
        multi_modal_data: Multi modal data.
        encoder_seq_data: Optional sequence data for encoder prompt
                          (SequenceGroup.encoder_seq). Should be None 
                          unless you are working with an encoder/decoder
                          model.
        cross_block_table: Optional cross-attention block table associated
                           with the encoder prompt
                           (SequenceGroup.encoder_seq). Should be None
                           unless you are working with an encoder/decoder
                           model.
        prompt_adapter_request: Prompt Adapter request.
    """

    def __init__(
        self,
        request_id: str,
        is_prompt: bool,
        seq_data: Dict[int, SequenceData],
        sampling_params: SamplingParams,
        block_tables: Dict[int, List[int]],
        do_sample: bool = True,
        pooling_params: Optional[PoolingParams] = None,
        token_chunk_size: Optional[int] = None,
        lora_request: Optional[LoRARequest] = None,
        computed_block_nums: Optional[List[int]] = None,
        multi_modal_data: Optional["MultiModalDataDict"] = None,
        encoder_seq_data: Optional[SequenceData] = None,
        cross_block_table: Optional[List[int]] = None,
        prompt_adapter_request: Optional[PromptAdapterRequest] = None,
    ) -> None:
        self.request_id = request_id
        self.is_prompt = is_prompt
        self.seq_data = seq_data
        self.sampling_params = sampling_params
        self.block_tables = block_tables
        self.pooling_params = pooling_params
        self.lora_request = lora_request
        self.prompt_adapter_request = prompt_adapter_request
        self.computed_block_nums = computed_block_nums
        self.multi_modal_data = multi_modal_data
        self.encoder_seq_data = encoder_seq_data
        self.cross_block_table = cross_block_table
        self._token_chunk_size = token_chunk_size
        self.do_sample = do_sample

        # The number of speculative tokens adopted in this request.
        # None means specuative decoding is not used.
        # Zero means speculative decoding is disabled for some reasons.
        # TODO: We should maintain this states out of the sequence group.
        self.num_speculative_tokens = None

        if self._token_chunk_size is None:
            if is_prompt:
                self._token_chunk_size = list(seq_data.values())[0].get_len()
            else:
                self._token_chunk_size = 1

    @property
    def lora_int_id(self) -> int:
        return self.lora_request.lora_int_id if self.lora_request else 0

    @property
    def prompt_adapter_id(self) -> int:
        return self.prompt_adapter_request.prompt_adapter_id \
                        if self.prompt_adapter_request else 0

    @property
    def prompt_adapter_num_virtual_tokens(self) -> int:
        return self.prompt_adapter_request.prompt_adapter_num_virtual_tokens \
                        if self.prompt_adapter_request else 0

    @property
    def token_chunk_size(self) -> int:
        """Return the number of tokens to be processed (chunk size)."""
        assert self._token_chunk_size is not None
        return self._token_chunk_size


class SequenceOutput:
    """The model output associated with a sequence.

    Args:
        parent_seq_id: The ID of the parent sequence (for forking in beam
            search).
        output_token: The output token ID.
        logprobs: The logprobs of the output token.
            (Token id -> logP(x_i+1 | x_0, ..., x_i))
    """

    def __init__(
        self,
        parent_seq_id: int,
        output_token: int,
        logprobs: Dict[int, Logprob],
    ) -> None:
        self.parent_seq_id = parent_seq_id
        self.output_token = output_token
        self.logprobs = logprobs

    def __repr__(self) -> str:
        return (f"SequenceOutput(parent_seq_id={self.parent_seq_id}, "
                f"output_token={self.output_token}, "
                f"logprobs={self.logprobs})")

    def __eq__(self, other: object) -> bool:
        if not isinstance(other, SequenceOutput):
            raise NotImplementedError()
        equal = (self.parent_seq_id == other.parent_seq_id
                 and self.output_token == other.output_token)
        log_probs_equal = other.logprobs == self.logprobs
        return equal and log_probs_equal


class SequenceGroupOutput(ABC):
    """The base class for model outputs associated with a sequence group."""

    @abstractmethod
    def __repr__(self) -> str:
        pass

    @abstractmethod
    def __eq__(self, other: object) -> bool:
        pass


class CompletionSequenceGroupOutput(SequenceGroupOutput):
    """The model output associated with a completion sequence group."""

    def __init__(
        self,
        samples: List[SequenceOutput],
        prompt_logprobs: Optional[PromptLogprobs],
    ) -> None:
        self.samples = samples
        # Prompt logprob for each prompt query token.
        self.prompt_logprobs = prompt_logprobs
        # Optional mapping from Block to its KV cache tensor
        self.kv_from_block: Optional[Dict[int, torch.Tensor]] = None

    def __repr__(self) -> str:
        return (f"CompletionSequenceGroupOutput(samples={self.samples}, "
                f"prompt_logprobs={self.prompt_logprobs})")

    def __eq__(self, other: object) -> bool:
        if not isinstance(other, CompletionSequenceGroupOutput):
            raise NotImplementedError()
        return (self.samples == other.samples
                and self.prompt_logprobs == other.prompt_logprobs)


class EmbeddingSequenceGroupOutput(SequenceGroupOutput):
    """The model output associated with an embedding sequence group."""

    def __init__(
        self,
        embeddings: List[float],
    ) -> None:
        self.embeddings = embeddings

    def __repr__(self) -> str:
        return (f"EmbeddingSequenceGroupOutput("
                f"embeddings_shape={len(self.embeddings)})")

    def __eq__(self, other: object) -> bool:
        if not isinstance(other, EmbeddingSequenceGroupOutput):
            raise NotImplementedError()
        return self.embeddings == other.embeddings


@dataclass
class IntermediateTensors:
    """For all pipeline stages except the last, we need to return the hidden
    states and residuals to be sent to the next stage. This data structure
    contains the hidden states and residuals for a request.
    """

    tensors: Dict[str, torch.Tensor]

    def __getitem__(self, key: Union[str, slice]):
        if isinstance(key, str):
            return self.tensors[key]
        elif isinstance(key, slice):
            return self.__class__({k: v[key] for k, v in self.tensors.items()})

    def __setitem__(self, key: str, value):
        self.tensors[key] = value

    def __len__(self):
        return len(self.tensors)

    def __eq__(self, other: object):
        return isinstance(other, self.__class__) and self

    def __repr__(self) -> str:
        return f"IntermediateTensors(tensors={self.tensors})"


@dataclass
class SamplerOutput:
    """For each sequence group, we generate a list of SequenceOutput object,
    each of which contains one possible candidate for the next token.

    This data structure implements methods, so it can be used like a list, but
    also has optional fields for device tensors.
    """

    outputs: List[CompletionSequenceGroupOutput]

    # On-device tensor containing probabilities of each token.
    sampled_token_probs: Optional[torch.Tensor] = None

    # On-device tensor containing the logprobs of each token.
    logprobs: Optional["torch.Tensor"] = None

    # On-device tensor containing the sampled token ids.
    sampled_token_ids: Optional[torch.Tensor] = None

    # Spec decode metrics populated by workers.
    spec_decode_worker_metrics: Optional["SpecDecodeWorkerMetrics"] = None

    # Optional last hidden states from the model.
    hidden_states: Optional[torch.Tensor] = None

    def __getitem__(self, idx: int):
        return self.outputs[idx]

    def __setitem__(self, idx: int, value):
        self.outputs[idx] = value

    def __len__(self):
        return len(self.outputs)

    def __eq__(self, other: object):
        return isinstance(other,
                          self.__class__) and self.outputs == other.outputs

    def __repr__(self) -> str:
        """Show the shape of a tensor instead of its values to reduce noise.
        """
        sampled_token_probs_repr = ("None" if self.sampled_token_probs is None
                                    else self.sampled_token_probs.shape)
        sampled_token_ids_repr = ("None" if self.sampled_token_ids is None else
                                  self.sampled_token_ids.shape)
        return (
            f"SamplerOutput(outputs={self.outputs}, "
            f"sampled_token_probs={sampled_token_probs_repr}, "
            f"sampled_token_ids={sampled_token_ids_repr}, "
            f"spec_decode_worker_metrics={self.spec_decode_worker_metrics})")


@dataclass
class PoolerOutput:
    """The output from a pooling operation in the embedding model."""
    outputs: List[EmbeddingSequenceGroupOutput]

    spec_decode_worker_metrics: Optional["SpecDecodeWorkerMetrics"] = None

    def __getitem__(self, idx: int):
        return self.outputs[idx]

    def __setitem__(self, idx: int, value):
        self.outputs[idx] = value

    def __len__(self):
        return len(self.outputs)

    def __eq__(self, other: object):
        return isinstance(other,
                          self.__class__) and self.outputs == other.outputs


def get_all_seq_ids(
        seq_group_metadata_list: List[SequenceGroupMetadata]) -> List[int]:
    """Given a list of SequenceGroupMetadata, create a list of all
    sequence ids.
    """
    return [seq_id for sg in seq_group_metadata_list for seq_id in sg.seq_data]


def get_all_seq_ids_and_request_ids(
    seq_group_metadata_list: List[SequenceGroupMetadata]
) -> Tuple[List[int], Dict[str, Set[int]]]:
    """Given a list of SequenceGroupMetadata, create a list of all
    sequence ids.
    """
    seq_ids: List[int] = []
    request_id_seq_ids_mapping: Dict[str, Set[int]] = defaultdict(set)
    for sg in seq_group_metadata_list:
        for seq_id in sg.seq_data:
            seq_ids.append(seq_id)
            request_id_seq_ids_mapping[sg.request_id].add(seq_id)
    return seq_ids, request_id_seq_ids_mapping


class HiddenStates:
    """Hidden states corresponding to in-progress sequences.
    Used in speculative decoding to pass hidden states from
    the target model to the proposer model in the subsequent step.

    seq_ids are the sequence ids of each entry of the batch
    dimension of the hidden_states tensor"""

    def __init__(self, seq_group_metadata_list: List[SequenceGroupMetadata],
                 hidden_states: torch.Tensor):
        assert len(seq_group_metadata_list) == len(hidden_states)
        self.seq_ids: List[int] = get_all_seq_ids(seq_group_metadata_list)
        self.hidden_states: torch.Tensor = hidden_states

    def update(self, seq_group_metadata_list: List[SequenceGroupMetadata],
               hidden_states: torch.Tensor) -> None:
        """Update hidden states from target model invocation."""
        assert len(seq_group_metadata_list) == len(hidden_states)
        self.seq_ids.extend(get_all_seq_ids(seq_group_metadata_list))
        self.hidden_states = torch.cat([self.hidden_states, hidden_states])

    def prune(self,
              seq_group_metadata_list: List[SequenceGroupMetadata]) -> None:
        """Prune to provided list of sequence ids."""
        seq_ids = get_all_seq_ids(seq_group_metadata_list)
        if seq_ids != self.seq_ids:
            # Batch contents changed - prune removed sequences.
            index = [self.seq_ids.index(seq_id) for seq_id in seq_ids]
            self.hidden_states = self.hidden_states[index]
            self.seq_ids = seq_ids


@dataclass
class ExecuteModelRequest:
    """The model execution request, containing CPU metadata only. The LLM
    engine should create an instance of this class for each request batch."""
    # The sequence group metadata list.
    seq_group_metadata_list: List[SequenceGroupMetadata]
    # Blocks to swap in. List of CPU -> GPU block number.
    blocks_to_swap_in: List[Tuple[int, int]] = field(default_factory=list)
    # Blocks to swap out. List of GPU -> CPU block number.
    blocks_to_swap_out: List[Tuple[int, int]] = field(default_factory=list)
    # Blocks to copy. Source to dest block.
    blocks_to_copy: List[Tuple[int, int]] = field(default_factory=list)
    # Virtual engine ID for pipeline parallel.
    virtual_engine: int = 0
    # The number of slots for lookahead decoding.
    num_lookahead_slots: int = 0

    # Buffer containing the KV cache (torch.Tensor) and
    # the Block we want to add it to
    kv_to_block_buffer: List[int] = []

    # Buffer containing the block we want to extract
    # the KV cache (torch.Tensor) from
<<<<<<< HEAD
    kv_from_block: Dict[int, torch.Tensor] = {}
=======
    kv_from_block_buffer: List[int] = []
>>>>>>> 5e4f5153

    # The number of requests in the running queue.
    running_queue_size: int = 0
    # Optional hidden states from prior step.
    previous_hidden_states: Optional[HiddenStates] = None
    # The number of forward steps to run.
    num_steps: int = 1
    # Finished request ids since last step.
    finished_requests_ids: List[str] = field(default_factory=list)

    def clone(
        self, seq_group_metadata_list: List[SequenceGroupMetadata]
    ) -> "ExecuteModelRequest":
        """Clone the request with a new sequence group metadata list."""
        return ExecuteModelRequest(
            seq_group_metadata_list=seq_group_metadata_list,
            blocks_to_swap_in=self.blocks_to_swap_in.copy(),
            blocks_to_swap_out=self.blocks_to_swap_out.copy(),
            blocks_to_copy=self.blocks_to_copy.copy(),
            virtual_engine=self.virtual_engine,
            num_lookahead_slots=self.num_lookahead_slots,
            running_queue_size=self.running_queue_size,
            previous_hidden_states=self.previous_hidden_states,
            num_steps=self.num_steps,
            finished_requests_ids=self.finished_requests_ids)<|MERGE_RESOLUTION|>--- conflicted
+++ resolved
@@ -989,11 +989,7 @@
 
     # Buffer containing the block we want to extract
     # the KV cache (torch.Tensor) from
-<<<<<<< HEAD
     kv_from_block: Dict[int, torch.Tensor] = {}
-=======
-    kv_from_block_buffer: List[int] = []
->>>>>>> 5e4f5153
 
     # The number of requests in the running queue.
     running_queue_size: int = 0
