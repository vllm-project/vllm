--- conflicted
+++ resolved
@@ -1060,79 +1060,6 @@
         return f"IntermediateTensors(tensors={self.tensors})"
 
 
-<<<<<<< HEAD
-=======
-class SamplerOutput(
-        msgspec.Struct,
-        omit_defaults=True,  # type: ignore[call-arg]
-        array_like=True):  # type: ignore[call-arg]
-    """For each sequence group, we generate a list of SequenceOutput object,
-    each of which contains one possible candidate for the next token.
-
-    This data structure implements methods, so it can be used like a list, but
-    also has optional fields for device tensors.
-    """
-
-    outputs: List[CompletionSequenceGroupOutput]
-
-    # On-device tensor containing probabilities of each token.
-    sampled_token_probs: Optional[torch.Tensor] = None
-
-    # On-device tensor containing the logprobs of each token.
-    logprobs: Optional["torch.Tensor"] = None
-
-    # On-device tensor containing the sampled token ids.
-    sampled_token_ids: Optional[torch.Tensor] = None
-    # CPU tensor containing the sampled token ids. Used during multi-step to
-    # return the sampled token ids from last rank to AsyncLLMEngine to be
-    # 'broadcasted' to all other PP ranks for next step.
-    sampled_token_ids_cpu: Optional[torch.Tensor] = None
-
-    # Spec decode metrics populated by workers.
-    spec_decode_worker_metrics: Optional[SpecDecodeWorkerMetrics] = None
-
-    # Optional last hidden states from the model.
-    hidden_states: Optional[torch.Tensor] = None
-
-    # Optional prefill hidden states from the model
-    # (used for models like EAGLE).
-    prefill_hidden_states: Optional[torch.Tensor] = None
-
-    # Time taken in the forward pass for this across all workers
-    model_forward_time: Optional[float] = None
-
-    # Time taken in the model execute function. This will include model forward,
-    # block/sync across workers, cpu-gpu sync time and sampling time.
-    model_execute_time: Optional[float] = None
-
-    def __getitem__(self, idx: int):
-        return self.outputs[idx]
-
-    def __setitem__(self, idx: int, value):
-        self.outputs[idx] = value
-
-    def __len__(self):
-        return len(self.outputs)
-
-    def __eq__(self, other: object):
-        return isinstance(other,
-                          self.__class__) and self.outputs == other.outputs
-
-    def __repr__(self) -> str:
-        """Show the shape of a tensor instead of its values to reduce noise.
-        """
-        sampled_token_probs_repr = ("None" if self.sampled_token_probs is None
-                                    else self.sampled_token_probs.shape)
-        sampled_token_ids_repr = ("None" if self.sampled_token_ids is None else
-                                  self.sampled_token_ids.shape)
-        return (
-            f"SamplerOutput(outputs={self.outputs}, "
-            f"sampled_token_probs={sampled_token_probs_repr}, "
-            f"sampled_token_ids={sampled_token_ids_repr}, "
-            f"spec_decode_worker_metrics={self.spec_decode_worker_metrics})")
-
-
->>>>>>> cc0eaf12
 class PoolerOutput(
         msgspec.Struct,
         omit_defaults=True,  # type: ignore[call-arg]
