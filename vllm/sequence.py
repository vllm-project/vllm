--- conflicted
+++ resolved
@@ -8,11 +8,6 @@
 
 import torch
 
-<<<<<<< HEAD
-from vllm.block import LogicalTokenBlock
-=======
-from vllm.inputs import LLMInputs
->>>>>>> f136da15
 from vllm.lora.request import LoRARequest
 from vllm.pooling_params import PoolingParams
 from vllm.sampling_params import SamplingParams
