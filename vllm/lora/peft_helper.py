--- conflicted
+++ resolved
@@ -35,13 +35,8 @@
     use_rslora: bool = field(default=False)
     # True to use Weight-Decomposed Low-Rank Adaptation (DoRA, see: https://arxiv.org/abs/2402.09353)
     use_dora: bool = field(default=False)
-<<<<<<< HEAD
-    # long context lora field
-    context_length: int = field(default=0)
     # Invocation string for Activated LoRA (aLoRA, see: https://arxiv.org/abs/2504.12397)
     invocation_string: Optional[str] = field(default=None)
-=======
->>>>>>> ebd5a77b
     # Extra vllm field, start with 'vllm_' to avoid conflict
     vllm_lora_scaling_factor: float = field(default=1.0)
     vllm_max_position_embeddings: Optional[int] = field(default=False)
