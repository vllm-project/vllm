--- conflicted
+++ resolved
@@ -10,15 +10,8 @@
 import torch
 
 from vllm.triton_utils import HAS_TRITON
-<<<<<<< HEAD
-from vllm.utils import is_xpu, is_hip
-
-# FIXME: xpu path doesn't support torch.library.custom_op
-if HAS_TRITON and not is_xpu() and not is_hip():
-=======
 
 if HAS_TRITON:
->>>>>>> 3cdfe1f3
     from vllm.lora.ops.bgmv_expand import bgmv_expand
     from vllm.lora.ops.bgmv_expand_slice import bgmv_expand_slice
     from vllm.lora.ops.bgmv_shrink import bgmv_shrink
