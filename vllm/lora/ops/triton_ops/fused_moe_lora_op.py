--- conflicted
+++ resolved
@@ -218,58 +218,8 @@
     split_k: int,
     mul_routed_weight: bool = False,
 ) -> None:
-<<<<<<< HEAD
-    assert len(lora_a_stacked) == len(lora_b_stacked) > 0
-    assert (
-        sorted_token_ids.dim()
-        == expert_ids.dim()
-        == topk_weights.dim()
-        == qcurr_hidden_states.dim()
-        == 2
-    )
-    assert (
-        sorted_token_ids.shape[0]
-        == expert_ids.shape[0]
-        == num_tokens_post_padded.shape[0]
-    )
-    assert len(lora_b_stacked) * lora_b_stacked[0].shape[-2] == output.shape[-1]
-    assert output.shape[0] == topk_weights.shape[0]
-    assert top_k_num == topk_weights.shape[1]
-
-    for lora_a, lora_b in zip(lora_a_stacked, lora_b_stacked):
-        assert lora_a.dtype == lora_b.dtype == output.dtype == qcurr_hidden_states.dtype
-        assert lora_a.dtype in [torch.float16, torch.bfloat16]
-
-    device = qcurr_hidden_states.device
-    num_slices = len(lora_a_stacked)
     w1_lora_a_stacked = lora_a_stacked[0]
-    w1_lora_b_stacked = lora_b_stacked[0]
-    num_experts = lora_a_stacked[0].shape[1]
-
-    N = max_lora_rank
-    M = topk_weights.shape[0]
-    EM = sorted_token_ids.shape[1]
-    K = qcurr_hidden_states.shape[1]
-    num_tokens = M * top_k_num
-    w1_output_dim_size = w1_lora_b_stacked.shape[2]
-
-    lora_intermediate_cache1 = torch.empty(
-        (num_slices * M * top_k_num * (max_lora_rank + w1_output_dim_size)),
-        dtype=output.dtype,
-        device=device,
-    )
-
-    # slices
-    a_intermediate_size = num_slices * M * top_k_num * max_lora_rank
-    a_intermediate_cache1 = lora_intermediate_cache1[:a_intermediate_size].view(
-        num_slices, M, top_k_num, max_lora_rank
-    )
-    b_intermediate_cache1 = lora_intermediate_cache1[a_intermediate_size:].view(
-        num_slices, M, top_k_num, w1_output_dim_size
-    )
-=======
-    w1_lora_a_stacked = lora_a_stacked[0]
-
+    use_gdc = supports_pdl(qcurr_hidden_states.device)
     shrink_config = {
         "BLOCK_SIZE_M": block_size_m,
         "BLOCK_SIZE_N": block_size_n,
@@ -278,21 +228,11 @@
         "num_warps": num_warps,
         "num_stages": num_stages,
         "SPLIT_K": split_k,
-    }
->>>>>>> 938772af
-
-    b_ptr = _get_ptr(lora_a_stacked, device)
-
-    use_gdc = supports_pdl(qcurr_hidden_states.device)
-    config = {
-        "BLOCK_SIZE_M": block_size_m,
-        "BLOCK_SIZE_N": block_size_n,
-        "BLOCK_SIZE_K": block_size_k,
-        "GROUP_SIZE_M": group_size_m,
-        "SPLIT_K": split_k,
         "USE_GDC": use_gdc,
         "launch_pdl": use_gdc,  # triton kernel metadata
     }
+
+    b_ptr = _get_ptr(lora_a_stacked, device)
 
     grid = lambda META: (
         split_k
@@ -332,12 +272,8 @@
         num_slice_c=num_slices,
         top_k=1 if mul_routed_weight else top_k_num,
         MUL_ROUTED_WEIGHT=False,
-<<<<<<< HEAD
         IS_PRIMARY=True,
-        **config,
-=======
         **shrink_config,
->>>>>>> 938772af
     )
 
 
@@ -390,7 +326,7 @@
         dtype=output.dtype,
         device=device,
     )
-
+    use_gdc = supports_pdl(a_intermediate_cache1.device)
     expand_config = {
         "BLOCK_SIZE_M": block_size_m,
         "BLOCK_SIZE_N": block_size_n,
@@ -399,6 +335,8 @@
         "num_warps": num_warps,
         "num_stages": num_stages,
         "SPLIT_K": split_k,  # Set split_k = 1 for expand calls
+        "USE_GDC": use_gdc,
+        "launch_pdl": use_gdc,  # triton kernel metadata
     }
 
     grid = lambda META: (
@@ -437,12 +375,8 @@
         num_slice_c=num_slices,
         top_k=1,
         MUL_ROUTED_WEIGHT=mul_routed_weight,
-<<<<<<< HEAD
         IS_PRIMARY=False,
-        **config,
-=======
         **expand_config,
->>>>>>> 938772af
     )
     for i in range(num_slices):
         output[:, :, i * N : (i + 1) * N] += b_intermediate_cache1[i]
