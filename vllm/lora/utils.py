--- conflicted
+++ resolved
@@ -19,28 +19,11 @@
 from vllm.logger import init_logger
 
 # being imported for _all_lora_classes below
-<<<<<<< HEAD
-# yapf conflicts with isort for this block
-# yapf: disable
-from vllm.lora.layers import (BaseLayerWithLoRA, ColumnParallelLinearWithLoRA,
-                              ColumnParallelLinearWithShardedLoRA,
-                              FusedMoEWithLoRA, LogitsProcessorWithLoRA,
-                              MergedColumnParallelLinearWithLoRA,
-                              MergedColumnParallelLinearWithShardedLoRA,
-                              MergedQKVParallelLinearWithLoRA,
-                              MergedQKVParallelLinearWithShardedLoRA,
-                              QKVParallelLinearWithLoRA,
-                              QKVParallelLinearWithShardedLoRA,
-                              ReplicatedLinearWithLoRA,
-                              RowParallelLinearWithLoRA,
-                              RowParallelLinearWithShardedLoRA,
-                              VocabParallelEmbeddingWithLoRA)
-from vllm.model_executor.layers.fused_moe import FusedMoE
-=======
 from vllm.lora.layers import (
     BaseLayerWithLoRA,
     ColumnParallelLinearWithLoRA,
     ColumnParallelLinearWithShardedLoRA,
+    FusedMoEWithLoRA,
     LogitsProcessorWithLoRA,
     MergedColumnParallelLinearWithLoRA,
     MergedColumnParallelLinearWithShardedLoRA,
@@ -53,7 +36,7 @@
     RowParallelLinearWithShardedLoRA,
     VocabParallelEmbeddingWithLoRA,
 )
->>>>>>> d3c84297
+from vllm.model_executor.layers.fused_moe import FusedMoE
 from vllm.model_executor.layers.linear import LinearBase
 
 if TYPE_CHECKING:
@@ -230,7 +213,10 @@
         if isinstance(module, (LinearBase,)):
             supported_lora_modules.add(name.split(".")[-1])
 
-        if isinstance(module, (FusedMoE, )):
+        if isinstance(module, (FusedMoE,)):
+            supported_lora_modules.add(name.split(".")[-1])
+
+        if isinstance(module, (FusedMoE,)):
             supported_lora_modules.add(name.split(".")[-1])
 
     return list(supported_lora_modules)
