# SPDX-License-Identifier: Apache-2.0
# SPDX-FileCopyrightText: Copyright contributors to the vLLM project

import os
from typing import TYPE_CHECKING, Optional, Union

import huggingface_hub
import regex as re
from huggingface_hub.utils import (EntryNotFoundError, HfHubHTTPError,
                                   HFValidationError, RepositoryNotFoundError)
from torch import nn
from transformers import PretrainedConfig

from vllm.config import LoRAConfig
from vllm.logger import init_logger
from vllm.lora.fully_sharded_layers import (
    ColumnParallelLinearWithShardedLoRA,
    MergedColumnParallelLinearWithShardedLoRA,
    MergedQKVParallelLinearWithShardedLoRA, QKVParallelLinearWithShardedLoRA,
    RowParallelLinearWithShardedLoRA)
# being imported for _all_lora_classes below
# yapf conflicts with isort for this block
# yapf: disable
from vllm.lora.layers import (BaseLayerWithLoRA, ColumnParallelLinearWithLoRA,
<<<<<<< HEAD
                              FusedMoEWithLoRA,
                              LinearScalingRotaryEmbeddingWithLoRA,
=======
>>>>>>> 5a19a6c6
                              LogitsProcessorWithLoRA,
                              MergedColumnParallelLinearWithLoRA,
                              MergedQKVParallelLinearWithLoRA,
                              QKVParallelLinearWithLoRA,
                              ReplicatedLinearWithLoRA,
                              RowParallelLinearWithLoRA,
                              VocabParallelEmbeddingWithLoRA)
from vllm.model_executor.layers.fused_moe import FusedMoE
from vllm.model_executor.layers.linear import LinearBase

# yapf: enable

if TYPE_CHECKING:
    from vllm.model_executor.layers.logits_processor import LogitsProcessor
    from vllm.model_executor.layers.vocab_parallel_embedding import (
        ParallelLMHead)
    from vllm.model_executor.models.utils import WeightsMapper

logger = init_logger(__name__)

_all_lora_classes: set[type[BaseLayerWithLoRA]] = {
    VocabParallelEmbeddingWithLoRA,
    ColumnParallelLinearWithLoRA,
    MergedColumnParallelLinearWithLoRA,
    QKVParallelLinearWithLoRA,
    MergedQKVParallelLinearWithLoRA,
    RowParallelLinearWithLoRA,
    ReplicatedLinearWithLoRA,
    LogitsProcessorWithLoRA,
    ColumnParallelLinearWithShardedLoRA,
    QKVParallelLinearWithShardedLoRA,
    MergedColumnParallelLinearWithShardedLoRA,
    MergedQKVParallelLinearWithShardedLoRA,
    RowParallelLinearWithShardedLoRA,
<<<<<<< HEAD
    LinearScalingRotaryEmbeddingWithLoRA,
    FusedMoEWithLoRA,
=======
>>>>>>> 5a19a6c6
}


def from_layer(layer: nn.Module,
               max_loras: int,
               lora_config: LoRAConfig,
               packed_modules_list: list,
               model_config: Optional[PretrainedConfig] = None) -> nn.Module:
    for lora_cls in _all_lora_classes:
        # specifying kwargs so they can be easily accessed in decorator
        if lora_cls.can_replace_layer(source_layer=layer,
                                      lora_config=lora_config,
                                      packed_modules_list=packed_modules_list,
                                      model_config=model_config):
            instance_layer = lora_cls(layer)
            instance_layer.create_lora_weights(max_loras, lora_config,
                                               model_config)
            return instance_layer
    return layer


def from_layer_logits_processor(
    layer: "LogitsProcessor",
    lm_head: "ParallelLMHead",
    max_loras: int,
    lora_config: LoRAConfig,
    model_config: Optional[PretrainedConfig] = None,
) -> LogitsProcessorWithLoRA:
    ret = LogitsProcessorWithLoRA(layer, lm_head.embedding_dim,
                                  lm_head.weight.dtype, lm_head.weight.device,
                                  lm_head.get_sharded_to_full_mapping())
    ret.create_lora_weights(max_loras, lora_config, model_config)
    return ret


def replace_submodule(model: nn.Module, module_name: str,
                      new_module: nn.Module) -> nn.Module:
    """Replace a submodule in a model with a new module."""
    parent = model.get_submodule(".".join(module_name.split(".")[:-1]))
    target_name = module_name.split(".")[-1]
    setattr(parent, target_name, new_module)
    return new_module


def parse_fine_tuned_lora_name(
        name: str,
        weights_mapper: Optional["WeightsMapper"] = None
) -> tuple[str, bool, bool]:
    """Parse the name of lora weights.

    args:
        name: the name of the fine-tuned LoRA, e.g.
            base_model.model.dense1.weight
        weights_mapper: maps the name of weight, e.g.
            `model.` -> `language_model.model.`,
    return:
        tuple(module_name, is_lora_a):
            module_name: the name of the module, e.g. model.dense1,
            is_lora_a whether the tensor is lora_a or lora_b.
            is_bias whether the tensor is lora bias.
    """

    # LoRA weight qualified name usually starts with `base_model.model.`,
    # so we remove the prefix `base_model.model.` to make the following
    # mapping correctly.
    if name.startswith("base_model.model."):
        name = name.replace("base_model.model.", "")
        name = weights_mapper._map_name(name) if weights_mapper else name
        # recover the prefix `base_model.model.`
        name = "base_model.model." + name
    else:
        name = weights_mapper._map_name(name) if weights_mapper else name

    # In some situations, we may not start with `base_model.model.`.
    # If we don't (e.g., ibm-granite/granite-speech-3.3-8b),
    # we should keep the prefix intact.
    start_index = 2 if name.startswith("base_model.model.") else 0

    parts = name.split(".")
    if parts[-1] == "weight" and (parts[-2] == "lora_A" or
                                  parts[-2] == "lora_B"):
        new_name = ".".join(parts[start_index:-2])
        return new_name, parts[-2] == "lora_A", False

    if parts[-1] == "lora_embedding_A" or parts[-1] == "lora_embedding_B":
        new_name = ".".join(parts[start_index:-1])
        return new_name, parts[-1] == "lora_embedding_A", False

    if parts[-1] == "bias":
        new_name = ".".join(parts[start_index:-2])
        return new_name, False, True

    raise ValueError(f"{name} is unsupported LoRA weight")


def is_regex_target_modules(load_modules: Union[str, list[str]],
                            expected_lora_modules: list[str]) -> bool:
    """
    PEFT supports passing `target_modules` in the form of regular expressions, 
    such as `model.*(q_proj|k_proj|v_proj)$`. This function is mainly used to 
    determine whether the suffix in the regular expression is present in the 
    `expected_lora_modules`.
    """

    def is_valid_regex(pattern):
        try:
            re.compile(pattern)
            return True
        except re.error:
            return False

    def is_subset(sub_list, full_list):
        return set(sub_list).issubset(set(full_list))

    # Similar to PEFT's processing logic, regex-related operations are only
    #  executed when the load_modules is a `str`.
    if not isinstance(load_modules, str):
        return False

    if is_valid_regex(load_modules):
        match = re.search(r"\((.*?)\)\$?$", load_modules)
        if match:
            suffix = match.group(1).split("|")
            return is_subset(suffix, expected_lora_modules)
    return False


def get_supported_lora_modules(model: nn.Module) -> list[str]:
    """
    In vLLM, all linear layers support LoRA.
    """

    supported_lora_modules: set[str] = set()
    for name, module in model.named_modules():
<<<<<<< HEAD
        if isinstance(module, (LinearBase,)):
            supported_lora_modules.add(name.split(".")[-1])

        if isinstance(module, (FusedMoE,)):
            supported_lora_modules.add(name.split(".")[-1])

    # step 2: get the embedding modules if the model's mbedding_modules
    # is not empty.
    if model.embedding_modules:
        for name in model.embedding_modules:
            supported_lora_modules.add(name)
=======
        # get the embedding modules if the module's embedding_modules
        # is not empty.
        embedding_modules = getattr(module, "embedding_modules", None)
        if embedding_modules is not None:
            for name in embedding_modules:
                supported_lora_modules.add(name)

        # get all the linear subfixes.
        if isinstance(module, (LinearBase, )):
            supported_lora_modules.add(name.split(".")[-1])

>>>>>>> 5a19a6c6
    return list(supported_lora_modules)


def get_adapter_absolute_path(lora_path: str) -> str:
    """
    Resolves the given lora_path to an absolute local path.

    If the lora_path is identified as a Hugging Face model identifier,
    it will download the model and return the local snapshot path.
    Otherwise, it treats the lora_path as a local file path and
    converts it to an absolute path.

    Parameters:
    lora_path (str): The path to the lora model, which can be an absolute path,
                     a relative path, or a Hugging Face model identifier.

    Returns:
    str: The resolved absolute local path to the lora model.
    """

    # Check if the path is an absolute path. Return it no matter exists or not.
    if os.path.isabs(lora_path):
        return lora_path

    # If the path starts with ~, expand the user home directory.
    if lora_path.startswith('~'):
        return os.path.expanduser(lora_path)

    # Check if the expanded relative path exists locally.
    if os.path.exists(lora_path):
        return os.path.abspath(lora_path)

    # If the path does not exist locally, assume it's a Hugging Face repo.
    try:
        local_snapshot_path = huggingface_hub.snapshot_download(
            repo_id=lora_path)
    except (HfHubHTTPError, RepositoryNotFoundError, EntryNotFoundError,
            HFValidationError):
        # Handle errors that may occur during the download
        # Return original path instead instead of throwing error here
        logger.exception("Error downloading the HuggingFace model")
        return lora_path

    return local_snapshot_path<|MERGE_RESOLUTION|>--- conflicted
+++ resolved
@@ -22,12 +22,7 @@
 # yapf conflicts with isort for this block
 # yapf: disable
 from vllm.lora.layers import (BaseLayerWithLoRA, ColumnParallelLinearWithLoRA,
-<<<<<<< HEAD
-                              FusedMoEWithLoRA,
-                              LinearScalingRotaryEmbeddingWithLoRA,
-=======
->>>>>>> 5a19a6c6
-                              LogitsProcessorWithLoRA,
+                              FusedMoEWithLoRA, LogitsProcessorWithLoRA,
                               MergedColumnParallelLinearWithLoRA,
                               MergedQKVParallelLinearWithLoRA,
                               QKVParallelLinearWithLoRA,
@@ -61,11 +56,7 @@
     MergedColumnParallelLinearWithShardedLoRA,
     MergedQKVParallelLinearWithShardedLoRA,
     RowParallelLinearWithShardedLoRA,
-<<<<<<< HEAD
-    LinearScalingRotaryEmbeddingWithLoRA,
     FusedMoEWithLoRA,
-=======
->>>>>>> 5a19a6c6
 }
 
 
@@ -111,8 +102,8 @@
 
 
 def parse_fine_tuned_lora_name(
-        name: str,
-        weights_mapper: Optional["WeightsMapper"] = None
+    name: str,
+    weights_mapper: Optional["WeightsMapper"] = None
 ) -> tuple[str, bool, bool]:
     """Parse the name of lora weights.
 
@@ -200,19 +191,6 @@
 
     supported_lora_modules: set[str] = set()
     for name, module in model.named_modules():
-<<<<<<< HEAD
-        if isinstance(module, (LinearBase,)):
-            supported_lora_modules.add(name.split(".")[-1])
-
-        if isinstance(module, (FusedMoE,)):
-            supported_lora_modules.add(name.split(".")[-1])
-
-    # step 2: get the embedding modules if the model's mbedding_modules
-    # is not empty.
-    if model.embedding_modules:
-        for name in model.embedding_modules:
-            supported_lora_modules.add(name)
-=======
         # get the embedding modules if the module's embedding_modules
         # is not empty.
         embedding_modules = getattr(module, "embedding_modules", None)
@@ -221,10 +199,12 @@
                 supported_lora_modules.add(name)
 
         # get all the linear subfixes.
-        if isinstance(module, (LinearBase, )):
+        if isinstance(module, (LinearBase,)):
             supported_lora_modules.add(name.split(".")[-1])
 
->>>>>>> 5a19a6c6
+        if isinstance(module, (FusedMoE,)):
+            supported_lora_modules.add(name.split(".")[-1])
+
     return list(supported_lora_modules)
 
 
