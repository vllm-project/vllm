--- conflicted
+++ resolved
@@ -16,13 +16,10 @@
 # being imported for _all_lora_classes below
 # yapf conflicts with isort for this block
 # yapf: disable
-<<<<<<< HEAD
-from vllm.lora.layers import (ActivatedLoRAMixin, BaseLayerWithLoRA,
+from vllm.lora.layers import (BaseLayerWithLoRA, BaseLinearLayerWithLoRA,
                               ColumnParallelLinearWithLoRA,
-=======
-from vllm.lora.layers import (BaseLayerWithLoRA, ColumnParallelLinearWithLoRA,
                               ColumnParallelLinearWithShardedLoRA,
->>>>>>> a1213fae
+                              LinearLayerWithActivatedLoRAMixin,
                               LogitsProcessorWithLoRA,
                               MergedColumnParallelLinearWithLoRA,
                               MergedColumnParallelLinearWithShardedLoRA,
@@ -76,10 +73,10 @@
                                       model_config=model_config):
             # inject a-LoRA behaviour
             if (lora_config.activated_lora_enabled
-                    and issubclass(lora_cls, BaseLayerWithLoRA)):
+                    and issubclass(lora_cls, BaseLinearLayerWithLoRA)):
                 lora_cls = type(
                     lora_cls.__name__.replace("LoRA", "ActivatedLoRA"),
-                    (ActivatedLoRAMixin, lora_cls), {})
+                    (LinearLayerWithActivatedLoRAMixin, lora_cls), {})
             instance_layer = lora_cls(layer)
             instance_layer.create_lora_weights(max_loras, lora_config,
                                                model_config)
