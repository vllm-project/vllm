--- conflicted
+++ resolved
@@ -111,13 +111,8 @@
 
 
 def parse_fine_tuned_lora_name(
-<<<<<<< HEAD
         name: str,
         weights_mapper: Optional["WeightsMapper"] = None) -> tuple[str, bool]:
-=======
-    name: str, weights_mapper: Optional["WeightsMapper"] = None
-) -> tuple[str, bool, bool]:
->>>>>>> c6187f55
     """Parse the name of lora weights.
 
     args:
