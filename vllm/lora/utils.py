--- conflicted
+++ resolved
@@ -64,7 +64,6 @@
 ) -> nn.Module:
     for lora_cls in _all_lora_classes:
         # specifying kwargs so they can be easily accessed in decorator
-<<<<<<< HEAD
         if lora_cls.can_replace_layer(
                 source_layer=layer,
                 lora_config=lora_config,
@@ -82,16 +81,6 @@
         ret = lora_cls(layer)
         ret.create_lora_weights(max_loras, lora_config, model_config)
         return ret
-=======
-        if lora_cls.can_replace_layer(source_layer=layer,
-                                      lora_config=lora_config,
-                                      packed_modules_list=packed_modules_list,
-                                      model_config=model_config):
-            instance_layer = lora_cls(layer)
-            instance_layer.create_lora_weights(max_loras, lora_config,
-                                               model_config)
-            return instance_layer
->>>>>>> 0578e5a4
     return layer
 
 
