# SPDX-License-Identifier: Apache-2.0
# SPDX-FileCopyrightText: Copyright contributors to the vLLM project

<<<<<<< HEAD
=======

>>>>>>> eaf81485
import torch
import torch.nn as nn
import torch.nn.functional as F
from transformers import PretrainedConfig

from vllm.config.lora import LoRAConfig
from vllm.model_executor.layers.vocab_parallel_embedding import VocabParallelEmbedding
from vllm.platforms import current_platform

from .base import BaseLayerWithLoRA


class VocabParallelEmbeddingWithLoRA(BaseLayerWithLoRA):
    def __init__(self, base_layer: VocabParallelEmbedding) -> None:
        super().__init__()
        self.base_layer = base_layer
        self.embeddings_slice: tuple[int, int] | None
        self.embeddings_weights: torch.Tensor | None

    def create_lora_weights(
        self,
        max_loras: int,
        lora_config: LoRAConfig,
        model_config: PretrainedConfig | None = None,
    ) -> None:
        if self.base_layer.num_added_embeddings_per_partition > 0:
            # We can start adding lora weights
            self.embeddings_weights = self.base_layer.weight.data[
<<<<<<< HEAD
                self.base_layer.num_org_embeddings_per_partition:self.
                base_layer.num_org_embeddings_per_partition  # noqa: E501
                + self.base_layer.num_added_embeddings_per_partition]
            self.embeddings_slice = (
                self.base_layer.shard_indices.added_vocab_start_index -
                self.base_layer.org_vocab_size,
                self.base_layer.shard_indices.added_vocab_end_index -
                self.base_layer.org_vocab_size,
=======
                self.base_layer.num_org_embeddings_per_partition : self.base_layer.num_org_embeddings_per_partition  # noqa: E501
                + self.base_layer.num_added_embeddings_per_partition
            ]
            self.embeddings_slice = (
                self.base_layer.shard_indices.added_vocab_start_index
                - self.base_layer.org_vocab_size,
                self.base_layer.shard_indices.added_vocab_end_index
                - self.base_layer.org_vocab_size,
>>>>>>> eaf81485
            )
            self.base_layer.weight.data[
                self.base_layer.num_org_embeddings_per_partition :
            ].fill_(0)
        else:
            self.embeddings_slice = None
            self.embeddings_weights = None

        self.lora_a_stacked = torch.zeros(
            (
                max_loras,
                self.base_layer.org_vocab_size,
                lora_config.max_lora_rank,
            ),
            dtype=lora_config.lora_dtype,
            device=self.base_layer.weight.device,
        )
        self.lora_b_stacked = torch.zeros(
            (
                max_loras,
                1,
                self.base_layer.embedding_dim,
                lora_config.max_lora_rank,
            ),
            dtype=lora_config.lora_dtype,
            device=self.base_layer.weight.device,
        )
        self.lora_a_stacked_2d = self.lora_a_stacked.view(
            self.lora_a_stacked.shape[0] * self.lora_a_stacked.shape[1],
            self.lora_a_stacked.shape[2],
        )

    def reset_lora(self, index: int):
        self.lora_a_stacked[index] = 0
        self.lora_b_stacked[index] = 0

    def set_lora(
        self,
        index: int,
        lora_a: torch.Tensor | list[torch.Tensor],
        lora_b: torch.Tensor | list[torch.Tensor],
    ):
        assert isinstance(lora_a, torch.Tensor)
        assert isinstance(lora_b, torch.Tensor)
        self.reset_lora(index)
        # NOTE self.lora_a_stacked is row-major, and lora_a is col-major,
        # so we need transpose here
<<<<<<< HEAD

        self.lora_a_stacked[index, :lora_a.shape[1], :lora_a.shape[0]].copy_(
            lora_a.T, non_blocking=True)
        self.lora_b_stacked[index,
                            0, :lora_b.shape[0], :lora_b.shape[1]].copy_(
                                lora_b, non_blocking=True)

=======

        self.lora_a_stacked[index, : lora_a.shape[1], : lora_a.shape[0]].copy_(
            lora_a.T, non_blocking=True
        )
        self.lora_b_stacked[index, 0, : lora_b.shape[0], : lora_b.shape[1]].copy_(
            lora_b, non_blocking=True
        )

>>>>>>> eaf81485
    def forward(self, x: torch.Tensor) -> torch.Tensor:
        # NB: Don't use torch.narrow here. torch.narrow triggers some
        # Dynamic Shape specialization in torch.compile
        num_tokens = x.shape[0]
        indices_1 = self.punica_wrapper._embeddings_indices[1][:num_tokens]

        full_lora_a_embeddings = F.embedding(
            x + indices_1,
            self.lora_a_stacked_2d,
        )
        full_output = self.base_layer.forward(x)

        full_output_org = full_output
        if full_output.ndim == 3:
            full_output = full_output.view(
                full_output.shape[0] * full_output.shape[1], -1
            )
        if full_lora_a_embeddings.ndim == 3:
            full_lora_a_embeddings = full_lora_a_embeddings.view(
                full_lora_a_embeddings.shape[0] * full_lora_a_embeddings.shape[1],
                -1,
            )

        lora_output: torch.Tensor | None = self.punica_wrapper.add_lora_embedding(
<<<<<<< HEAD
            full_output,
            full_lora_a_embeddings,
            self.lora_b_stacked,
            add_input=True)
=======
            full_output, full_lora_a_embeddings, self.lora_b_stacked, add_input=True
        )
>>>>>>> eaf81485

        if not current_platform.can_update_inplace():
            full_output = lora_output

        return full_output.view_as(full_output_org)

    @classmethod
    def can_replace_layer(
        cls,
        source_layer: nn.Module,
        lora_config: LoRAConfig,
        packed_modules_list: list,
        model_config: PretrainedConfig | None = None,
    ) -> bool:
        return type(source_layer) is VocabParallelEmbedding

    @property
    def weight(self):
        return self.base_layer.weight<|MERGE_RESOLUTION|>--- conflicted
+++ resolved
@@ -1,10 +1,6 @@
 # SPDX-License-Identifier: Apache-2.0
 # SPDX-FileCopyrightText: Copyright contributors to the vLLM project
 
-<<<<<<< HEAD
-=======
-
->>>>>>> eaf81485
 import torch
 import torch.nn as nn
 import torch.nn.functional as F
@@ -33,16 +29,6 @@
         if self.base_layer.num_added_embeddings_per_partition > 0:
             # We can start adding lora weights
             self.embeddings_weights = self.base_layer.weight.data[
-<<<<<<< HEAD
-                self.base_layer.num_org_embeddings_per_partition:self.
-                base_layer.num_org_embeddings_per_partition  # noqa: E501
-                + self.base_layer.num_added_embeddings_per_partition]
-            self.embeddings_slice = (
-                self.base_layer.shard_indices.added_vocab_start_index -
-                self.base_layer.org_vocab_size,
-                self.base_layer.shard_indices.added_vocab_end_index -
-                self.base_layer.org_vocab_size,
-=======
                 self.base_layer.num_org_embeddings_per_partition : self.base_layer.num_org_embeddings_per_partition  # noqa: E501
                 + self.base_layer.num_added_embeddings_per_partition
             ]
@@ -51,7 +37,6 @@
                 - self.base_layer.org_vocab_size,
                 self.base_layer.shard_indices.added_vocab_end_index
                 - self.base_layer.org_vocab_size,
->>>>>>> eaf81485
             )
             self.base_layer.weight.data[
                 self.base_layer.num_org_embeddings_per_partition :
@@ -99,15 +84,6 @@
         self.reset_lora(index)
         # NOTE self.lora_a_stacked is row-major, and lora_a is col-major,
         # so we need transpose here
-<<<<<<< HEAD
-
-        self.lora_a_stacked[index, :lora_a.shape[1], :lora_a.shape[0]].copy_(
-            lora_a.T, non_blocking=True)
-        self.lora_b_stacked[index,
-                            0, :lora_b.shape[0], :lora_b.shape[1]].copy_(
-                                lora_b, non_blocking=True)
-
-=======
 
         self.lora_a_stacked[index, : lora_a.shape[1], : lora_a.shape[0]].copy_(
             lora_a.T, non_blocking=True
@@ -116,7 +92,6 @@
             lora_b, non_blocking=True
         )
 
->>>>>>> eaf81485
     def forward(self, x: torch.Tensor) -> torch.Tensor:
         # NB: Don't use torch.narrow here. torch.narrow triggers some
         # Dynamic Shape specialization in torch.compile
@@ -141,15 +116,8 @@
             )
 
         lora_output: torch.Tensor | None = self.punica_wrapper.add_lora_embedding(
-<<<<<<< HEAD
-            full_output,
-            full_lora_a_embeddings,
-            self.lora_b_stacked,
-            add_input=True)
-=======
             full_output, full_lora_a_embeddings, self.lora_b_stacked, add_input=True
         )
->>>>>>> eaf81485
 
         if not current_platform.can_update_inplace():
             full_output = lora_output
