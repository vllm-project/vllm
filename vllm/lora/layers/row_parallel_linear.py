# SPDX-License-Identifier: Apache-2.0
# SPDX-FileCopyrightText: Copyright contributors to the vLLM project

from typing import Optional, Union

import torch
import torch.nn as nn
from transformers import PretrainedConfig

from vllm.config.lora import LoRAConfig
from vllm.distributed import (
    split_tensor_along_last_dim,
    tensor_model_parallel_all_reduce,
)
from vllm.model_executor.layers.linear import RowParallelLinear
from vllm.platforms import current_platform

from .base_linear import BaseLinearLayerWithLoRA
from .utils import _fully_sharded_can_replace, _not_fully_sharded_can_replace


class RowParallelLinearWithLoRA(BaseLinearLayerWithLoRA):
    def __init__(self, base_layer: RowParallelLinear) -> None:
        super().__init__(base_layer)

        # reset input_size
        self.input_size = self.base_layer.input_size_per_partition
        self.output_size = self.base_layer.output_size
        # There is only one LoRA layer.
        self.n_slices = 1

    def slice_lora_a(self, lora_a: torch.Tensor) -> torch.Tensor:
        shard_size = self.input_size
        start_idx = self.tp_rank * shard_size
        end_idx = (self.tp_rank + 1) * shard_size
        lora_a = lora_a[:, start_idx:end_idx]
        return lora_a

    def slice_lora_b(self, lora_b: torch.Tensor) -> torch.Tensor:
        return lora_b

    # slice_bias removed

    def forward(
        self, input_: torch.Tensor
    ) -> Union[torch.Tensor, tuple[torch.Tensor, Optional[torch.Tensor]]]:
        """Forward of RowParallelLinear

        Args:
            input_: tensor whose last dimension is `input_size`. If
                    `input_is_parallel` is set, then the last dimension
                    is `input_size // tp_size`.

        Returns:
            - output
            - bias
        """
        # set up backprop all-reduce.
        if self.base_layer.input_is_parallel:
            input_parallel = input_
        else:
            # TODO: simplify code below
            splitted_input = split_tensor_along_last_dim(
                input_, num_partitions=self.tp_size
            )
            input_parallel = splitted_input[self.tp_rank].contiguous()

        # Matrix multiply.
        output_parallel = self.apply(input_parallel)
        if self.base_layer.reduce_results and self.tp_size > 1:
            output_ = tensor_model_parallel_all_reduce(output_parallel)
        else:
            output_ = output_parallel

        if not self.base_layer.skip_bias_add:
            output = (
                output_ + self.base_layer.bias
                if self.base_layer.bias is not None
                else output_
            )
            output_bias = None
        else:
            output = output_
            output_bias = self.base_layer.bias

        if not self.base_layer.return_bias:
            return output

        return output, output_bias

    @classmethod
    @_not_fully_sharded_can_replace
    def can_replace_layer(
        cls,
        source_layer: nn.Module,
        lora_config: LoRAConfig,
        packed_modules_list: list,
        model_config: Optional[PretrainedConfig],
    ) -> bool:
        return type(source_layer) is RowParallelLinear


# The following layer is based on the tensor parallelism strategy given in
# Y. Sheng et al., S-LoRA: Serving Thousands of Concurrent LoRA Adapters. 2023,
# https://arxiv.org/abs/2311.03285.


class RowParallelLinearWithShardedLoRA(RowParallelLinearWithLoRA):
    """
    Differs from RowParallelLinearWithLoRA by slicing the
    LoRA B's also.

    Based on S-LoRA, slicing happens along the output dim.
    This yields a combined partial sum from the row parallel base
    layer and column partitioned output from the LoRA.
    """

    def slice_lora_b(self, lora_b: torch.Tensor) -> torch.Tensor:
        shard_size = self.lora_b_stacked[0].shape[2]
        start_idx = self.tp_rank * shard_size
        end_idx = (self.tp_rank + 1) * shard_size
        lora_b = lora_b[start_idx:end_idx, :]
        return lora_b

<<<<<<< HEAD
    # slice_bias removed
=======
    def slice_bias(self, bias: torch.Tensor) -> torch.Tensor:
        if bias is None:
            return bias
        self.lora_bias_stacked = cast(tuple[torch.Tensor, ...], self.lora_bias_stacked)
        shard_size = self.lora_bias_stacked[0].shape[2]
        start_idx = self.tp_rank * shard_size
        end_idx = (self.tp_rank + 1) * shard_size
        bias = bias[start_idx:end_idx]
        return bias
>>>>>>> c6187f55

    def apply(
        self, x: torch.Tensor, bias: Optional[torch.Tensor] = None
    ) -> torch.Tensor:
        output = self.base_layer.quant_method.apply(self.base_layer, x)

        x = x.view(-1, x.shape[-1])
        output, out_orig_shape = output.view(-1, output.shape[-1]), output.shape
        buffer = torch.zeros(
            (self.n_slices, x.shape[0], self.lora_a_stacked[0].shape[2]),
            dtype=torch.float32,
            device=x.device,
        )

        shrunk_buffer: Optional[torch.Tensor] = self.punica_wrapper.add_shrink(
            buffer, x, self.lora_a_stacked, 1.0
        )
        if not current_platform.can_update_inplace():
            buffer = shrunk_buffer
        if self.tp_size > 1:
            buffer = tensor_model_parallel_all_reduce(buffer)

        # following S-LoRA, allows the fusing of all_gather and all_reduce
        # by adding the column partitioned lora output to a slice of output
        # tensor, which is a partial sum due to row parallel. All that
        # remains is a standard all_reduce. User should be aware though that
        # the output is not the same as a normal row_parallel, it should be
        # reduced before being used
        # NOTE offset are based on the rank.
        shard_size = self.lora_b_stacked[0].shape[2]
        offset_start = self.tp_rank * shard_size
        lora_output: Optional[torch.Tensor] = self.punica_wrapper.add_expand(
            output,
            buffer,
            self.lora_b_stacked,
            self.output_slices,
            offset_start=offset_start,
            add_input=True,
        )

        if not current_platform.can_update_inplace():
            output = lora_output

        output = output.view(*out_orig_shape)
        return output

    @classmethod
    @_fully_sharded_can_replace
    def can_replace_layer(
        cls,
        source_layer: nn.Module,
        lora_config: LoRAConfig,
        packed_modules_list: list,
        model_config: Optional[PretrainedConfig],
    ) -> bool:
        # specifying kwargs so they can be easily accessed in decorator
        return super().can_replace_layer(
            source_layer=source_layer,
            lora_config=lora_config,
            packed_modules_list=packed_modules_list,
            model_config=model_config,
            decorate=False,
        )<|MERGE_RESOLUTION|>--- conflicted
+++ resolved
@@ -38,8 +38,6 @@
 
     def slice_lora_b(self, lora_b: torch.Tensor) -> torch.Tensor:
         return lora_b
-
-    # slice_bias removed
 
     def forward(
         self, input_: torch.Tensor
@@ -122,19 +120,6 @@
         lora_b = lora_b[start_idx:end_idx, :]
         return lora_b
 
-<<<<<<< HEAD
-    # slice_bias removed
-=======
-    def slice_bias(self, bias: torch.Tensor) -> torch.Tensor:
-        if bias is None:
-            return bias
-        self.lora_bias_stacked = cast(tuple[torch.Tensor, ...], self.lora_bias_stacked)
-        shard_size = self.lora_bias_stacked[0].shape[2]
-        start_idx = self.tp_rank * shard_size
-        end_idx = (self.tp_rank + 1) * shard_size
-        bias = bias[start_idx:end_idx]
-        return bias
->>>>>>> c6187f55
 
     def apply(
         self, x: torch.Tensor, bias: Optional[torch.Tensor] = None
