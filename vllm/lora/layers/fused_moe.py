# SPDX-License-Identifier: Apache-2.0
# SPDX-FileCopyrightText: Copyright contributors to the vLLM project
import functools

import torch
import torch.nn as nn
from transformers import PretrainedConfig

from vllm import envs
from vllm.config.lora import LoRAConfig
from vllm.distributed.parallel_state import (
    get_tensor_model_parallel_rank,
    get_tensor_model_parallel_world_size,
)
from vllm.lora.layers.base import BaseLayerWithLoRA
from vllm.model_executor.layers.fused_moe import FusedMoE
from vllm.model_executor.layers.fused_moe.config import (
    _get_config_dtype_str,
)
from vllm.model_executor.layers.fused_moe.fused_marlin_moe import (
    modular_marlin_fused_moe,
)
from vllm.model_executor.layers.fused_moe.fused_moe import (
    modular_triton_fused_moe,
    try_get_optimal_moe_config,
)


class FusedMoEWithLoRA(BaseLayerWithLoRA):
    def __init__(self, base_layer: FusedMoE) -> None:
        super().__init__()
        self.base_layer = base_layer

        assert not self.base_layer.use_ep, (
            "EP support for Fused MoE LoRA is not implemented yet."
        )
        self.tp_size = get_tensor_model_parallel_world_size()
        self.tp_rank = get_tensor_model_parallel_rank()
        self.device = base_layer.w2_weight.device
        self._inject_lora_into_fused_moe()

    def _inject_lora_into_fused_moe(self):
        moe_state_dict = {}
        top_k = self.base_layer.top_k

        self.base_layer.ensure_moe_quant_config_init()
        quant_config = self.base_layer.quant_method.moe_quant_config

        m_fused_moe_fn = (
            modular_triton_fused_moe(
                quant_config, shared_experts=self.base_layer.shared_experts
            )
            if not quant_config.use_mxfp4_w4a16
            else modular_marlin_fused_moe(
                quant_config, shared_experts=self.base_layer.shared_experts
            )
        )

        def fwd_decorator(layer, func):
            def wrapper(*args, **kwargs):
                moe_state_dict["hidden_states"] = kwargs["hidden_states"]
                moe_state_dict["topk_ids"] = kwargs["topk_ids"]
                moe_state_dict["topk_weights"] = kwargs["topk_weights"]
                moe_state_dict["expert_map"] = kwargs["expert_map"]
                moe_state_dict["apply_router_weight_on_input"] = kwargs[
                    "apply_router_weight_on_input"
                ]
                result = func(*args, **kwargs)
                return result

            return wrapper

        def act_decorator(layer, func):
            def wrapper(*args, **kwargs):
                _, output, input = args

                hidden_states = moe_state_dict["hidden_states"]
                topk_weights = moe_state_dict["topk_weights"]
                curr_topk_ids = moe_state_dict["topk_ids"]

                expert_map = moe_state_dict["expert_map"]

                config_dtype = _get_config_dtype_str(
                    dtype=hidden_states.dtype,
                    use_fp8_w8a8=False,
                    use_int8_w8a16=False,
                    use_int4_w4a16=False,
                )
                CHUNK_SIZE = envs.VLLM_FUSED_MOE_CHUNK_SIZE
                num_tokens = hidden_states.size(0)
                M = min(num_tokens, CHUNK_SIZE)

                get_config_func = functools.partial(
                    try_get_optimal_moe_config,
                    layer.w13_weight.size(),
                    layer.w2_weight.size(),
                    top_k,
                    config_dtype,
                    block_shape=layer.quant_method.moe_quant_config.block_shape,
                )

                max_loras = self.w1_lora_a_stacked.shape[0]
                config = get_config_func(M)
                (
                    sorted_token_ids_lora,
                    expert_ids_lora,
                    num_tokens_post_padded_lora,
                ) = self.punica_wrapper.moe_lora_align_block_size(
                    curr_topk_ids,
                    num_tokens,
                    config["BLOCK_SIZE_M"],
                    self.base_layer.local_num_experts,
                    max_loras,
                    self.adapter_enabled,
                    expert_map,
                )

                moe_state_dict["sorted_token_ids_lora"] = sorted_token_ids_lora
                moe_state_dict["expert_ids_lora"] = expert_ids_lora
                moe_state_dict["num_tokens_post_padded_lora"] = (
                    num_tokens_post_padded_lora
                )

                w13_lora_a_stacked = [self.w1_lora_a_stacked, self.w3_lora_a_stacked]
                w13_lora_b_stacked = [self.w1_lora_b_stacked, self.w3_lora_b_stacked]
                max_lora_rank = self.w1_lora_a_stacked.shape[-2]
                expert_ids_lora = expert_ids_lora.view(max_loras, -1)
                sorted_token_ids_lora = sorted_token_ids_lora.view(max_loras, -1)

                self.punica_wrapper.add_lora_fused_moe(
                    input.view(-1, top_k, input.shape[-1]),
                    hidden_states,
                    w13_lora_a_stacked,
                    w13_lora_b_stacked,
                    topk_weights,
                    sorted_token_ids_lora,
                    expert_ids_lora,
                    num_tokens_post_padded_lora,
                    max_lora_rank,
                    top_k,
                    config,
                    self.adapter_enabled,
                )

                result = func(*args, **kwargs)

                moe_state_dict["intermediate_cache2"] = output
                return result

            return wrapper

        def moe_sum_decorator(layer, func):
            def wrapper(*args, **kwargs):
                hidden_states = moe_state_dict["hidden_states"]
                topk_weights = moe_state_dict["topk_weights"]

                config_dtype = _get_config_dtype_str(
                    dtype=hidden_states.dtype,
                    use_fp8_w8a8=False,
                    use_int8_w8a16=False,
                    use_int4_w4a16=False,
                )
                CHUNK_SIZE = envs.VLLM_FUSED_MOE_CHUNK_SIZE
                num_tokens = hidden_states.size(0)
                M = min(num_tokens, CHUNK_SIZE)

                get_config_func = functools.partial(
                    try_get_optimal_moe_config,
                    layer.w13_weight.size(),
                    layer.w2_weight.size(),
                    top_k,
                    config_dtype,
                    block_shape=layer.quant_method.moe_quant_config.block_shape,
                )

                config = get_config_func(M)

                sorted_token_ids_lora = moe_state_dict["sorted_token_ids_lora"]
                expert_ids_lora = moe_state_dict["expert_ids_lora"]
                num_tokens_post_padded_lora = moe_state_dict[
                    "num_tokens_post_padded_lora"
                ]
                max_loras = self.w1_lora_a_stacked.shape[0]
                expert_ids_lora = expert_ids_lora.view(max_loras, -1)
                sorted_token_ids_lora = sorted_token_ids_lora.view(max_loras, -1)
                intermediate_cache2 = moe_state_dict["intermediate_cache2"]
                intermediate_cache3 = args[0]
                max_lora_rank = self.w1_lora_a_stacked.shape[-2]
                self.punica_wrapper.add_lora_fused_moe(
                    intermediate_cache3,
                    intermediate_cache2,
                    [self.w2_lora_a_stacked],
                    [self.w2_lora_b_stacked],
                    topk_weights,
                    sorted_token_ids_lora,
                    expert_ids_lora,
                    num_tokens_post_padded_lora,
                    max_lora_rank,
                    top_k,
                    config,
                    self.adapter_enabled,
                    True,
                )

                result = func(*args, **kwargs)
                return result

            return wrapper

        fused_experts = m_fused_moe_fn.fused_experts

        m_fused_moe_fn.forward = fwd_decorator(self.base_layer, m_fused_moe_fn.forward)
        fused_experts.activation = act_decorator(
            self.base_layer, fused_experts.activation
        )
        fused_experts.moe_sum = moe_sum_decorator(
            self.base_layer, fused_experts.moe_sum
        )

        self.base_layer.quant_method.old_fused_experts = (
            self.base_layer.quant_method.fused_experts
        )
        self.base_layer.quant_method.fused_experts = m_fused_moe_fn

    def create_lora_weights(
        self,
        max_loras: int,
        lora_config: LoRAConfig,
        model_config: PretrainedConfig | None = None,
    ) -> None:
        """Initializes lora matrices."""

<<<<<<< HEAD
        assert not self.base_layer.use_ep, (
            "EP support for Fused MoE LoRA is not implemented yet."
        )
        self.adapter_enabled = torch.tensor(
            [0] * (max_loras + 1), dtype=torch.int, device=self.device
        )

=======
>>>>>>> 0ce743f4
        self.w1_lora_a_stacked = torch.zeros(
            (
                max_loras,
                self.base_layer.local_num_experts,
                lora_config.max_lora_rank,
                self.base_layer.hidden_size,
            ),
            dtype=lora_config.lora_dtype,
            device=self.device,
        )
        self.w1_lora_b_stacked = torch.zeros(
            (
                max_loras,
                self.base_layer.local_num_experts,
                self.base_layer.intermediate_size_per_partition,
                lora_config.max_lora_rank,
            ),
            dtype=lora_config.lora_dtype,
            device=self.device,
        )

        self.w2_lora_a_stacked = torch.zeros(
            (
                max_loras,
                self.base_layer.local_num_experts,
                lora_config.max_lora_rank,
                self.base_layer.intermediate_size_per_partition,
            ),
            dtype=lora_config.lora_dtype,
            device=self.device,
        )
        self.w2_lora_b_stacked = torch.zeros(
            (
                max_loras,
                self.base_layer.local_num_experts,
                self.base_layer.hidden_size,
                lora_config.max_lora_rank,
            ),
            dtype=lora_config.lora_dtype,
            device=self.device,
        )

        self.w3_lora_a_stacked = torch.zeros(
            (
                max_loras,
                self.base_layer.local_num_experts,
                lora_config.max_lora_rank,
                self.base_layer.hidden_size,
            ),
            dtype=lora_config.lora_dtype,
            device=self.device,
        )
        self.w3_lora_b_stacked = torch.zeros(
            (
                max_loras,
                self.base_layer.local_num_experts,
                self.base_layer.intermediate_size_per_partition,
                lora_config.max_lora_rank,
            ),
            dtype=lora_config.lora_dtype,
            device=self.device,
        )

        # They will be used by 'LoRALayerWeights.create_dummy_lora_weights'
        # to create a dummy LoRA weights.
        self.lora_a_stacked = []
        self.lora_b_stacked = []
        for lora_id in range(max_loras):
            for experts_id in range(self.base_layer.local_num_experts):
                # gate_proj,down_proj,up_proj
                self.lora_a_stacked.append(self.w1_lora_a_stacked[lora_id][experts_id])
                self.lora_a_stacked.append(self.w2_lora_a_stacked[lora_id][experts_id])
                self.lora_a_stacked.append(self.w3_lora_a_stacked[lora_id][experts_id])

                self.lora_b_stacked.append(self.w1_lora_b_stacked[lora_id][experts_id])
                self.lora_b_stacked.append(self.w2_lora_b_stacked[lora_id][experts_id])
                self.lora_b_stacked.append(self.w3_lora_b_stacked[lora_id][experts_id])

    def reset_lora(self, index: int):
        """Resets the lora weights at index back to 0."""
        self.w1_lora_a_stacked[index] = 0
        self.w1_lora_b_stacked[index] = 0
        self.w3_lora_a_stacked[index] = 0
        self.w3_lora_b_stacked[index] = 0
        self.w2_lora_a_stacked[index] = 0
        self.w2_lora_b_stacked[index] = 0
        self.adapter_enabled[index] = 0

    def set_lora(
        self,
        index: int,
        lora_a: torch.Tensor,
        lora_b: torch.Tensor,
        embeddings_tensor: torch.Tensor | None,
        bias: torch.Tensor | None = None,
    ):
        """Overwrites lora tensors at index."""
        self.reset_lora(index)
        self.adapter_enabled[index] = 1
        for eid in range(len(lora_a) // 3):
            w1_lora_a = lora_a[eid * 3]
            w2_lora_a = lora_a[eid * 3 + 1]
            w3_lora_a = lora_a[eid * 3 + 2]
            w1_lora_b = lora_b[eid * 3]
            w2_lora_b = lora_b[eid * 3 + 1]
            w3_lora_b = lora_b[eid * 3 + 2]

            # Handle the case of adding LoRA to only a subset of experts
            if w1_lora_a is None or w2_lora_a is None or w3_lora_a is None:
                continue

            if self.tp_size > 1:
                shard_size = self.base_layer.intermediate_size_per_partition
                start_idx = self.tp_rank * shard_size
                end_idx = (self.tp_rank + 1) * shard_size

                w1_lora_b = w1_lora_b[start_idx:end_idx, :]
                w3_lora_b = w3_lora_b[start_idx:end_idx, :]
                w2_lora_a = w2_lora_a[:, start_idx:end_idx]

            self.w1_lora_a_stacked[
                index, eid, : w1_lora_a.shape[0], : w1_lora_a.shape[1]
            ].copy_(w1_lora_a, non_blocking=True)

            self.w3_lora_a_stacked[
                index, eid, : w3_lora_a.shape[0], : w3_lora_a.shape[1]
            ].copy_(w3_lora_a, non_blocking=True)

            self.w2_lora_b_stacked[
                index, eid, : w2_lora_b.shape[0], : w2_lora_b.shape[1]
            ].copy_(w2_lora_b, non_blocking=True)

            self.w1_lora_b_stacked[
                index, eid, : w1_lora_b.shape[0], : w1_lora_b.shape[1]
            ].copy_(w1_lora_b, non_blocking=True)
            self.w3_lora_b_stacked[
                index, eid, : w3_lora_b.shape[0], : w3_lora_b.shape[1]
            ].copy_(w3_lora_b, non_blocking=True)
            self.w2_lora_a_stacked[
                index, eid, : w2_lora_a.shape[0], : w2_lora_a.shape[1]
            ].copy_(w2_lora_a, non_blocking=True)

    @classmethod
    def can_replace_layer(
        cls,
        source_layer: nn.Module,
        lora_config: LoRAConfig,
        packed_modules_list: list,
        model_config: PretrainedConfig | None,
    ) -> bool:
        """Returns True if the layer can be replaced by this LoRA layer."""
        # return type(source_layer) is FusedMoE
        return isinstance(source_layer, FusedMoE)

    def forward(self, *args, **kwargs):
        return self.base_layer.forward(*args, **kwargs)

    def maybe_all_reduce_tensor_model_parallel(self, *args, **kwargs):
        return self.base_layer.maybe_all_reduce_tensor_model_parallel(*args, **kwargs)

    @property
    def _shared_experts(self):
        return self.base_layer._shared_experts

    @property
    def quant_method(self):
        return self.base_layer.quant_method

    @property
    def is_internal_router(self) -> bool:
        return self.base_layer.is_internal_router<|MERGE_RESOLUTION|>--- conflicted
+++ resolved
@@ -230,16 +230,10 @@
     ) -> None:
         """Initializes lora matrices."""
 
-<<<<<<< HEAD
-        assert not self.base_layer.use_ep, (
-            "EP support for Fused MoE LoRA is not implemented yet."
-        )
         self.adapter_enabled = torch.tensor(
             [0] * (max_loras + 1), dtype=torch.int, device=self.device
         )
 
-=======
->>>>>>> 0ce743f4
         self.w1_lora_a_stacked = torch.zeros(
             (
                 max_loras,
