# SPDX-License-Identifier: Apache-2.0
# SPDX-FileCopyrightText: Copyright contributors to the vLLM project
import functools

import torch
import torch.nn as nn
from transformers import PretrainedConfig

from vllm import envs
from vllm.config.lora import LoRAConfig
from vllm.distributed.parallel_state import (
    get_tensor_model_parallel_rank,
    get_tensor_model_parallel_world_size,
)
from vllm.distributed.utils import divide
from vllm.lora.layers.base import BaseLayerWithLoRA
from vllm.lora.ops.triton_ops.utils import get_lora_op_configs
from vllm.model_executor.layers.fused_moe import FusedMoE
from vllm.model_executor.layers.fused_moe.config import (
    _get_config_dtype_str,
)
from vllm.model_executor.layers.fused_moe.fused_marlin_moe import (
    MarlinExperts,
)
from vllm.model_executor.layers.fused_moe.fused_moe import (
    TritonExperts,
    try_get_optimal_moe_config,
)
from vllm.model_executor.layers.fused_moe.fused_moe_modular_method import (
    FusedMoEModularMethod,
)
from vllm.model_executor.layers.fused_moe.gpt_oss_triton_kernels_moe import (
    UnfusedOAITritonExperts,
)
from vllm.model_executor.layers.fused_moe.modular_kernel import (
    FusedMoEModularKernel,
)
from vllm.model_executor.layers.fused_moe.prepare_finalize import (
    MoEPrepareAndFinalizeNoEP,
)

from .utils import _get_lora_device


class FusedMoEWithLoRA(BaseLayerWithLoRA):
    def __init__(self, base_layer: FusedMoE) -> None:
        super().__init__()
        self.base_layer = base_layer

        assert not self.base_layer.use_ep, (
            "EP support for Fused MoE LoRA is not implemented yet."
        )
        self.tp_size = get_tensor_model_parallel_world_size()
        self.tp_rank = get_tensor_model_parallel_rank()
        self.device = _get_lora_device(base_layer)
        self._w13_slices = 2
        self._inject_lora_into_fused_moe()

    def _normalize_keys(self, config: dict[str, int | None]) -> dict[str, int | None]:
        normalized_config = {}
        for key, value in config.items():
            if key.islower():
                if key.startswith("block_"):
                    normalized_key = "BLOCK_SIZE_" + key.split("_")[-1].upper()
                else:
                    normalized_key = key.upper()
            else:
                normalized_key = key
            normalized_config[normalized_key] = value
        return normalized_config

    def _get_lora_moe_configs(
        self,
        op_prefix: str,
        num_loras: int,
        rank: int,
        num_slices: int,
        M: int,
        layer: FusedMoE,
        top_k: int,
        config_dtype: str,
    ):
        if envs.VLLM_TUNED_CONFIG_FOLDER:
            hidden_size = layer.hidden_size
            intermediate_size = layer.intermediate_size_per_partition
            shrink_config = get_lora_op_configs(
                op_type=f"fused_moe_lora_{op_prefix}_shrink",
                max_loras=num_loras,
                batch=M,
                hidden_size=hidden_size,
                rank=rank,
                num_slices=num_slices,
                moe_intermediate_size=intermediate_size,
            )
            expand_config = get_lora_op_configs(
                op_type=f"fused_moe_lora_{op_prefix}_expand",
                max_loras=num_loras,
                batch=M,
                hidden_size=hidden_size,  # lora_a_stacked.shape[-1],
                rank=rank,
                num_slices=num_slices,
                moe_intermediate_size=intermediate_size,  # lora_b_stacked.shape[-2],
            )
        else:  # fall back to the default config
            get_config_func = functools.partial(
                try_get_optimal_moe_config,
                layer.w13_weight.size(),
                layer.w2_weight.size(),
                top_k,
                config_dtype,
                block_shape=layer.quant_method.moe_quant_config.block_shape,
            )
            shrink_config = get_config_func(M)
            expand_config = get_config_func(M)
        shrink_config = self._normalize_keys(shrink_config)
        expand_config = self._normalize_keys(expand_config)
        return shrink_config, expand_config

    def _inject_lora_into_fused_moe(self):
        moe_state_dict = {}
        top_k = self.base_layer.top_k

        self.base_layer.ensure_moe_quant_config_init()
        quant_config = self.base_layer.quant_method.moe_quant_config

<<<<<<< HEAD
        if quant_config is None:
            from vllm.model_executor.layers.fused_moe.config import (
                FUSED_MOE_UNQUANTIZED_CONFIG,
            )

            quant_config = FUSED_MOE_UNQUANTIZED_CONFIG

        m_fused_moe_fn = (
            modular_triton_fused_moe(
                quant_config, shared_experts=self.base_layer.shared_experts
=======
        prepare_finalize = MoEPrepareAndFinalizeNoEP()
        m_fused_moe_fn = FusedMoEModularKernel(
            prepare_finalize,
            self.base_layer.quant_method.select_gemm_impl(
                prepare_finalize, self.base_layer
            ),
            self.base_layer.shared_experts,
            getattr(self.base_layer, "shared_experts_stream", None),
        )
        if quant_config.use_mxfp4_w4a16:
            assert isinstance(
                m_fused_moe_fn.fused_experts, (MarlinExperts, UnfusedOAITritonExperts)
>>>>>>> 0808eb81
            )
        else:
            assert isinstance(
                m_fused_moe_fn.fused_experts, (MarlinExperts, TritonExperts)
            )

        def fwd_decorator(layer, func):
            def wrapper(*args, **kwargs):
                moe_state_dict["hidden_states"] = kwargs["hidden_states"]
                moe_state_dict["topk_ids"] = kwargs["topk_ids"]
                moe_state_dict["topk_weights"] = kwargs["topk_weights"]
                moe_state_dict["expert_map"] = kwargs["expert_map"]
                moe_state_dict["apply_router_weight_on_input"] = kwargs[
                    "apply_router_weight_on_input"
                ]
                result = func(*args, **kwargs)
                return result

            return wrapper

        def act_decorator(layer, func):
            def wrapper(*args, **kwargs):
                _, output, input = args

                hidden_states = moe_state_dict["hidden_states"]
                topk_weights = moe_state_dict["topk_weights"]
                curr_topk_ids = moe_state_dict["topk_ids"]

                expert_map = moe_state_dict["expert_map"]

                config_dtype = _get_config_dtype_str(
                    dtype=hidden_states.dtype,
                    use_fp8_w8a8=False,
                    use_int8_w8a16=False,
                    use_int4_w4a16=False,
                )
                CHUNK_SIZE = envs.VLLM_FUSED_MOE_CHUNK_SIZE
                num_tokens = hidden_states.size(0)
                M = min(num_tokens, CHUNK_SIZE)
                max_lora_rank = self.w13_lora_a_stacked[0].shape[-2]
                shrink_config, expand_config = self._get_lora_moe_configs(
                    op_prefix="w13",
                    num_loras=self.max_loras,
                    rank=max_lora_rank,
                    num_slices=self._w13_slices,
                    M=M,
                    layer=layer,
                    top_k=top_k,
                    config_dtype=config_dtype,
                )

                # get the block size of m from customized config or default config
                (
                    sorted_token_ids_lora,
                    expert_ids_lora,
                    num_tokens_post_padded_lora,
                ) = self.punica_wrapper.moe_lora_align_block_size(
                    curr_topk_ids,
                    num_tokens,
                    shrink_config["BLOCK_SIZE_M"],
                    self.base_layer.local_num_experts,
                    self.max_loras,
                    self.adapter_enabled,
                    expert_map,
                )

                moe_state_dict["sorted_token_ids_lora"] = sorted_token_ids_lora
                moe_state_dict["expert_ids_lora"] = expert_ids_lora
                moe_state_dict["num_tokens_post_padded_lora"] = (
                    num_tokens_post_padded_lora
                )

                expert_ids_lora = expert_ids_lora.view(self.max_loras, -1)
                sorted_token_ids_lora = sorted_token_ids_lora.view(self.max_loras, -1)
                #

                self.punica_wrapper.add_lora_fused_moe(
                    input.view(-1, top_k, input.shape[-1]),
                    hidden_states,
                    self.w13_lora_a_stacked,
                    self.w13_lora_b_stacked,
                    topk_weights,
                    sorted_token_ids_lora,
                    expert_ids_lora,
                    num_tokens_post_padded_lora,
                    max_lora_rank,
                    top_k,
                    shrink_config,  ## pass the shrink config
                    expand_config,  ## pass the expand config
                    self.adapter_enabled,
                    fully_sharded=self.fully_sharded,
                )

                result = func(*args, **kwargs)

                moe_state_dict["intermediate_cache2"] = output
                return result

            return wrapper

        def moe_sum_decorator(layer, func):
            def wrapper(*args, **kwargs):
                hidden_states = moe_state_dict["hidden_states"]
                topk_weights = moe_state_dict["topk_weights"]

                config_dtype = _get_config_dtype_str(
                    dtype=hidden_states.dtype,
                    use_fp8_w8a8=False,
                    use_int8_w8a16=False,
                    use_int4_w4a16=False,
                )
                CHUNK_SIZE = envs.VLLM_FUSED_MOE_CHUNK_SIZE
                num_tokens = hidden_states.size(0)
                M = min(num_tokens, CHUNK_SIZE)
                max_lora_rank = self.w2_lora_a_stacked[0].shape[-2]
                shrink_config, expand_config = self._get_lora_moe_configs(
                    op_prefix="w2",
                    num_loras=self.max_loras,
                    rank=max_lora_rank,
                    num_slices=1,
                    M=M,
                    layer=layer,
                    top_k=top_k,
                    config_dtype=config_dtype,
                )

                sorted_token_ids_lora = moe_state_dict["sorted_token_ids_lora"]
                expert_ids_lora = moe_state_dict["expert_ids_lora"]
                num_tokens_post_padded_lora = moe_state_dict[
                    "num_tokens_post_padded_lora"
                ]

                expert_ids_lora = expert_ids_lora.view(self.max_loras, -1)
                sorted_token_ids_lora = sorted_token_ids_lora.view(self.max_loras, -1)
                intermediate_cache2 = moe_state_dict["intermediate_cache2"]
                intermediate_cache3 = args[0]

                shard_size_w2 = divide(self.base_layer.hidden_size, self.tp_size)

                self.punica_wrapper.add_lora_fused_moe(
                    intermediate_cache3,
                    intermediate_cache2,
                    self.w2_lora_a_stacked,
                    self.w2_lora_b_stacked,
                    topk_weights,
                    sorted_token_ids_lora,
                    expert_ids_lora,
                    num_tokens_post_padded_lora,
                    max_lora_rank,
                    top_k,
                    shrink_config,  ## pass the shrink config
                    expand_config,  ## pass the expand config
                    self.adapter_enabled,
                    True,
                    fully_sharded=self.fully_sharded,
                    offset=shard_size_w2 * self.tp_rank if self.fully_sharded else 0,
                )

                result = func(*args, **kwargs)
                return result

            return wrapper

        fused_experts = m_fused_moe_fn.fused_experts

        m_fused_moe_fn.forward = fwd_decorator(self.base_layer, m_fused_moe_fn.forward)
        fused_experts.activation = act_decorator(
            self.base_layer, fused_experts.activation
        )
        fused_experts.moe_sum = moe_sum_decorator(
            self.base_layer, fused_experts.moe_sum
        )
        self.base_layer.quant_method = FusedMoEModularMethod(
            self.base_layer.quant_method, m_fused_moe_fn
        )

    def _create_lora_a_weights(
        self,
        max_loras: int,
        lora_config: LoRAConfig,
    ):
        self.w13_lora_a_stacked: tuple[torch.Tensor, ...] = tuple(
            torch.zeros(
                (
                    max_loras,
                    self.base_layer.local_num_experts,
                    lora_config.max_lora_rank
                    if not self.fully_sharded
                    else divide(lora_config.max_lora_rank, self.tp_size),
                    self.base_layer.hidden_size,
                ),
                dtype=lora_config.lora_dtype,
                device=self.device,
            )
            for _ in range(self._w13_slices)
        )
        self.w2_lora_a_stacked: tuple[torch.Tensor, ...] = (
            torch.zeros(
                (
                    max_loras,
                    self.base_layer.local_num_experts,
                    lora_config.max_lora_rank,
                    self.base_layer.intermediate_size_per_partition,
                ),
                dtype=lora_config.lora_dtype,
                device=self.device,
            ),
        )

    def _create_lora_b_weights(self, max_loras: int, lora_config: LoRAConfig):
        self.w13_lora_b_stacked: tuple[torch.Tensor, ...] = tuple(
            torch.zeros(
                (
                    max_loras,
                    self.base_layer.local_num_experts,
                    self.base_layer.intermediate_size_per_partition,
                    lora_config.max_lora_rank,
                ),
                dtype=lora_config.lora_dtype,
                device=self.device,
            )
            for _ in range(self._w13_slices)
        )
        self.w2_lora_b_stacked: tuple[torch.Tensor, ...] = (
            torch.zeros(
                (
                    max_loras,
                    self.base_layer.local_num_experts,
                    self.base_layer.hidden_size
                    if not self.fully_sharded
                    else divide(self.base_layer.hidden_size, self.tp_size),
                    lora_config.max_lora_rank,
                ),
                dtype=lora_config.lora_dtype,
                device=self.device,
            ),
        )

    def create_lora_weights(
        self,
        max_loras: int,
        lora_config: LoRAConfig,
        model_config: PretrainedConfig | None = None,
    ) -> None:
        """Initializes lora matrices."""
        self.max_loras = lora_config.max_loras
        self.fully_sharded = lora_config.fully_sharded_loras

        self.adapter_enabled = torch.tensor(
            [0] * (max_loras + 1), dtype=torch.int, device=self.device
        )

        self._create_lora_a_weights(max_loras, lora_config)
        self._create_lora_b_weights(max_loras, lora_config)
        # They will be used by 'LoRALayerWeights.create_dummy_lora_weights'
        # to create a dummy LoRA weights.
        # TODO Optimize this section
        self.lora_a_stacked = []
        self.lora_b_stacked = []
        for lora_id in range(max_loras):
            for experts_id in range(self.base_layer.local_num_experts):
                # gate_proj,down_proj,up_proj
                self.lora_a_stacked.append(
                    self.w13_lora_a_stacked[0][lora_id][experts_id]
                )
                self.lora_a_stacked.append(
                    self.w2_lora_a_stacked[0][lora_id][experts_id]
                )

                self.lora_b_stacked.append(
                    self.w13_lora_b_stacked[0][lora_id][experts_id]
                )
                self.lora_b_stacked.append(
                    self.w2_lora_b_stacked[0][lora_id][experts_id]
                )

                self.lora_a_stacked.append(
                    self.w13_lora_a_stacked[1][lora_id][experts_id]
                )
                self.lora_b_stacked.append(
                    self.w13_lora_b_stacked[1][lora_id][experts_id]
                )

    def _slice_w13_a(self, w13_lora_a: torch.Tensor) -> torch.Tensor:
        """
        Applies to FusedMoEWithLoRA and FusedMoE3DWithLoRA
        """
        if self.tp_size == 1 or not self.fully_sharded:
            return w13_lora_a

        # w13_lora_a shape (num_experts,rank,input_size)
        current_lora_rank = w13_lora_a.shape[1]
        assert current_lora_rank % self.tp_size == 0
        # Based on S-LoRA, we slice W13/W1/W3 A along the rank dim.
        sliced_rank = current_lora_rank // self.tp_size
        start_idx = self.tp_rank * sliced_rank
        end_idx = (self.tp_rank + 1) * sliced_rank
        return w13_lora_a[:, start_idx:end_idx, :]

    def _slice_w13_b(self, w13_lora_b: torch.Tensor):
        if self.tp_size == 1:
            return w13_lora_b

        # w13_lora_b shape (num_experts,output_size,rank)
        shard_size = self.base_layer.intermediate_size_per_partition
        start_idx = self.tp_rank * shard_size
        end_idx = (self.tp_rank + 1) * shard_size

        return w13_lora_b[:, start_idx:end_idx, :]

    def _slice_w2_a(self, w2_lora_a: torch.Tensor) -> torch.Tensor:
        """
        Applies to FusedMoEWithLoRA and FusedMoE3DWithLoRA
        """
        if self.tp_size == 1:
            return w2_lora_a
        # w2_lora_a shape (num_experts,rank,input_size)
        shard_size = self.base_layer.intermediate_size_per_partition
        start_idx = self.tp_rank * shard_size
        end_idx = (self.tp_rank + 1) * shard_size

        return w2_lora_a[:, :, start_idx:end_idx]

    def _slice_w2_b(self, w2_lora_b: torch.Tensor) -> torch.Tensor:
        """
        Applies to FusedMoEWithLoRA and FusedMoE3DWithLoRA
        """
        if self.tp_size == 1 or not self.fully_sharded:
            return w2_lora_b
        # Based on S-LoRA, we slice W2 B along the hidden_size dim.
        # w2_lora_b shape (num_experts,output_size,rank)
        current_lora_size = w2_lora_b.shape[1]

        sliced_size = current_lora_size // self.tp_size
        start_idx = self.tp_rank * sliced_size
        end_idx = (self.tp_rank + 1) * sliced_size
        return w2_lora_b[:, start_idx:end_idx, :]

    def reset_lora(self, index: int):
        """Resets the lora weights at index back to 0."""
        for pos in range(self._w13_slices):
            self.w13_lora_a_stacked[pos][index] = 0
            self.w13_lora_b_stacked[pos][index] = 0

        self.w2_lora_a_stacked[0][index] = 0
        self.w2_lora_b_stacked[0][index] = 0
        self.adapter_enabled[index] = 0

    #

    def set_lora(
        self,
        index: int,
        lora_a: torch.Tensor | list[torch.Tensor],
        lora_b: torch.Tensor | list[torch.Tensor],
    ):
        """Overwrites lora tensors at index."""
        # Make mypy happy
        assert isinstance(lora_a, list)
        assert isinstance(lora_b, list)

        self.reset_lora(index)
        self.adapter_enabled[index] = 1

        num_experts = self.w13_lora_a_stacked[0].shape[1]

        w1_lora_a, w2_lora_a, w3_lora_a = lora_a
        w1_lora_b, w2_lora_b, w3_lora_b = lora_b
        assert (
            num_experts
            == w1_lora_a.shape[0]
            == w2_lora_a.shape[0]
            == w3_lora_a.shape[0]
        )

        slliced_w1_lora_a = self._slice_w13_a(w1_lora_a)
        slliced_w1_lora_b = self._slice_w13_b(w1_lora_b)
        slliced_w3_lora_a = self._slice_w13_a(w3_lora_a)
        slliced_w3_lora_b = self._slice_w13_b(w3_lora_b)

        sliced_w2_lora_a = self._slice_w2_a(w2_lora_a)
        sliced_w2_lora_b = self._slice_w2_b(w2_lora_b)

        self.w13_lora_a_stacked[0][
            index, :, : slliced_w1_lora_a.shape[1], : slliced_w1_lora_a.shape[2]
        ].copy_(slliced_w1_lora_a, non_blocking=True)

        self.w13_lora_a_stacked[1][
            index, :, : slliced_w3_lora_a.shape[1], : slliced_w3_lora_a.shape[2]
        ].copy_(slliced_w3_lora_a, non_blocking=True)

        self.w13_lora_b_stacked[0][
            index, :, : slliced_w1_lora_b.shape[1], : slliced_w1_lora_b.shape[2]
        ].copy_(slliced_w1_lora_b, non_blocking=True)

        self.w13_lora_b_stacked[1][
            index, :, : slliced_w3_lora_b.shape[1], : slliced_w3_lora_b.shape[2]
        ].copy_(slliced_w3_lora_b, non_blocking=True)

        self.w2_lora_a_stacked[0][
            index, :, : sliced_w2_lora_a.shape[1], : sliced_w2_lora_a.shape[2]
        ].copy_(sliced_w2_lora_a, non_blocking=True)

        self.w2_lora_b_stacked[0][
            index, :, : sliced_w2_lora_b.shape[1], : sliced_w2_lora_b.shape[2]
        ].copy_(sliced_w2_lora_b, non_blocking=True)

    def forward(self, *args, **kwargs):
        return self.base_layer.forward(*args, **kwargs)

    def maybe_all_reduce_tensor_model_parallel(self, *args, **kwargs):
        return self.base_layer.maybe_all_reduce_tensor_model_parallel(*args, **kwargs)

    @property
    def _shared_experts(self):
        return self.base_layer._shared_experts

    @property
    def quant_method(self):
        return self.base_layer.quant_method

    @property
    def is_internal_router(self) -> bool:
        return self.base_layer.is_internal_router

    @classmethod
    def can_replace_layer(
        cls,
        source_layer: nn.Module,
        lora_config: LoRAConfig,
        packed_modules_list: list,
        model_config: PretrainedConfig | None = None,
    ) -> bool:
        """Returns True if the layer can be replaced by this LoRA layer."""

        # source_layer is FusedMoE or SharedFusedMoE
        return isinstance(source_layer, FusedMoE) and len(packed_modules_list) == 2


class FusedMoE3DWithLoRA(FusedMoEWithLoRA):
    def __init__(self, base_layer):
        super().__init__(base_layer)
        self._w13_slices = 1

    def _create_lora_b_weights(self, max_loras, lora_config):
        self.w13_lora_b_stacked: tuple[torch.Tensor] = tuple(
            torch.zeros(
                (
                    max_loras,
                    self.base_layer.local_num_experts,
                    self.base_layer.intermediate_size_per_partition * 2,
                    lora_config.max_lora_rank,
                ),
                dtype=lora_config.lora_dtype,
                device=self.device,
            )
            for _ in range(self._w13_slices)
        )
        self.w2_lora_b_stacked: tuple[torch.Tensor] = (
            torch.zeros(
                (
                    max_loras,
                    self.base_layer.local_num_experts,
                    self.base_layer.hidden_size
                    if not self.fully_sharded
                    else divide(self.base_layer.hidden_size, self.tp_size),
                    lora_config.max_lora_rank,
                ),
                dtype=lora_config.lora_dtype,
                device=self.device,
            ),
        )

    def create_lora_weights(
        self,
        max_loras: int,
        lora_config: LoRAConfig,
        model_config: PretrainedConfig | None = None,
    ) -> None:
        """Initializes lora matrices."""

        assert isinstance(model_config, PretrainedConfig)
        self._base_model = model_config.architectures[0]
        self.max_loras = lora_config.max_loras
        self.fully_sharded = lora_config.fully_sharded_loras

        self.adapter_enabled = torch.tensor(
            [0] * (max_loras + 1), dtype=torch.int, device=self.device
        )

        self._create_lora_a_weights(max_loras, lora_config)
        self._create_lora_b_weights(max_loras, lora_config)

    def _slice_w13_b(self, w13_lora_b: torch.Tensor):
        if self.tp_size == 1:
            return w13_lora_b

        # w13_lora_b shape (num_experts,output_size,rank)
        shard_size = self.base_layer.intermediate_size_per_partition
        start_idx = self.tp_rank * shard_size
        end_idx = (self.tp_rank + 1) * shard_size
        # HACK: Currently, only GPT-OSS is in interleaved order
        if self._base_model == "GptOssForCausalLM":
            # For models like GPT-OSS, the weights of w1 (gate_proj) and w3 (up_proj)
            # in the interleaved order, and corresponding LoRA need to be processed.
            w1_lora_b = w13_lora_b[:, ::2, :]
            w3_lora_b = w13_lora_b[:, 1::2, :]
            sliced_w1_lora_b = w1_lora_b[:, start_idx:end_idx, :]
            sliced_w3_lora_b = w3_lora_b[:, start_idx:end_idx, :]

            return torch.stack([sliced_w1_lora_b, sliced_w3_lora_b], dim=2).flatten(
                1, 2
            )
        else:
            slice_size = w13_lora_b.shape[1] // 2
            w1_lora_b = w13_lora_b[:, :slice_size, :]
            w3_lora_b = w13_lora_b[:, slice_size:, :]
            sliced_w1_lora_b = w1_lora_b[:, start_idx:end_idx, :]
            sliced_w3_lora_b = w3_lora_b[:, start_idx:end_idx, :]

            return torch.cat([sliced_w1_lora_b, sliced_w3_lora_b], dim=1)

    def set_lora(
        self,
        index: int,
        lora_a: torch.Tensor | list[torch.Tensor],
        lora_b: torch.Tensor | list[torch.Tensor],
    ):
        """Overwrites lora tensors at index."""
        # Make mypy happy
        assert isinstance(lora_a, list)
        assert isinstance(lora_b, list)
        assert len(lora_a) == len(lora_b) == 2

        self.reset_lora(index)
        self.adapter_enabled[index] = 1

        num_experts = self.w13_lora_a_stacked[0].shape[1]
        w13_lora_a, w2_lora_a = lora_a
        w13_lora_b, w2_lora_b = lora_b

        # (num_experts,rank,input_size)
        w13_lora_a = w13_lora_a.reshape(num_experts, -1, w13_lora_a.shape[-1])
        w2_lora_a = w2_lora_a.reshape(num_experts, -1, w2_lora_a.shape[-1])
        # (output_size,num_experts,rank)
        w13_lora_b = w13_lora_b.reshape(w13_lora_b.shape[0], num_experts, -1)
        w2_lora_b = w2_lora_b.reshape(w2_lora_b.shape[0], num_experts, -1)
        # (num_experts,output_size,rank)
        w13_lora_b = w13_lora_b.permute(1, 0, 2)
        w2_lora_b = w2_lora_b.permute(1, 0, 2)

        sliced_w13_lora_a = self._slice_w13_a(w13_lora_a)
        sliced_w13_lora_b = self._slice_w13_b(w13_lora_b)

        sliced_w2_lora_a = self._slice_w2_a(w2_lora_a)
        sliced_w2_lora_b = self._slice_w2_b(w2_lora_b)

        self.w13_lora_a_stacked[0][
            index, :, : sliced_w13_lora_a.shape[1], : sliced_w13_lora_a.shape[2]
        ].copy_(sliced_w13_lora_a, non_blocking=True)
        self.w2_lora_a_stacked[0][
            index, :, : sliced_w2_lora_a.shape[1], : sliced_w2_lora_a.shape[2]
        ].copy_(sliced_w2_lora_a, non_blocking=True)

        self.w13_lora_b_stacked[0][
            index, :, : sliced_w13_lora_b.shape[1], : sliced_w13_lora_b.shape[2]
        ].copy_(sliced_w13_lora_b, non_blocking=True)
        self.w2_lora_b_stacked[0][
            index, :, : sliced_w2_lora_b.shape[1], : sliced_w2_lora_b.shape[2]
        ].copy_(sliced_w2_lora_b, non_blocking=True)

    @property
    def w13_input_size(self):
        """
        Full size
        """
        return self.w13_lora_a_stacked[0].shape[-1]

    @property
    def w13_output_size(self):
        """
        Full size
        """
        return self.w13_lora_b_stacked[0].shape[-2] * self.tp_size

    @property
    def w2_input_size(self):
        """
        Full size
        """
        return self.w2_lora_a_stacked[0].shape[-1] * self.tp_size

    @property
    def w2_output_size(self):
        """
        Full size
        """
        return self.w2_lora_a_stacked[0].shape[-2]

    @classmethod
    def can_replace_layer(
        cls,
        source_layer: nn.Module,
        lora_config: LoRAConfig,
        packed_modules_list: list,
        model_config: PretrainedConfig | None = None,
    ) -> bool:
        """Returns True if the layer can be replaced by this LoRA layer."""
        # source_layer is FusedMoE or SharedFusedMoE
        return isinstance(source_layer, FusedMoE) and len(packed_modules_list) == 1<|MERGE_RESOLUTION|>--- conflicted
+++ resolved
@@ -123,7 +123,6 @@
         self.base_layer.ensure_moe_quant_config_init()
         quant_config = self.base_layer.quant_method.moe_quant_config
 
-<<<<<<< HEAD
         if quant_config is None:
             from vllm.model_executor.layers.fused_moe.config import (
                 FUSED_MOE_UNQUANTIZED_CONFIG,
@@ -134,7 +133,6 @@
         m_fused_moe_fn = (
             modular_triton_fused_moe(
                 quant_config, shared_experts=self.base_layer.shared_experts
-=======
         prepare_finalize = MoEPrepareAndFinalizeNoEP()
         m_fused_moe_fn = FusedMoEModularKernel(
             prepare_finalize,
@@ -147,7 +145,6 @@
         if quant_config.use_mxfp4_w4a16:
             assert isinstance(
                 m_fused_moe_fn.fused_experts, (MarlinExperts, UnfusedOAITritonExperts)
->>>>>>> 0808eb81
             )
         else:
             assert isinstance(
