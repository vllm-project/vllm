# SPDX-License-Identifier: Apache-2.0
# SPDX-FileCopyrightText: Copyright contributors to the vLLM project

from typing import Optional, Union, cast

import torch
import torch.nn as nn
from transformers import PretrainedConfig

from vllm.config.lora import LoRAConfig
from vllm.distributed import tensor_model_parallel_all_gather
from vllm.distributed.utils import divide
from vllm.model_executor.layers.linear import (ColumnParallelLinear,
                                               MergedColumnParallelLinear,
                                               QKVParallelLinear)
from vllm.platforms import current_platform

from .base_linear import BaseLinearLayerWithLoRA
from .utils import _fully_sharded_can_replace, _not_fully_sharded_can_replace


def _mcp_apply(x, bias, layer: "ColumnParallelLinearWithLoRA"):
    """ 
    For `ColumnParallelLinearWithLoRA` or classes that inherit from 
    `ColumnParallelLinearWithLoRA`, they share the same `apply` logic.
    """
    assert (layer.n_slices == len(layer.lora_a_stacked) == len(
        layer.lora_b_stacked) == len(layer.output_slices))
    if layer.lora_bias_stacked is not None:
        assert layer.n_slices == len(layer.lora_bias_stacked)

    output = layer.base_layer.quant_method.apply(layer.base_layer, x, bias)

    x = x.view(-1, x.shape[-1])
    output, out_orig_shape = output.view(-1, output.shape[-1]), output.shape

    # Since communication is needed, the buffer is directly initialized as a
    # tensor rather than a tuple of tensor.
    buffers = torch.zeros(
        (layer.n_slices, x.shape[0], layer.lora_a_stacked[0].shape[2]),
        dtype=torch.float32,
        device=x.device,
    )

    shrunk_buffers: Optional[torch.Tensor] = layer.punica_wrapper.add_shrink(
        buffers, x, layer.lora_a_stacked, 1.0)

    if not current_platform.can_update_inplace():
        buffers = shrunk_buffers

    buffers = tensor_model_parallel_all_gather(buffers)

    lora_output: Optional[torch.Tensor] = layer.punica_wrapper.add_expand(
        output,
        buffers,
        layer.lora_b_stacked,
        layer.lora_bias_stacked,
        layer.output_slices,
        offset_start=0,
        add_input=True)

    if not current_platform.can_update_inplace():
        output = lora_output

    output = output.view(*out_orig_shape)
    # now have column partitioned and packed output
    return output


class ColumnParallelLinearWithLoRA(BaseLinearLayerWithLoRA):
    """
    LoRA on top of ColumnParallelLinear layer.
    LoRA B is sliced for tensor parallelism.
    There are two types for the `base_layer`:
    1. ColumnParallelLinear, e.g.`dense_h_to_4h` in `FalconForCausalLM`.
    2. MergedColumnParallelLinear, e.g.`gate_up_proj` in `Phi3ForCausalLM`.
    """

    def __init__(self, base_layer: ColumnParallelLinear) -> None:
        super().__init__(base_layer)
        # The base_layer type is ColumnParallelLinear or
        # MergedColumnParallelLinear, their weight sharding logic is
        # inconsistent when TP is greater than 1.
        self.is_merged_col_linear = type(
            base_layer) is MergedColumnParallelLinear
        self.output_size = self.base_layer.output_size_per_partition
        # There is only one LoRA layer
        self.n_slices = 1

    def slice_lora_a(self, lora_a: torch.Tensor) -> torch.Tensor:
        return lora_a

    def slice_lora_b(self, lora_b: torch.Tensor) -> torch.Tensor:
        # Applicable to cases where the base_layer is
        # MergedColumnParallelLinear.
        if self.is_merged_col_linear:
            shard_size = self.output_size // 2
            offset = lora_b.shape[0] // 2

<<<<<<< HEAD
            left_weight = lora_b[:, self.tp_rank *
                                 shard_size:(self.tp_rank + 1) * shard_size]
            right_weight = lora_b[:,
                                  offset + self.tp_rank * shard_size:offset +
                                  (self.tp_rank + 1) * shard_size]
            lora_b = torch.cat([left_weight, right_weight], dim=1)
=======
            left_weight = lora_b[tp_rank * shard_size:(tp_rank + 1) *
                                 shard_size, :]
            right_weight = lora_b[offset + tp_rank * shard_size:offset +
                                  (tp_rank + 1) * shard_size, :]
            lora_b = torch.cat([left_weight, right_weight], dim=0)
>>>>>>> 4c966e44
        # Applicable to cases where the base_layer is
        # ColumnParallelLinear.
        else:
            shard_size = self.output_size
<<<<<<< HEAD
            start_idx = self.tp_rank * shard_size
            end_idx = (self.tp_rank + 1) * shard_size
            lora_b = lora_b[:, start_idx:end_idx]
=======
            start_idx = tensor_model_parallel_rank * shard_size
            end_idx = (tensor_model_parallel_rank + 1) * shard_size
            lora_b = lora_b[start_idx:end_idx, :]
>>>>>>> 4c966e44
        return lora_b

    def slice_bias(self, bias: torch.Tensor) -> torch.Tensor:
        # TODO: Fix the slicing logic of bias.
        if bias is None:
            return bias
        shard_size = self.output_size
        start_idx = self.tp_rank * shard_size
        end_idx = (self.tp_rank + 1) * shard_size
        bias = bias[start_idx:end_idx]
        return bias

    def forward(
        self, input_: torch.Tensor
    ) -> Union[torch.Tensor, tuple[torch.Tensor, Optional[torch.Tensor]]]:
        """Forward of ColumnParallelLinear

        Args:
            input_: Tensor whose last dimension is `input_size`.

        Returns:
            - output
            - bias
        """
        bias = (self.base_layer.bias
                if not self.base_layer.skip_bias_add else None)

        # Matrix multiply.
        output_parallel = self.apply(input_, bias)
        if self.base_layer.gather_output and self.tp_size > 1:
            # All-gather across the partitions.
            output = tensor_model_parallel_all_gather(output_parallel)
        else:
            output = output_parallel

        if not self.base_layer.return_bias:
            return output

        output_bias = (self.base_layer.bias
                       if self.base_layer.skip_bias_add else None)
        return output, output_bias

    @classmethod
    @_not_fully_sharded_can_replace
    def can_replace_layer(
        cls,
        source_layer: nn.Module,
        lora_config: LoRAConfig,
        packed_modules_list: list,
        model_config: Optional[PretrainedConfig],
    ) -> bool:
        return type(source_layer) is ColumnParallelLinear or (
            type(source_layer) is MergedColumnParallelLinear
            and len(packed_modules_list) == 1)


class MergedColumnParallelLinearWithLoRA(ColumnParallelLinearWithLoRA):
    """ColumnParallelLinear layer that is composed of 2 sublayers (slices)
    packed together (e.g. gate_proj + up_proj -> gate_up_proj).

    This means we have 2 LoRAs, each applied to one half of the layer.

    Both slices must have the same size.
    """

    def __init__(
        self, base_layer: Union[MergedColumnParallelLinear,
                                QKVParallelLinear]) -> None:
        super().__init__(base_layer)
        # There are two LoRA layers
        # the output_sizes in MergedColumnParallelLinear is not sharded by tp
        # we need to divide it by the tp_size to get correct slices size
        output_sizes = self.base_layer.output_sizes
        self.output_slices = tuple(
            divide(output_size, self.tp_size) for output_size in output_sizes)
        self.n_slices = len(self.output_slices)
        self.output_ids = (self.tp_rank, ) * self.n_slices

    def create_lora_weights(
        self,
        max_loras: int,
        lora_config: LoRAConfig,
        model_config: Optional[PretrainedConfig] = None,
    ) -> None:
        """
        The main reason for overriding this function is to enhance  code 
        maintainability.
        """
        self.lora_config = lora_config

        lora_a_output_size_per_partition = (
            lora_config.max_lora_rank if not lora_config.fully_sharded_loras
            else divide(lora_config.max_lora_rank, self.tp_size))

        self.lora_a_stacked = tuple(
            torch.zeros(
                max_loras,
                1,
                lora_a_output_size_per_partition,
                self.input_size,
                dtype=lora_config.lora_dtype,
                device=self.device,
            ) for _ in range(self.n_slices))
        self.lora_b_stacked = tuple(
            torch.zeros(
                max_loras,
                1,
                output_size,
                lora_config.max_lora_rank,
                dtype=lora_config.lora_dtype,
                device=self.device,
            ) for output_size in self.output_slices)
        if lora_config.bias_enabled:
            self.lora_bias_stacked = tuple(
                torch.zeros(
                    max_loras,
                    1,
                    output_size,
                    dtype=lora_config.lora_dtype,
                    device=self.device,
                ) for output_size in self.output_slices)

    def slice_lora_a(
        self, lora_a: list[Union[torch.Tensor, None]]
    ) -> list[Union[torch.Tensor, None]]:
        return lora_a

    def slice_lora_b(
        self, lora_b: list[Union[torch.Tensor, None]]
    ) -> list[Union[torch.Tensor, None]]:
        sliced_lora_b = [None] * self.n_slices
        for i, (shard_id, shard_size) in enumerate(
                zip(self.output_ids, self.output_slices)):
            if (lora_b_i := lora_b[i]) is not None:
                sliced_lora_b[i] = lora_b_i[shard_size * shard_id:shard_size *
                                            (shard_id + 1), :]
        return sliced_lora_b

    def slice_bias(
        self, bias: list[Union[torch.Tensor,
                               None]]) -> list[Union[torch.Tensor, None]]:
        for i, (shard_id, shard_size) in enumerate(
                zip(self.output_ids, self.output_slices)):
            if (bias_i := bias[i]) is not None:
                bias[i] = bias_i[shard_size * shard_id:shard_size *
                                 (shard_id + 1)]
        return bias

    def set_lora(
        self,
        index: int,
        lora_a: torch.Tensor,
        lora_b: torch.Tensor,
        embeddings_tensor: Optional[torch.Tensor],
        lora_bias: Optional[torch.Tensor] = None,
    ):
        self.reset_lora(index)

        if self.tp_size > 1:
            lora_a = self.slice_lora_a(lora_a)
            lora_b = self.slice_lora_b(lora_b)
            if lora_bias is not None:
                lora_bias = self.slice_bias(lora_bias)

        for i in range(self.n_slices):
            if (lora_a_i := lora_a[i]) is not None:
                self.lora_a_stacked[i][
                    index, 0, :lora_a_i.shape[0], :lora_a_i.shape[1]].copy_(
                        lora_a_i, non_blocking=True)
            if (lora_b_i := lora_b[i]) is not None:
                self.lora_b_stacked[i][
                    index, 0, :lora_b_i.shape[0], :lora_b_i.shape[1]].copy_(
                        lora_b_i, non_blocking=True)

        if lora_bias is not None:
            self.lora_bias_stacked = cast(tuple[torch.Tensor, ...],
                                          self.lora_bias_stacked)
            for i in range(self.n_slices):
                if (lora_bias_i := lora_bias[i]) is not None:
                    self.lora_bias_stacked[i][index,
                                              0, :lora_bias_i.shape[0]].copy_(
                                                  lora_bias_i,
                                                  non_blocking=True)

    @classmethod
    @_not_fully_sharded_can_replace
    def can_replace_layer(
        cls,
        source_layer: nn.Module,
        lora_config: LoRAConfig,
        packed_modules_list: list,
        model_config: Optional[PretrainedConfig],
    ) -> bool:
        return (type(source_layer) is MergedColumnParallelLinear
                and len(packed_modules_list) == 2)


class QKVParallelLinearWithLoRA(ColumnParallelLinearWithLoRA):
    """
    ColumnParallelLinear layer that is specifically designed for
    qkv_proj. Certain models, such as chatglm3 and baichuan-7b,
    only contains a single LoRA within their qkv_proj layer.

    During inference with Tensor Parallel, the weights of lora_b
    must be accurately partitioned according to the respective ranks.

    Q slice may have different shape than K and V slices (which both have
    the same shape).
    """

    def __init__(self, base_layer: QKVParallelLinear) -> None:
        super().__init__(base_layer)
        self.q_proj_total_size = (self.base_layer.total_num_heads *
                                  self.base_layer.head_size)
        self.q_proj_shard_size = (self.base_layer.num_heads *
                                  self.base_layer.head_size)
        self.kv_proj_shard_size = (self.base_layer.num_kv_heads *
                                   self.base_layer.head_size)
        self.kv_proj_total_size = (self.base_layer.total_num_kv_heads *
                                   self.base_layer.head_size)
        # There is only one LoRA layer
        self.n_slices = 1

    def slice_lora_b(self, lora_b: torch.Tensor) -> torch.Tensor:
<<<<<<< HEAD
        self.q_shard_id = self.tp_rank
        self.kv_shard_id = self.tp_rank // self.base_layer.num_kv_head_replicas
        lora_b_q = lora_b[:, self.q_proj_shard_size *
=======
        tp_rank = get_tensor_model_parallel_rank()
        self.q_shard_id = tp_rank
        self.kv_shard_id = tp_rank // self.base_layer.num_kv_head_replicas
        lora_b_q = lora_b[self.q_proj_shard_size *
>>>>>>> 4c966e44
                          self.q_shard_id:self.q_proj_shard_size *
                          (self.q_shard_id + 1), :]
        k_offset = self.q_proj_total_size
        lora_b_k = lora_b[k_offset +
                          self.kv_proj_shard_size * self.kv_shard_id:k_offset +
                          self.kv_proj_shard_size * (self.kv_shard_id + 1), :]
        v_offset = k_offset + self.kv_proj_total_size
        lora_b_v = lora_b[v_offset +
                          self.kv_proj_shard_size * self.kv_shard_id:v_offset +
                          self.kv_proj_shard_size * (self.kv_shard_id + 1), :]
        lora_b = torch.cat([lora_b_q, lora_b_k, lora_b_v], dim=0)
        return lora_b

    def slice_bias(self, bias: torch.Tensor) -> torch.Tensor:
        bias_q = bias[self.q_proj_shard_size *
                      self.q_shard_id:self.q_proj_shard_size *
                      (self.q_shard_id + 1)]
        k_offset = self.q_proj_total_size
        bias_k = bias[k_offset +
                      self.kv_proj_shard_size * self.kv_shard_id:k_offset +
                      self.kv_proj_shard_size * (self.kv_shard_id + 1)]
        v_offset = k_offset + self.kv_proj_total_size
        bias_v = bias[v_offset +
                      self.kv_proj_shard_size * self.kv_shard_id:v_offset +
                      self.kv_proj_shard_size * (self.kv_shard_id + 1)]
        bias = torch.cat([bias_q, bias_k, bias_v], dim=1)
        return bias

    @classmethod
    @_not_fully_sharded_can_replace
    def can_replace_layer(cls, source_layer: nn.Module,
                          lora_config: LoRAConfig, packed_modules_list: list,
                          model_config: Optional[PretrainedConfig]) -> bool:
        return type(source_layer) is QKVParallelLinear and len(
            packed_modules_list) == 1


class MergedQKVParallelLinearWithLoRA(MergedColumnParallelLinearWithLoRA):
    """MergedColumnParallelLinear layer that is composed of 3 sublayers (slices)
    packed together in qkv proj fashion
    (q_proj + k_proj + v_proj -> qkv_proj).

    This means we have 3 LoRAs, each applied to one slice of the layer.

    Q slice may have different shape than K and V slices (which both have
    the same shape).
    """

    def __init__(self, base_layer: QKVParallelLinear) -> None:
        super().__init__(base_layer)
        # There are three LoRA layer.
        self.n_slices = len(self.base_layer.output_sizes)

        self.q_proj_shard_size = (self.base_layer.num_heads *
                                  self.base_layer.head_size)
        self.kv_proj_shard_size = (self.base_layer.num_kv_heads *
                                   self.base_layer.head_size)
        self.q_shard_id = self.tp_rank
        self.kv_shard_id = self.tp_rank // self.base_layer.num_kv_head_replicas

        self.output_slices = (
            self.q_proj_shard_size,
            self.kv_proj_shard_size,
            self.kv_proj_shard_size,
        )
        self.output_ids = (
            self.q_shard_id,
            self.kv_shard_id,
            self.kv_shard_id,
        )

    def create_lora_weights(
        self,
        max_loras: int,
        lora_config: LoRAConfig,
        model_config: Optional[PretrainedConfig] = None,
    ) -> None:
        """
        The main reason for overloading this function is to handle inconsistent 
        weight dimensions in qkv lora.
        """
        super().create_lora_weights(max_loras, lora_config, model_config)

    @classmethod
    @_not_fully_sharded_can_replace
    def can_replace_layer(
        cls,
        source_layer: nn.Module,
        lora_config: LoRAConfig,
        packed_modules_list: list,
        model_config: Optional[PretrainedConfig],
    ) -> bool:
        return (type(source_layer) is QKVParallelLinear
                and len(packed_modules_list) == 3)


# These following layers are based on the tensor parallelism strategy given in
# Y. Sheng et al., S-LoRA: Serving Thousands of Concurrent LoRA Adapters. 2023,
# https://arxiv.org/abs/2311.03285.


class ColumnParallelLinearWithShardedLoRA(ColumnParallelLinearWithLoRA):
    """
    Differs from ColumnParallelLinearWithLoRA by slicing LoRA A also.

    Based on S-LoRA, slicing happens along the rank dim.
    """

    # For all LoRA layers where the `base_layer` is `ColumnParallelLinear`,
    # their `lora_a` and `lora_b` have different sharding patterns. After
    # completing the `lora_a` GEMM , a gather operation is performed.
    # Therefore, the sharding of `lora_a` only needs to correspond with the
    # gather operation.
    def slice_lora_a(self, lora_a: torch.Tensor) -> torch.Tensor:
        shard_size = self.lora_a_stacked[0].shape[2]
<<<<<<< HEAD
        start_idx = self.tp_rank * shard_size
        lora_a = lora_a[:, start_idx:start_idx + shard_size]
=======
        start_idx = tp_rank * shard_size
        lora_a = lora_a[start_idx:start_idx + shard_size, :]
>>>>>>> 4c966e44
        return lora_a

    def apply(self,
              x: torch.Tensor,
              bias: Optional[torch.Tensor] = None) -> torch.Tensor:
        return _mcp_apply(x, bias, self)

    @classmethod
    @_fully_sharded_can_replace
    def can_replace_layer(
        cls,
        source_layer: nn.Module,
        lora_config: LoRAConfig,
        packed_modules_list: list,
        model_config: Optional[PretrainedConfig],
    ) -> bool:
        # specifying kwargs so they can be easily accessed in decorator
        return super().can_replace_layer(
            source_layer=source_layer,
            lora_config=lora_config,
            packed_modules_list=packed_modules_list,
            model_config=model_config,
            decorate=False,
        )


class MergedColumnParallelLinearWithShardedLoRA(
        MergedColumnParallelLinearWithLoRA):
    """
    Differs from MergedColumnParallelLinearWithLoRA by slicing the
    LoRA A's also.

    Based on S-LoRA, slicing happens along the rank dim.
    """

    def slice_lora_a(
        self, lora_a: list[Union[torch.Tensor, None]]
    ) -> list[Union[torch.Tensor, None]]:
        #NOTE: lora_a contains 2 subloras, and each sublora could be None.
        output_shard_size = self.lora_a_stacked[0].shape[2]
        output_start_idx = self.tp_rank * output_shard_size
        lora_a = [
            lora_a[0][output_start_idx:output_start_idx +
                      output_shard_size, :] if lora_a[0] is not None else None,
            lora_a[1][output_start_idx:output_start_idx +
                      output_shard_size, :] if lora_a[1] is not None else None,
        ]
        return lora_a

    def apply(self,
              x: torch.Tensor,
              bias: Optional[torch.Tensor] = None) -> torch.Tensor:
        return _mcp_apply(x, bias, self)

    @classmethod
    @_fully_sharded_can_replace
    def can_replace_layer(
        cls,
        source_layer: nn.Module,
        lora_config: LoRAConfig,
        packed_modules_list: list,
        model_config: Optional[PretrainedConfig],
    ) -> bool:
        # specifying kwargs so they can be easily accessed in decorator
        return super().can_replace_layer(
            source_layer=source_layer,
            lora_config=lora_config,
            packed_modules_list=packed_modules_list,
            model_config=model_config,
            decorate=False,
        )


class QKVParallelLinearWithShardedLoRA(QKVParallelLinearWithLoRA):
    """
    Differs from QKVParallelLinearWithLoRA by slicing the
    LoRA A's also.

    Based on S-LoRA, slicing happens along the rank dim.
    """

    def slice_lora_a(self, lora_a: torch.Tensor) -> torch.Tensor:
        shard_size = self.lora_a_stacked[0].shape[2]
<<<<<<< HEAD
        start_idx = self.tp_rank * shard_size
        lora_a = lora_a[:, start_idx:start_idx + shard_size]
=======
        start_idx = tp_rank * shard_size
        lora_a = lora_a[start_idx:start_idx + shard_size, :]
>>>>>>> 4c966e44
        return lora_a

    def apply(self,
              x: torch.Tensor,
              bias: Optional[torch.Tensor] = None) -> torch.Tensor:
        return _mcp_apply(x, bias, self)

    @classmethod
    @_fully_sharded_can_replace
    def can_replace_layer(cls, source_layer: nn.Module,
                          lora_config: LoRAConfig, packed_modules_list: list,
                          model_config: Optional[PretrainedConfig]) -> bool:
        # specifying kwargs so they can be easily accessed in decorator
        return super().can_replace_layer(
            source_layer=source_layer,
            lora_config=lora_config,
            packed_modules_list=packed_modules_list,
            model_config=model_config,
            decorate=False,
        )


class MergedQKVParallelLinearWithShardedLoRA(MergedQKVParallelLinearWithLoRA):
    """
    Differs from MergedQKVParallelLinearWithLoRA by slicing the 
    LoRA A's also.

    Based on S-LoRA, slicing happens along the rank dim.
    """

    def slice_lora_a(
        self, lora_a: list[Union[torch.Tensor, None]]
    ) -> list[Union[torch.Tensor, None]]:
        # NOTE: lora_a contains 3 subloras, and each sublora could be None.
        shard_size = [self.lora_a_stacked[i].shape[2] for i in range(3)]
        start_idx = [self.tp_rank * shard_size[i] for i in range(3)]
        lora_a = [
            lora_a[0][start_idx[0]:start_idx[0] +
                      shard_size[0], :] if lora_a[0] is not None else None,
            lora_a[1][start_idx[1]:start_idx[1] +
                      shard_size[1], :] if lora_a[1] is not None else None,
            lora_a[2][start_idx[2]:start_idx[2] +
                      shard_size[2], :] if lora_a[2] is not None else None,
        ]
        return lora_a

    def apply(self,
              x: torch.Tensor,
              bias: Optional[torch.Tensor] = None) -> torch.Tensor:
        return _mcp_apply(x, bias, self)

    @classmethod
    @_fully_sharded_can_replace
    def can_replace_layer(
        cls,
        source_layer: nn.Module,
        lora_config: LoRAConfig,
        packed_modules_list: list,
        model_config: Optional[PretrainedConfig],
    ) -> bool:
        # specifying kwargs so they can be easily accessed in decorator
        return super().can_replace_layer(
            source_layer=source_layer,
            lora_config=lora_config,
            packed_modules_list=packed_modules_list,
            model_config=model_config,
            decorate=False,
        )<|MERGE_RESOLUTION|>--- conflicted
+++ resolved
@@ -97,33 +97,18 @@
             shard_size = self.output_size // 2
             offset = lora_b.shape[0] // 2
 
-<<<<<<< HEAD
-            left_weight = lora_b[:, self.tp_rank *
-                                 shard_size:(self.tp_rank + 1) * shard_size]
-            right_weight = lora_b[:,
-                                  offset + self.tp_rank * shard_size:offset +
-                                  (self.tp_rank + 1) * shard_size]
-            lora_b = torch.cat([left_weight, right_weight], dim=1)
-=======
-            left_weight = lora_b[tp_rank * shard_size:(tp_rank + 1) *
+            left_weight = lora_b[self.tp_rank * shard_size:(self.tp_rank + 1) *
                                  shard_size, :]
-            right_weight = lora_b[offset + tp_rank * shard_size:offset +
-                                  (tp_rank + 1) * shard_size, :]
+            right_weight = lora_b[offset + self.tp_rank * shard_size:offset +
+                                  (self.tp_rank + 1) * shard_size, :]
             lora_b = torch.cat([left_weight, right_weight], dim=0)
->>>>>>> 4c966e44
         # Applicable to cases where the base_layer is
         # ColumnParallelLinear.
         else:
             shard_size = self.output_size
-<<<<<<< HEAD
             start_idx = self.tp_rank * shard_size
             end_idx = (self.tp_rank + 1) * shard_size
-            lora_b = lora_b[:, start_idx:end_idx]
-=======
-            start_idx = tensor_model_parallel_rank * shard_size
-            end_idx = (tensor_model_parallel_rank + 1) * shard_size
             lora_b = lora_b[start_idx:end_idx, :]
->>>>>>> 4c966e44
         return lora_b
 
     def slice_bias(self, bias: torch.Tensor) -> torch.Tensor:
@@ -348,16 +333,10 @@
         self.n_slices = 1
 
     def slice_lora_b(self, lora_b: torch.Tensor) -> torch.Tensor:
-<<<<<<< HEAD
+    
         self.q_shard_id = self.tp_rank
         self.kv_shard_id = self.tp_rank // self.base_layer.num_kv_head_replicas
-        lora_b_q = lora_b[:, self.q_proj_shard_size *
-=======
-        tp_rank = get_tensor_model_parallel_rank()
-        self.q_shard_id = tp_rank
-        self.kv_shard_id = tp_rank // self.base_layer.num_kv_head_replicas
         lora_b_q = lora_b[self.q_proj_shard_size *
->>>>>>> 4c966e44
                           self.q_shard_id:self.q_proj_shard_size *
                           (self.q_shard_id + 1), :]
         k_offset = self.q_proj_total_size
@@ -473,13 +452,8 @@
     # gather operation.
     def slice_lora_a(self, lora_a: torch.Tensor) -> torch.Tensor:
         shard_size = self.lora_a_stacked[0].shape[2]
-<<<<<<< HEAD
         start_idx = self.tp_rank * shard_size
-        lora_a = lora_a[:, start_idx:start_idx + shard_size]
-=======
-        start_idx = tp_rank * shard_size
         lora_a = lora_a[start_idx:start_idx + shard_size, :]
->>>>>>> 4c966e44
         return lora_a
 
     def apply(self,
@@ -563,13 +537,8 @@
 
     def slice_lora_a(self, lora_a: torch.Tensor) -> torch.Tensor:
         shard_size = self.lora_a_stacked[0].shape[2]
-<<<<<<< HEAD
         start_idx = self.tp_rank * shard_size
-        lora_a = lora_a[:, start_idx:start_idx + shard_size]
-=======
-        start_idx = tp_rank * shard_size
         lora_a = lora_a[start_idx:start_idx + shard_size, :]
->>>>>>> 4c966e44
         return lora_a
 
     def apply(self,
