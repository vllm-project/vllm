# SPDX-License-Identifier: Apache-2.0
# SPDX-FileCopyrightText: Copyright contributors to the vLLM project
"""
Based on:
Chen, L., Ye, Z., Wu, Y., Zhuo, D., Ceze, L., & Krishnamurthy, A. (2023).
Punica: Multi-Tenant LoRA Serving.
https://arxiv.org/abs/2310.18547
"""

from typing import Optional, Union, final

import torch

from vllm.lora.layers import LoRAMapping
from vllm.lora.ops.ipex_ops import bgmv_expand, bgmv_expand_slice, bgmv_shrink

from .punica_base import PunicaWrapperBase


@final
class PunicaWrapperXPU(PunicaWrapperBase):
    """
    PunicaWrapperXPU is designed to manage and provide metadata for the punica
    kernel. The main function is to maintain the state information for
    Multi-LoRA, and to provide the interface for the punica ipex kernel.
    """

    def __init__(
        self,
        max_num_batched_tokens: int,
        max_batches: int,
        device: Union[torch.device, str],
        **kwargs,
    ):
        PunicaWrapperBase.__init__(self, max_num_batched_tokens, max_batches, device)
        torch._dynamo.mark_dynamic(self._token_lora_indices, 0)
        torch._dynamo.mark_dynamic(self._embeddings_indices, 1)
        torch._dynamo.mark_dynamic(self._sampler_indices_padded, 0)

    def update_metadata(
        self,
        mapping: LoRAMapping,
        lora_index_to_id: list[Optional[int]],
        max_loras: int,
        vocab_size: int,
        extra_vocab_size: int,
        **kwargs,
    ):
        self.is_prefill = mapping.is_prefill
        self._update_base_metadata(
            mapping, lora_index_to_id, max_loras, vocab_size, extra_vocab_size
        )

    def _get_token_lora_indices(self, x: torch.Tensor) -> torch.IntTensor:
        return torch.narrow(self._token_lora_indices, 0, 0, x.size(0))

    def _apply_shrink(
        self,
        y: torch.Tensor,
        x: torch.Tensor,
        w_t_all: torch.Tensor,
        scale: float,
    ):
        bgmv_shrink(x, w_t_all, y, self._get_token_lora_indices(x), scale)

    def _apply_expand(
        self,
        y: torch.Tensor,
        x: torch.Tensor,
        w_t_all: torch.Tensor,
        y_offset: int,
        y_slice_size: int,
        add_inputs: bool,
    ):
        token_lora_indices = self._get_token_lora_indices(x)
        bgmv_expand_slice(
            x, w_t_all, y, token_lora_indices, y_offset, y_slice_size, add_inputs
        )

    def add_shrink(
        self,
        y: torch.Tensor,
        x: torch.Tensor,
        lora_a_stacked: tuple[torch.Tensor, ...],
        scale: float,
        **kwargs,
    ):
        """
        Performs GEMM  for multiple slices of lora_a.

        Semantics:
        for i in range(len(lora_a_stacked)):
            y[i] += (x @ lora_a_stacked[i]) * scale

        Args:
            y (torch.Tensor): Output tensors
            x (torch.Tensor): Input tensor
            lora_a_stacked (tuple[torch.Tensor, ...]): lora_a's weights
            scale (float): Scaling factor for the operation
        """

        x = x.view(-1, x.shape[-1])
        for slice_idx in range(len(lora_a_stacked)):
<<<<<<< HEAD
            self._apply_shrink(y[slice_idx], x, lora_a_stacked[slice_idx],
                               scale)

    def add_expand(self,
                   y: torch.Tensor,
                   x: torch.Tensor,
                   lora_b_stacked: tuple[torch.Tensor, ...],
                   output_slices: tuple[int, ...],
                   offset_start: int = 0,
                   add_inputs=True,
                   **kwargs) -> None:
=======
            self._apply_shrink(y[slice_idx], x, lora_a_stacked[slice_idx], scale)

    def add_expand(
        self,
        y: torch.Tensor,
        x: torch.Tensor,
        lora_b_stacked: tuple[torch.Tensor, ...],
        lora_bias_stacked: Optional[tuple[torch.Tensor, ...]],
        output_slices: tuple[int, ...],
        offset_start: int = 0,
        add_inputs=True,
        **kwargs,
    ) -> None:
>>>>>>> c6187f55
        """
        Performs GEMM and bias addition for multiple slices of lora_b.

        Semantics:
            for i in range(len(lora_b_stacked)):
                slice = output_slices[i]
<<<<<<< HEAD
                y[:, offset:offset+slice] += x[i] @ lora_b_stacked[i]
=======
                y[:, offset:offset+slice] += x[i] @ lora_b_stacked[i] +
                    lora_bias_stacked[i]
>>>>>>> c6187f55
                offset += slice

        Args:
            y (torch.Tensor): Output tensor.
            x (torch.Tensor): Input tensors
            lora_b_stacked (tuple[torch.Tensor, ...]): lora_b's weight
<<<<<<< HEAD
=======
            lora_bias_stacked (Optional[tuple[torch.Tensor, ...]]):
                bias's weight
>>>>>>> c6187f55
            output_slices (tuple[int, ...]): Every slice's size
            add_inputs (bool): Defaults to True.
        """
        y_org = y
        y = y.view(-1, y.shape[-1])
<<<<<<< HEAD
=======
        if lora_bias_stacked is not None:
            token_lora_indices = self._get_token_lora_indices(y)
            self._apply_bias(token_lora_indices, y, output_slices, lora_bias_stacked)
>>>>>>> c6187f55

        assert x.ndim == 3
        assert x.size(0) == len(output_slices)

        # TODO fuse these kernels
        for slice_idx in range(len(lora_b_stacked)):
            self._apply_expand(
                y,
                x[slice_idx],
                lora_b_stacked[slice_idx],
                offset_start,
                output_slices[slice_idx],
                add_inputs=add_inputs,
            )
            offset_start += output_slices[slice_idx]
        y.view_as(y_org)

    def add_lora_embedding(
        self,
        y: torch.Tensor,
        x: torch.Tensor,
        lora_b_stacked: torch.Tensor,
        add_inputs: bool = True,
        **kwargs,
    ) -> None:
        """
        Applies lora  specifically for VocabParallelEmbeddingWithLoRA.

        Semantics:
            y += x @ lora_b_stacked

        Args:
            y (torch.Tensor): Output tensor.
            x (torch.Tensor): Input tensor.
            lora_b_stacked (torch.Tensor): lora_b's weights.
            add_inputs (bool): Default to True.
        """
        token_lora_indices = self._get_token_lora_indices(x)
        bgmv_expand(x, lora_b_stacked, y, token_lora_indices, add_inputs)

<<<<<<< HEAD
    def add_lora_linear(self,
                        y: torch.Tensor,
                        x: torch.Tensor,
                        lora_a_stacked: tuple[torch.Tensor, ...],
                        lora_b_stacked: tuple[torch.Tensor, ...],
                        scale: float,
                        output_slices: tuple[int, ...],
                        *,
                        buffer: Optional[torch.Tensor] = None,
                        **kwargs) -> None:
=======
    def add_lora_linear(
        self,
        y: torch.Tensor,
        x: torch.Tensor,
        lora_a_stacked: tuple[torch.Tensor, ...],
        lora_b_stacked: tuple[torch.Tensor, ...],
        lora_bias_stacked: Optional[tuple[torch.Tensor, ...]],
        scale: float,
        output_slices: tuple[int, ...],
        *,
        buffer: Optional[torch.Tensor] = None,
        **kwargs,
    ) -> None:
>>>>>>> c6187f55
        """
        Applicable to linear-related lora.

        Semantics:
            for i in range(len(lora_a_stacked)):
                y[i] += (
                    x[i].unsqueeze(0)
                    @ lora_a_stacked[indices[i], layer_idx, :, :]
                    @ lora_b_stacked[indices[i], layer_idx, :, :]
                    * scale
                    ).squeeze(0)

        Args:
            y (torch.Tensor): Output tensor. Will be changed in-place.
            x (torch.Tensor): Input tensor
            lora_a_stacked (tuple[torch.Tensor, ...]): lora_a's weight.
            lora_b_stacked (tuple[torch.Tensor, ...]): lora_b's weight.
            scale (float): Scaling factor.
            output_slices (tuple[int, ...]): Every slice's size.
            buffer (Optional[torch.Tensor]): Defaults to None.
        """

        assert len(lora_a_stacked) == len(lora_b_stacked) == len(output_slices)
<<<<<<< HEAD
=======
        if lora_bias_stacked is not None:
            assert len(lora_bias_stacked) == len(output_slices)
            token_lora_indices = self._get_token_lora_indices(y)
            y = self._apply_bias(
                token_lora_indices, y, output_slices, lora_bias_stacked
            )
>>>>>>> c6187f55

        if buffer is None:
            r = lora_b_stacked[0].size(-1)
            # We set the buffer to be float32 by default, refer to:
            # https://github.com/triton-lang/triton/issues/1387
            buffer = torch.zeros(  # type: ignore
                (len(output_slices), x.size(0), r),
                dtype=torch.float32,
                device=x.device,
            )
        self.add_shrink(
            buffer,  # type: ignore
            x,
            lora_a_stacked,
            scale,
            **kwargs,
        )
        self.add_expand(
            y,
            buffer,  # type: ignore
            lora_b_stacked,
            None,
            output_slices,
            add_inputs=True,
            **kwargs,
        )

    @property
    def sampler_indices_padded(self) -> torch.Tensor:
        """
        This property provides access to padded sampler indices.
        """
        return self._sampler_indices_padded[:]

    def add_lora_logits(
        self,
        y: torch.Tensor,
        x: torch.Tensor,
        lora_a_stacked: torch.Tensor,
        lora_b_stacked: torch.Tensor,
        scale,
        *,
        buffer: Optional[torch.Tensor] = None,
        **kwargs,
    ) -> None:
        """
        Applies lora  specifically for LogitsProcessorWithLoRA.

        Semantics:
            buffer = (x @ lora_a_stacked) * scale
            y += buffer @ lora_b_stacked

        Args:
            y (torch.Tensor): Output tensor.
            x (torch.Tensor): Input tensor.
            lora_a_stacked (torch.Tensor): lora_a's weights.
            lora_b_stacked (torch.Tensor): lora_b's weights.
            scale (float): Scaling factor.
            buffer (Optional[torch.Tensor]): Default to None.
        """
        y_org = y
        y = y.view(-1, y.shape[-1])
        x = x.view(-1, x.shape[-1])
        r = lora_b_stacked.size(-1)
        if buffer is None:
            # We set the buffer to be float32 by default, refer to:
            # https://github.com/triton-lang/triton/issues/1387
            buffer = torch.zeros((x.size(0), r), dtype=torch.float32, device=x.device)
        sampler_indices = torch.narrow(self._sampler_indices, 0, 0, x.size(0))
        bgmv_shrink(x, lora_a_stacked, buffer, sampler_indices, scale)
        bgmv_expand(buffer, lora_b_stacked, y, sampler_indices, add_inputs=True)
        return y.view_as(y_org)<|MERGE_RESOLUTION|>--- conflicted
+++ resolved
@@ -101,9 +101,7 @@
 
         x = x.view(-1, x.shape[-1])
         for slice_idx in range(len(lora_a_stacked)):
-<<<<<<< HEAD
-            self._apply_shrink(y[slice_idx], x, lora_a_stacked[slice_idx],
-                               scale)
+            self._apply_shrink(y[slice_idx], x, lora_a_stacked[slice_idx], scale)
 
     def add_expand(self,
                    y: torch.Tensor,
@@ -113,55 +111,24 @@
                    offset_start: int = 0,
                    add_inputs=True,
                    **kwargs) -> None:
-=======
-            self._apply_shrink(y[slice_idx], x, lora_a_stacked[slice_idx], scale)
-
-    def add_expand(
-        self,
-        y: torch.Tensor,
-        x: torch.Tensor,
-        lora_b_stacked: tuple[torch.Tensor, ...],
-        lora_bias_stacked: Optional[tuple[torch.Tensor, ...]],
-        output_slices: tuple[int, ...],
-        offset_start: int = 0,
-        add_inputs=True,
-        **kwargs,
-    ) -> None:
->>>>>>> c6187f55
         """
         Performs GEMM and bias addition for multiple slices of lora_b.
 
         Semantics:
             for i in range(len(lora_b_stacked)):
                 slice = output_slices[i]
-<<<<<<< HEAD
                 y[:, offset:offset+slice] += x[i] @ lora_b_stacked[i]
-=======
-                y[:, offset:offset+slice] += x[i] @ lora_b_stacked[i] +
-                    lora_bias_stacked[i]
->>>>>>> c6187f55
                 offset += slice
 
         Args:
             y (torch.Tensor): Output tensor.
             x (torch.Tensor): Input tensors
             lora_b_stacked (tuple[torch.Tensor, ...]): lora_b's weight
-<<<<<<< HEAD
-=======
-            lora_bias_stacked (Optional[tuple[torch.Tensor, ...]]):
-                bias's weight
->>>>>>> c6187f55
             output_slices (tuple[int, ...]): Every slice's size
             add_inputs (bool): Defaults to True.
         """
         y_org = y
         y = y.view(-1, y.shape[-1])
-<<<<<<< HEAD
-=======
-        if lora_bias_stacked is not None:
-            token_lora_indices = self._get_token_lora_indices(y)
-            self._apply_bias(token_lora_indices, y, output_slices, lora_bias_stacked)
->>>>>>> c6187f55
 
         assert x.ndim == 3
         assert x.size(0) == len(output_slices)
@@ -202,7 +169,6 @@
         token_lora_indices = self._get_token_lora_indices(x)
         bgmv_expand(x, lora_b_stacked, y, token_lora_indices, add_inputs)
 
-<<<<<<< HEAD
     def add_lora_linear(self,
                         y: torch.Tensor,
                         x: torch.Tensor,
@@ -213,21 +179,6 @@
                         *,
                         buffer: Optional[torch.Tensor] = None,
                         **kwargs) -> None:
-=======
-    def add_lora_linear(
-        self,
-        y: torch.Tensor,
-        x: torch.Tensor,
-        lora_a_stacked: tuple[torch.Tensor, ...],
-        lora_b_stacked: tuple[torch.Tensor, ...],
-        lora_bias_stacked: Optional[tuple[torch.Tensor, ...]],
-        scale: float,
-        output_slices: tuple[int, ...],
-        *,
-        buffer: Optional[torch.Tensor] = None,
-        **kwargs,
-    ) -> None:
->>>>>>> c6187f55
         """
         Applicable to linear-related lora.
 
@@ -251,15 +202,6 @@
         """
 
         assert len(lora_a_stacked) == len(lora_b_stacked) == len(output_slices)
-<<<<<<< HEAD
-=======
-        if lora_bias_stacked is not None:
-            assert len(lora_bias_stacked) == len(output_slices)
-            token_lora_indices = self._get_token_lora_indices(y)
-            y = self._apply_bias(
-                token_lora_indices, y, output_slices, lora_bias_stacked
-            )
->>>>>>> c6187f55
 
         if buffer is None:
             r = lora_b_stacked[0].size(-1)
