# SPDX-License-Identifier: Apache-2.0
# SPDX-FileCopyrightText: Copyright contributors to the vLLM project
"""
Based on:
Chen, L., Ye, Z., Wu, Y., Zhuo, D., Ceze, L., & Krishnamurthy, A. (2023).
Punica: Multi-Tenant LoRA Serving.
https://arxiv.org/abs/2310.18547
"""

from typing import Optional, Union, final

import torch

from vllm.lora.layers import LoRAMapping
from vllm.triton_utils import HAS_TRITON

if HAS_TRITON:
    from vllm.lora.ops.triton_ops import LoRAKernelMeta, lora_expand, lora_shrink

from .punica_base import PunicaWrapperBase


@final
class PunicaWrapperGPU(PunicaWrapperBase):
    """
    PunicaWrapperGPU is designed to manage and provide metadata for the punica
    kernel. The main function is to maintain the state information for
    Multi-LoRA, and to provide the interface for the punica triton kernel.
    """

    def __init__(
        self,
        max_num_batched_tokens: int,
        max_batches: int,
        device: Union[torch.device, str],
        **kwargs,
    ):
        PunicaWrapperBase.__init__(self, max_num_batched_tokens, max_batches, device)

        self.max_loras = kwargs["max_loras"]

<<<<<<< HEAD
        self.token_mapping_meta = LoRAKernelMeta.make(self.max_loras,
                                                      max_num_batched_tokens,
                                                      device=device)

        # When cudagraph capture size is greater than max_num_seqs (max_batches,
        # here), V0 captures the graph as if max_num_seqs is set to
        # the capture size.
        # V1 doesn't have this problem and always respects max_num_seqs.
        # When speculative decoding is enabled, max_num_samples is
        # max_batches * (num_speculative_decoding_tokens + 1).
        # This line can be optimized.
        max_num_samples = max_num_batched_tokens
        self.prompt_mapping_meta = LoRAKernelMeta.make(self.max_loras,
                                                       max_num_samples,
                                                       device=device)
=======
        self.token_mapping_meta = LoRAKernelMeta.make(
            self.max_loras, max_num_batched_tokens, device=device
        )
>>>>>>> 320feae6

        self.prompt_mapping_meta = LoRAKernelMeta.make(
            self.max_loras, max_batches, device=device
        )

    def update_metadata(
        self,
        mapping: LoRAMapping,
        lora_index_to_id: list[Optional[int]],
        max_loras: int,
        vocab_size: int,
        extra_vocab_size: int,
        **kwargs,
    ):
        self.is_prefill = mapping.is_prefill
        self._update_base_metadata(
            mapping, lora_index_to_id, max_loras, vocab_size, extra_vocab_size
        )

        # Prepare cuda kernel metadata tensors
        self.token_mapping_meta.prepare_tensors(self.token_lora_indices)
        self.prompt_mapping_meta.prepare_tensors(self.sampler_indices)

    def add_shrink(
        self,
        y: torch.Tensor,
        x: torch.Tensor,
        lora_a_stacked: tuple[torch.Tensor, ...],
        scale: float,
        **kwargs,
    ):
        """
        Performs GEMM  for multiple slices of lora_a.

        Semantics:
        for i in range(len(lora_a_stacked)):
            y[i] += (x @ lora_a_stacked[i]) * scale

        Args:
            y (torch.Tensor): Output tensors
            x (torch.Tensor): Input tensor
            lora_a_stacked (tuple[torch.Tensor, ...]): lora_a's weights
            scale (float): Scaling factor for the operation
        """

        x = x.view(-1, x.shape[-1])
        lora_shrink(
            x,
            lora_a_stacked,
            y,
            *self.token_mapping_meta.meta_args(x.size(0)),
            scale,
        )

    def add_expand(
        self,
        y: torch.Tensor,
        x: torch.Tensor,
        lora_b_stacked: tuple[torch.Tensor, ...],
        lora_bias_stacked: Optional[tuple[torch.Tensor, ...]],
        output_slices: tuple[int, ...],
        offset_start: int = 0,
        add_inputs=True,
        **kwargs,
    ) -> None:
        """
        Performs GEMM and bias addition for multiple slices of lora_b.

        Semantics:
            for i in range(len(lora_b_stacked)):
                slice = output_slices[i]
                y[:, offset:offset+slice] += x[i] @ lora_b_stacked[i] +
                    lora_bias_stacked[i]
                offset += slice

        Args:
            y (torch.Tensor): Output tensor.
            x (torch.Tensor): Input tensors
            lora_b_stacked (tuple[torch.Tensor, ...]): lora_b's weight
            lora_bias_stacked (Optional[tuple[torch.Tensor, ...]]):
                bias's weight
            output_slices (tuple[int, ...]): Every slice's size
            add_inputs (bool): Defaults to True.
        """
        y_org = y
        y = y.view(-1, y.shape[-1])
        if lora_bias_stacked is not None:
            token_lora_indices = torch.narrow(self._token_lora_indices, 0, 0, y.size(0))
            self._apply_bias(token_lora_indices, y, output_slices, lora_bias_stacked)

        assert x.ndim == 3
        assert x.size(0) == len(output_slices)
        num_tokens = x.size(1)  # first dimension is the num slices

        lora_expand(
            x,
            lora_b_stacked,
            y,
            *self.token_mapping_meta.meta_args(num_tokens),
            offset_start=offset_start,
            add_inputs=True,
        )

        y = y.view_as(y_org)

    def add_lora_embedding(
        self,
        y: torch.Tensor,
        x: torch.Tensor,
        lora_b_stacked: torch.Tensor,
        add_inputs: bool = True,
        **kwargs,
    ) -> None:
        """
        Applies lora  specifically for VocabParallelEmbeddingWithLoRA.

        Semantics:
            y += x @ lora_b_stacked

        Args:
            y (torch.Tensor): Output tensor.
            x (torch.Tensor): Input tensor.
            lora_b_stacked (torch.Tensor): lora_b's weights.
            add_inputs (bool): Default to True.
        """

        lora_expand(
            x.unsqueeze(dim=0),
            (lora_b_stacked,),
            y,
            *self.token_mapping_meta.meta_args(x.size(0)),
            offset_start=0,
            add_inputs=add_inputs,
        )

    def add_lora_linear(
        self,
        y: torch.Tensor,
        x: torch.Tensor,
        lora_a_stacked: tuple[torch.Tensor, ...],
        lora_b_stacked: tuple[torch.Tensor, ...],
        lora_bias_stacked: Optional[tuple[torch.Tensor, ...]],
        scale: float,
        output_slices: tuple[int, ...],
        *,
        buffer: Optional[torch.Tensor] = None,
        **kwargs,
    ) -> None:
        """
        Applicable to linear-related lora.

        Semantics:
            for i in range(len(lora_a_stacked)):
                y[i] += (
                    x[i].unsqueeze(0)
                    @ lora_a_stacked[indices[i], layer_idx, :, :]
                    @ lora_b_stacked[indices[i], layer_idx, :, :]
                    * scale
                    ).squeeze(0)+lora_bias_stacked[i]

        Args:
            y (torch.Tensor): Output tensor. Will be changed in-place.
            x (torch.Tensor): Input tensor
            lora_a_stacked (tuple[torch.Tensor, ...]): lora_a's weight.
            lora_b_stacked (tuple[torch.Tensor, ...]): lora_b's weight.
            lora_bias_stacked (Optional[tuple[torch.Tensor, ...]]): lora's bias.
            scale (float): Scaling factor.
            output_slices (tuple[int, ...]): Every slice's size.
            buffer (Optional[torch.Tensor]): Defaults to None.
        """

        assert len(lora_a_stacked) == len(lora_b_stacked) == len(output_slices)
        if lora_bias_stacked is not None:
            assert len(lora_bias_stacked) == len(output_slices)
            token_lora_indices = torch.narrow(self._token_lora_indices, 0, 0, y.size(0))
            y = self._apply_bias(
                token_lora_indices, y, output_slices, lora_bias_stacked
            )

        if buffer is None:
            r = lora_b_stacked[0].size(-1)
            # We set the buffer to be float32 by default, refer to:
            # https://github.com/triton-lang/triton/issues/1387
            buffer = torch.zeros(  # type: ignore
                (len(output_slices), x.size(0), r),
                dtype=torch.float32,
                device=x.device,
            )
        self.add_shrink(
            buffer,  # type: ignore
            x,
            lora_a_stacked,
            scale,
            **kwargs,
        )
        self.add_expand(
            y,
            buffer,  # type: ignore
            lora_b_stacked,
            None,
            output_slices,
            add_inputs=True,
            **kwargs,
        )

    def add_lora_logits(
        self,
        y: torch.Tensor,
        x: torch.Tensor,
        lora_a_stacked: torch.Tensor,
        lora_b_stacked: torch.Tensor,
        scale,
        *,
        buffer: Optional[torch.Tensor] = None,
        **kwargs,
    ) -> None:
        """
        Applies lora  specifically for LogitsProcessorWithLoRA.

        Semantics:
            buffer = (x @ lora_a_stacked) * scale
            y += buffer @ lora_b_stacked

        Args:
            y (torch.Tensor): Output tensor.
            x (torch.Tensor): Input tensor.
            lora_a_stacked (torch.Tensor): lora_a's weights.
            lora_b_stacked (torch.Tensor): lora_b's weights.
            scale (float): Scaling factor.
            buffer (Optional[torch.Tensor]): Default to None.
        """
        y_org = y
        y = y.view(-1, y.shape[-1])
        x = x.view(-1, x.shape[-1])
        r = lora_b_stacked.size(-1)
        if buffer is None:
            # We set the buffer to be float32 by default, refer to:
            # https://github.com/triton-lang/triton/issues/1387
            buffer = torch.zeros((x.size(0), r), dtype=torch.float32, device=x.device)

        lora_shrink(
            x,
            [lora_a_stacked],
            buffer.unsqueeze(dim=0),
            *self.prompt_mapping_meta.meta_args(x.size(0)),
            scale,
        )

        lora_expand(
            buffer.unsqueeze(dim=0),
            [lora_b_stacked],
            y,
            *self.prompt_mapping_meta.meta_args(buffer.size(0)),
            add_inputs=True,
        )
        y = y.view_as(y_org)<|MERGE_RESOLUTION|>--- conflicted
+++ resolved
@@ -39,30 +39,16 @@
 
         self.max_loras = kwargs["max_loras"]
 
-<<<<<<< HEAD
-        self.token_mapping_meta = LoRAKernelMeta.make(self.max_loras,
-                                                      max_num_batched_tokens,
-                                                      device=device)
-
-        # When cudagraph capture size is greater than max_num_seqs (max_batches,
-        # here), V0 captures the graph as if max_num_seqs is set to
-        # the capture size.
-        # V1 doesn't have this problem and always respects max_num_seqs.
+        self.token_mapping_meta = LoRAKernelMeta.make(
+            self.max_loras, max_num_batched_tokens, device=device
+        )
+
         # When speculative decoding is enabled, max_num_samples is
         # max_batches * (num_speculative_decoding_tokens + 1).
-        # This line can be optimized.
-        max_num_samples = max_num_batched_tokens
-        self.prompt_mapping_meta = LoRAKernelMeta.make(self.max_loras,
-                                                       max_num_samples,
-                                                       device=device)
-=======
-        self.token_mapping_meta = LoRAKernelMeta.make(
+        # This line can be optimized by replacing max_num_batched_tokens
+        # to  max_batches * (num_speculative_decoding_tokens + 1).
+        self.prompt_mapping_meta = LoRAKernelMeta.make(
             self.max_loras, max_num_batched_tokens, device=device
-        )
->>>>>>> 320feae6
-
-        self.prompt_mapping_meta = LoRAKernelMeta.make(
-            self.max_loras, max_batches, device=device
         )
 
     def update_metadata(
