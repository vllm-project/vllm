--- conflicted
+++ resolved
@@ -15,12 +15,12 @@
 from vllm.triton_utils import HAS_TRITON
 
 if HAS_TRITON:
-<<<<<<< HEAD
-    from vllm.lora.ops.triton_ops import (LoRAKernelMeta, lora_expand,
-                                          lora_shrink, fused_moe_lora)
-=======
-    from vllm.lora.ops.triton_ops import LoRAKernelMeta, lora_expand, lora_shrink
->>>>>>> d3c84297
+    from vllm.lora.ops.triton_ops import (
+        LoRAKernelMeta,
+        fused_moe_lora,
+        lora_expand,
+        lora_shrink,
+    )
 
 from .punica_base import PunicaWrapperBase
 
@@ -295,11 +295,13 @@
             scale,
         )
 
-<<<<<<< HEAD
-        lora_expand(buffer.unsqueeze(dim=0), [lora_b_stacked],
-                    y,
-                    *self.prompt_mapping_meta.meta_args(buffer.size(0)),
-                    add_inputs=True)
+        lora_expand(
+            buffer.unsqueeze(dim=0),
+            [lora_b_stacked],
+            y,
+            *self.prompt_mapping_meta.meta_args(buffer.size(0)),
+            add_inputs=True,
+        )
         y = y.view_as(y_org)
 
     def add_lora_fused_moe(
@@ -317,7 +319,6 @@
         config,
         mul_routed_weight=False,
     ):
-
         fused_moe_lora(
             y,
             x,
@@ -334,14 +335,4 @@
             config["BLOCK_SIZE_K"],
             config["GROUP_SIZE_M"],
             mul_routed_weight,
-        )
-=======
-        lora_expand(
-            buffer.unsqueeze(dim=0),
-            [lora_b_stacked],
-            y,
-            *self.prompt_mapping_meta.meta_args(buffer.size(0)),
-            add_inputs=True,
-        )
-        y = y.view_as(y_org)
->>>>>>> d3c84297
+        )