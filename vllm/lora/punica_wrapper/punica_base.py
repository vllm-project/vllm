--- conflicted
+++ resolved
@@ -86,7 +86,6 @@
         raise NotImplementedError
 
     @abstractmethod
-<<<<<<< HEAD
     def add_lora_linear(self,
                         y: torch.Tensor,
                         x: torch.Tensor,
@@ -97,21 +96,6 @@
                         *,
                         buffer: Optional[tuple[torch.Tensor, ...]] = None,
                         **kwargs) -> Optional[torch.Tensor]:
-=======
-    def add_lora_linear(
-        self,
-        y: torch.Tensor,
-        x: torch.Tensor,
-        lora_a_stacked: tuple[torch.Tensor, ...],
-        lora_b_stacked: tuple[torch.Tensor, ...],
-        lora_bias_stacked: Optional[tuple[torch.Tensor, ...]],
-        scale: float,
-        output_slices: tuple[int, ...],
-        *,
-        buffer: Optional[tuple[torch.Tensor, ...]] = None,
-        **kwargs,
-    ) -> Optional[torch.Tensor]:
->>>>>>> c6187f55
         """
         Applicable to linear-related lora.
         """
@@ -254,15 +238,6 @@
 
         offset_left = 0
         for slice_idx, slice in enumerate(output_slices):
-<<<<<<< HEAD
-=======
-            bias = lora_bias_stacked[slice_idx]
-            if bias is not None:
-                bias = bias.view(-1, bias.shape[-1])
-                bias = bias[indices]
-                bias[indices == -1] = 0
-                output[:, offset_left : offset_left + slice] += bias
->>>>>>> c6187f55
             offset_left += slice
 
         return output.view_as(org_output)
@@ -373,7 +348,6 @@
         raise NotImplementedError
 
     @abstractmethod
-<<<<<<< HEAD
     def add_expand(self,
                    y: torch.Tensor,
                    x: Union[tuple[torch.Tensor, ...], torch.Tensor],
@@ -382,19 +356,6 @@
                    offset_start: int = 0,
                    add_inputs=True,
                    **kwargs) -> Optional[torch.Tensor]:
-=======
-    def add_expand(
-        self,
-        y: torch.Tensor,
-        x: Union[tuple[torch.Tensor, ...], torch.Tensor],
-        lora_b_stacked: tuple[torch.Tensor, ...],
-        lora_bias_stacked: Optional[tuple[torch.Tensor, ...]],
-        output_slices: tuple[int, ...],
-        offset_start: int = 0,
-        add_inputs=True,
-        **kwargs,
-    ) -> Optional[torch.Tensor]:
->>>>>>> c6187f55
         """
         Performs GEMM and bias addition for multiple slices of lora_b.
 
@@ -402,23 +363,13 @@
             offset = offset_start
             for i in range(len(lora_b_stacked)):
                 slice = output_slices[i]
-<<<<<<< HEAD
                 y[:, offset:offset+slice] += x[i] @ lora_b_stacked[i]
-=======
-                y[:, offset:offset+slice] += x[i] @ lora_b_stacked[i] +
-                    lora_bias_stacked[i]
->>>>>>> c6187f55
                 offset += slice
 
         Args:
             y (torch.Tensor): Output tensor.
             x (Union[tuple[torch.Tensor, ...], torch.Tensor]): Input tensors
             lora_b_stacked (tuple[torch.Tensor, ...]): lora_b's weight
-<<<<<<< HEAD
-=======
-            lora_bias_stacked (Optional[tuple[torch.Tensor, ...]]):
-                bias's weight
->>>>>>> c6187f55
             output_slices (tuple[int, ...]): Every slice's size
             offset_start (int): The starting position of y, defaults to 0
             add_inputs (bool):  Defaults to True.
@@ -452,7 +403,6 @@
         raise NotImplementedError
 
     @abstractmethod
-<<<<<<< HEAD
     def add_lora_linear(self,
                         y: torch.Tensor,
                         x: torch.Tensor,
@@ -464,24 +414,7 @@
                         buffer: Optional[tuple[torch.Tensor, ...]] = None,
                         **kwargs) -> Optional[torch.Tensor]:
         """
-        Applicable to linear-related lora. 
-=======
-    def add_lora_linear(
-        self,
-        y: torch.Tensor,
-        x: torch.Tensor,
-        lora_a_stacked: tuple[torch.Tensor, ...],
-        lora_b_stacked: tuple[torch.Tensor, ...],
-        lora_bias_stacked: Optional[tuple[torch.Tensor, ...]],
-        scale: float,
-        output_slices: tuple[int, ...],
-        *,
-        buffer: Optional[tuple[torch.Tensor, ...]] = None,
-        **kwargs,
-    ) -> Optional[torch.Tensor]:
-        """
         Applicable to linear-related lora.
->>>>>>> c6187f55
 
         Semantics:
             for i in range(len(lora_a_stacked)):
