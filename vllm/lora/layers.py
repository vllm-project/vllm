--- conflicted
+++ resolved
@@ -1191,96 +1191,7 @@
         model_config: Optional[PretrainedConfig],
     ) -> bool:
         # Special handling for the LogitsProcessor.
-<<<<<<< HEAD
         return False
-
-
-class LinearScalingRotaryEmbeddingWithLoRA(BaseLayerWithLoRA):
-    """Implements RoPE-scaled embeddings with linear scaling for
-    multiple LoRA adapters with a specialized kernel.
-
-    Replace LinearScalingRotaryEmbedding with MultiLinearScalingRotaryEmbedding
-    which can handle multi lora adapters in a specialized kernel.
-    """
-
-    def __init__(self, base_layer: RotaryEmbedding) -> None:
-        super().__init__()
-        self.base_layer = base_layer
-
-    @property
-    def scaling_factors(self):
-        return self.base_layer.scaling_factors
-
-    @property
-    def rotary_dim(self):
-        return self.base_layer.rotary_dim
-
-    def create_lora_weights(
-        self,
-        max_loras: int,
-        lora_config: LoRAConfig,
-        model_config: Optional[PretrainedConfig] = None,
-    ) -> None:
-        scaling_factors = (list(lora_config.long_lora_scaling_factors)
-                           if lora_config.long_lora_scaling_factors else [])
-        base_scaling_factor = (self.base_layer.scaling_factor if isinstance(
-            self.base_layer, LinearScalingRotaryEmbedding) else 1.0)
-        scaling_factors = sorted(
-            list(set([base_scaling_factor] + scaling_factors)))
-        self.base_layer = LinearScalingRotaryEmbedding(
-            self.base_layer.head_size,
-            self.base_layer.rotary_dim,
-            self.base_layer.max_position_embeddings,
-            self.base_layer.base,
-            self.base_layer.is_neox_style,
-            scaling_factors,
-            self.base_layer.dtype,
-        )
-
-    def reset_lora(self, index: int):
-        ...
-
-    def set_lora(
-        self,
-        index: int,
-        lora_a: torch.Tensor,
-        lora_b: torch.Tensor,
-        embeddings_tensor: Optional[torch.Tensor],
-        bias: Optional[torch.Tensor] = None,
-    ):
-        ...
-
-    def forward(
-        self,
-        positions: torch.Tensor,
-        query: torch.Tensor,
-        key: torch.Tensor,
-    ) -> tuple[torch.Tensor, torch.Tensor]:
-        return self.base_layer(
-            positions,
-            query,
-            key,
-            offsets=self.punica_wrapper.long_lora_indices,
-        )
-
-    @property
-    def scaling_factor_to_offset(self) -> dict[float, int]:
-        return self.base_layer.scaling_factor_to_offset
-
-    @classmethod
-    def can_replace_layer(
-        cls,
-        source_layer: nn.Module,
-        lora_config: LoRAConfig,
-        packed_modules_list: list,
-        model_config: Optional[PretrainedConfig],
-    ) -> bool:
-        """Returns True if the layer can be replaced by this LoRA layer."""
-        return (type(source_layer) is LinearScalingRotaryEmbedding or
-                type(source_layer) is RotaryEmbedding)
-
-    def extra_repr(self) -> str:
-        return self.base_layer.extra_repr()
 
 
 class FusedMoEWithLoRA(BaseLayerWithLoRA):
@@ -1469,7 +1380,4 @@
 
     def maybe_all_reduce_tensor_model_parallel(self, *args, **kwargs):
         return self.base_layer.maybe_all_reduce_tensor_model_parallel(
-            *args, **kwargs)
-=======
-        return False
->>>>>>> 5a19a6c6
+            *args, **kwargs)