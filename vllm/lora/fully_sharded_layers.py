# SPDX-License-Identifier: Apache-2.0

# pylint: disable=unused-argument
from typing import TYPE_CHECKING, List, Optional, Tuple, Union, cast

import torch
import torch.nn as nn
from transformers import PretrainedConfig

from vllm.config import LoRAConfig
from vllm.distributed.communication_op import (
    tensor_model_parallel_all_gather, tensor_model_parallel_all_reduce)
from vllm.distributed.parallel_state import get_tensor_model_parallel_rank
from vllm.lora.layers import (ColumnParallelLinearWithLoRA,
                              MergedColumnParallelLinearWithLoRA,
                              MergedQKVParallelLinearWithLoRA,
                              QKVParallelLinearWithLoRA,
                              RowParallelLinearWithLoRA)

if TYPE_CHECKING:
    pass


def _fully_sharded_can_replace(can_replace):
    """
    decorator which adds the condition of fully sharded loras
    intended to wrap can_replace_layer()
    """

    def dec(*args, **kwargs):
        return (can_replace(*args, **kwargs)
                and kwargs["lora_config"].fully_sharded_loras)

    return dec


def _mcp_apply(x, bias, layer: ColumnParallelLinearWithLoRA):
    """
    For `ColumnParallelLinearWithLoRA` or classes that inherit from
    `ColumnParallelLinearWithLoRA`, they share the same `apply` logic.
    """
    assert (layer.n_slices == len(layer.lora_a_stacked) == len(
        layer.lora_b_stacked) == len(layer.output_slices))
    if layer.lora_bias_stacked is not None:
        assert layer.n_slices == len(layer.lora_bias_stacked)
    if layer.lora_magnitudes_stacked is not None:
        assert layer.n_slices == len(layer.lora_magnitudes_stacked)

    output = layer.base_layer.quant_method.apply(layer.base_layer, x, bias)

    x = x.view(-1, x.shape[-1])
    output, out_orig_shape = output.view(-1, output.shape[-1]), output.shape

    # Since communication is needed, the buffer is directly initialized as a
    # tensor rather than a tuple of tensor.
    buffers = torch.zeros(
        (layer.n_slices, x.shape[0], layer.lora_a_stacked[0].shape[2]),
        dtype=torch.float32,
        device=x.device,
    )

    layer.punica_wrapper.add_shrink(buffers, x, layer.lora_a_stacked, 1.0)
    buffers = tensor_model_parallel_all_gather(buffers)
    layer.punica_wrapper.add_expand(
        output,
        buffers,
        layer.lora_b_stacked,
        layer.lora_bias_stacked,
        layer.lora_magnitudes_stacked,
        layer.output_slices,
        offset_start=0,
        add_input=True,
    )

    output = output.view(*out_orig_shape)
    # now have column partitioned and packed output
    return output


# these layers are based on the tensor parallelism strategy given in
# Y. Sheng et al., S-LoRA: Serving Thousands of Concurrent LoRA Adapters. 2023,
# https://arxiv.org/abs/2311.03285.


class ColumnParallelLinearWithShardedLoRA(ColumnParallelLinearWithLoRA):
    """
    Differs from ColumnParallelLinearWithLoRA by slicing LoRA A also.

    Based on S-LoRA, slicing happens along the rank dim.
    """

    # For all LoRA layers where the `base_layer` is `ColumnParallelLinear`,
    # their `lora_a` and `lora_b` have different sharding patterns. After
    # completing the `lora_a` GEMM , a gather operation is performed.
    # Therefore, the sharding of `lora_a` only needs to correspond with the
    # gather operation.
    def slice_lora_a(self, lora_a: torch.Tensor) -> torch.Tensor:
        tp_rank = get_tensor_model_parallel_rank()
        shard_size = self.lora_a_stacked[0].shape[2]
        start_idx = tp_rank * shard_size
        lora_a = lora_a[:, start_idx:start_idx + shard_size]
        return lora_a

    def apply(self,
              x: torch.Tensor,
              bias: Optional[torch.Tensor] = None) -> torch.Tensor:
        return _mcp_apply(x, bias, self)

    @classmethod
    @_fully_sharded_can_replace
    def can_replace_layer(
        cls,
        source_layer: nn.Module,
        lora_config: LoRAConfig,
        packed_modules_list: List,
        model_config: Optional[PretrainedConfig],
    ) -> bool:
        # specifying kwargs so they can be easily accessed in decorator
        return super().can_replace_layer(
            source_layer=source_layer,
            lora_config=lora_config,
            packed_modules_list=packed_modules_list,
            model_config=model_config,
            decorate=False,
        )


class MergedColumnParallelLinearWithShardedLoRA(
        MergedColumnParallelLinearWithLoRA):
    """
    Differs from MergedColumnParallelLinearWithLoRA by slicing the
    LoRA A's also.

    Based on S-LoRA, slicing happens along the rank dim.
    """

    def slice_lora_a(
        self, lora_a: List[Union[torch.Tensor, None]]
    ) -> List[Union[torch.Tensor, None]]:
        # NOTE: lora_a contains 2 subloras, and each sublora could be None.
        output_shard_size = self.lora_a_stacked[0].shape[2]
        output_start_idx = self.tp_rank * output_shard_size
        lora_a = [
            (lora_a[0][:, output_start_idx:output_start_idx +
                       output_shard_size] if lora_a[0] is not None else None),
            (lora_a[1][:, output_start_idx:output_start_idx +
                       output_shard_size] if lora_a[1] is not None else None),
        ]
        return lora_a

    def apply(self,
              x: torch.Tensor,
              bias: Optional[torch.Tensor] = None) -> torch.Tensor:
        return _mcp_apply(x, bias, self)

    @classmethod
    @_fully_sharded_can_replace
    def can_replace_layer(
        cls,
        source_layer: nn.Module,
        lora_config: LoRAConfig,
        packed_modules_list: List,
        model_config: Optional[PretrainedConfig],
    ) -> bool:
        # specifying kwargs so they can be easily accessed in decorator
        return super().can_replace_layer(
            source_layer=source_layer,
            lora_config=lora_config,
            packed_modules_list=packed_modules_list,
            model_config=model_config,
            decorate=False,
        )


class QKVParallelLinearWithShardedLoRA(QKVParallelLinearWithLoRA):
    """
    Differs from QKVParallelLinearWithLoRA by slicing the
    LoRA A's also.

    Based on S-LoRA, slicing happens along the rank dim.
    """

    def slice_lora_a(self, lora_a: torch.Tensor) -> torch.Tensor:
        tp_rank = get_tensor_model_parallel_rank()
        shard_size = self.lora_a_stacked[0].shape[2]
        start_idx = tp_rank * shard_size
        lora_a = lora_a[:, start_idx:start_idx + shard_size]
        return lora_a

    def apply(self,
              x: torch.Tensor,
              bias: Optional[torch.Tensor] = None) -> torch.Tensor:
        return _mcp_apply(x, bias, self)

    @classmethod
    @_fully_sharded_can_replace
    def can_replace_layer(
        cls,
        source_layer: nn.Module,
        lora_config: LoRAConfig,
        packed_modules_list: List,
        model_config: Optional[PretrainedConfig],
    ) -> bool:
        # specifying kwargs so they can be easily accessed in decorator
        return super().can_replace_layer(
            source_layer=source_layer,
            lora_config=lora_config,
            packed_modules_list=packed_modules_list,
            model_config=model_config,
            decorate=False,
        )


class MergedQKVParallelLinearWithShardedLoRA(MergedQKVParallelLinearWithLoRA):
    """
<<<<<<< HEAD
    Differs from MergedQKVParallelLinearWithLora by slicing the
=======
    Differs from MergedQKVParallelLinearWithLoRA by slicing the 
>>>>>>> 0578e5a4
    LoRA A's also.

    Based on S-LoRA, slicing happens along the rank dim.
    """

    def slice_lora_a(
        self, lora_a: List[Union[torch.Tensor, None]]
    ) -> List[Union[torch.Tensor, None]]:
        # NOTE: lora_a contains 3 subloras, and each sublora could be None.
        shard_size = [self.lora_a_stacked[i].shape[2] for i in range(3)]
        start_idx = [self.tp_rank * shard_size[i] for i in range(3)]
        lora_a = [
            (lora_a[0][:, start_idx[0]:start_idx[0] +
                       shard_size[0]] if lora_a[0] is not None else None),
            (lora_a[1][:, start_idx[1]:start_idx[1] +
                       shard_size[1]] if lora_a[1] is not None else None),
            (lora_a[2][:, start_idx[2]:start_idx[2] +
                       shard_size[2]] if lora_a[2] is not None else None),
        ]
        return lora_a

    def apply(self,
              x: torch.Tensor,
              bias: Optional[torch.Tensor] = None) -> torch.Tensor:
        return _mcp_apply(x, bias, self)

    @classmethod
    @_fully_sharded_can_replace
    def can_replace_layer(
        cls,
        source_layer: nn.Module,
        lora_config: LoRAConfig,
        packed_modules_list: List,
        model_config: Optional[PretrainedConfig],
    ) -> bool:
        # specifying kwargs so they can be easily accessed in decorator
        return super().can_replace_layer(
            source_layer=source_layer,
            lora_config=lora_config,
            packed_modules_list=packed_modules_list,
            model_config=model_config,
            decorate=False,
        )


class RowParallelLinearWithShardedLoRA(RowParallelLinearWithLoRA):
    """
    Differs from RowParallelLinearWithLoRA by slicing the
    LoRA B's also.

    Based on S-LoRA, slicing happens along the output dim.
    This yields a combined partial sum from the row parallel base
    layer and column partitioned output from the LoRA.
    """

    def slice_lora_b(self, lora_b: torch.Tensor) -> torch.Tensor:
        shard_size = self.lora_b_stacked[0].shape[2]
        start_idx = self.tp_rank * shard_size
        end_idx = (self.tp_rank + 1) * shard_size
        lora_b = lora_b[:, start_idx:end_idx]
        return lora_b

    def slice_bias(self, bias: torch.Tensor) -> torch.Tensor:
        if bias is None:
            return bias
        self.lora_bias_stacked = cast(Tuple[torch.Tensor, ...],
                                      self.lora_bias_stacked)
        shard_size = self.lora_bias_stacked[0].shape[2]
        start_idx = self.tp_rank * shard_size
        end_idx = (self.tp_rank + 1) * shard_size
        bias = bias[start_idx:end_idx]
        return bias

    def slice_lora_magnitudes(self, magnitudes: torch.Tensor) -> torch.Tensor:
        if magnitudes is None:
            return magnitudes
        self.lora_magnitudes_stacked = cast(Tuple[torch.Tensor, ...],
                                            self.lora_magnitudes_stacked)
        shard_size = self.lora_magnitudes_stacked[0].shape[2]
        start_idx = self.tp_rank * shard_size
        end_idx = (self.tp_rank + 1) * shard_size
        magnitudes = magnitudes[start_idx:end_idx]
        return magnitudes

    def apply(self,
              x: torch.Tensor,
              bias: Optional[torch.Tensor] = None) -> torch.Tensor:
        output = self.base_layer.quant_method.apply(self.base_layer, x)

        x = x.view(-1, x.shape[-1])
        output, out_orig_shape = output.view(-1,
                                             output.shape[-1]), output.shape
        buffer = torch.zeros(
            (self.n_slices, x.shape[0], self.lora_a_stacked[0].shape[2]),
            dtype=torch.float32,
            device=x.device,
        )

        self.punica_wrapper.add_shrink(buffer, x, self.lora_a_stacked, 1.0)
        buffer = tensor_model_parallel_all_reduce(buffer)

        # following S-LoRA, allows the fusing of all_gather and all_reduce
        # by adding the column partitioned lora output to a slice of output
        # tensor, which is a partial sum due to row parallel. All that
        # remains is a standard all_reduce. User should be aware though that
        # the output is not the same as a normal row_parallel, it should be
        # reduced before being used
        # NOTE offset are based on the rank.
        shard_size = self.lora_b_stacked[0].shape[2]
        offset_start = self.tp_rank * shard_size
        self.punica_wrapper.add_expand(
            output,
            buffer,
            self.lora_b_stacked,
            self.lora_bias_stacked,
            self.lora_magnitudes_stacked,
            self.output_slices,
            offset_start=offset_start,
            add_input=True,
        )
        output = output.view(*out_orig_shape)
        return output

    @classmethod
    @_fully_sharded_can_replace
    def can_replace_layer(
        cls,
        source_layer: nn.Module,
        lora_config: LoRAConfig,
        packed_modules_list: List,
        model_config: Optional[PretrainedConfig],
    ) -> bool:
        # specifying kwargs so they can be easily accessed in decorator
        return super().can_replace_layer(
            source_layer=source_layer,
            lora_config=lora_config,
            packed_modules_list=packed_modules_list,
            model_config=model_config,
            decorate=False,
        )<|MERGE_RESOLUTION|>--- conflicted
+++ resolved
@@ -213,11 +213,7 @@
 
 class MergedQKVParallelLinearWithShardedLoRA(MergedQKVParallelLinearWithLoRA):
     """
-<<<<<<< HEAD
-    Differs from MergedQKVParallelLinearWithLora by slicing the
-=======
-    Differs from MergedQKVParallelLinearWithLoRA by slicing the 
->>>>>>> 0578e5a4
+    Differs from MergedQKVParallelLinearWithLoRA by slicing the
     LoRA A's also.
 
     Based on S-LoRA, slicing happens along the rank dim.
