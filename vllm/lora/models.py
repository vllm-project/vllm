# SPDX-License-Identifier: Apache-2.0
# SPDX-FileCopyrightText: Copyright contributors to the vLLM project

import math
import os
from collections.abc import Sequence
from typing import Callable, Optional, TypeVar, Union

import regex as re
import safetensors.torch
import torch
from torch import nn

from vllm.config.lora import LoRAConfig
from vllm.logger import init_logger
<<<<<<< HEAD
from vllm.lora.layers import BaseLayerWithLoRA, FusedMoEWithLoRA, LoRAMapping
from vllm.lora.lora import LoRALayerWeights, PackedLoRALayerWeights
=======
from vllm.lora.layers import BaseLayerWithLoRA, LoRAMapping
from vllm.lora.lora_weights import LoRALayerWeights, PackedLoRALayerWeights
>>>>>>> 0e93ac0b
from vllm.lora.peft_helper import PEFTHelper
from vllm.lora.punica_wrapper import get_punica_wrapper
from vllm.lora.utils import (from_layer, from_layer_logits_processor,
                             get_supported_lora_modules,
                             is_regex_target_modules,
                             parse_fine_tuned_lora_name, replace_submodule)
from vllm.model_executor.layers.fused_moe import FusedMoE
from vllm.model_executor.model_loader.tensorizer import TensorizerConfig
from vllm.model_executor.models import SupportsLoRA, supports_multimodal
from vllm.model_executor.models.interfaces import is_pooling_model
from vllm.model_executor.models.module_mapping import MultiModelKeys
from vllm.model_executor.models.utils import PPMissingLayer, WeightsMapper
from vllm.model_executor.utils import get_packed_modules_mapping
from vllm.utils import LRUCache, is_pin_memory_available

logger = init_logger(__name__)

T = TypeVar("T")


class AdapterLRUCache(LRUCache[int, T]):

    def __init__(self, capacity: int, deactivate_fn: Callable[[int], object]):
        super().__init__(capacity)
        self.deactivate_fn = deactivate_fn

    def _on_remove(self, key: int, value: Optional[T]):
        logger.debug("Removing adapter int id: %d", key)
        self.deactivate_fn(key)
        return super()._on_remove(key, value)


_GLOBAL_LORA_ID = 0


def get_lora_id():
    global _GLOBAL_LORA_ID
    _GLOBAL_LORA_ID += 1
    return _GLOBAL_LORA_ID


def is_moe_model(model: nn.Module) -> bool:
    """Checks if the model contains FusedMoE layers and warns the user."""
    if any(isinstance(module, FusedMoE) for module in model.modules()):
        logger.info_once(
            "MoE model detected. Using fused MoE LoRA implementation.")
        return True
    return False


class LoRAModel:
    """A LoRA fine-tuned model."""

    def __init__(
        self,
        lora_model_id: int,
        rank: int,
        loras: dict[str, LoRALayerWeights],
    ) -> None:
        """
        Args:
            lora_model_id: The integer id for the lora model.
            rank: lora rank.
            loras: module name -> weights for lora-replaced layers.

        """
        self.id = lora_model_id

        assert (
            lora_model_id
            > 0), f"a valid lora id should be greater than 0, got {self.id}"
        self.rank = rank
        self.loras: dict[str, LoRALayerWeights] = loras

    def clone(self, lora_model_id: int) -> "LoRAModel":
        """Return a copy of the object with different ids.

        Will share the underlying tensors."""
        return self.__class__(
            lora_model_id,
            rank=self.rank,
            loras=self.loras.copy(),
        )

    @property
    def extra_vocab_size(self) -> int:
        return max(lora.extra_vocab_size
                   for lora in self.loras.values()) if self.loras else 0

    def get_lora(self, module_name: str) -> Optional[LoRALayerWeights]:
        """Get LoRA for a given module by name"""
        return self.loras.get(module_name, None)

    def check_lora_name(self, lora_name: str) -> bool:
        return lora_name in self.loras

    # (yard1): TODO see if we can derive target_embedding_padding automatically
    @classmethod
    def from_lora_tensors(
        cls,
        lora_model_id: int,
        tensors: dict[str, torch.Tensor],
        peft_helper: PEFTHelper,
        device: str = "cuda",
        dtype: Optional[torch.dtype] = None,
        embeddings: Optional[dict[str, torch.Tensor]] = None,
        target_embedding_padding: Optional[int] = None,
        embedding_modules: Optional[dict[str, str]] = None,
        embedding_padding_modules: Optional[list[str]] = None,
        weights_mapper: Optional[WeightsMapper] = None,
    ) -> "LoRAModel":
        """Create a LoRAModel from a dictionary of tensors."""
        pin_memory = str(device) == "cpu" and is_pin_memory_available()
        loras: dict[str, LoRALayerWeights] = {}
        for tensor_name, tensor in tensors.items():
            module_name, is_lora_a, is_bias = parse_fine_tuned_lora_name(
                tensor_name, weights_mapper)
            if module_name not in loras:
                lora_embeddings_tensor = None
                if embeddings:
                    assert embedding_modules is not None
                    embeddings_module = next(
                        (k for k in embedding_modules if k in module_name),
                        None)
                    if embeddings_module:
                        lora_embeddings_tensor = embeddings[
                            embedding_modules[embeddings_module]].to(
                                device=device, dtype=dtype)
                        if pin_memory:
                            lora_embeddings_tensor = (
                                lora_embeddings_tensor.pin_memory())
                loras[module_name] = LoRALayerWeights.from_config(
                    module_name, peft_helper, lora_embeddings_tensor)

            if is_bias:
                loras[module_name].bias = tensor.to(device=device, dtype=dtype)
                bias = tensor.to(device=device, dtype=dtype)
                if pin_memory:
                    bias = bias.pin_memory()
                loras[module_name].bias = bias
            elif is_lora_a:
                loras[module_name].lora_a = tensor.to(device=device,
                                                      dtype=dtype)
                if pin_memory:
                    loras[module_name].lora_a = loras[
                        module_name].lora_a.pin_memory()
            else:
                loras[module_name].lora_b = tensor.to(device=device,
                                                      dtype=dtype)
                assert embedding_padding_modules is not None
                if any(name in module_name
                       for name in embedding_padding_modules
                       ) and target_embedding_padding is not None:
                    lora_b = loras[module_name].lora_b
                    assert target_embedding_padding >= lora_b.shape[0]
                    addition = target_embedding_padding - lora_b.shape[0]
                    loras[module_name].lora_b = torch.nn.functional.pad(
                        lora_b, (0, 0, 0, addition))
                if pin_memory:
                    loras[module_name].lora_b = loras[
                        module_name].lora_b.pin_memory()

        for lora in loras.values():
            lora.optimize()

        return cls(lora_model_id, peft_helper.r, loras)

    @classmethod
    def from_local_checkpoint(
            cls,
            lora_dir: str,
            expected_lora_modules: list[str],
            peft_helper: PEFTHelper,
            *,
            lora_model_id: Optional[int] = None,
            device: str = "cuda",
            dtype: Optional[torch.dtype] = None,
            target_embedding_padding: Optional[int] = None,
            embedding_modules: Optional[dict[str, str]] = None,
            embedding_padding_modules: Optional[list[str]] = None,
            weights_mapper: Optional[WeightsMapper] = None,
            tensorizer_config_dict: Optional[dict] = None) -> "LoRAModel":
        """Create a LoRAModel from a local checkpoint.

        Args:
            lora_dir: The local path that has lora data.
            expected_lora_modules: Name of modules that are expected to be
                replaced by lora.
            peft_helper: Loaded lora configuration information.
            lora_model_id: LoRA model id. If not given, automatically set by
                a global counter.
            device: Device where the lora model is loaded.
            dtype: dtype of the lora model weights.

        Returns:
            Loaded LoRA Model.
        """
        lora_tensor_path = os.path.join(lora_dir, "adapter_model.safetensors")
        lora_bin_file_path = os.path.join(lora_dir, "adapter_model.bin")
        lora_pt_file_path = os.path.join(lora_dir, "adapter_model.pt")
        new_embeddings_tensor_path = os.path.join(
            lora_dir, "new_embeddings.safetensors")
        new_embeddings_bin_file_path = os.path.join(lora_dir,
                                                    "new_embeddings.bin")
        tensors: dict[str, torch.Tensor] = {}
        unexpected_modules: list[Union[list[str], str]] = []

        def check_unexpected_modules(modules: dict):
            for lora_module in modules.keys():  # noqa
                module_name, _, _ = parse_fine_tuned_lora_name(
                    lora_module, weights_mapper)
                if "base_layer" in lora_module:
                    continue
                part_name = module_name.split(".")[-1]
                if part_name not in expected_lora_modules:
                    unexpected_modules.append(module_name)
            if unexpected_modules:
                raise ValueError(
                    f"While loading {lora_dir}, expected"
                    f" target modules in {expected_lora_modules}"
                    f" but received {unexpected_modules}."
                    f" Please verify that the loaded LoRA module is correct")

        if tensorizer_config_dict:
            from tensorizer import TensorDeserializer

            tensorizer_config = TensorizerConfig(**tensorizer_config_dict)
            lora_tensor_path = os.path.join(tensorizer_config.tensorizer_dir,
                                            "adapter_model.tensors")
            tensorizer_args = tensorizer_config._construct_tensorizer_args()
            tensors = TensorDeserializer(
                lora_tensor_path,
                dtype=tensorizer_config.dtype,
                **tensorizer_args.deserialization_kwargs)
            check_unexpected_modules(tensors)

        elif os.path.isfile(lora_tensor_path):
            # Find unexpected modules.
            # Use safetensor key as a source of truth to find expected modules.
            # in peft if you have target_modules A, B, C and C does not exist
            # in the model it won’t error and model will be trained with A, B
            # loraified. C won’t exist in the safetensor but it will exist in
            # the target_modules of the adapter_config.json.
            unexpected_modules = []
            with safetensors.safe_open(lora_tensor_path,
                                       framework="pt") as f:  # type: ignore
                # Load tensors if there are only expected modules.
                check_unexpected_modules(f)
                for module in f.keys():  # noqa
                    tensors[module] = f.get_tensor(module)
        elif os.path.isfile(lora_bin_file_path) or os.path.isfile(
                lora_pt_file_path):
            # When a bin/pt file is provided, we rely on config to find
            # unexpected modules.
            unexpected_modules = []
            target_modules = peft_helper.target_modules
            if not isinstance(target_modules, list):
                target_modules = [target_modules]
            for module in target_modules:
                # Compatible with more modules,
                # such as:layers.11.self_attn.k_proj
                part_name = module.split(".")[-1]
                if part_name not in expected_lora_modules:
                    unexpected_modules.append(module)
            # loaded lora's target modules must be a subset of
            # expected_lora_modules. It is not reliable. See
            # https://github.com/vllm-project/vllm/pull/5909. But there's no
            # other better mechanism.
            if unexpected_modules and not is_regex_target_modules(
                    peft_helper.target_modules, expected_lora_modules):
                raise ValueError(
                    f"While loading {lora_dir}, expected"
                    f" target modules in {expected_lora_modules}"
                    f" but received {unexpected_modules}."
                    f" Please verify that the loaded LoRA module is correct")
            lora_file_path = (lora_bin_file_path
                              if os.path.isfile(lora_bin_file_path) else
                              lora_pt_file_path)
            tensors = torch.load(lora_file_path,
                                 map_location=device,
                                 weights_only=True)
        else:
            raise ValueError(f"{lora_dir} doesn't contain tensors")

        embeddings = None
        if os.path.isfile(new_embeddings_tensor_path):
            embeddings = safetensors.torch.load_file(
                new_embeddings_tensor_path)
        elif os.path.isfile(new_embeddings_bin_file_path):
            embeddings = torch.load(new_embeddings_bin_file_path,
                                    map_location=device,
                                    weights_only=True)

        return cls.from_lora_tensors(
            lora_model_id=get_lora_id()
            if lora_model_id is None else lora_model_id,
            tensors=tensors,
            peft_helper=peft_helper,
            device=device,
            dtype=dtype,
            embeddings=embeddings,
            target_embedding_padding=target_embedding_padding,
            embedding_modules=embedding_modules,
            embedding_padding_modules=embedding_padding_modules,
            weights_mapper=weights_mapper)


class LoRAModelManager:
    """A manager that manages multiple LoRA-fine-tuned models."""

    def __init__(
        self,
        model: SupportsLoRA,
        max_num_seqs: int,
        max_num_batched_tokens: int,
        vocab_size: int,
        lora_config: LoRAConfig,
        device: torch.device,
    ):
        """Create a LoRAModelManager and adapter for a given model.

        Args:
            model: the model to be adapted.
            max_num_seqs: the maximum number of sequences model can run in a
                single batch.
            max_num_batched_tokens: the maximum number of tokens model can run
                in a single batch.
            vocab_size: the vocab size of the model.
            lora_config: the LoRA configuration.
        """
        self.model: SupportsLoRA = model
        self._registered_adapters: dict[int, LoRAModel] = {}
        # Dict instead of a set for compatibility with LRUCache.
        self._active_adapters: dict[int, None] = {}
        self.adapter_type = "LoRA"
        self.lora_config = lora_config
        self.device = device
        self.max_num_seqs = max_num_seqs
        assert self.capacity >= self.lora_slots
        self.max_num_batched_tokens = math.ceil(max_num_batched_tokens / 8) * 8
        self.lora_index_to_id: list[Optional[int]] = [None] * self.lora_slots
        self.vocab_size = vocab_size
        self.punica_wrapper = get_punica_wrapper(
            max_num_batched_tokens,
            max_batches=self.max_num_seqs,
            device=self.device,
            max_loras=self.lora_config.max_loras,
        )

        self.supported_lora_modules = get_supported_lora_modules(self.model)
        assert self.supported_lora_modules, "No supported LoRA modules found in"
        f" {self.model.__class__.__name__}."

        self.packed_modules_mapping = get_packed_modules_mapping(self.model)
        # Used to indicate whether the model is a multimodal model
        self.supports_mm: bool = (
            supports_multimodal(self.model)
            # In case the model only supports LoRA for
            # text modules (e.g. ChatGLM)
            and hasattr(self.model, "get_mm_mapping"))
        self.is_pooling_model = is_pooling_model(self.model)
        self.is_moe_model = is_moe_model(self.model)
        self.packed_modules: dict[str, list[str]] = {}
        self.modules: dict[str, BaseLayerWithLoRA] = {}
        # Dict instead of a set for compatibility with LRUCache.
        self._last_mapping: Optional[LoRAMapping] = None
        self._create_lora_modules()
        self.model.lora_manager = self

    def __len__(self) -> int:
        return len(self._registered_adapters)

    @property
    def capacity(self) -> int:
        return self.lora_config.max_cpu_loras

    @property
    def lora_slots(self) -> int:
        return self.lora_config.max_loras

    @property
    def adapter_slots(self) -> int:
        return self.lora_slots

    def activate_adapter(
        self,
        lora_id: int,
    ) -> bool:
        """Move LoRA into a GPU buffer to be used in the forward pass."""
        if lora_id in self._active_adapters:
            return False
        first_free_slot = next(
            ((i, lora_id) for i, lora_id in enumerate(self.lora_index_to_id)
             if lora_id is None), None)
        if first_free_slot is None:
            raise ValueError("No free lora slots")
        index, _ = first_free_slot
        self._active_adapters[lora_id] = None
        lora_model = self._registered_adapters[lora_id]
        logger.debug("Activating LoRA. int id: %d, slot index: %d",
                     lora_model.id, index)
        self.lora_index_to_id[index] = lora_model.id
        for module_name, module in self.modules.items():
            module_lora = self._get_lora_layer_weights(lora_model, module_name)
            if module_lora:
                module_lora.optimize()
                # Bias is not explicitly enabled with the flag enable_lora_bias.
                bias = module_lora.bias
                if ((torch.is_tensor(bias) or
                     (isinstance(bias, Sequence) and any(b is not None
                                                         for b in bias)))
                        and not self.lora_config.bias_enabled):
                    module_lora.bias = None
                    raise ValueError(
                        f"Adapter bias cannot be used for {module_name}"
                        " without --enable-lora-bias.")
                # Note (gnovack) - If MOE lora weights are not split into num_experts chunks, we split them here
                if isinstance(module, FusedMoEWithLoRA) and torch.is_tensor(module_lora.lora_a):
                    # Handle FSDP file format where experts.base_layer is the gate_up_proj and experts is the down_proj
                    gate_up_proj_lora = self._get_lora_layer_weights(lora_model, module_name + ".base_layer")
                    down_proj_lora = module_lora
                    num_experts = module_lora.lora_a.shape[-1] // module_lora.rank
                    gate_proj_a = gate_up_proj_lora.lora_a.chunk(num_experts, dim=-1)
                    up_proj_a = gate_up_proj_lora.lora_a.chunk(num_experts, dim=-1)

                    gate_proj_b = gate_up_proj_lora.lora_b[..., ::2].chunk(num_experts, dim=0)
                    up_proj_b = gate_up_proj_lora.lora_b[..., 1::2].chunk(num_experts, dim=0)

                    down_proj_a = down_proj_lora.lora_a.chunk(num_experts, dim=-1)
                    down_proj_b = down_proj_lora.lora_b.chunk(num_experts, dim=0)

                    lora_a = []
                    lora_b = []
                    for i in range(num_experts):
                        lora_a.append(gate_proj_a[i])
                        lora_a.append(down_proj_a[i])
                        lora_a.append(up_proj_a[i])

                        lora_b.append(gate_proj_b[i])
                        lora_b.append(down_proj_b[i])
                        lora_b.append(up_proj_b[i])

                    module_lora.lora_a = lora_a
                    module_lora.lora_b = lora_b

                module.set_lora(index, module_lora.lora_a, module_lora.lora_b,
                                module_lora.embeddings_tensor,
                                module_lora.bias)
            else:
                module.reset_lora(index)
        return True

    def _deactivate_adapter(self, lora_id: int):
        try:
            index = self.lora_index_to_id.index(lora_id)
            self.lora_index_to_id[index] = None
        except ValueError:
            pass

    def _add_adapter(self, lora: LoRAModel):
        self._create_merged_loras_inplace(lora)
        self._registered_adapters[lora.id] = lora

    def pin_adapter(self, lora_id: int) -> bool:
        """Pin a LoRAModel in the manager cache."""
        raise NotImplementedError(
            "Pinning is not supported in LoRAModelManager. "
            "Use LRUCacheLoRAModelManager for pinning")  # type: ignore

    def _set_adapter_mapping(self, mapping: LoRAMapping) -> None:
        # update lora states
        self.punica_wrapper.update_metadata(
            mapping,
            self.lora_index_to_id,
            self.lora_slots + 1,
            self.vocab_size,
            self.lora_config.lora_extra_vocab_size,
        )

    def remove_all_adapters(self):
        """Remove all LoRAModels from the manager."""
        self._registered_adapters.clear()
        self.lora_index_to_id = [None] * self.lora_slots
        self._active_adapters.clear()

    def _create_lora_modules(self):

        def _parent_module(module_name: str) -> str:
            # module name is a dot separated name.
            # for example:
            #  - given an input 'x.y.z' return 'x.y'
            #  - given an input 'x' return ''
            return module_name.rpartition('.')[0]

        for module_name, module in self.model.named_modules(
                remove_duplicate=False):
            if isinstance(module, PPMissingLayer):
                continue
            if not self._match_target_modules(module_name):
                continue
            # A temporary approach for multimodal models to support LoRA
            # TODO: Remove this restriction
            if self._filter_unsupported_mm_module(module_name):
                logger.warning(
                    "Regarding multimodal models, vLLM currently only supports "
                    "adding LoRA to language model, %s will be ignored.",
                    module_name,
                )
                continue
            parts = module_name.split(".")[-1]
            packed_moduled_lst = self.packed_modules_mapping.get(parts, [])
            new_module = replace_submodule(
                self.model, module_name,
                from_layer(module, self.lora_slots, self.lora_config,
                           packed_moduled_lst, self.model.config))

            # (yard1): TODO make this more robust
            if "lm_head" in module_name:
                logits_processor_module_name = 'logits_processor'
                parent_module = _parent_module(module_name)
                if parent_module:
                    logits_processor_module_name = (
                        f"{parent_module}.{logits_processor_module_name}")

                logits_processor_module = self.model.get_submodule(
                    logits_processor_module_name)

                new_module = replace_submodule(
                    self.model, logits_processor_module_name,
                    from_layer_logits_processor(logits_processor_module,
                                                module, self.lora_slots,
                                                self.lora_config,
                                                self.model.config))

            # In some models, especially multimodal ones, layers with the same
            # name may have different types, such as nn.Linear and
            # ReplicatedLinear. The nn.Linear layers cannot be replaced with
            # LoRA layers, leading to assertion error. The following check
            # aims to prevent this error
            if self.supports_mm and not isinstance(new_module,
                                                   BaseLayerWithLoRA):
                continue
            self.register_module(module_name, new_module)
            self._register_packed_modules(module_name)
            # All lora layers share the same punica_wrapper based on reference.
            new_module.set_mapping(self.punica_wrapper)

    def register_module(self, module_name: str, module: "BaseLayerWithLoRA"):
        assert isinstance(module, BaseLayerWithLoRA), f"Module {module_name} must be a BaseLayerWithLoRA instance, got {type(module)}"
        self.modules[module_name] = module

    def create_dummy_lora(
            self,
            lora_id: int,
            rank: int,
            embedding_modules: Optional[dict[str, str]] = None) -> LoRAModel:
        """Create zero-initialized LoRAModel for warmup."""
        model = LoRAModel(lora_id, rank, {})
        for module_name, module in self.model.named_modules():
            bias_enabled = self.lora_config.bias_enabled
            if (not self._match_target_modules(module_name)
                    or not isinstance(module, BaseLayerWithLoRA)
                    or self._filter_unsupported_mm_module(module_name)):
                continue
            parts = module_name.split(".")
            if module_name not in self.packed_modules:
                assert embedding_modules is not None
                if parts[-1] in embedding_modules:
                    input_dim = (module.base_layer.org_vocab_size +
                                 self.lora_config.lora_extra_vocab_size if
                                 hasattr(module.base_layer, "org_vocab_size")
                                 else module.base_layer.weight.shape[1])
                    output_dim = module.base_layer.embedding_dim if hasattr(
                        module.base_layer,
                        "embedding_dim") else module.base_layer.weight.shape[0]
                    embeddings_tensor_dim = (module.base_layer.embedding_dim if
                                             hasattr(module.base_layer,
                                                     "embedding_dim") else
                                             module.base_layer.weight.shape[1])
                    lora = LoRALayerWeights.create_dummy_lora_weights(
                        module_name,
                        input_dim,
                        output_dim,
                        rank,
                        module.lora_a_stacked[0].dtype,
                        "cpu",
                        embeddings_tensor_dim=embeddings_tensor_dim,
                        bias_enabled=bias_enabled)
                else:
                    lora = LoRALayerWeights.create_dummy_lora_weights(
                        module_name,
                        module.lora_a_stacked[0].shape[-1],
                        module.lora_b_stacked[0].shape[-2],
                        rank,
                        module.lora_a_stacked[0].dtype,
                        "cpu",
                        bias_enabled=bias_enabled,
                    )
            else:
                parts = module_name.split(".")
                replacements = self.packed_modules_mapping[parts[-1]]
                subloras: list[Optional[LoRALayerWeights]] = []
                for i, r in enumerate(replacements):
                    lora = LoRALayerWeights.create_dummy_lora_weights(
                        module_name + "." + r,
                        module.lora_a_stacked[i].shape[-1],
                        module.lora_b_stacked[i].shape[-2],
                        rank,
                        module.lora_a_stacked[i].dtype,
                        "cpu",
                        bias_enabled=bias_enabled,
                    )
                    subloras.append(lora)
                lora = PackedLoRALayerWeights.pack(subloras)
            model.loras[module_name] = lora
        return model

    def _match_target_modules(self, module_name: str):
        return any(
            re.match(
                r".*\.{target_module}$".format(target_module=target_module),
                module_name) or target_module == module_name
            for target_module in self.supported_lora_modules)

    def _filter_unsupported_mm_module(self, module_name: str) -> bool:
        """
        Regarding multimodal models, vLLM currently only supports adding LoRA to
        language model. LoRA for other modules, such as the vision tower, will
        be filtered out.
        """
        if self.supports_mm:
            module_mapping: MultiModelKeys = self.model.get_mm_mapping()
            prefix_lst = module_mapping.connector + module_mapping.tower_model
            return any(
                [module_name.startswith(prefix) for prefix in prefix_lst])
        return False

    def _register_packed_modules(self, module_full_name: str) -> None:
        parts = module_full_name.split(".")
        module_name = parts[-1]
        replacements = self.packed_modules_mapping.get(module_name, [])
        # When replacements is less than or equal to 1, it indicates that this
        # module is not a packed module.
        if len(replacements) <= 1:
            return
        prefix = ".".join(parts[:-1])
        self.packed_modules[module_full_name] = [
            prefix + "." + r if prefix else r for r in replacements
        ]

    def _create_merged_loras_inplace(self, lora_model: LoRAModel) -> None:
        for module_name, new_module_names in self.packed_modules.items():
            replacement_loras: list[Optional[LoRALayerWeights]] = []
            replaced_module: set[str] = set()
            has_replacement = False
            for r in new_module_names:
                lora = self._get_lora_layer_weights(lora_model, r)
                replacement_loras.append(lora)
                if lora:
                    has_replacement = True
                    replaced_module.add(r)
            if not has_replacement:
                continue
            for i in range(len(replacement_loras)):
                if replacement_loras[i]:
                    continue
                replacement_loras[i] = None
            # HACK Temporary solution for the pool model.
            if self.is_pooling_model and not lora_model.check_lora_name(
                    module_name):
                replaced_module_name = module_name.replace("model.", "")
                if lora_model.check_lora_name(module_name):
                    module_name = replaced_module_name
            lora_model.loras[module_name] = PackedLoRALayerWeights.pack(
                replacement_loras)
            # Remove the modules that have been replaced.
            for module in replaced_module:
                lora_model.loras.pop(module, None)

    def _get_lora_layer_weights(
            self, lora_model: LoRAModel,
            module_name: str) -> Optional[LoRALayerWeights]:
        org_module_name = module_name
        if self.is_pooling_model and not lora_model.check_lora_name(
                module_name):
            # If it's a pool model, and the layer name is not found,
            # remove the prefix 'model.' and search again.
            module_name = module_name.replace("model.", "")
            if lora_model.check_lora_name(module_name):
                org_module_name = module_name
                logger.info_once(
                    "For the pool model, successfully loaded the LoRA weights "
                    "after removing the prefix 'model.'.")
        return lora_model.get_lora(org_module_name)

    def deactivate_adapter(self, adapter_id: int) -> bool:
        if adapter_id not in self._active_adapters:
            return False
        self._deactivate_adapter(adapter_id)
        self._active_adapters.pop(adapter_id, None)
        return True

    def add_adapter(self, adapter: LoRAModel) -> bool:
        logger.debug("Adding lora. Model id: %d, "
                     "int id: %d", adapter.id, adapter.id)
        if adapter.id in self._registered_adapters:
            return False
        if len(self._registered_adapters) >= self.capacity:
            raise RuntimeError("No free adapter slots.")
        self._add_adapter(adapter)
        return True

    def set_adapter_mapping(self, mapping: LoRAMapping) -> None:
        if self._last_mapping != mapping:
            self._set_adapter_mapping(mapping)
            self._last_mapping = mapping

    def remove_adapter(self, adapter_id: int) -> bool:
        self.deactivate_adapter(adapter_id)
        if adapter_id not in self._registered_adapters:
            return False
        self._registered_adapters.pop(adapter_id, None)
        return True

    def list_adapters(self) -> dict[int, LoRAModel]:
        return dict(self._registered_adapters)

    def get_adapter(self, adapter_id: int) -> Optional[LoRAModel]:
        return self._registered_adapters.get(adapter_id)


class LoRALRUCache(AdapterLRUCache[LoRAModel]):

    def __init__(self, capacity: int, deactivate_lora_fn: Callable[[int],
                                                                   bool]):
        super().__init__(capacity, deactivate_lora_fn)


class LRUCacheLoRAModelManager(LoRAModelManager):
    """A model manager that manages multiple LoRAs with LRU cache."""

    def __init__(self, model: nn.Module, max_num_seqs: int,
                 max_num_batched_tokens: int, vocab_size: int,
                 lora_config: LoRAConfig, device: torch.device):
        super().__init__(model, max_num_seqs, max_num_batched_tokens,
                         vocab_size, lora_config, device)
        self._registered_adapters: LoRALRUCache = LoRALRUCache(
            self.capacity, self.deactivate_adapter)
        self._active_adapters: LoRALRUCache = LoRALRUCache(
            self.lora_slots, self._deactivate_adapter)

    def list_adapters(self) -> dict[int, LoRAModel]:
        """List all registered LoRAModels."""
        return dict(self._registered_adapters.cache)

    def add_adapter(self, lora: LoRAModel) -> bool:
        """Add a LoRAModel to the manager."""
        logger.debug("Adding lora. Model id: %d, "
                     "int id: %d", lora.id, lora.id)
        if lora.id not in self._registered_adapters:
            self._add_adapter(lora)
            was_added = True
        else:
            # We always touch to update the LRU cache order
            self._registered_adapters.touch(lora.id)
            was_added = False
        return was_added

    def activate_adapter(
        self,
        lora_id: int,
    ) -> bool:
        if lora_id not in self._active_adapters and len(
                self._active_adapters) >= self.lora_slots:
            self._active_adapters.remove_oldest()
        result = super().activate_adapter(lora_id)
        # We always touch to update the LRU cache order
        self._active_adapters.touch(lora_id)
        return result

    def remove_oldest_adapter(self) -> bool:
        if len(self._registered_adapters) > 0:
            self._registered_adapters.remove_oldest()
            return True
        return False

    def pin_adapter(self, lora_id: int) -> bool:
        """Pin a LoRAModel in the manager cache."""
        self._pin_lora_in_cpu_cache(lora_id)
        self._pin_lora_in_gpu_cache(lora_id)
        return True

    def _pin_lora_in_cpu_cache(self, lora_id: int):
        try:
            self._registered_adapters.pin(lora_id)
        except ValueError as err:
            raise ValueError("Pinning failed. "
                             f"LoRA {lora_id} is not registered.") from err

    def _pin_lora_in_gpu_cache(self, lora_id: int):
        if lora_id not in self._active_adapters:
            # move lora to gpu if not already active
            self.activate_adapter(lora_id)

        self._active_adapters.pin(lora_id)


def create_lora_manager(
        model: nn.Module,
        max_num_seqs: int,
        max_num_batched_tokens: int,
        vocab_size: int,
        lora_config: LoRAConfig,
        device: torch.device,
        lora_manager_cls: type[LoRAModelManager] = LoRAModelManager,
        **kwargs) -> LoRAModelManager:
    """Create a LoRA adapter for a given model."""
    if not isinstance(model, SupportsLoRA):
        raise ValueError(f"Model {type(model)} is not supported for LoRA.")
    lora_manager = lora_manager_cls(
        model=model,
        max_num_seqs=max_num_seqs,
        max_num_batched_tokens=max_num_batched_tokens,
        vocab_size=vocab_size,
        lora_config=lora_config,
        device=device,
        **kwargs)
    return lora_manager<|MERGE_RESOLUTION|>--- conflicted
+++ resolved
@@ -13,13 +13,8 @@
 
 from vllm.config.lora import LoRAConfig
 from vllm.logger import init_logger
-<<<<<<< HEAD
 from vllm.lora.layers import BaseLayerWithLoRA, FusedMoEWithLoRA, LoRAMapping
-from vllm.lora.lora import LoRALayerWeights, PackedLoRALayerWeights
-=======
-from vllm.lora.layers import BaseLayerWithLoRA, LoRAMapping
 from vllm.lora.lora_weights import LoRALayerWeights, PackedLoRALayerWeights
->>>>>>> 0e93ac0b
 from vllm.lora.peft_helper import PEFTHelper
 from vllm.lora.punica_wrapper import get_punica_wrapper
 from vllm.lora.utils import (from_layer, from_layer_logits_processor,
@@ -27,6 +22,7 @@
                              is_regex_target_modules,
                              parse_fine_tuned_lora_name, replace_submodule)
 from vllm.model_executor.layers.fused_moe import FusedMoE
+from vllm.model_executor.layers.shared_fused_moe import SharedFusedMoE
 from vllm.model_executor.model_loader.tensorizer import TensorizerConfig
 from vllm.model_executor.models import SupportsLoRA, supports_multimodal
 from vllm.model_executor.models.interfaces import is_pooling_model
@@ -518,6 +514,10 @@
                 remove_duplicate=False):
             if isinstance(module, PPMissingLayer):
                 continue
+
+            if isinstance(module, SharedFusedMoE):
+                print(1)
+
             if not self._match_target_modules(module_name):
                 continue
             # A temporary approach for multimodal models to support LoRA
