--- conflicted
+++ resolved
@@ -10,27 +10,11 @@
 import torch
 from torch import nn
 
-<<<<<<< HEAD
-from vllm.adapter_commons.models import (AdapterLRUCache, AdapterModel,
-                                         AdapterModelManager)
-from vllm.adapter_commons.utils import (add_adapter, deactivate_adapter,
-                                        get_adapter, list_adapters,
-                                        remove_adapter, set_adapter_mapping)
-from vllm.config import LoRAConfig, ModelConfig
-=======
-from vllm.config.lora import LoRAConfig
->>>>>>> 5bc26c43
+from vllm.config.lora import LoRAConfig, ModelConfig
 from vllm.logger import init_logger
-from vllm.lora.layers import BaseLayerWithLoRA, LoRAMapping
+from vllm.lora.layers import BaseLayerWithLoRA, LoRAMapping, PunicaWrapperBase
 from vllm.lora.lora_weights import LoRALayerWeights, PackedLoRALayerWeights
 from vllm.lora.peft_helper import PEFTHelper
-<<<<<<< HEAD
-from vllm.lora.punica_wrapper import PunicaWrapperBase, get_punica_wrapper
-from vllm.lora.utils import (from_layer, from_layer_logits_processor,
-                             get_supported_lora_modules,
-                             is_regex_target_modules,
-                             parse_fine_tuned_lora_name, replace_submodule)
-=======
 from vllm.lora.punica_wrapper import get_punica_wrapper
 from vllm.lora.utils import (
     from_layer,
@@ -41,7 +25,6 @@
     replace_submodule,
 )
 from vllm.model_executor.layers.fused_moe import FusedMoE
->>>>>>> 5bc26c43
 from vllm.model_executor.model_loader.tensorizer import TensorizerConfig
 from vllm.model_executor.models import SupportsLoRA, supports_multimodal
 from vllm.model_executor.models.interfaces import is_pooling_model
@@ -395,7 +378,6 @@
             supports_multimodal(self.model)
             # In case the model only supports LoRA for
             # text modules (e.g. ChatGLM)
-<<<<<<< HEAD
             and hasattr(self.model, "get_mm_mapping"))
         # For v0 compatibility
         if model_config is not None:
@@ -441,10 +423,6 @@
                 }
             )
 
-=======
-            and hasattr(self.model, "get_mm_mapping")
-        )
->>>>>>> 5bc26c43
         self.is_pooling_model = is_pooling_model(self.model)
         self.is_moe_model = is_moe_model(self.model)
         self.packed_modules: dict[str, list[str]] = {}
@@ -527,7 +505,6 @@
 
     def _set_adapter_mapping(self, mapping: LoRAMapping) -> None:
         # update lora states
-<<<<<<< HEAD
         if not self.supports_mm_lora:
             self.punica_wrapper.update_metadata(
                 mapping,
@@ -557,15 +534,6 @@
                     self.lora_config.lora_extra_vocab_size,
                     self.long_lora_context,
                 )
-=======
-        self.punica_wrapper.update_metadata(
-            mapping,
-            self.lora_index_to_id,
-            self.lora_slots + 1,
-            self.vocab_size,
-            self.lora_config.lora_extra_vocab_size,
-        )
->>>>>>> 5bc26c43
 
     def remove_all_adapters(self):
         """Remove all LoRAModels from the manager."""
@@ -741,7 +709,6 @@
         be filtered out.
         """
         if self.supports_mm:
-<<<<<<< HEAD
             prefix_lst = self.mm_mapping.connector + self.mm_mapping.tower_model
             if self.supports_mm_lora:
 
@@ -749,11 +716,6 @@
             else:
                 return any(
                     [module_name.startswith(prefix) for prefix in prefix_lst])
-=======
-            module_mapping: MultiModelKeys = self.model.get_mm_mapping()
-            prefix_lst = module_mapping.connector + module_mapping.tower_model
-            return any([module_name.startswith(prefix) for prefix in prefix_lst])
->>>>>>> 5bc26c43
         return False
 
     def _get_mm_punica_wrapper(self, module_name: str) -> PunicaWrapperBase:
@@ -872,27 +834,12 @@
 class LRUCacheLoRAModelManager(LoRAModelManager):
     """A model manager that manages multiple LoRAs with LRU cache."""
 
-<<<<<<< HEAD
     def __init__(self, model: nn.Module, max_num_seqs: int,
                  max_num_batched_tokens: int, vocab_size: int,
                  lora_config: LoRAConfig, model_config: ModelConfig,
                  device: torch.device):
         super().__init__(model, max_num_seqs, max_num_batched_tokens,
                          vocab_size, lora_config, model_config, device)
-=======
-    def __init__(
-        self,
-        model: nn.Module,
-        max_num_seqs: int,
-        max_num_batched_tokens: int,
-        vocab_size: int,
-        lora_config: LoRAConfig,
-        device: torch.device,
-    ):
-        super().__init__(
-            model, max_num_seqs, max_num_batched_tokens, vocab_size, lora_config, device
-        )
->>>>>>> 5bc26c43
         self._registered_adapters: LoRALRUCache = LoRALRUCache(
             self.capacity, self.deactivate_adapter
         )
@@ -959,7 +906,6 @@
 
 
 def create_lora_manager(
-<<<<<<< HEAD
         model: nn.Module,
         max_num_seqs: int,
         max_num_batched_tokens: int,
@@ -969,17 +915,6 @@
         device: torch.device,
         lora_manager_cls: type[LoRAModelManager] = LoRAModelManager,
         **kwargs) -> LoRAModelManager:
-=======
-    model: nn.Module,
-    max_num_seqs: int,
-    max_num_batched_tokens: int,
-    vocab_size: int,
-    lora_config: LoRAConfig,
-    device: torch.device,
-    lora_manager_cls: type[LoRAModelManager] = LoRAModelManager,
-    **kwargs,
-) -> LoRAModelManager:
->>>>>>> 5bc26c43
     """Create a LoRA adapter for a given model."""
     if not isinstance(model, SupportsLoRA):
         raise ValueError(f"Model {type(model)} is not supported for LoRA.")
