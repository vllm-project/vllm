--- conflicted
+++ resolved
@@ -214,15 +214,7 @@
 
         def check_unexpected_modules(modules: dict):
             for lora_module in modules.keys():  # noqa
-<<<<<<< HEAD
-                module_name, _, _ = parse_fine_tuned_lora_name(
-                    lora_module, weights_mapper
-                )
-                if "base_layer" in lora_module:
-                    continue
-=======
                 module_name, _ = parse_fine_tuned_lora_name(lora_module, weights_mapper)
->>>>>>> 784c2311
                 part_name = module_name.split(".")[-1]
                 if part_name not in expected_lora_modules:
                     unexpected_modules.append(module_name)
@@ -424,19 +416,6 @@
             module_lora = self._get_lora_layer_weights(lora_model, module_name)
             if module_lora:
                 module_lora.optimize()
-<<<<<<< HEAD
-                # Bias is not explicitly enabled with the flag enable_lora_bias.
-                bias = module_lora.bias
-                if (
-                    torch.is_tensor(bias)
-                    or (isinstance(bias, Sequence) and any(b is not None for b in bias))
-                ) and not self.lora_config.bias_enabled:
-                    module_lora.bias = None
-                    raise ValueError(
-                        f"Adapter bias cannot be used for {module_name}"
-                        " without --enable-lora-bias."
-                    )
-
                 # Note (gnovack) - If MOE lora weights are not split into
                 # um_experts chunks, we split them here
                 if isinstance(module, FusedMoEWithLoRA) and torch.is_tensor(
@@ -481,8 +460,6 @@
                     module_lora.lora_a = lora_a
                     module_lora.lora_b = lora_b
 
-=======
->>>>>>> 784c2311
                 module.set_lora(
                     index,
                     module_lora.lora_a,
