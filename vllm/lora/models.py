--- conflicted
+++ resolved
@@ -62,16 +62,7 @@
 def is_moe_model(model: nn.Module) -> bool:
     """Checks if the model contains FusedMoE layers and warns the user."""
     if any(isinstance(module, FusedMoE) for module in model.modules()):
-<<<<<<< HEAD
-        logger.info_once(
-            "MoE model detected. Using fused MoE LoRA implementation.")
-=======
-        logger.warning_once(
-            "For MoE models, vLLM currently does not support fused MoE LoRA "
-            "inference. Please ensure that the loaded LoRA model does not "
-            "contain expert weights."
-        )
->>>>>>> d3c84297
+        logger.info_once("MoE model detected. Using fused MoE LoRA implementation.")
         return True
     return False
 
@@ -239,14 +230,10 @@
         def check_unexpected_modules(modules: dict):
             for lora_module in modules.keys():  # noqa
                 module_name, _, _ = parse_fine_tuned_lora_name(
-<<<<<<< HEAD
-                    lora_module, weights_mapper)
+                    lora_module, weights_mapper
+                )
                 if "base_layer" in lora_module:
                     continue
-=======
-                    lora_module, weights_mapper
-                )
->>>>>>> d3c84297
                 part_name = module_name.split(".")[-1]
                 if part_name not in expected_lora_modules:
                     unexpected_modules.append(module_name)
@@ -458,38 +445,38 @@
                     module_lora.bias = None
                     raise ValueError(
                         f"Adapter bias cannot be used for {module_name}"
-<<<<<<< HEAD
-                        " without --enable-lora-bias.")
+                        " without --enable-lora-bias."
+                    )
+
                 # Note (gnovack) - If MOE lora weights are not split into
                 # um_experts chunks, we split them here
                 if isinstance(module, FusedMoEWithLoRA) and torch.is_tensor(
-                        module_lora.lora_a):
+                    module_lora.lora_a
+                ):
                     # Handle FSDP file format where experts.base_layer is the
                     # gate_up_proj and experts is the down_proj
                     gate_up_proj_lora = self._get_lora_layer_weights(
-                        lora_model, module_name + ".base_layer")
+                        lora_model, module_name + ".base_layer"
+                    )
 
                     assert gate_up_proj_lora is not None
                     assert module_lora is not None
 
                     down_proj_lora = module_lora
-                    num_experts = module_lora.lora_a.shape[
-                        0] // module_lora.rank
-
-                    gate_proj_a = gate_up_proj_lora.lora_a.chunk(num_experts,
-                                                                 dim=0)
-                    up_proj_a = gate_up_proj_lora.lora_a.chunk(num_experts,
-                                                               dim=0)
+                    num_experts = module_lora.lora_a.shape[0] // module_lora.rank
+
+                    gate_proj_a = gate_up_proj_lora.lora_a.chunk(num_experts, dim=0)
+                    up_proj_a = gate_up_proj_lora.lora_a.chunk(num_experts, dim=0)
 
                     gate_proj_b = gate_up_proj_lora.lora_b[::2, ...].chunk(
-                        num_experts, dim=-1)
+                        num_experts, dim=-1
+                    )
                     up_proj_b = gate_up_proj_lora.lora_b[1::2, ...].chunk(
-                        num_experts, dim=-1)
-
-                    down_proj_a = down_proj_lora.lora_a.chunk(num_experts,
-                                                              dim=0)
-                    down_proj_b = down_proj_lora.lora_b.chunk(num_experts,
-                                                              dim=-1)
+                        num_experts, dim=-1
+                    )
+
+                    down_proj_a = down_proj_lora.lora_a.chunk(num_experts, dim=0)
+                    down_proj_b = down_proj_lora.lora_b.chunk(num_experts, dim=-1)
 
                     lora_a = []
                     lora_b = []
@@ -505,12 +492,6 @@
                     module_lora.lora_a = lora_a
                     module_lora.lora_b = lora_b
 
-                module.set_lora(index, module_lora.lora_a, module_lora.lora_b,
-                                module_lora.embeddings_tensor,
-                                module_lora.bias)
-=======
-                        " without --enable-lora-bias."
-                    )
                 module.set_lora(
                     index,
                     module_lora.lora_a,
@@ -518,7 +499,6 @@
                     module_lora.embeddings_tensor,
                     module_lora.bias,
                 )
->>>>>>> d3c84297
             else:
                 module.reset_lora(index)
         return True
@@ -632,9 +612,9 @@
             new_module.set_mapping(self.punica_wrapper)
 
     def register_module(self, module_name: str, module: "BaseLayerWithLoRA"):
-        assert isinstance(
-            module, BaseLayerWithLoRA
-        ), f"Module {module_name} must be a BaseLayerWithLoRA instance,"
+        assert isinstance(module, BaseLayerWithLoRA), (
+            f"Module {module_name} must be a BaseLayerWithLoRA instance,"
+        )
         f" got {type(module)}"
         self.modules[module_name] = module
 
