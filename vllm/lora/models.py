# SPDX-License-Identifier: Apache-2.0
# SPDX-FileCopyrightText: Copyright contributors to the vLLM project

import math
import os
from collections.abc import Callable
from typing import TypeVar

import regex as re
import safetensors.torch
import torch
from torch import nn

from vllm.config.lora import LoRAConfig
from vllm.logger import init_logger
<<<<<<< HEAD
from vllm.lora.layers import BaseLayerWithLoRA, LoRAMapping
from vllm.lora.peft_helper import PEFTHelper
from vllm.lora.punica_wrapper import get_punica_wrapper
from vllm.lora.utils import (from_layer, from_layer_classifier,
                             from_layer_logits_processor,
                             get_supported_lora_modules,
                             is_regex_target_modules,
                             parse_fine_tuned_lora_name, replace_submodule)
from vllm.lora.weights import (ClassifierLoRALayerWeights, LoRALayerWeights,
                               PackedLoRALayerWeights)
from vllm.model_executor.layers.fused_moe import FusedMoE
=======
from vllm.lora.layers import BaseLayerWithLoRA, FusedMoEWithLoRA, LoRAMapping
from vllm.lora.lora_weights import LoRALayerWeights, PackedLoRALayerWeights
from vllm.lora.peft_helper import PEFTHelper
from vllm.lora.punica_wrapper import get_punica_wrapper
from vllm.lora.utils import (
    from_layer,
    from_layer_logits_processor,
    get_supported_lora_modules,
    is_regex_target_modules,
    parse_fine_tuned_lora_name,
    process_packed_modules_mapping,
    replace_submodule,
)
>>>>>>> c33b87e7
from vllm.model_executor.model_loader.tensorizer import TensorizerConfig
from vllm.model_executor.models import SupportsLoRA, supports_multimodal
from vllm.model_executor.models.interfaces import is_pooling_model
from vllm.model_executor.models.module_mapping import MultiModelKeys
from vllm.model_executor.models.utils import PPMissingLayer, WeightsMapper
from vllm.utils.cache import LRUCache
from vllm.utils.platform_utils import is_pin_memory_available

logger = init_logger(__name__)

T = TypeVar("T")


class AdapterLRUCache(LRUCache[int, T]):
    def __init__(self, capacity: int, deactivate_fn: Callable[[int], object]):
        super().__init__(capacity)
        self.deactivate_fn = deactivate_fn

    def _on_remove(self, key: int, value: T | None):
        logger.debug("Removing adapter int id: %d", key)
        self.deactivate_fn(key)
        return super()._on_remove(key, value)


_GLOBAL_LORA_ID = 0


def get_lora_id():
    global _GLOBAL_LORA_ID
    _GLOBAL_LORA_ID += 1
    return _GLOBAL_LORA_ID


class LoRAModel:
    """A LoRA fine-tuned model."""

    def __init__(
        self,
        lora_model_id: int,
        rank: int,
        loras: dict[str, LoRALayerWeights],
    ) -> None:
        """
        Args:
            lora_model_id: The integer id for the lora model.
            rank: lora rank.
            loras: module name -> weights for lora-replaced layers.

        """
        self.id = lora_model_id

        assert lora_model_id > 0, (
            f"a valid lora id should be greater than 0, got {self.id}"
        )
        self.rank = rank
        self.loras: dict[str, LoRALayerWeights] = loras

    def clone(self, lora_model_id: int) -> "LoRAModel":
        """Return a copy of the object with different ids.

        Will share the underlying tensors."""
        return self.__class__(
            lora_model_id,
            rank=self.rank,
            loras=self.loras.copy(),
        )

    @property
    def extra_vocab_size(self) -> int:
        return (
            max(lora.extra_vocab_size for lora in self.loras.values())
            if self.loras
            else 0
        )

    def get_lora(self, module_name: str) -> LoRALayerWeights | None:
        """Get LoRA for a given module by name"""
        return self.loras.get(module_name, None)

    def check_lora_name(self, lora_name: str) -> bool:
        return lora_name in self.loras

    # (yard1): TODO see if we can derive target_embedding_padding automatically
    @classmethod
    def from_lora_tensors(
        cls,
        lora_model_id: int,
        tensors: dict[str, torch.Tensor],
        peft_helper: PEFTHelper,
        device: str = "cuda",
        dtype: torch.dtype | None = None,
        embeddings: dict[str, torch.Tensor] | None = None,
        target_embedding_padding: int | None = None,
        embedding_modules: dict[str, str] | None = None,
        embedding_padding_modules: list[str] | None = None,
        weights_mapper: WeightsMapper | None = None,
    ) -> "LoRAModel":
        """Create a LoRAModel from a dictionary of tensors."""
        pin_memory = str(device) == "cpu" and is_pin_memory_available()
        loras: dict[str, LoRALayerWeights] = {}
        for tensor_name, tensor in tensors.items():
            module_name, is_lora_a = parse_fine_tuned_lora_name(
                tensor_name, weights_mapper
            )
            if module_name not in loras:
                lora_embeddings_tensor = None
                if embeddings:
                    assert embedding_modules is not None
                    embeddings_module = next(
                        (k for k in embedding_modules if k in module_name), None
                    )
                    if embeddings_module:
                        lora_embeddings_tensor = embeddings[
                            embedding_modules[embeddings_module]
                        ].to(device=device, dtype=dtype)
                        if pin_memory:
                            lora_embeddings_tensor = lora_embeddings_tensor.pin_memory()
                loras[module_name] = LoRALayerWeights.from_config(
                    module_name, peft_helper, lora_embeddings_tensor
                )

            if is_lora_a:
                loras[module_name].lora_a = tensor.to(device=device, dtype=dtype)
                if pin_memory:
                    loras[module_name].lora_a = loras[module_name].lora_a.pin_memory()
            else:
                loras[module_name].lora_b = tensor.to(device=device, dtype=dtype)
                assert embedding_padding_modules is not None
                if (
                    any(name in module_name for name in embedding_padding_modules)
                    and target_embedding_padding is not None
                ):
                    lora_b = loras[module_name].lora_b
                    assert target_embedding_padding >= lora_b.shape[0]
                    addition = target_embedding_padding - lora_b.shape[0]
                    loras[module_name].lora_b = torch.nn.functional.pad(
                        lora_b, (0, 0, 0, addition)
                    )
                if pin_memory:
                    loras[module_name].lora_b = loras[module_name].lora_b.pin_memory()

        for lora in loras.values():
            lora.optimize()

        return cls(lora_model_id, peft_helper.r, loras)

    @classmethod
    def from_local_checkpoint(
        cls,
        lora_dir: str,
        expected_lora_modules: list[str],
        peft_helper: PEFTHelper,
        *,
        lora_model_id: int | None = None,
        device: str = "cuda",
        dtype: torch.dtype | None = None,
        target_embedding_padding: int | None = None,
        embedding_modules: dict[str, str] | None = None,
        embedding_padding_modules: list[str] | None = None,
        weights_mapper: WeightsMapper | None = None,
        tensorizer_config_dict: dict | None = None,
    ) -> "LoRAModel":
        """Create a LoRAModel from a local checkpoint.

        Args:
            lora_dir: The local path that has lora data.
            expected_lora_modules: Name of modules that are expected to be
                replaced by lora.
            peft_helper: Loaded lora configuration information.
            lora_model_id: LoRA model id. If not given, automatically set by
                a global counter.
            device: Device where the lora model is loaded.
            dtype: dtype of the lora model weights.

        Returns:
            Loaded LoRA Model.
        """
        lora_tensor_path = os.path.join(lora_dir, "adapter_model.safetensors")
        lora_bin_file_path = os.path.join(lora_dir, "adapter_model.bin")
        lora_pt_file_path = os.path.join(lora_dir, "adapter_model.pt")
        new_embeddings_tensor_path = os.path.join(
            lora_dir, "new_embeddings.safetensors"
        )
        new_embeddings_bin_file_path = os.path.join(lora_dir, "new_embeddings.bin")
        tensors: dict[str, torch.Tensor] = {}
        unexpected_modules: list[list[str] | str] = []

        def check_unexpected_modules(modules: dict):
            for lora_module in modules.keys():  # noqa
                module_name, _ = parse_fine_tuned_lora_name(lora_module, weights_mapper)
                # Handle FSDP file format where experts.base_layer is the
                # gate_up_proj and experts is the down_proj
                if "base_layer" in lora_module:
                    continue
                # Case for expert lora weights
                if ".experts" in module_name:
                    if not any(
                        module_name.endswith(ele) for ele in expected_lora_modules
                    ):
                        unexpected_modules.append(module_name)
                elif module_name.split(".")[-1] not in expected_lora_modules:
                    unexpected_modules.append(module_name)

            if unexpected_modules:
                raise ValueError(
                    f"While loading {lora_dir}, expected"
                    f" target modules in {expected_lora_modules}"
                    f" but received {unexpected_modules}."
                    f" Please verify that the loaded LoRA module is correct"
                )

        if tensorizer_config_dict:
            from tensorizer import TensorDeserializer

            tensorizer_config = TensorizerConfig(**tensorizer_config_dict)
            lora_tensor_path = os.path.join(
                tensorizer_config.tensorizer_dir, "adapter_model.tensors"
            )
            tensorizer_args = tensorizer_config._construct_tensorizer_args()
            tensors = TensorDeserializer(
                lora_tensor_path,
                dtype=tensorizer_config.dtype,
                **tensorizer_args.deserialization_kwargs,
            )
            check_unexpected_modules(tensors)

        elif os.path.isfile(lora_tensor_path):
            # Find unexpected modules.
            # Use safetensor key as a source of truth to find expected modules.
            # in peft if you have target_modules A, B, C and C does not exist
            # in the model it won’t error and model will be trained with A, B
            # loraified. C won’t exist in the safetensor but it will exist in
            # the target_modules of the adapter_config.json.
            unexpected_modules = []
            with safetensors.safe_open(lora_tensor_path, framework="pt") as f:  # type: ignore
                # Load tensors if there are only expected modules.
                check_unexpected_modules(f)
                for module in f.keys():  # noqa
                    tensors[module] = f.get_tensor(module)
        elif os.path.isfile(lora_bin_file_path) or os.path.isfile(lora_pt_file_path):
            # When a bin/pt file is provided, we rely on config to find
            # unexpected modules.
            unexpected_modules = []
            target_modules = peft_helper.target_modules
            if not isinstance(target_modules, list):
                target_modules = [target_modules]
            for module in target_modules:
                # Compatible with more modules,
                # such as:layers.11.self_attn.k_proj
                part_name = module.split(".")[-1]
                if part_name not in expected_lora_modules:
                    unexpected_modules.append(module)
            # loaded lora's target modules must be a subset of
            # expected_lora_modules. It is not reliable. See
            # https://github.com/vllm-project/vllm/pull/5909. But there's no
            # other better mechanism.
            if unexpected_modules and not is_regex_target_modules(
                peft_helper.target_modules, expected_lora_modules
            ):
                raise ValueError(
                    f"While loading {lora_dir}, expected"
                    f" target modules in {expected_lora_modules}"
                    f" but received {unexpected_modules}."
                    f" Please verify that the loaded LoRA module is correct"
                )
            lora_file_path = (
                lora_bin_file_path
                if os.path.isfile(lora_bin_file_path)
                else lora_pt_file_path
            )
            tensors = torch.load(lora_file_path, map_location=device, weights_only=True)
        else:
            raise ValueError(f"{lora_dir} doesn't contain tensors")

        embeddings = None
        if os.path.isfile(new_embeddings_tensor_path):
            embeddings = safetensors.torch.load_file(new_embeddings_tensor_path)
        elif os.path.isfile(new_embeddings_bin_file_path):
            embeddings = torch.load(
                new_embeddings_bin_file_path, map_location=device, weights_only=True
            )

        return cls.from_lora_tensors(
            lora_model_id=get_lora_id() if lora_model_id is None else lora_model_id,
            tensors=tensors,
            peft_helper=peft_helper,
            device=device,
            dtype=dtype,
            embeddings=embeddings,
            target_embedding_padding=target_embedding_padding,
            embedding_modules=embedding_modules,
            embedding_padding_modules=embedding_padding_modules,
            weights_mapper=weights_mapper,
        )


class LoRAModelManager:
    """A manager that manages multiple LoRA-fine-tuned models."""

    def __init__(
        self,
        model: SupportsLoRA,
        max_num_seqs: int,
        max_num_batched_tokens: int,
        vocab_size: int,
        lora_config: LoRAConfig,
        device: torch.device,
    ):
        """Create a LoRAModelManager and adapter for a given model.

        Args:
            model: the model to be adapted.
            max_num_seqs: the maximum number of sequences model can run in a
                single batch.
            max_num_batched_tokens: the maximum number of tokens model can run
                in a single batch.
            vocab_size: the vocab size of the model.
            lora_config: the LoRA configuration.
        """
        self.model: SupportsLoRA = model
        self._registered_adapters: dict[int, LoRAModel] = {}
        # Dict instead of a set for compatibility with LRUCache.
        self._active_adapters: dict[int, None] = {}
        self.adapter_type = "LoRA"
        self.lora_config = lora_config
        self.device = device
        self.max_num_seqs = max_num_seqs
        assert self.capacity >= self.lora_slots
        self.max_num_batched_tokens = math.ceil(max_num_batched_tokens / 8) * 8
        self.lora_index_to_id: list[int | None] = [None] * self.lora_slots
        self.vocab_size = vocab_size
        self.punica_wrapper = get_punica_wrapper(
            max_num_batched_tokens,
            max_batches=self.max_num_seqs,
            device=self.device,
            max_loras=self.lora_config.max_loras,
        )

        self.supported_lora_modules = get_supported_lora_modules(self.model)
        assert self.supported_lora_modules, "No supported LoRA modules found in"
        f" {self.model.__class__.__name__}."

        self.packed_modules_mapping = process_packed_modules_mapping(self.model)
        # Used to indicate whether the model is a multimodal model
        self.supports_mm: bool = (
            supports_multimodal(self.model)
            # In case the model only supports LoRA for
            # text modules (e.g. ChatGLM)
            and hasattr(self.model, "get_mm_mapping")
        )
        self.is_pooling_model = is_pooling_model(self.model)
        self.packed_modules: dict[str, list[str]] = {}
        self.modules: dict[str, BaseLayerWithLoRA] = {}
        # Dict instead of a set for compatibility with LRUCache.
        self._last_mapping: LoRAMapping | None = None
        self._create_lora_modules()
        self.model.lora_manager = self

    def __len__(self) -> int:
        return len(self._registered_adapters)

    @property
    def capacity(self) -> int:
        return self.lora_config.max_cpu_loras

    @property
    def lora_slots(self) -> int:
        return self.lora_config.max_loras

    @property
    def adapter_slots(self) -> int:
        return self.lora_slots

    def activate_adapter(
        self,
        lora_id: int,
    ) -> bool:
        """Move LoRA into a GPU buffer to be used in the forward pass."""
        if lora_id in self._active_adapters:
            return False
        first_free_slot = next(
            (
                (i, lora_id)
                for i, lora_id in enumerate(self.lora_index_to_id)
                if lora_id is None
            ),
            None,
        )
        if first_free_slot is None:
            raise ValueError("No free lora slots")
        index, _ = first_free_slot
        self._active_adapters[lora_id] = None
        lora_model = self._registered_adapters[lora_id]
        logger.debug(
            "Activating LoRA. int id: %d, slot index: %d", lora_model.id, index
        )
        self.lora_index_to_id[index] = lora_model.id
        for module_name, module in self.modules.items():
            module_lora = self._get_lora_layer_weights(lora_model, module_name)
            if module_lora:
                # Note (gnovack) - If MOE lora weights are not split into
                # num_experts chunks, we split them here
                if isinstance(module, FusedMoEWithLoRA) and torch.is_tensor(
                    module_lora.lora_a
                ):
                    # Handle FSDP file format where experts.base_layer is the
                    # gate_up_proj and experts is the down_proj
                    gate_up_proj_lora = self._get_lora_layer_weights(
                        lora_model, module_name + ".base_layer"
                    )

                    assert gate_up_proj_lora is not None
                    assert module_lora is not None

                    down_proj_lora = module_lora
                    num_experts = module_lora.lora_a.shape[0] // module_lora.rank

                    gate_proj_a = gate_up_proj_lora.lora_a.chunk(num_experts, dim=0)
                    up_proj_a = gate_up_proj_lora.lora_a.chunk(num_experts, dim=0)

                    gate_proj_b = gate_up_proj_lora.lora_b[::2, ...].chunk(
                        num_experts, dim=-1
                    )
                    up_proj_b = gate_up_proj_lora.lora_b[1::2, ...].chunk(
                        num_experts, dim=-1
                    )

                    down_proj_a = down_proj_lora.lora_a.chunk(num_experts, dim=0)
                    down_proj_b = down_proj_lora.lora_b.chunk(num_experts, dim=-1)

                    lora_a = []
                    lora_b = []
                    for i in range(num_experts):
                        lora_a.append(gate_proj_a[i])
                        lora_a.append(down_proj_a[i])
                        lora_a.append(up_proj_a[i])

                        lora_b.append(gate_proj_b[i])
                        lora_b.append(down_proj_b[i])
                        lora_b.append(up_proj_b[i])

                    module_lora.lora_a = lora_a
                    module_lora.lora_b = lora_b

                module.set_lora(
                    index,
                    module_lora.lora_a,
                    module_lora.lora_b,
                    module_lora.embeddings_tensor,
                )
            else:
                module.reset_lora(index)
        return True

    def _deactivate_adapter(self, lora_id: int):
        try:
            index = self.lora_index_to_id.index(lora_id)
            self.lora_index_to_id[index] = None
        except ValueError:
            pass

    def _add_adapter(self, lora: LoRAModel):
        self._create_merged_loras_inplace(lora)
        self._registered_adapters[lora.id] = lora

    def pin_adapter(self, lora_id: int) -> bool:
        """Pin a LoRAModel in the manager cache."""
        raise NotImplementedError(
            "Pinning is not supported in LoRAModelManager. "
            "Use LRUCacheLoRAModelManager for pinning"
        )  # type: ignore

    def _set_adapter_mapping(self, mapping: LoRAMapping) -> None:
        # update lora states
        self.punica_wrapper.update_metadata(
            mapping,
            self.lora_index_to_id,
            self.lora_slots + 1,
            self.vocab_size,
            self.lora_config.lora_extra_vocab_size,
        )

    def remove_all_adapters(self):
        """Remove all LoRAModels from the manager."""
        self._registered_adapters.clear()
        self.lora_index_to_id = [None] * self.lora_slots
        self._active_adapters.clear()

    def _create_lora_modules(self):
        def _parent_module(module_name: str) -> str:
            # module name is a dot separated name.
            # for example:
            #  - given an input 'x.y.z' return 'x.y'
            #  - given an input 'x' return ''
            return module_name.rpartition(".")[0]

        for module_name, module in self.model.named_modules(remove_duplicate=False):
            if isinstance(module, PPMissingLayer):
                continue

            if not self._match_target_modules(module_name):
                continue
            # A temporary approach for multimodal models to support LoRA
            # TODO: Remove this restriction
            if self._filter_unsupported_mm_module(module_name):
                logger.warning(
                    "Regarding multimodal models, vLLM currently only supports "
                    "adding LoRA to language model, %s will be ignored.",
                    module_name,
                )
                continue
            parts = module_name.split(".")[-1]
            packed_moduled_lst = self.packed_modules_mapping.get(parts, [])
<<<<<<< HEAD
            if "score" in module_name and self.is_pooling_model:
                new_module = replace_submodule(
                    self.model, module_name,
                    from_layer_classifier(module, self.lora_slots,
                                          self.lora_config, self.model.config))
            else:

                new_module = replace_submodule(
                    self.model, module_name,
                    from_layer(module, self.lora_slots, self.lora_config,
                               packed_moduled_lst, self.model.config))
=======
            new_module = replace_submodule(
                self.model,
                module_name,
                from_layer(
                    module,
                    self.lora_slots,
                    self.lora_config,
                    packed_moduled_lst,
                    self.model.config,
                ),
            )
>>>>>>> c33b87e7

            # (yard1): TODO make this more robust
            if "lm_head" in module_name:
                logits_processor_module_name = "logits_processor"
                parent_module = _parent_module(module_name)
                if parent_module:
                    logits_processor_module_name = (
                        f"{parent_module}.{logits_processor_module_name}"
                    )

                logits_processor_module = self.model.get_submodule(
                    logits_processor_module_name
                )

                new_module = replace_submodule(
                    self.model,
                    logits_processor_module_name,
                    from_layer_logits_processor(
                        logits_processor_module,
                        module,
                        self.lora_slots,
                        self.lora_config,
                        self.model.config,
                    ),
                )

            # In some models, especially multimodal ones, layers with the same
            # name may have different types, such as nn.Linear and
            # ReplicatedLinear. The nn.Linear layers cannot be replaced with
            # LoRA layers, leading to assertion error. The following check
            # aims to prevent this error
            if self.supports_mm and not isinstance(new_module, BaseLayerWithLoRA):
                continue
            self.register_module(module_name, new_module)
            self._register_packed_modules(module_name)
            # All lora layers share the same punica_wrapper based on reference.
            new_module.set_mapping(self.punica_wrapper)

    def register_module(self, module_name: str, module: "BaseLayerWithLoRA"):
        assert isinstance(module, BaseLayerWithLoRA), (
            f"Module {module_name} must be a BaseLayerWithLoRA instance,"
        )
        f" got {type(module)}"
        self.modules[module_name] = module

    def create_dummy_lora(
        self,
        lora_id: int,
        rank: int,
        embedding_modules: dict[str, str] | None = None,
    ) -> LoRAModel:
        """Create zero-initialized LoRAModel for warmup."""
        model = LoRAModel(lora_id, rank, {})
        for module_name, module in self.model.named_modules():
            if (
                not self._match_target_modules(module_name)
                or not isinstance(module, BaseLayerWithLoRA)
                or self._filter_unsupported_mm_module(module_name)
            ):
                continue
            parts = module_name.split(".")
            if module_name not in self.packed_modules:
                assert embedding_modules is not None
                if parts[-1] in embedding_modules:
                    input_dim = (
                        module.base_layer.org_vocab_size
                        + self.lora_config.lora_extra_vocab_size
                        if hasattr(module.base_layer, "org_vocab_size")
                        else module.base_layer.weight.shape[1]
                    )
                    output_dim = (
                        module.base_layer.embedding_dim
                        if hasattr(module.base_layer, "embedding_dim")
                        else module.base_layer.weight.shape[0]
                    )
                    embeddings_tensor_dim = (
                        module.base_layer.embedding_dim
                        if hasattr(module.base_layer, "embedding_dim")
                        else module.base_layer.weight.shape[1]
                    )
                    lora = LoRALayerWeights.create_dummy_lora_weights(
                        module_name,
                        input_dim,
                        output_dim,
                        rank,
                        module.lora_a_stacked[0].dtype,
                        "cpu",
                        embeddings_tensor_dim=embeddings_tensor_dim,
<<<<<<< HEAD
                        bias_enabled=bias_enabled)
                elif self.is_pooling_model and parts[-1] == "score":
                    lora = ClassifierLoRALayerWeights.create_dummy_lora_weights(
                        module_name,
                        module.lora_a_stacked[0].shape[-1],
                        module.lora_a_stacked[0].shape[-2],
                        module.lora_a_stacked[0].dtype,
                        "cpu",
                        embeddings_tensor_dim=None,
                        bias_enabled=bias_enabled,
=======
>>>>>>> c33b87e7
                    )
                else:
                    lora = LoRALayerWeights.create_dummy_lora_weights(
                        module_name,
                        module.lora_a_stacked[0].shape[-1],
                        module.lora_b_stacked[0].shape[-2],
                        rank,
                        module.lora_a_stacked[0].dtype,
                        "cpu",
                    )
            else:
                parts = module_name.split(".")
                replacements = self.packed_modules_mapping[parts[-1]]
                subloras: list[LoRALayerWeights | None] = []
                for i, r in enumerate(replacements):
                    lora = LoRALayerWeights.create_dummy_lora_weights(
                        module_name + "." + r,
                        module.lora_a_stacked[i].shape[-1],
                        module.lora_b_stacked[i].shape[-2],
                        rank,
                        module.lora_a_stacked[i].dtype,
                        "cpu",
                    )
                    subloras.append(lora)
                lora = PackedLoRALayerWeights.pack(subloras)
            model.loras[module_name] = lora
        return model

    def _match_target_modules(self, module_name: str):
        return any(
            re.match(
                r".*\.{target_module}$".format(target_module=target_module), module_name
            )
            or target_module == module_name
            for target_module in self.supported_lora_modules
        )

    def _filter_unsupported_mm_module(self, module_name: str) -> bool:
        """
        Regarding multimodal models, vLLM currently only supports adding LoRA to
        language model. LoRA for other modules, such as the vision tower, will
        be filtered out.
        """
        if self.supports_mm:
            module_mapping: MultiModelKeys = self.model.get_mm_mapping()
            prefix_lst = module_mapping.connector + module_mapping.tower_model
            return any([module_name.startswith(prefix) for prefix in prefix_lst])
        return False

    def _register_packed_modules(self, module_full_name: str) -> None:
        parts = module_full_name.split(".")
        module_name = parts[-1]
        replacements = self.packed_modules_mapping.get(module_name, [])
        # When replacements is less than or equal to 1, it indicates that this
        # module is not a packed module.
        if len(replacements) <= 1:
            return
        prefix = ".".join(parts[:-1])
        self.packed_modules[module_full_name] = [
            prefix + "." + r if prefix else r for r in replacements
        ]

    def _create_merged_loras_inplace(self, lora_model: LoRAModel) -> None:
        for module_name, new_module_names in self.packed_modules.items():
            replacement_loras: list[LoRALayerWeights | None] = []
            replaced_module: set[str] = set()
            has_replacement = False
            for r in new_module_names:
                lora = self._get_lora_layer_weights(lora_model, r)
                replacement_loras.append(lora)
                if lora:
                    has_replacement = True
                    replaced_module.add(r)
            if not has_replacement:
                continue
            for i in range(len(replacement_loras)):
                if replacement_loras[i]:
                    continue
                replacement_loras[i] = None
            # HACK Temporary solution for the pool model.
            if self.is_pooling_model and not lora_model.check_lora_name(module_name):
                replaced_module_name = module_name.replace("model.", "")
                if lora_model.check_lora_name(module_name):
                    module_name = replaced_module_name
            lora_model.loras[module_name] = PackedLoRALayerWeights.pack(
                replacement_loras
            )
            # Remove the modules that have been replaced.
            for module in replaced_module:
                lora_model.loras.pop(module, None)

    def _get_lora_layer_weights(
        self, lora_model: LoRAModel, module_name: str
    ) -> LoRALayerWeights | None:
        org_module_name = module_name
        if self.is_pooling_model and not lora_model.check_lora_name(module_name):
            # If it's a pool model, and the layer name is not found,
            # remove the prefix 'model.' and search again.
            module_name = module_name.replace("model.", "")
            if lora_model.check_lora_name(module_name):
                org_module_name = module_name
                logger.info_once(
                    "For the pool model, successfully loaded the LoRA weights "
                    "after removing the prefix 'model.'."
                )
        return lora_model.get_lora(org_module_name)

    def deactivate_adapter(self, adapter_id: int) -> bool:
        if adapter_id not in self._active_adapters:
            return False
        self._deactivate_adapter(adapter_id)
        self._active_adapters.pop(adapter_id, None)
        return True

    def add_adapter(self, adapter: LoRAModel) -> bool:
        logger.debug("Adding lora. Model id: %d, int id: %d", adapter.id, adapter.id)
        if adapter.id in self._registered_adapters:
            return False
        if len(self._registered_adapters) >= self.capacity:
            raise RuntimeError("No free adapter slots.")
        self._add_adapter(adapter)
        return True

    def set_adapter_mapping(self, mapping: LoRAMapping) -> None:
        if self._last_mapping != mapping:
            self._set_adapter_mapping(mapping)
            self._last_mapping = mapping

    def remove_adapter(self, adapter_id: int) -> bool:
        self.deactivate_adapter(adapter_id)
        if adapter_id not in self._registered_adapters:
            return False
        self._registered_adapters.pop(adapter_id, None)
        return True

    def list_adapters(self) -> dict[int, LoRAModel]:
        return dict(self._registered_adapters)

    def get_adapter(self, adapter_id: int) -> LoRAModel | None:
        return self._registered_adapters.get(adapter_id)


class LoRALRUCache(AdapterLRUCache[LoRAModel]):
    def __init__(self, capacity: int, deactivate_lora_fn: Callable[[int], bool]):
        super().__init__(capacity, deactivate_lora_fn)


class LRUCacheLoRAModelManager(LoRAModelManager):
    """A model manager that manages multiple LoRAs with LRU cache."""

    def __init__(
        self,
        model: nn.Module,
        max_num_seqs: int,
        max_num_batched_tokens: int,
        vocab_size: int,
        lora_config: LoRAConfig,
        device: torch.device,
    ):
        super().__init__(
            model, max_num_seqs, max_num_batched_tokens, vocab_size, lora_config, device
        )
        self._registered_adapters: LoRALRUCache = LoRALRUCache(
            self.capacity, self.deactivate_adapter
        )
        self._active_adapters: LoRALRUCache = LoRALRUCache(
            self.lora_slots, self._deactivate_adapter
        )

    def list_adapters(self) -> dict[int, LoRAModel]:
        """List all registered LoRAModels."""
        return dict(self._registered_adapters.cache)

    def add_adapter(self, lora: LoRAModel) -> bool:
        """Add a LoRAModel to the manager."""
        logger.debug("Adding lora. Model id: %d, int id: %d", lora.id, lora.id)
        if lora.id not in self._registered_adapters:
            self._add_adapter(lora)
            was_added = True
        else:
            # We always touch to update the LRU cache order
            self._registered_adapters.touch(lora.id)
            was_added = False
        return was_added

    def activate_adapter(
        self,
        lora_id: int,
    ) -> bool:
        if (
            lora_id not in self._active_adapters
            and len(self._active_adapters) >= self.lora_slots
        ):
            self._active_adapters.remove_oldest()
        result = super().activate_adapter(lora_id)
        # We always touch to update the LRU cache order
        self._active_adapters.touch(lora_id)
        return result

    def remove_oldest_adapter(self) -> bool:
        if len(self._registered_adapters) > 0:
            self._registered_adapters.remove_oldest()
            return True
        return False

    def pin_adapter(self, lora_id: int) -> bool:
        """Pin a LoRAModel in the manager cache."""
        self._pin_lora_in_cpu_cache(lora_id)
        self._pin_lora_in_gpu_cache(lora_id)
        return True

    def _pin_lora_in_cpu_cache(self, lora_id: int):
        try:
            self._registered_adapters.pin(lora_id)
        except ValueError as err:
            raise ValueError(
                f"Pinning failed. LoRA {lora_id} is not registered."
            ) from err

    def _pin_lora_in_gpu_cache(self, lora_id: int):
        if lora_id not in self._active_adapters:
            # move lora to gpu if not already active
            self.activate_adapter(lora_id)

        self._active_adapters.pin(lora_id)


def create_lora_manager(
    model: nn.Module,
    max_num_seqs: int,
    max_num_batched_tokens: int,
    vocab_size: int,
    lora_config: LoRAConfig,
    device: torch.device,
    lora_manager_cls: type[LoRAModelManager] = LoRAModelManager,
    **kwargs,
) -> LoRAModelManager:
    """Create a LoRA adapter for a given model."""
    if not isinstance(model, SupportsLoRA):
        raise ValueError(f"Model {type(model)} is not supported for LoRA.")
    lora_manager = lora_manager_cls(
        model=model,
        max_num_seqs=max_num_seqs,
        max_num_batched_tokens=max_num_batched_tokens,
        vocab_size=vocab_size,
        lora_config=lora_config,
        device=device,
        **kwargs,
    )
    return lora_manager<|MERGE_RESOLUTION|>--- conflicted
+++ resolved
@@ -13,19 +13,6 @@
 
 from vllm.config.lora import LoRAConfig
 from vllm.logger import init_logger
-<<<<<<< HEAD
-from vllm.lora.layers import BaseLayerWithLoRA, LoRAMapping
-from vllm.lora.peft_helper import PEFTHelper
-from vllm.lora.punica_wrapper import get_punica_wrapper
-from vllm.lora.utils import (from_layer, from_layer_classifier,
-                             from_layer_logits_processor,
-                             get_supported_lora_modules,
-                             is_regex_target_modules,
-                             parse_fine_tuned_lora_name, replace_submodule)
-from vllm.lora.weights import (ClassifierLoRALayerWeights, LoRALayerWeights,
-                               PackedLoRALayerWeights)
-from vllm.model_executor.layers.fused_moe import FusedMoE
-=======
 from vllm.lora.layers import BaseLayerWithLoRA, FusedMoEWithLoRA, LoRAMapping
 from vllm.lora.lora_weights import LoRALayerWeights, PackedLoRALayerWeights
 from vllm.lora.peft_helper import PEFTHelper
@@ -39,7 +26,6 @@
     process_packed_modules_mapping,
     replace_submodule,
 )
->>>>>>> c33b87e7
 from vllm.model_executor.model_loader.tensorizer import TensorizerConfig
 from vllm.model_executor.models import SupportsLoRA, supports_multimodal
 from vllm.model_executor.models.interfaces import is_pooling_model
@@ -553,7 +539,6 @@
                 continue
             parts = module_name.split(".")[-1]
             packed_moduled_lst = self.packed_modules_mapping.get(parts, [])
-<<<<<<< HEAD
             if "score" in module_name and self.is_pooling_model:
                 new_module = replace_submodule(
                     self.model, module_name,
@@ -565,19 +550,6 @@
                     self.model, module_name,
                     from_layer(module, self.lora_slots, self.lora_config,
                                packed_moduled_lst, self.model.config))
-=======
-            new_module = replace_submodule(
-                self.model,
-                module_name,
-                from_layer(
-                    module,
-                    self.lora_slots,
-                    self.lora_config,
-                    packed_moduled_lst,
-                    self.model.config,
-                ),
-            )
->>>>>>> c33b87e7
 
             # (yard1): TODO make this more robust
             if "lm_head" in module_name:
@@ -665,9 +637,7 @@
                         rank,
                         module.lora_a_stacked[0].dtype,
                         "cpu",
-                        embeddings_tensor_dim=embeddings_tensor_dim,
-<<<<<<< HEAD
-                        bias_enabled=bias_enabled)
+                        embeddings_tensor_dim=embeddings_tensor_dim)
                 elif self.is_pooling_model and parts[-1] == "score":
                     lora = ClassifierLoRALayerWeights.create_dummy_lora_weights(
                         module_name,
@@ -676,9 +646,6 @@
                         module.lora_a_stacked[0].dtype,
                         "cpu",
                         embeddings_tensor_dim=None,
-                        bias_enabled=bias_enabled,
-=======
->>>>>>> c33b87e7
                     )
                 else:
                     lora = LoRALayerWeights.create_dummy_lora_weights(
