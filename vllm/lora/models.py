import copy
import json
import math
import os
import re
from dataclasses import dataclass, field
from typing import Any, Callable, Dict, List, Optional, Type

import safetensors.torch
import torch
from torch import nn

from vllm.adapter_commons.models import (AdapterLRUCache, AdapterModel,
                                         AdapterModelManager)
from vllm.adapter_commons.utils import (add_adapter, deactivate_adapter,
                                        get_adapter, list_adapters,
                                        remove_adapter, set_adapter_mapping)
from vllm.config import LoRAConfig
from vllm.logger import init_logger
from vllm.lora.layers import (BaseLayerWithLoRA,
                              LinearScalingRotaryEmbeddingWithLora,
                              LoRAMapping)
from vllm.lora.lora import LoRALayerWeights, PackedLoRALayerWeights
from vllm.lora.punica import PunicaWrapper
from vllm.lora.utils import (from_layer, from_layer_logits_processor,
                             parse_fine_tuned_lora_name, replace_submodule)
from vllm.model_executor.models.interfaces import SupportsLoRA
<<<<<<< HEAD
from vllm.utils import get_device, is_pin_memory_available
=======
from vllm.model_executor.models.utils import PPMissingLayer
from vllm.utils import is_pin_memory_available
>>>>>>> da1a844e

logger = init_logger(__name__)

_GLOBAL_LORA_ID = 0


@dataclass
class LongContextLoRAContext:
    """Context for lora adapters that support long context."""
    # The scaling factors to support long context lora fine tuned models.
    scaling_factors: List[float]
    # dimension to apply rotary embedding.
    rot_dim: int
    # offsets to the sin_cos_cache for each lora_id loaded.
    # This value is dynamically modified.
    offsets_by_lora_id: Dict[int, int] = field(default_factory=dict)


<<<<<<< HEAD
def convert_mapping(
    mapping: LoRAMapping,
    lora_index_to_id: List[Optional[int]],
    max_loras: int,
    vocab_size: int,
    extra_vocab_size: int,
    long_lora_context: Optional[LongContextLoRAContext] = None,
) -> Tuple[torch.Tensor, torch.Tensor, torch.Tensor, torch.Tensor,
           Optional[torch.Tensor], List[int]]:
    """Converts LoRAMapping to index tensors.

    Args:
        mapping: LoRAMapping mapping rows in a batch to LoRA ids.
        lora_index_to_id: List mapping LoRA ids to LoRA indices.
        max_loras: Maximum number of LoRAs.
        vocab_size: Model vocab size.
        extra_vocab_size: Extra vocab size each LoRA can have.
        long_lora_context: Passed if there are long context lora in a batch.

    Returns:
        A tuple of tensors:
            base_indices: Tensor of shape [batch_size] mapping batch rows to
                LoRA indices.
            sampler_indices: Tensor of shape [batch_size] mapping requests to
                LoRA indices for sampler. For generation, this will be the
                same as base_indicies. For prefill, this will map requests
                to LoRA indices.
            sampler_indices_padded: Tensor of shape [batch_size] mapping
                requests to LoRA indices for sampler with padding.
                Same as sampler_indicies, but -1 is replaced with
                max_loras.
            embeddings_indices: Tensor of shape [2, batch_size] mapping
                requests to embedding indices. First row is for embeddings
                added by the LoRAs, second row is for the LoRA.lora_a
                embeddings.
            long_lora_indices: Tensor of shape [batch_size] mapping
                requests to RoPE offsets and rot dims for long LoRAs.
                None if long context lora doesn't exist.
            indices_len: List of lengths of the above tensors.
                Used to index into each tensor. It contains length for
                (base_indices, sampler_indices, sampler_indices_padded,
                embeddings_indices, long_lora_indices). If long_lora doesn't
                exist, it only contains first 4 entries.
    """
    index_mapping_indices: List[int] = list(mapping.index_mapping).copy()
    embedding_indices = index_mapping_indices.copy()
    lora_indices = index_mapping_indices.copy()
    long_lora_offsets: Optional[torch.Tensor] = None
    if long_lora_context:
        long_lora_offsets = torch.zeros(len(index_mapping_indices),
                                        device=get_device(),
                                        dtype=torch.long)
    prompt_mapping: List[int] = [
        lora_index_to_id.index(x) if x > 0 else -1
        for x in mapping.prompt_mapping
    ]
    lora_idx = None
    for i in range(len(index_mapping_indices)):
        # TODO index can be slow. optimize
        lora_idx = (lora_index_to_id.index(index_mapping_indices[i])
                    if index_mapping_indices[i] > 0 else -1)
        embedding_indices[i] = lora_idx if index_mapping_indices[i] > 0 else 0
        lora_indices[i] = lora_idx
        if long_lora_context:
            assert long_lora_offsets is not None
            lora_offset: int = long_lora_context.offsets_by_lora_id.get(
                index_mapping_indices[i], 0)
            long_lora_offsets[i] = lora_offset

    indices_list: List[Union[List[int], torch.Tensor]] = [
        index_mapping_indices, lora_indices, embedding_indices
    ]
    if long_lora_context:
        assert long_lora_offsets is not None
        indices_list.append(long_lora_offsets)
    indices = torch.tensor(indices_list, dtype=torch.long, device=get_device())
    prompt_mapping_tensor = torch.tensor(prompt_mapping,
                                         device=get_device(),
                                         dtype=torch.long)
    embeddings_indices = torch.stack([
        indices[2] * extra_vocab_size,
        indices[2] * (vocab_size + extra_vocab_size)
    ])
    embeddings_indices[embeddings_indices == -1] = max_loras - 1
    base_indices = indices[1]
    sampler_indices = prompt_mapping_tensor
    sampler_indices_padded = sampler_indices.clone()
    sampler_indices_padded[sampler_indices_padded == -1] = max_loras - 1
    sampler_indices_padded = (torch.arange(
        0, len(sampler_indices_padded), device=get_device(), dtype=torch.long)
                              + (sampler_indices_padded *
                                 len(sampler_indices_padded)))
    long_lora_indices = None
    long_lora_indices_len: Optional[int] = None
    if long_lora_context:
        long_lora_indices = indices[3]
        long_lora_indices_len = long_lora_indices.shape[-1]
    # Contain length of indices tensors. Used to index into each tensor.
    indices_len = [
        base_indices.shape[-1], sampler_indices.shape[-1],
        sampler_indices_padded.shape[-1], embeddings_indices.shape[-1]
    ]
    if long_lora_indices_len is not None:
        indices_len.append(long_lora_indices_len)

    return (base_indices, sampler_indices, sampler_indices_padded,
            embeddings_indices, long_lora_indices, indices_len)


=======
>>>>>>> da1a844e
def get_lora_id():
    global _GLOBAL_LORA_ID
    _GLOBAL_LORA_ID += 1
    return _GLOBAL_LORA_ID


class LoRAModel(AdapterModel):
    """A LoRA fine-tuned model."""

    def __init__(
        self,
        lora_model_id: int,
        rank: int,
        loras: Dict[str, LoRALayerWeights],
        scaling_factor: Optional[float] = None,
    ) -> None:
        """
        Args:
            lora_model_id: The integer id for the lora model.
            rank: lora rank.
            loras: module name -> weights for lora-replaced layers.
            scaling_factor: Scaling factor to support long context lora model.
                None if the lora is not tuned for long context support.
        """
        self.id = lora_model_id
        # Scaling factor for long context lora model. None if it is not
        # fine tuned for the long context.
        self.scaling_factor = scaling_factor
        assert (lora_model_id >
                0), f"a valid lora id should be greater than 0, got {self.id}"
        self.rank = rank
        self.loras: Dict[str, LoRALayerWeights] = loras

    def clone(self, lora_model_id: int) -> "LoRAModel":
        """Return a copy of the object with different ids.

        Will share the underlying tensors."""
        return self.__class__(
            lora_model_id,
            rank=self.rank,
            loras=self.loras.copy(),
        )

    @property
    def extra_vocab_size(self) -> int:
        return max(lora.extra_vocab_size
                   for lora in self.loras.values()) if self.loras else 0

    def get_lora(self, module_name: str) -> Optional[LoRALayerWeights]:
        """Get LoRA for a given module by name"""
        return self.loras.get(module_name, None)

    # (yard1): TODO see if we can derive target_embedding_padding automatically
    @classmethod
    def from_lora_tensors(
        cls,
        lora_model_id: int,
        rank: int,
        lora_alpha: int,
        tensors: Dict[str, torch.Tensor],
        device: str = "cuda",
        dtype: Optional[torch.dtype] = None,
        embeddings: Optional[Dict[str, torch.Tensor]] = None,
        target_embedding_padding: Optional[int] = None,
        scaling_factor: Optional[float] = None,
        embedding_modules: Optional[Dict[str, str]] = None,
        embedding_padding_modules: Optional[List[str]] = None,
    ) -> "LoRAModel":
        """Create a LoRAModel from a dictionary of tensors."""
        pin_memory = str(device) == "cpu" and is_pin_memory_available()
        loras: Dict[str, LoRALayerWeights] = {}
        for tensor_name, tensor in tensors.items():
            module_name, is_lora_a = parse_fine_tuned_lora_name(tensor_name)
            if module_name not in loras:
                lora_embeddings_tensor = None
                if embeddings:
                    assert embedding_modules is not None
                    embeddings_module = next(
                        (k for k in embedding_modules if k in module_name),
                        None)
                    if embeddings_module:
                        lora_embeddings_tensor = embeddings[
                            embedding_modules[embeddings_module]].to(
                                device=device, dtype=dtype)
                        if pin_memory:
                            lora_embeddings_tensor = (
                                lora_embeddings_tensor.pin_memory())
                loras[module_name] = LoRALayerWeights(module_name, rank,
                                                      lora_alpha, None, None,
                                                      lora_embeddings_tensor)
            if is_lora_a:
                loras[module_name].lora_a = tensor.to(device=device,
                                                      dtype=dtype).t()
                if pin_memory:
                    loras[module_name].lora_a = loras[
                        module_name].lora_a.pin_memory()
            else:
                loras[module_name].lora_b = tensor.to(device=device,
                                                      dtype=dtype).t()
                assert embedding_padding_modules is not None
                if any(name in module_name
                       for name in embedding_padding_modules
                       ) and target_embedding_padding is not None:
                    lora_b = loras[module_name].lora_b
                    assert target_embedding_padding >= lora_b.shape[1]
                    addition = target_embedding_padding - lora_b.shape[1]
                    loras[module_name].lora_b = torch.nn.functional.pad(
                        lora_b, (0, addition))
                if pin_memory:
                    loras[module_name].lora_b = loras[
                        module_name].lora_b.pin_memory()

        for lora in loras.values():
            lora.optimize()
        return cls(lora_model_id, rank, loras, scaling_factor=scaling_factor)

    @classmethod
    def from_local_checkpoint(
        cls,
        lora_dir: str,
        expected_lora_modules: List[str],
        *,
        max_position_embeddings: Optional[int] = None,
        lora_model_id: Optional[int] = None,
        device: str = "cuda",
        dtype: Optional[torch.dtype] = None,
        target_embedding_padding: Optional[int] = None,
        embedding_modules: Optional[Dict[str, str]] = None,
        embedding_padding_modules: Optional[List[str]] = None,
    ) -> "LoRAModel":
        """Create a LoRAModel from a local checkpoint.
        
        Args:
            lora_dir: The local path that has lora data.
            expected_lora_modules: Name of modules that are expected to be
                replaced by lora.
            max_position_embeddings: Max position embedding length. Used to
                scaling the largest context length. If None, the lora model's
                context length is not scaled.
            lora_model_id: Lora model id. If not given, automatically set by
                a global counter.
            device: Device where the lora model is loaded.
            dtype: dtype of the lora model weights.

        Returns:
            Loaded LoRA Model.
        """
        lora_config_path = os.path.join(lora_dir, "adapter_config.json")
        lora_tensor_path = os.path.join(lora_dir, "adapter_model.safetensors")
        lora_bin_file_path = os.path.join(lora_dir, "adapter_model.bin")
        new_embeddings_tensor_path = os.path.join(
            lora_dir, "new_embeddings.safetensors")
        new_embeddings_bin_file_path = os.path.join(lora_dir,
                                                    "new_embeddings.bin")
        with open(lora_config_path) as f:
            config = json.load(f)
        if os.path.isfile(lora_tensor_path):
            tensors: Dict[str, torch.Tensor] = {}
            # Find unexpected modules.
            # Use safetensor key as a source of truth to find expected modules.
            # in peft if you have target_modules A, B, C and C does not exist
            # in the model it won’t error and model will be trained with A, B
            # loraified. C won’t exist in the safetensor but it will exist in
            # the target_modules of the adapter_config.json.
            unexpected_modules = []
            with safetensors.safe_open(lora_tensor_path,
                                       framework="pt") as f:  # type: ignore
                for lora_module in f.keys():  # noqa
                    module_name, _ = parse_fine_tuned_lora_name(lora_module)
                    part_name = module_name.split(".")[-1]
                    if part_name not in expected_lora_modules:
                        unexpected_modules.append(module_name)
                if unexpected_modules:
                    raise ValueError(
                        f"While loading {lora_dir}, expected"
                        f" target modules in {expected_lora_modules}"
                        f" but received {unexpected_modules}."
                        f" Please verify that the loaded LoRA module is correct"
                    )
                # Load tensors if there are only expected modules.
                for module in f.keys():  # noqa
                    tensors[module] = f.get_tensor(module)
        elif os.path.isfile(lora_bin_file_path):
            # When a bin file is provided, we rely on config to find unexpected
            # modules.
            unexpected_modules = []
            target_modules = config["target_modules"]
            for module in target_modules:
                # Compatible with more modules,
                # such as:layers.11.self_attn.k_proj
                part_name = module.split(".")[-1]
                if part_name not in expected_lora_modules:
                    unexpected_modules.append(module)
            # loaded lora's target modules must be a subset of
            # expected_lora_modules. It is not reliable. See
            # https://github.com/vllm-project/vllm/pull/5909. But there's no
            # other better mechanism.
            if unexpected_modules:
                print(unexpected_modules, "modules")
                raise ValueError(
                    f"While loading {lora_dir}, expected"
                    f" target modules in {expected_lora_modules}"
                    f" but received {unexpected_modules}."
                    f" Please verify that the loaded LoRA module is correct")
            tensors = torch.load(lora_bin_file_path, map_location=device)
        else:
            raise ValueError(f"{lora_dir} doesn't contain tensors")

        embeddings = None
        if os.path.isfile(new_embeddings_tensor_path):
            embeddings = safetensors.torch.load_file(
                new_embeddings_tensor_path)
        elif os.path.isfile(new_embeddings_bin_file_path):
            embeddings = torch.load(new_embeddings_bin_file_path,
                                    map_location=device)

        rank = config["r"]
        lora_alpha = config["lora_alpha"]
        context_length = config.get("context_length", None)
        scaling_factor = None
        if context_length:
            if max_position_embeddings is None:
                max_position_embeddings = context_length
            scaling_factor = float(
                math.ceil(context_length / max_position_embeddings))

        return cls.from_lora_tensors(
            lora_model_id=get_lora_id()
            if lora_model_id is None else lora_model_id,
            rank=rank,
            lora_alpha=lora_alpha,
            tensors=tensors,
            device=device,
            dtype=dtype,
            embeddings=embeddings,
            target_embedding_padding=target_embedding_padding,
            scaling_factor=scaling_factor,
            embedding_modules=embedding_modules,
            embedding_padding_modules=embedding_padding_modules,
        )


class LoRAModelManager(AdapterModelManager):
    """A manager that manages multiple LoRA-fine-tuned models."""

    def __init__(
        self,
        model: SupportsLoRA,
        max_num_seqs: int,
        max_num_batched_tokens: int,
        vocab_size: int,
        lora_config: LoRAConfig,
    ):
        """Create a LoRAModelManager and adapter for a given model.

        Args:
            model: the model to be adapted.
            max_num_seqs: the maximum number of sequences model can run in a
                single batch.
            max_num_batched_tokens: the maximum number of tokens model can run
                in a single batch.
            vocab_size: the vocab size of the model.
            lora_config: the LoRA configuration.
        """
        self.lora_config = lora_config
        self.max_num_seqs = max_num_seqs
        assert self.capacity >= self.lora_slots
        self.max_num_batched_tokens = math.ceil(max_num_batched_tokens / 8) * 8
        self.lora_index_to_id: List[Optional[int]] = [None] * self.lora_slots
        self.vocab_size = vocab_size
        self.long_lora_context: Optional[LongContextLoRAContext] = None
<<<<<<< HEAD
        self.base_indices = torch.empty(self.max_num_batched_tokens,
                                        dtype=torch.long,
                                        device=get_device())
        self.sampler_indices = torch.empty(self.max_num_batched_tokens,
                                           dtype=torch.long,
                                           device=get_device())
        self.sampler_indices_padded = torch.empty(self.max_num_batched_tokens,
                                                  dtype=torch.long,
                                                  device=get_device())
        self.embeddings_indices = torch.empty(2,
                                              self.max_num_batched_tokens,
                                              dtype=torch.long,
                                              device=get_device())
        self.long_lora_indices = torch.empty(self.max_num_batched_tokens,
                                             dtype=torch.long,
                                             device=get_device())
=======
        self.punica_wrapper = PunicaWrapper(max_num_batched_tokens,
                                            max_batches=self.max_num_seqs,
                                            device="cuda")
>>>>>>> da1a844e
        # Scaling factor -> offset to the sin_cos_cache to it.
        # Used for long context lora.
        self.scaling_factor_to_offset: Dict[float, int] = {}
        super().__init__(model)
        if hasattr(self.model, "supported_lora_modules"):
            self.supported_lora_modules = copy.deepcopy(
                self.model.supported_lora_modules)
            if lora_config.long_lora_scaling_factors:
                # We need to replace rotary emb layer to do batch computation
                # for long lora.
                self.supported_lora_modules.append("rotary_emb")
            self.packed_modules_mapping = copy.deepcopy(
                self.model.packed_modules_mapping)
        self.packed_modules: Dict[str, List[str]] = {}
        self.modules: Dict[str, "BaseLayerWithLoRA"] = {}
        # Dict instead of a Set for compatibility with LRUCache.
        self._last_mapping: Optional[LoRAMapping] = None
        self._create_lora_modules()
        self.model.lora_manager = self
        self.adapter_type = 'LoRa'

    @property
    def capacity(self) -> int:
        return self.lora_config.max_cpu_loras

    @property
    def lora_slots(self) -> int:
        return self.lora_config.max_loras

    @property
    def adapter_slots(self) -> int:
        return self.lora_slots

    def activate_adapter(
        self,
        lora_id: int,
    ) -> bool:
        """Move LoRA into a GPU buffer to be used in the forward pass."""
        if lora_id in self._active_adapters:
            return False
        first_free_slot = next(
            ((i, lora_id) for i, lora_id in enumerate(self.lora_index_to_id)
             if lora_id is None), None)
        if first_free_slot is None:
            raise ValueError("No free lora slots")
        index, _ = first_free_slot
        self._active_adapters[lora_id] = None
        lora_model = self._registered_adapters[lora_id]
        logger.debug("Activating LoRA. int id: %d, slot index: %d",
                     lora_model.id, index)
        self.lora_index_to_id[index] = lora_model.id
        for module_name, module in self.modules.items():
            module_lora = lora_model.get_lora(module_name)
            if module_lora:
                module_lora.optimize()
                module.set_lora(index, module_lora.lora_a, module_lora.lora_b,
                                module_lora.embeddings_tensor)
            else:
                module.reset_lora(index)
        return True

    def _deactivate_adapter(self, lora_id: int):
        try:
            index = self.lora_index_to_id.index(lora_id)
            self.lora_index_to_id[index] = None
        except ValueError:
            pass

    def _set_long_lora_context(self, lora: LoRAModel):
        if self.long_lora_context is None:
            return

        if lora.scaling_factor is None:
            return

        if (lora.scaling_factor not in self.scaling_factor_to_offset):
            raise ValueError(f"Long LoRA scaling factor {lora.scaling_factor}"
                             " has not been initialized.")

        offsets = self.scaling_factor_to_offset.get(lora.scaling_factor)
        if offsets:
            self.long_lora_context.offsets_by_lora_id[lora.id] = offsets

    def _add_adapter(self, lora: LoRAModel):
        self._create_merged_loras_inplace(lora)
        self._registered_adapters[lora.id] = lora
        self._set_long_lora_context(lora)

    def pin_adapter(self, lora_id: int) -> bool:
        """Pin a LoRAModel in the manager cache."""
        raise NotImplementedError(
            "Pinning is not supported in LoRAModelManager."
            "Use LRUCacheLoRAModelManager for pinning")  # type: ignore

    def _set_adapter_mapping(self, mapping: LoRAMapping) -> None:
        # update lora states
        self.punica_wrapper.update_metadata(
            mapping,
            self.lora_index_to_id,
            self.lora_slots + 1,
            self.vocab_size,
            self.lora_config.lora_extra_vocab_size,
            self.long_lora_context,
        )

    def remove_all_adapters(self):
        """Remove all LoRAModels from the manager."""
        self._registered_adapters.clear()
        self.lora_index_to_id = [None] * self.lora_slots
        self._active_adapters.clear()

    def _create_lora_modules(self):
        for module_name, module in self.model.named_modules(
                remove_duplicate=False):
            if isinstance(module, PPMissingLayer):
                continue
            if not self._match_target_modules(module_name):
                continue
            parts = module_name.split(".")[-1]
            packed_moduled_lst = self.packed_modules_mapping.get(parts, [])
            new_module = replace_submodule(
                self.model, module_name,
                from_layer(module, self.lora_slots, self.lora_config,
                           packed_moduled_lst, self.model.config))
            # LinearScalingRotaryEmbeddingWithLora is used to handle
            # long context lora. Register relevant metadata.
            if isinstance(new_module, LinearScalingRotaryEmbeddingWithLora):
                self.long_lora_context = LongContextLoRAContext(
                    new_module.scaling_factors, new_module.rotary_dim)
                self.scaling_factor_to_offset = \
                    new_module.scaling_factor_to_offset
            # (yard1): TODO make this more robust
            if "lm_head" in module_name:
                logits_processor_module = self.model.get_submodule(
                    "logits_processor")
                new_module = replace_submodule(
                    self.model, "logits_processor",
                    from_layer_logits_processor(logits_processor_module,
                                                module, self.lora_slots,
                                                self.lora_config,
                                                self.model.config))
            self.register_module(module_name, new_module)
            self._register_packed_modules(module_name)
            # All lora layers share the same punica_wrapper based on reference.
            new_module.set_mapping(self.punica_wrapper)

    def register_module(self, module_name: str, module: "BaseLayerWithLoRA"):
        assert isinstance(module, BaseLayerWithLoRA)
        self.modules[module_name] = module

    def create_dummy_lora(
            self,
            lora_id: int,
            rank: int,
            scaling_factor: Optional[float],
            embedding_modules: Optional[Dict[str, str]] = None) -> LoRAModel:
        """Create zero-initialized LoRAModel for warmup."""
        model = LoRAModel(lora_id, rank, {}, scaling_factor)
        for module_name, module in self.model.named_modules():
            if not self._match_target_modules(module_name) or not isinstance(
                    module, BaseLayerWithLoRA) or isinstance(
                        module, LinearScalingRotaryEmbeddingWithLora):
                continue
            parts = module_name.split(".")
            if module_name not in self.packed_modules:
                assert embedding_modules is not None
                if parts[-1] in embedding_modules:
                    input_dim = (module.base_layer.org_vocab_size +
                                 self.lora_config.lora_extra_vocab_size if
                                 hasattr(module.base_layer, "org_vocab_size")
                                 else module.base_layer.weight.shape[1])
                    output_dim = module.base_layer.embedding_dim if hasattr(
                        module.base_layer,
                        "embedding_dim") else module.base_layer.weight.shape[0]
                    embeddings_tensor_dim = (module.base_layer.embedding_dim if
                                             hasattr(module.base_layer,
                                                     "embedding_dim") else
                                             module.base_layer.weight.shape[1])
                    lora = LoRALayerWeights.create_dummy_lora_weights(
                        module_name,
                        input_dim,
                        output_dim,
                        rank,
                        module.lora_a_stacked.dtype,
                        "cpu",
                        embeddings_tensor_dim=embeddings_tensor_dim)
                else:
                    lora = LoRALayerWeights.create_dummy_lora_weights(
                        module_name,
                        module.lora_a_stacked.shape[-1],
                        module.lora_b_stacked.shape[-2],
                        rank,
                        module.lora_a_stacked.dtype,
                        "cpu",
                    )
                lora.optimize()
            else:
                parts = module_name.split(".")
                replacements = self.packed_modules_mapping[parts[-1]]
                subloras: List[Optional["LoRALayerWeights"]] = []
                for i, r in enumerate(replacements):
                    lora = LoRALayerWeights.create_dummy_lora_weights(
                        module_name + "." + r,
                        module.lora_a_stacked[i].shape[-1],
                        module.lora_b_stacked[i].shape[-2],
                        rank,
                        module.lora_a_stacked[i].dtype,
                        "cpu",
                    )
                    lora.optimize()
                    subloras.append(lora)
                lora = PackedLoRALayerWeights.pack(subloras)
            model.loras[module_name] = lora
        return model

    def _match_target_modules(self, module_name: str):
        return any(
            re.match(
                r".*\.{target_module}$".format(target_module=target_module),
                module_name) or target_module == module_name
            for target_module in self.supported_lora_modules)

    def _register_packed_modules(self, module_full_name: str) -> None:
        parts = module_full_name.split(".")
        module_name = parts[-1]
        replacements = self.packed_modules_mapping.get(module_name, [])
        # When replacements is less than or equal to 1, it indicates that this
        # module is not a packed module.
        if len(replacements) <= 1:
            return
        prefix = ".".join(parts[:-1])
        self.packed_modules[module_full_name] = [
            prefix + "." + r if prefix else r for r in replacements
        ]

    def _create_merged_loras_inplace(self, lora_model: LoRAModel) -> None:
        for module_name, new_module_names in self.packed_modules.items():
            replacement_loras: List[Optional[LoRALayerWeights]] = []
            has_replacement = False
            for r in new_module_names:
                lora = lora_model.get_lora(r)
                replacement_loras.append(lora)
                if lora:
                    has_replacement = True
            if not has_replacement:
                continue
            for i in range(len(replacement_loras)):
                if replacement_loras[i]:
                    continue
                replacement_loras[i] = None
            lora_model.loras[module_name] = PackedLoRALayerWeights.pack(
                replacement_loras)

    def deactivate_adapter(self, adapter_id: int) -> bool:
        return deactivate_adapter(adapter_id, self._active_adapters,
                                  self._deactivate_adapter)

    def add_adapter(self, adapter: LoRAModel) -> bool:
        logger.debug(
            "Adding lora. Model id: %d, "
            "int id: %d, "
            "scaling factor: %s", adapter.id, adapter.id,
            adapter.scaling_factor)
        return add_adapter(adapter, self._registered_adapters, self.capacity,
                           self._add_adapter)

    def set_adapter_mapping(self, mapping: LoRAMapping) -> None:
        self._last_mapping = set_adapter_mapping(mapping, self._last_mapping,
                                                 self._set_adapter_mapping)

    def remove_adapter(self, adapter_id: int) -> bool:
        return remove_adapter(adapter_id, self._registered_adapters,
                              self.deactivate_adapter)

    def list_adapters(self) -> Dict[int, Any]:
        return list_adapters(self._registered_adapters)

    def get_adapter(self, adapter_id: int) -> Optional[Any]:
        return get_adapter(adapter_id, self._registered_adapters)


class LoRALRUCache(AdapterLRUCache[LoRAModel]):

    def __init__(self, capacity: int, deactivate_lora_fn: Callable[[int],
                                                                   bool]):
        super().__init__(capacity, deactivate_lora_fn)


class LRUCacheLoRAModelManager(LoRAModelManager):
    """A model manager that manages multiple LoRAs with LRU cache."""

    def __init__(
        self,
        model: nn.Module,
        max_num_seqs: int,
        max_num_batched_tokens: int,
        vocab_size: int,
        lora_config: LoRAConfig,
    ):
        super().__init__(model, max_num_seqs, max_num_batched_tokens,
                         vocab_size, lora_config)
        self._registered_adapters: LoRALRUCache = LoRALRUCache(
            self.capacity, self.deactivate_adapter)
        self._active_adapters: LoRALRUCache = LoRALRUCache(
            self.lora_slots, self._deactivate_adapter)

    def list_adapters(self) -> Dict[int, LoRAModel]:
        """List all registered LoRAModels."""
        return dict(self._registered_adapters.cache)

    def add_adapter(self, lora: LoRAModel) -> bool:
        """Add a LoRAModel to the manager."""
        logger.debug(
            "Adding lora. Model id: %d, "
            "int id: %d, "
            "scaling factor: %s", lora.id, lora.id, lora.scaling_factor)
        if lora.id not in self._registered_adapters:
            self._add_adapter(lora)
            was_added = True
        else:
            # We always touch to update the LRU cache order
            self._registered_adapters.touch(lora.id)
            was_added = False
        return was_added

    def activate_adapter(
        self,
        lora_id: int,
    ) -> bool:
        if lora_id not in self._active_adapters and len(
                self._active_adapters) >= self.lora_slots:
            self._active_adapters.remove_oldest()
        result = super().activate_adapter(lora_id)
        # We always touch to update the LRU cache order
        self._active_adapters.touch(lora_id)
        return result

    def remove_oldest_adapter(self) -> bool:
        if len(self._registered_adapters) > 0:
            self._registered_adapters.remove_oldest()
            return True
        return False

    def pin_adapter(self, lora_id: int) -> bool:
        """Pin a LoRAModel in the manager cache."""
        self._pin_lora_in_cpu_cache(lora_id)
        self._pin_lora_in_gpu_cache(lora_id)
        return True

    def _pin_lora_in_cpu_cache(self, lora_id: int):
        try:
            self._registered_adapters.pin(lora_id)
        except ValueError as err:
            raise ValueError("Pinning failed. "
                             f"LoRA {lora_id} is not registered.") from err

    def _pin_lora_in_gpu_cache(self, lora_id: int):
        if lora_id not in self._active_adapters:
            # move lora to gpu if not already active
            self.activate_adapter(lora_id)

        self._active_adapters.pin(lora_id)


def create_lora_manager(
        model: nn.Module,
        max_num_seqs: int,
        max_num_batched_tokens: int,
        vocab_size: int,
        lora_config: LoRAConfig,
        lora_manager_cls: Type[LoRAModelManager] = LoRAModelManager,
        **kwargs) -> LoRAModelManager:
    """Create a LoRA adapter for a given model."""
    if not hasattr(model, "supported_lora_modules"):
        raise ValueError(f"Model {type(model)} is not supported for LoRA.")
    lora_manager = lora_manager_cls(
        model=model,
        max_num_seqs=max_num_seqs,
        max_num_batched_tokens=max_num_batched_tokens,
        vocab_size=vocab_size,
        lora_config=lora_config,
        **kwargs)
    return lora_manager<|MERGE_RESOLUTION|>--- conflicted
+++ resolved
@@ -4,7 +4,7 @@
 import os
 import re
 from dataclasses import dataclass, field
-from typing import Any, Callable, Dict, List, Optional, Type
+from typing import Any, Callable, Dict, List, Optional, Tuple, Type
 
 import safetensors.torch
 import torch
@@ -25,12 +25,9 @@
 from vllm.lora.utils import (from_layer, from_layer_logits_processor,
                              parse_fine_tuned_lora_name, replace_submodule)
 from vllm.model_executor.models.interfaces import SupportsLoRA
-<<<<<<< HEAD
-from vllm.utils import get_device, is_pin_memory_available
-=======
 from vllm.model_executor.models.utils import PPMissingLayer
 from vllm.utils import is_pin_memory_available
->>>>>>> da1a844e
+from vllm.platforms import current_platform
 
 logger = init_logger(__name__)
 
@@ -49,7 +46,6 @@
     offsets_by_lora_id: Dict[int, int] = field(default_factory=dict)
 
 
-<<<<<<< HEAD
 def convert_mapping(
     mapping: LoRAMapping,
     lora_index_to_id: List[Optional[int]],
@@ -159,8 +155,6 @@
             embeddings_indices, long_lora_indices, indices_len)
 
 
-=======
->>>>>>> da1a844e
 def get_lora_id():
     global _GLOBAL_LORA_ID
     _GLOBAL_LORA_ID += 1
@@ -432,28 +426,27 @@
         self.lora_index_to_id: List[Optional[int]] = [None] * self.lora_slots
         self.vocab_size = vocab_size
         self.long_lora_context: Optional[LongContextLoRAContext] = None
-<<<<<<< HEAD
-        self.base_indices = torch.empty(self.max_num_batched_tokens,
-                                        dtype=torch.long,
-                                        device=get_device())
-        self.sampler_indices = torch.empty(self.max_num_batched_tokens,
-                                           dtype=torch.long,
-                                           device=get_device())
-        self.sampler_indices_padded = torch.empty(self.max_num_batched_tokens,
-                                                  dtype=torch.long,
-                                                  device=get_device())
-        self.embeddings_indices = torch.empty(2,
-                                              self.max_num_batched_tokens,
-                                              dtype=torch.long,
-                                              device=get_device())
-        self.long_lora_indices = torch.empty(self.max_num_batched_tokens,
-                                             dtype=torch.long,
-                                             device=get_device())
-=======
-        self.punica_wrapper = PunicaWrapper(max_num_batched_tokens,
-                                            max_batches=self.max_num_seqs,
-                                            device="cuda")
->>>>>>> da1a844e
+        if current_platform.is_hpu():
+            self.base_indices = torch.empty(self.max_num_batched_tokens,
+                                            dtype=torch.long,
+                                            device=get_device())
+            self.sampler_indices = torch.empty(self.max_num_batched_tokens,
+                                            dtype=torch.long,
+                                            device=get_device())
+            self.sampler_indices_padded = torch.empty(self.max_num_batched_tokens,
+                                                    dtype=torch.long,
+                                                    device=get_device())
+            self.embeddings_indices = torch.empty(2,
+                                                self.max_num_batched_tokens,
+                                                dtype=torch.long,
+                                                device=get_device())
+            self.long_lora_indices = torch.empty(self.max_num_batched_tokens,
+                                                dtype=torch.long,
+                                                device=get_device())
+        else:
+            self.punica_wrapper = PunicaWrapper(max_num_batched_tokens,
+                                                max_batches=self.max_num_seqs,
+                                                device="cuda")
         # Scaling factor -> offset to the sin_cos_cache to it.
         # Used for long context lora.
         self.scaling_factor_to_offset: Dict[float, int] = {}
