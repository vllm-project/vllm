# SPDX-License-Identifier: Apache-2.0
# SPDX-FileCopyrightText: Copyright contributors to the vLLM project
from typing import Optional

import torch

from vllm.config import VllmConfig
from vllm.sampling_params import SamplingParams
from vllm.v1.sample.logits_processor import LogitsProcessor
from vllm.v1.sample.logits_processor.interface import (BatchUpdate,
                                                       MoveDirectionality)

MODELS_ON_S3 = [
    "adept/fuyu-8b",
    "ai21labs/AI21-Jamba-1.5-Mini",
    "ai21labs/Jamba-tiny-random",
    "ai21labs/Jamba-tiny-reward-dev",
    "allenai/Molmo-7B-D-0924",
    "allenai/OLMo-1B-hf",
    "allenai/OLMoE-1B-7B-0924-Instruct",
    "amd/Llama-3.1-8B-Instruct-FP8-KV-Quark-test",
    "AMead10/Llama-3.2-1B-Instruct-AWQ",
    "hmellor/Ilama-3.2-1B",
    "BAAI/bge-base-en-v1.5",
    "BAAI/bge-multilingual-gemma2",
    "BAAI/bge-reranker-v2-m3",
    "bigcode/starcoder2-3b",
    "cross-encoder/ms-marco-MiniLM-L-6-v2",
    "cross-encoder/quora-roberta-base",
    "deepseek-ai/deepseek-vl2-tiny",
    "distilbert/distilgpt2",
    "facebook/bart-base",
    "facebook/bart-large-cnn",
    # "fixie-ai/ultravox-v0_5-llama-3_2-1b",
    "google/gemma-1.1-2b-it",
    "google/gemma-2-2b-it",
    "google/paligemma-3b-pt-224",
    "h2oai/h2ovl-mississippi-800m",
    "HuggingFaceM4/Idefics3-8B-Llama3",
    "internlm/internlm2-1_8b-reward",
    "intfloat/e5-mistral-7b-instruct",
    "intfloat/multilingual-e5-small",
    "jason9693/Qwen2.5-1.5B-apeach",
    "llava-hf/llava-1.5-7b-hf",
    "llava-hf/llava-onevision-qwen2-0.5b-ov-hf",
    "llava-hf/llava-v1.6-mistral-7b-hf",
    "llava-hf/LLaVA-NeXT-Video-7B-hf",
    # "meta-llama/Llama-2-7b-hf",
    "meta-llama/Llama-3.2-11B-Vision-Instruct",
    "meta-llama/Llama-3.2-1B",
    "meta-llama/Llama-3.2-1B-Instruct",
    "meta-llama/Meta-Llama-3-8B",
    "microsoft/phi-2",
    "microsoft/Phi-3-mini-4k-instruct",
    "microsoft/Phi-3-small-8k-instruct",
    "microsoft/Phi-3-vision-128k-instruct",
    "microsoft/Phi-3.5-MoE-instruct",
    "microsoft/Phi-3.5-vision-instruct",
    # "mistralai/Mistral-7B-Instruct-v0.1",
    "mistralai/Mixtral-8x7B-Instruct-v0.1",
    "mistralai/Pixtral-12B-2409",
    "mistral-community/Mixtral-8x22B-v0.1-AWQ",
    "ModelCloud/Qwen1.5-1.8B-Chat-GPTQ-4bits-dynamic-cfg-with-lm_head",
    "ModelCloud/Qwen1.5-1.8B-Chat-GPTQ-4bits-dynamic-cfg-with-lm_head-symFalse",
    "ModelCloud/Qwen1.5-1.8B-Chat-GPTQ-4bits-dynamic-cfg-with-lm_head-symTrue",
    "ModelCloud/TinyLlama-1.1B-Chat-v1.0-GPTQ-4bit-10-25-2024",
    "neuralmagic/Llama-3.2-1B-quantized.w8a8",
    "neuralmagic/Meta-Llama-3-8B-Instruct-FP8",
    "neuralmagic/Meta-Llama-3-8B-Instruct-FP8-KV",
    "nm-testing/asym-w8w8-int8-static-per-tensor-tiny-llama",
    "nm-testing/llama2.c-stories42M-pruned2.4-compressed",
    "nm-testing/llama7b-one-shot-2_4-w4a16-marlin24-t",
    "nm-testing/Meta-Llama-3-8B-FP8-compressed-tensors-test",
    "nm-testing/Meta-Llama-3-8B-Instruct-FP8-Dynamic-2of4-testing",
    "nm-testing/Meta-Llama-3-8B-Instruct-FP8-Dynamic-IA-Per-Tensor-Weight-testing",
    "nm-testing/Meta-Llama-3-8B-Instruct-FP8-Static-Per-Tensor-testing",
    "nm-testing/Meta-Llama-3-8B-Instruct-FP8-Static-testing",
    "nm-testing/Meta-Llama-3-8B-Instruct-W8A8-Dynamic-Asym",
    "nm-testing/Meta-Llama-3-8B-Instruct-W8A8-Static-Per-Tensor-Asym",
    "nm-testing/Meta-Llama-3-8B-Instruct-W8A8-Static-Per-Tensor-Sym",
    "nm-testing/Phi-3-mini-128k-instruct-FP8",
    "nm-testing/Qwen2-0.5B-Instruct-FP8-SkipQKV",
    "nm-testing/Qwen2-1.5B-Instruct-FP8-K-V",
    "nm-testing/tinyllama-oneshot-w4a16-channel-v2",
    "nm-testing/tinyllama-oneshot-w4a16-group128-v2",
    "nm-testing/tinyllama-oneshot-w8-channel-a8-tensor",
    "nm-testing/tinyllama-oneshot-w8a16-per-channel",
    "nm-testing/tinyllama-oneshot-w8a8-channel-dynamic-token-v2",
    "nm-testing/tinyllama-oneshot-w8a8-channel-dynamic-token-v2-asym",
    "nm-testing/tinyllama-oneshot-w8a8-dynamic-token-v2",
    "nm-testing/tinyllama-oneshot-w8a8-dynamic-token-v2-asym",
    "nm-testing/tinyllama-oneshot-w8w8-test-static-shape-change",
    "nm-testing/TinyLlama-1.1B-Chat-v1.0-2of4-Sparse-Dense-Compressor",
    "nm-testing/TinyLlama-1.1B-Chat-v1.0-gsm8k-pruned.2of4-chnl_wts_per_tok_dyn_act_fp8-BitM",
    "nm-testing/TinyLlama-1.1B-Chat-v1.0-gsm8k-pruned.2of4-chnl_wts_per_tok_dyn_act_int8-BitM",
    "nm-testing/TinyLlama-1.1B-Chat-v1.0-gsm8k-pruned.2of4-chnl_wts_tensor_act_fp8-BitM",
    "nm-testing/TinyLlama-1.1B-Chat-v1.0-gsm8k-pruned.2of4-chnl_wts_tensor_act_int8-BitM",
    "nm-testing/TinyLlama-1.1B-Chat-v1.0-gsm8k-pruned.2of4-tensor_wts_per_tok_dyn_act_fp8-BitM",
    "nm-testing/TinyLlama-1.1B-Chat-v1.0-gsm8k-pruned.2of4-tensor_wts_per_tok_dyn_act_int8-BitM",
    "nm-testing/TinyLlama-1.1B-Chat-v1.0-gsm8k-pruned.2of4-tensor_wts_tensor_act_fp8-BitM",
    "nm-testing/TinyLlama-1.1B-Chat-v1.0-gsm8k-pruned.2of4-tensor_wts_tensor_act_int8-BitM",
    "nm-testing/TinyLlama-1.1B-Chat-v1.0-INT8-Dynamic-IA-Per-Channel-Weight-testing",
    "nm-testing/TinyLlama-1.1B-Chat-v1.0-INT8-Dynamic-IA-Per-Tensor-Weight-testing",
    "nm-testing/TinyLlama-1.1B-Chat-v1.0-INT8-Static-testing",
    "nm-testing/TinyLlama-1.1B-compressed-tensors-kv-cache-scheme",
    "nvidia/NVLM-D-72B",
    "openai-community/gpt2",
    # "openai/whisper-large-v3",
    "openbmb/MiniCPM-o-2_6",
    "openbmb/MiniCPM-V-2_6",
    "OpenGVLab/InternVL2-1B",
    "parasail-ai/GritLM-7B-vllm",
    "Qwen/Qwen1.5-MoE-A2.7B-Chat",
    "Qwen/Qwen2-7B-Instruct",
    "Qwen/Qwen2-Audio-7B-Instruct",
    "Qwen/Qwen2-VL-2B-Instruct",
    "Qwen/Qwen2.5-1.5B-Instruct",
    "Qwen/Qwen2.5-Math-PRM-7B",
    "Qwen/Qwen2.5-Math-RM-72B",
    "Qwen/Qwen2.5-VL-3B-Instruct",
    "royokong/e5-v",
    "sentence-transformers/all-roberta-large-v1",
    "sentence-transformers/stsb-roberta-base-v2",
    "allenai/OLMo-2-0425-1B",
    "shuyuej/Llama-3.2-1B-Instruct-GPTQ",
    "ssmits/Qwen2-7B-Instruct-embed-base",
    "stabilityai/stablelm-3b-4e1t",
    "stabilityai/stablelm-zephyr-3b",
    "state-spaces/mamba-130m-hf",
    "TheBloke/TinyLlama-1.1B-Chat-v1.0-GPTQ",
    "THUDM/glm-4v-9b",
    "TIGER-Lab/Mantis-8B-siglip-llama3",
    "TIGER-Lab/VLM2Vec-Full",
    "tiiuae/falcon-40b",
    "tiiuae/falcon-mamba-7b-instruct",
    "TinyLlama/TinyLlama-1.1B-Chat-v1.0",
    "upstage/solar-pro-preview-instruct",
]

MODEL_WEIGHTS_S3_BUCKET = "s3://vllm-ci-model-weights"

DUMMY_LOGITPROC_ENTRYPOINT = "dummy_logitproc"

DUMMY_LOGITPROC_FQCN = "vllm.test_utils:DummyLogitsProcessor"


class DummyLogitsProcessor(LogitsProcessor):
    """Fake logit processor to support unit testing and examples"""

    def __init__(self, vllm_config: "VllmConfig", device: torch.device,
                 is_pin_memory: bool):
        self.req_info: dict[int, SamplingParams] = {}

    def is_argmax_invariant(self) -> bool:
        """Never impacts greedy sampling"""
        return False

    def update_state(self, batch_update: Optional[BatchUpdate]):
        if not batch_update:
            return

        # Process added requests.
        for _, index, params, _ in batch_update.added:
<<<<<<< HEAD
            if isinstance(params, SamplingParams) and params.extra_args:
=======
            assert params is not None
            if params.extra_args:
>>>>>>> ad9ce9ed
                target_token = params.extra_args.get("target_token", None)
            else:
                target_token = None
            self.req_info[index] = target_token

        if self.req_info:
            # Process removed requests.
            for index in batch_update.removed:
                self.req_info.pop(index, None)

            # Process moved requests, unidirectional (a->b) and swap (a<->b)
            for adx, bdx, direct in batch_update.moved:
                if direct == MoveDirectionality.SWAP:
                    (self.req_info[adx],
                     self.req_info[bdx]) = (self.req_info[bdx],
                                            self.req_info[adx])
                else:
                    self.req_info[bdx] = self.req_info[adx]

    def apply(self, logits: torch.Tensor) -> torch.Tensor:
        for bdx in range(logits.shape[0]):
            if (target_token := self.req_info[bdx]) is not None:
                mask = torch.ones_like(logits[bdx, :], dtype=torch.bool)
                mask[target_token] = False
                logits[bdx, mask] = float('-inf')

        return logits


class EntryPoint:
    """Fake entrypoint class"""

    def __init__(self):
        self.name = DUMMY_LOGITPROC_ENTRYPOINT
        self.value = DUMMY_LOGITPROC_FQCN

    def load(self):
        return DummyLogitsProcessor


entry_points = lambda group: [EntryPoint()]<|MERGE_RESOLUTION|>--- conflicted
+++ resolved
@@ -161,12 +161,8 @@
 
         # Process added requests.
         for _, index, params, _ in batch_update.added:
-<<<<<<< HEAD
-            if isinstance(params, SamplingParams) and params.extra_args:
-=======
             assert params is not None
             if params.extra_args:
->>>>>>> ad9ce9ed
                 target_token = params.extra_args.get("target_token", None)
             else:
                 target_token = None
