--- conflicted
+++ resolved
@@ -114,11 +114,8 @@
     kv_cache_dtype: str,
     k_scale: torch.Tensor,
     v_scale: torch.Tensor,
-<<<<<<< HEAD
     fp8_out_scale: Optional[torch.Tensor],
     partition_size: int,
-=======
->>>>>>> 80fcc3ed
 ) -> None:
     torch.ops._rocm_C.paged_attention(out, exp_sum, max_logits, tmp_out, query,
                                       key_cache, value_cache, num_kv_heads,
