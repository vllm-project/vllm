import contextlib
import functools
from typing import List, Optional, Tuple, Type

import torch

from vllm.logger import init_logger

logger = init_logger(__name__)

try:
    import vllm._C
except ImportError as e:
    logger.warning("Failed to import from vllm._C with %r", e)

with contextlib.suppress(ImportError):
    import vllm._moe_C

with contextlib.suppress(ImportError):
    # ruff: noqa: F401
    import vllm._punica_C


def is_custom_op_supported(op_name: str) -> bool:
    op, overloads = torch._C._jit_get_operation(op_name)
    return op is not None


def hint_on_error(fn):

    @functools.wraps(fn)
    def wrapper(*args, **kwargs):
        try:
            return fn(*args, **kwargs)
        except AttributeError as e:
            msg = (
                "Error in calling custom op %s: %s\n"
                "Possibly you have built or installed an obsolete version of vllm.\n"
                "Please try a clean build and install of vllm,"
                "or remove old built files such as vllm/*cpython*.so and build/ ."
            )
            logger.error(msg, fn.__name__, e)
            raise e

    return wrapper


# activation ops
def silu_and_mul(out: torch.Tensor, x: torch.Tensor) -> None:
    torch.ops._C.silu_and_mul(out, x)


def gelu_and_mul(out: torch.Tensor, x: torch.Tensor) -> None:
    torch.ops._C.gelu_and_mul(out, x)


def gelu_tanh_and_mul(out: torch.Tensor, x: torch.Tensor) -> None:
    torch.ops._C.gelu_tanh_and_mul(out, x)


def gelu_fast(out: torch.Tensor, x: torch.Tensor) -> None:
    torch.ops._C.gelu_fast(out, x)


def gelu_new(out: torch.Tensor, x: torch.Tensor) -> None:
    torch.ops._C.gelu_new(out, x)


def gelu_quick(out: torch.Tensor, x: torch.Tensor) -> None:
    torch.ops._C.gelu_quick(out, x)


# page attention ops
def paged_attention_v1(
    out: torch.Tensor,
    query: torch.Tensor,
    key_cache: torch.Tensor,
    value_cache: torch.Tensor,
    num_kv_heads: int,
    scale: float,
    block_tables: torch.Tensor,
    seq_lens: torch.Tensor,
    block_size: int,
    max_seq_len: int,
    alibi_slopes: Optional[torch.Tensor],
    kv_cache_dtype: str,
    kv_scale: float,
    tp_rank: int = 0,
    blocksparse_local_blocks: int = 0,
    blocksparse_vert_stride: int = 0,
    blocksparse_block_size: int = 64,
    blocksparse_head_sliding_step: int = 0,
) -> None:
    torch.ops._C.paged_attention_v1(
        out, query, key_cache, value_cache, num_kv_heads, scale, block_tables,
        seq_lens, block_size, max_seq_len, alibi_slopes, kv_cache_dtype,
        kv_scale, tp_rank, blocksparse_local_blocks, blocksparse_vert_stride,
        blocksparse_block_size, blocksparse_head_sliding_step)


def paged_attention_v2(
    out: torch.Tensor,
    exp_sum: torch.Tensor,
    max_logits: torch.Tensor,
    tmp_out: torch.Tensor,
    query: torch.Tensor,
    key_cache: torch.Tensor,
    value_cache: torch.Tensor,
    num_kv_heads: int,
    scale: float,
    block_tables: torch.Tensor,
    seq_lens: torch.Tensor,
    block_size: int,
    max_seq_len: int,
    alibi_slopes: Optional[torch.Tensor],
    kv_cache_dtype: str,
    kv_scale: float,
    tp_rank: int = 0,
    blocksparse_local_blocks: int = 0,
    blocksparse_vert_stride: int = 0,
    blocksparse_block_size: int = 64,
    blocksparse_head_sliding_step: int = 0,
) -> None:
    torch.ops._C.paged_attention_v2(
        out, exp_sum, max_logits, tmp_out, query, key_cache, value_cache,
        num_kv_heads, scale, block_tables, seq_lens, block_size, max_seq_len,
        alibi_slopes, kv_cache_dtype, kv_scale, tp_rank,
        blocksparse_local_blocks, blocksparse_vert_stride,
        blocksparse_block_size, blocksparse_head_sliding_step)


# pos encoding ops
def rotary_embedding(
    positions: torch.Tensor,
    query: torch.Tensor,
    key: torch.Tensor,
    head_size: int,
    cos_sin_cache: torch.Tensor,
    is_neox: bool,
) -> None:
    torch.ops._C.rotary_embedding(positions, query, key, head_size,
                                  cos_sin_cache, is_neox)


def batched_rotary_embedding(positions: torch.Tensor, query: torch.Tensor,
                             key: torch.Tensor, head_size: int,
                             cos_sin_cache: torch.Tensor, is_neox: bool,
                             rot_dim: int,
                             cos_sin_cache_offsets: torch.Tensor) -> None:
    torch.ops._C.batched_rotary_embedding(positions, query, key, head_size,
                                          cos_sin_cache, is_neox, rot_dim,
                                          cos_sin_cache_offsets)


# layer norm ops
def rms_norm(out: torch.Tensor, input: torch.Tensor, weight: torch.Tensor,
             epsilon: float) -> None:
    torch.ops._C.rms_norm(out, input, weight, epsilon)


def fused_add_rms_norm(input: torch.Tensor, residual: torch.Tensor,
                       weight: torch.Tensor, epsilon: float) -> None:
    torch.ops._C.fused_add_rms_norm(input, residual, weight, epsilon)


# quantization ops
# awq
def awq_dequantize(qweight: torch.Tensor, scales: torch.Tensor,
                   zeros: torch.Tensor, split_k_iters: int, thx: int,
                   thy: int) -> torch.Tensor:
    return torch.ops._C.awq_dequantize(qweight, scales, zeros, split_k_iters,
                                       thx, thy)


def awq_gemm(input: torch.Tensor, qweight: torch.Tensor, qzeros: torch.Tensor,
             scales: torch.Tensor, split_k_iters: int) -> torch.Tensor:
    return torch.ops._C.awq_gemm(input, qweight, qzeros, scales, split_k_iters)


# gptq
def gptq_gemm(a: torch.Tensor, b_q_weight: torch.Tensor,
              b_gptq_qzeros: torch.Tensor, b_gptq_scales: torch.Tensor,
              b_g_idx: torch.Tensor, use_exllama: bool,
              bit: int) -> torch.Tensor:
    return torch.ops._C.gptq_gemm(a, b_q_weight, b_gptq_qzeros, b_gptq_scales,
                                  b_g_idx, use_exllama, bit)


def gptq_shuffle(q_weight: torch.Tensor, q_perm: torch.Tensor,
                 bit: int) -> None:
    torch.ops._C.gptq_shuffle(q_weight, q_perm, bit)


# squeezellm
def squeezellm_gemm(vec: torch.Tensor, mat: torch.Tensor, mul: torch.Tensor,
                    lookup_table: torch.Tensor) -> None:
    torch.ops._C.squeezellm_gemm(vec, mat, mul, lookup_table)


# marlin
def marlin_gemm(a: torch.Tensor, b_q_weight: torch.Tensor,
                b_scales: torch.Tensor, workspace: torch.Tensor, size_m: int,
                size_n: int, size_k: int) -> torch.Tensor:
    return torch.ops._C.marlin_gemm(a, b_q_weight, b_scales, workspace, size_m,
                                    size_n, size_k)


# marlin_24
def gptq_marlin_24_gemm(a: torch.Tensor, b_q_weight: torch.Tensor,
                        b_meta: torch.Tensor, b_scales: torch.Tensor,
                        workspace: torch.Tensor, num_bits: int, size_m: int,
                        size_n: int, size_k: int) -> torch.Tensor:
    return torch.ops._C.gptq_marlin_24_gemm(a, b_q_weight, b_meta, b_scales,
                                            workspace, num_bits, size_m,
                                            size_n, size_k)


# cutlass
<<<<<<< HEAD
def cutlass_scaled_mm(a: torch.Tensor,
                      b: torch.Tensor,
                      scale_a: torch.Tensor,
=======
def cutlass_scaled_mm_supports_fp8(cuda_device_capability: int) -> bool:
    return torch.ops._C.cutlass_scaled_mm_supports_fp8(cuda_device_capability)


def cutlass_scaled_mm(a: torch.Tensor, b: torch.Tensor, scale_a: torch.Tensor,
>>>>>>> 3f3b6b21
                      scale_b: torch.Tensor,
                      out_dtype: Type[torch.dtype],
                      bias: Optional[torch.Tensor] = None) -> torch.Tensor:
    assert (b.shape[0] % 16 == 0 and b.shape[1] % 16 == 0)
    assert (out_dtype is torch.bfloat16 or out_dtype is torch.float16)

    m = a.shape[0]
    n = b.shape[1]
    out = torch.empty((m, n), dtype=out_dtype, device=a.device)

    torch.ops._C.cutlass_scaled_mm(out, a, b, scale_a, scale_b, bias)

    return out


# aqlm
def aqlm_gemm(input: torch.Tensor, codes: torch.Tensor,
              codebooks: torch.Tensor, scales: torch.Tensor,
              codebook_partition_sizes: torch.Tensor,
              bias: Optional[torch.Tensor]) -> torch.Tensor:
    return torch.ops._C.aqlm_gemm(input, codes, codebooks, scales,
                                  codebook_partition_sizes, bias)


def aqlm_dequant(codes: torch.Tensor, codebooks: torch.Tensor,
                 codebook_partition_sizes: torch.Tensor) -> torch.Tensor:
    return torch.ops._C.aqlm_dequant(codes, codebooks,
                                     codebook_partition_sizes)


# gptq_marlin
def gptq_marlin_repack(b_q_weight: torch.Tensor, perm: torch.Tensor,
                       size_k: int, size_n: int,
                       num_bits: int) -> torch.Tensor:
    return torch.ops._C.gptq_marlin_repack(b_q_weight, perm, size_k, size_n,
                                           num_bits)


def gptq_marlin_gemm(a: torch.Tensor, b_q_weight: torch.Tensor,
                     b_scales: torch.Tensor, g_idx: torch.Tensor,
                     perm: torch.Tensor, workspace: torch.Tensor,
                     num_bits: int, size_m: int, size_n: int, size_k: int,
                     is_k_full: bool) -> torch.Tensor:
    return torch.ops._C.gptq_marlin_gemm(a, b_q_weight, b_scales, g_idx, perm,
                                         workspace, num_bits, size_m, size_n,
                                         size_k, is_k_full)


# fp8
def scaled_fp8_quant(
    input: torch.Tensor,
    scale: Optional[torch.Tensor] = None,
    batch_dim_padding: Optional[int] = None,
) -> Tuple[torch.Tensor, torch.Tensor]:
    """
    Quantize input tensor to FP8 and return quantized tensor and scale.

    This function supports both static and dynamic quantization: If you
    provide the scale, it will use static scaling and if you omit it,
    the scale will be determined dynamically. The function also allows
    optional padding of the output tensor for downstream kernels that
    will benefit from padding.

    Args:
        input: The input tensor to be quantized to FP8
        scale: Optional scaling factor for the FP8 quantization
        batch_dim_padding: If specified, pad the first dimension
            of the output to at least this value.

    Returns:
        Tuple[torch.Tensor, torch.Tensor]: The output tensor in FP8 and
            scaling factor.
    """
    if batch_dim_padding:
        shape = (max(batch_dim_padding, input.shape[0]), *input.shape[1:])
        output = torch.empty(shape,
                             device=input.device,
                             dtype=torch.float8_e4m3fn)
    else:
        output = torch.empty_like(input, dtype=torch.float8_e4m3fn)
    if scale is None:
        scale = torch.zeros(1, device=input.device, dtype=torch.float32)
        torch.ops._C.dynamic_scaled_fp8_quant(output, input, scale)
    else:
        torch.ops._C.static_scaled_fp8_quant(output, input, scale)
    return output, scale


# int8
def scaled_int8_quant(
        input: torch.Tensor,
        scale: Optional[torch.Tensor] = None
) -> Tuple[torch.Tensor, torch.Tensor]:
    """
    Quantize the input tensor to int8 and return the quantized tensor and scale.

    Args:
        input: The input tensor to be quantized to int8.
        scale: Optional scaling factor for the int8 quantization.
            When not provided, we invoke dynamic-per-token quantization.

    Returns:
      Tuple[Torch.Tensor, Torch.Tensor] : Output int8 tensor and scales.
    """
    output = torch.empty_like(input, dtype=torch.int8)
    if scale is not None:
        # static-per-tensor quantization.
        torch.ops._C.static_scaled_int8_quant(output, input, scale)
        return output, scale

    # dynamic-per-token quantization.
    input_scales = torch.empty((input.numel() // input.shape[-1], 1),
                               device=input.device,
                               dtype=torch.float32)
    torch.ops._C.dynamic_scaled_int8_quant(output, input, input_scales)
    return output, input_scales


# moe
def moe_align_block_size(topk_ids: torch.Tensor, num_experts: int,
                         block_size: int, sorted_token_ids: torch.Tensor,
                         experts_ids: torch.Tensor,
                         num_tokens_post_pad: torch.Tensor) -> None:
    torch.ops._C.moe_align_block_size(topk_ids, num_experts, block_size,
                                      sorted_token_ids, experts_ids,
                                      num_tokens_post_pad)


def topk_softmax(topk_weights: torch.Tensor, topk_ids: torch.Tensor,
                 token_expert_indicies: torch.Tensor,
                 gating_output: float) -> None:
    torch.ops._moe_C.topk_softmax(topk_weights, topk_ids,
                                  token_expert_indicies, gating_output)


def reshape_and_cache(
    key: torch.Tensor,
    value: torch.Tensor,
    key_cache: torch.Tensor,
    value_cache: torch.Tensor,
    slot_mapping: torch.Tensor,
    kv_cache_dtype: str,
    kv_scale: float,
) -> None:
    torch.ops._C_cache_ops.reshape_and_cache(key, value, key_cache,
                                             value_cache, slot_mapping,
                                             kv_cache_dtype, kv_scale)


def reshape_and_cache_flash(
    key: torch.Tensor,
    value: torch.Tensor,
    key_cache: torch.Tensor,
    value_cache: torch.Tensor,
    slot_mapping: torch.Tensor,
    kv_cache_dtype: str,
) -> None:
    torch.ops._C_cache_ops.reshape_and_cache_flash(key, value, key_cache,
                                                   value_cache, slot_mapping,
                                                   kv_cache_dtype)


def copy_blocks(key_caches: List[torch.Tensor],
                value_caches: List[torch.Tensor],
                block_mapping: torch.Tensor) -> None:
    torch.ops._C_cache_ops.copy_blocks(key_caches, value_caches, block_mapping)


def swap_blocks(src: torch.Tensor, dst: torch.Tensor,
                block_mapping: torch.Tensor) -> None:
    torch.ops._C_cache_ops.swap_blocks(src, dst, block_mapping)


def convert_fp8(output: torch.Tensor,
                input: torch.Tensor,
                scale: float = 1.0,
                kv_dtype: str = "fp8") -> None:
    torch.ops._C_cache_ops.convert_fp8(output, input, scale, kv_dtype)


def get_device_attribute(attribute: int, device: int) -> int:
    return torch.ops._C_cuda_utils.get_device_attribute(attribute, device)


def get_max_shared_memory_per_block_device_attribute(device: int) -> int:
    # ruff: noqa: E501
    return torch.ops._C_cuda_utils.get_max_shared_memory_per_block_device_attribute(
        device)


# custom ar
def init_custom_ar(meta: torch.Tensor, rank_data: torch.Tensor,
                   handles: List[str], offsets: List[int], rank: int,
                   full_nvlink: bool) -> int:
    return torch.ops._C_custom_ar.init_custom_ar(meta, rank_data, handles,
                                                 offsets, rank, full_nvlink)


def should_custom_ar(inp: torch.Tensor, max_size: int, world_size: int,
                     full_nvlink: bool) -> bool:
    return torch.ops._C_custom_ar.should_custom_ar(inp, max_size, world_size,
                                                   full_nvlink)


def all_reduce_reg(fa: int, inp: torch.Tensor, out: torch.Tensor) -> None:
    torch.ops._C_custom_ar.all_reduce_reg(fa, inp, out)


def all_reduce_unreg(fa: int, inp: torch.Tensor, reg_buffer: torch.Tensor,
                     out: torch.Tensor) -> None:
    torch.ops._C_custom_ar.all_reduce_unreg(fa, inp, reg_buffer, out)


def dispose(fa: int) -> None:
    torch.ops._C_custom_ar.dispose(fa)


def meta_size() -> int:
    return torch.ops._C_custom_ar.meta_size()


def register_buffer(fa: int, t: torch.Tensor, handles: List[str],
                    offsets: List[int]) -> None:
    return torch.ops._C_custom_ar.register_buffer(fa, t, handles, offsets)


def get_graph_buffer_ipc_meta(fa: int) -> Tuple[List[str], List[int]]:
    return torch.ops._C_custom_ar.get_graph_buffer_ipc_meta(fa)


def register_graph_buffers(fa: int, handles: List[str],
                           offsets: List[List[int]]) -> None:
    torch.ops._C_custom_ar.register_graph_buffers(fa, handles, offsets)


# punica
def dispatch_bgmv(
    y: torch.Tensor,
    x: torch.Tensor,
    w_t_all: torch.Tensor,
    indicies: torch.Tensor,
    layer_idx: int,
    scale: float,
) -> None:
    torch.ops._punica_C.dispatch_bgmv(y, x, w_t_all, indicies, layer_idx,
                                      scale)


def dispatch_bgmv_low_level(
    y: torch.Tensor,
    x: torch.Tensor,
    w_t_all: torch.Tensor,
    indicies: torch.Tensor,
    layer_idx: int,
    scale: float,
    h_in: int,
    h_out: int,
    y_offset: int,
) -> None:
    torch.ops._punica_C.dispatch_bgmv_low_level(
        y,
        x,
        w_t_all,
        indicies,
        layer_idx,
        scale,
        h_in,
        h_out,
        y_offset,
    )


# temporary fix for https://github.com/vllm-project/vllm/issues/5456
# TODO: remove this in v0.6.0
names_and_values = globals()
names_and_values_to_update = {}
# prepare variables to avoid dict size change during iteration
k, v, arg = None, None, None
fn_type = type(lambda x: x)
for k, v in names_and_values.items():
    # find functions that are defined in this file and have torch.Tensor
    # in their annotations. `arg == "torch.Tensor"` is used to handle
    # the case when users use `import __annotations__` to turn type
    # hints into strings.
    if isinstance(v, fn_type) \
        and v.__code__.co_filename == __file__ \
        and any(arg is torch.Tensor or arg == "torch.Tensor"
                   for arg in v.__annotations__.values()):
        names_and_values_to_update[k] = hint_on_error(v)

names_and_values.update(names_and_values_to_update)
del names_and_values_to_update, names_and_values, v, k, fn_type<|MERGE_RESOLUTION|>--- conflicted
+++ resolved
@@ -216,17 +216,11 @@
 
 
 # cutlass
-<<<<<<< HEAD
-def cutlass_scaled_mm(a: torch.Tensor,
-                      b: torch.Tensor,
-                      scale_a: torch.Tensor,
-=======
 def cutlass_scaled_mm_supports_fp8(cuda_device_capability: int) -> bool:
     return torch.ops._C.cutlass_scaled_mm_supports_fp8(cuda_device_capability)
 
 
 def cutlass_scaled_mm(a: torch.Tensor, b: torch.Tensor, scale_a: torch.Tensor,
->>>>>>> 3f3b6b21
                       scale_b: torch.Tensor,
                       out_dtype: Type[torch.dtype],
                       bias: Optional[torch.Tensor] = None) -> torch.Tensor:
