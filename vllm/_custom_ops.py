--- conflicted
+++ resolved
@@ -122,11 +122,7 @@
     kv_cache_dtype: str,
     k_scale: torch.Tensor,
     v_scale: torch.Tensor,
-<<<<<<< HEAD
-    fp8_out_scale: Optional[torch.Tensor],
-=======
     fp8_out_scale: Optional[torch.Tensor] = None,
->>>>>>> 4f605a6d
 ) -> None:
     torch.ops._rocm_C.paged_attention(out, exp_sum, max_logits, tmp_out, query,
                                       key_cache, value_cache, num_kv_heads,
