--- conflicted
+++ resolved
@@ -2037,7 +2037,6 @@
     )
 
 
-<<<<<<< HEAD
 def concat_and_cache_mla_rope_fused(
     positions: torch.Tensor,
     q_pe: torch.Tensor,
@@ -2055,17 +2054,11 @@
         kv_cache, kv_cache_dtype, kv_cache_scale)
 
 
-def copy_blocks(key_caches: list[torch.Tensor],
-                value_caches: list[torch.Tensor],
-                block_mapping: torch.Tensor) -> None:
-=======
 def copy_blocks(
     key_caches: list[torch.Tensor],
     value_caches: list[torch.Tensor],
     block_mapping: torch.Tensor,
 ) -> None:
->>>>>>> de342585
-    torch.ops._C_cache_ops.copy_blocks(key_caches, value_caches, block_mapping)
 
 
 def copy_blocks_mla(kv_caches: list[torch.Tensor], block_mapping: torch.Tensor) -> None:
