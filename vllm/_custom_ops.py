# SPDX-License-Identifier: Apache-2.0
# SPDX-FileCopyrightText: Copyright contributors to the vLLM project

import contextlib
from typing import TYPE_CHECKING, Optional, Union

import torch

import vllm.envs as envs
from vllm.logger import init_logger
from vllm.platforms import current_platform
from vllm.scalar_type import ScalarType

logger = init_logger(__name__)

if not current_platform.is_tpu() and not current_platform.is_xpu():
    try:
        import vllm._C
    except ImportError as e:
        logger.warning("Failed to import from vllm._C with %r", e)

supports_moe_ops = False
with contextlib.suppress(ImportError):
    import vllm._moe_C  # noqa: F401
    supports_moe_ops = True

if TYPE_CHECKING:

    def register_fake(fn):
        return lambda name: fn
else:
    try:
        from torch.library import register_fake
    except ImportError:
        from torch.library import impl_abstract as register_fake


# page attention ops
def paged_attention_v1(
    out: torch.Tensor,
    query: torch.Tensor,
    key_cache: torch.Tensor,
    value_cache: torch.Tensor,
    num_kv_heads: int,
    scale: float,
    block_tables: torch.Tensor,
    seq_lens: torch.Tensor,
    block_size: int,
    max_seq_len: int,
    alibi_slopes: Optional[torch.Tensor],
    kv_cache_dtype: str,
    k_scale: torch.Tensor,
    v_scale: torch.Tensor,
    tp_rank: int = 0,
    blocksparse_local_blocks: int = 0,
    blocksparse_vert_stride: int = 0,
    blocksparse_block_size: int = 64,
    blocksparse_head_sliding_step: int = 0,
) -> None:
    torch.ops._C.paged_attention_v1(
        out, query, key_cache, value_cache, num_kv_heads, scale, block_tables,
        seq_lens, block_size, max_seq_len, alibi_slopes, kv_cache_dtype,
        k_scale, v_scale, tp_rank, blocksparse_local_blocks,
        blocksparse_vert_stride, blocksparse_block_size,
        blocksparse_head_sliding_step)


def paged_attention_v2(
    out: torch.Tensor,
    exp_sum: torch.Tensor,
    max_logits: torch.Tensor,
    tmp_out: torch.Tensor,
    query: torch.Tensor,
    key_cache: torch.Tensor,
    value_cache: torch.Tensor,
    num_kv_heads: int,
    scale: float,
    block_tables: torch.Tensor,
    seq_lens: torch.Tensor,
    block_size: int,
    max_seq_len: int,
    alibi_slopes: Optional[torch.Tensor],
    kv_cache_dtype: str,
    k_scale: torch.Tensor,
    v_scale: torch.Tensor,
    tp_rank: int = 0,
    blocksparse_local_blocks: int = 0,
    blocksparse_vert_stride: int = 0,
    blocksparse_block_size: int = 64,
    blocksparse_head_sliding_step: int = 0,
) -> None:
    torch.ops._C.paged_attention_v2(
        out, exp_sum, max_logits, tmp_out, query, key_cache, value_cache,
        num_kv_heads, scale, block_tables, seq_lens, block_size, max_seq_len,
        alibi_slopes, kv_cache_dtype, k_scale, v_scale, tp_rank,
        blocksparse_local_blocks, blocksparse_vert_stride,
        blocksparse_block_size, blocksparse_head_sliding_step)


def paged_attention_rocm(
    out: torch.Tensor,
    exp_sum: torch.Tensor,
    max_logits: torch.Tensor,
    tmp_out: torch.Tensor,
    query: torch.Tensor,
    key_cache: torch.Tensor,
    value_cache: torch.Tensor,
    num_kv_heads: int,
    scale: float,
    block_tables: torch.Tensor,
    seq_lens: torch.Tensor,
    query_start_loc: Optional[torch.Tensor],
    block_size: int,
    max_seq_len: int,
    alibi_slopes: Optional[torch.Tensor],
    kv_cache_dtype: str,
    k_scale: torch.Tensor,
    v_scale: torch.Tensor,
    fp8_out_scale: Optional[torch.Tensor] = None,
) -> None:
    torch.ops._rocm_C.paged_attention(out, exp_sum, max_logits, tmp_out, query,
                                      key_cache, value_cache, num_kv_heads,
                                      scale, block_tables, seq_lens,
                                      query_start_loc, block_size, max_seq_len,
                                      alibi_slopes, kv_cache_dtype, k_scale,
                                      v_scale, fp8_out_scale)


def mla_decode_kvcache_cpu(
    out: torch.Tensor,
    query: torch.Tensor,
    kv_cache: torch.Tensor,
    scale: float,
    block_tables: torch.Tensor,
    seq_lens: torch.Tensor,
) -> None:
    torch.ops._C_cpu.mla_decode_kvcache(out, query, kv_cache, scale,
                                        block_tables, seq_lens)


# merge attn states ops
def merge_attn_states(output: torch.Tensor,
                      prefix_output: torch.Tensor,
                      prefix_lse: torch.Tensor,
                      suffix_output: torch.Tensor,
                      suffix_lse: torch.Tensor,
                      output_lse: Optional[torch.Tensor] = None) -> None:
    torch.ops._C.merge_attn_states(output, output_lse, prefix_output,
                                   prefix_lse, suffix_output, suffix_lse)


def convert_vertical_slash_indexes(
    q_seqlens: torch.Tensor,  # [BATCH, ]
    kv_seqlens: torch.Tensor,  # [BATCH, ]
    vertical_indexes: torch.Tensor,  # [BATCH, N_HEADS, NNZ_V]
    slash_indexes: torch.Tensor,  # [BATCH, N_HEADS, NNZ_S]
    context_size: int,
    block_size_M: int,
    block_size_N: int,
    causal: bool = True,
) -> tuple[torch.Tensor, torch.Tensor, torch.Tensor, torch.Tensor]:
    batch_size = slash_indexes.size(0)
    num_heads = slash_indexes.size(1)
    nnz_slash = slash_indexes.size(2)
    nnz_vertical = vertical_indexes.size(2)
    num_rows = (context_size + block_size_M - 1) // block_size_M

    block_count = torch.zeros(batch_size,
                              num_heads,
                              num_rows,
                              dtype=q_seqlens.dtype,
                              device=q_seqlens.device)
    block_offset = torch.zeros(batch_size,
                               num_heads,
                               num_rows,
                               nnz_slash,
                               dtype=q_seqlens.dtype,
                               device=q_seqlens.device)
    column_count = torch.zeros(batch_size,
                               num_heads,
                               num_rows,
                               dtype=q_seqlens.dtype,
                               device=q_seqlens.device)
    column_index = torch.zeros(batch_size,
                               num_heads,
                               num_rows,
                               nnz_vertical,
                               dtype=q_seqlens.dtype,
                               device=q_seqlens.device)

    torch.ops._C.convert_vertical_slash_indexes(
        block_count, block_offset, column_count, column_index, q_seqlens,
        kv_seqlens, vertical_indexes, slash_indexes, context_size,
        block_size_M, block_size_N, causal)
    return block_count, block_offset, column_count, column_index


def convert_vertical_slash_indexes_mergehead(
    q_seqlens: torch.Tensor,  # [BATCH, ]
    kv_seqlens: torch.Tensor,  # [BATCH, ]
    vertical_indexes: torch.Tensor,  # [BATCH, N_HEADS, NNZ_V]
    slash_indexes: torch.Tensor,  # [BATCH, N_HEADS, NNZ_S]
    # [N_HEADS] : different head use different number of indices
    vertical_indices_count: torch.Tensor,
    slash_indices_count: torch.Tensor,
    context_size: int,
    block_size_M: int,
    block_size_N: int,
    causal: bool = True,
) -> tuple[torch.Tensor, torch.Tensor, torch.Tensor, torch.Tensor]:
    batch_size = slash_indexes.size(0)
    num_heads = slash_indexes.size(1)
    nnz_slash = slash_indexes.size(2)
    nnz_vertical = vertical_indexes.size(2)
    num_rows = (context_size + block_size_M - 1) // block_size_M

    block_count = torch.empty(batch_size,
                              num_heads,
                              num_rows,
                              dtype=q_seqlens.dtype,
                              device=q_seqlens.device)
    block_offset = torch.empty(batch_size,
                               num_heads,
                               num_rows,
                               nnz_slash,
                               dtype=q_seqlens.dtype,
                               device=q_seqlens.device)
    column_count = torch.empty(batch_size,
                               num_heads,
                               num_rows,
                               dtype=q_seqlens.dtype,
                               device=q_seqlens.device)
    column_index = torch.empty(batch_size,
                               num_heads,
                               num_rows,
                               nnz_vertical,
                               dtype=q_seqlens.dtype,
                               device=q_seqlens.device)

    torch.ops._C.convert_vertical_slash_indexes_mergehead(
        block_count, block_offset, column_count, column_index, q_seqlens,
        kv_seqlens, vertical_indexes, slash_indexes, vertical_indices_count,
        slash_indices_count, context_size, block_size_M, block_size_N, causal)
    return block_count, block_offset, column_count, column_index


# pos encoding ops
def rotary_embedding(
    positions: torch.Tensor,
    query: torch.Tensor,
    key: Optional[torch.Tensor],
    head_size: int,
    cos_sin_cache: torch.Tensor,
    is_neox: bool,
) -> None:
    torch.ops._C.rotary_embedding(positions, query, key, head_size,
                                  cos_sin_cache, is_neox)


def batched_rotary_embedding(positions: torch.Tensor, query: torch.Tensor,
                             key: Optional[torch.Tensor], head_size: int,
                             cos_sin_cache: torch.Tensor, is_neox: bool,
                             rot_dim: int,
                             cos_sin_cache_offsets: torch.Tensor) -> None:
    torch.ops._C.batched_rotary_embedding(positions, query, key, head_size,
                                          cos_sin_cache, is_neox, rot_dim,
                                          cos_sin_cache_offsets)


# layer norm ops
def rms_norm(out: torch.Tensor, input: torch.Tensor, weight: torch.Tensor,
             epsilon: float) -> None:
    # TODO: Remove this contiguous call when the kernel is updated to support non-contiguous input
    input_contiguous = input.contiguous()
    torch.ops._C.rms_norm(out, input_contiguous, weight, epsilon)


def fused_add_rms_norm(out: torch.Tensor, input: torch.Tensor,
                       residual_out: torch.Tensor, residual: torch.Tensor,
                       weight: torch.Tensor, epsilon: float) -> None:
    torch.ops._C.fused_add_rms_norm(out, input, residual_out, residual, weight,
                                    epsilon)


def apply_repetition_penalties_torch(
        logits: torch.Tensor, prompt_mask: torch.Tensor,
        output_mask: torch.Tensor, repetition_penalties: torch.Tensor) -> None:
    repetition_penalties = repetition_penalties.unsqueeze(dim=1).repeat(
        1, logits.size(1))
    # If token appears in prompt or output, apply, otherwise use 1.0 for no-op.
    penalties = torch.where(prompt_mask | output_mask, repetition_penalties,
                            1.0)
    # If logits are positive, divide by penalty, otherwise multiply by penalty.
    scaling = torch.where(logits > 0, 1.0 / penalties, penalties)
    logits *= scaling


def apply_repetition_penalties_cuda(
        logits: torch.Tensor, prompt_mask: torch.Tensor,
        output_mask: torch.Tensor, repetition_penalties: torch.Tensor) -> None:
    torch.ops._C.apply_repetition_penalties_(logits, prompt_mask, output_mask,
                                             repetition_penalties)


def apply_repetition_penalties(logits: torch.Tensor, prompt_mask: torch.Tensor,
                               output_mask: torch.Tensor,
                               repetition_penalties: torch.Tensor) -> None:
    """Apply repetition penalties to logits in-place.

    Args:
        logits: The logits tensor of shape [num_seqs, vocab_size].
        prompt_mask: A boolean tensor indicating which tokens appear in the prompt.
        output_mask: A boolean tensor indicating which tokens appear in the output.
        repetition_penalties: The repetition penalties of shape (num_seqs, ).
    """
    if current_platform.is_cuda() and logits.is_contiguous():
        apply_repetition_penalties_cuda(logits, prompt_mask, output_mask,
                                        repetition_penalties)
    else:
        apply_repetition_penalties_torch(logits, prompt_mask, output_mask,
                                         repetition_penalties)


def advance_step_flashattn(num_seqs: int, num_queries: int, block_size: int,
                           input_tokens: torch.Tensor,
                           sampled_token_ids: torch.Tensor,
                           input_positions: torch.Tensor,
                           seq_lens: torch.Tensor, slot_mapping: torch.Tensor,
                           block_tables: torch.Tensor) -> None:
    """Advance a step on GPU for existing inputs for a multi-step runner"""
    return torch.ops._C.advance_step_flashattn(num_seqs, num_queries,
                                               block_size, input_tokens,
                                               sampled_token_ids,
                                               input_positions, seq_lens,
                                               slot_mapping, block_tables)


def advance_step_flashinfer(num_seqs: int, num_queries: int, block_size: int,
                            input_tokens: torch.Tensor,
                            sampled_token_ids: torch.Tensor,
                            input_positions: torch.Tensor,
                            seq_lens: torch.Tensor, slot_mapping: torch.Tensor,
                            block_tables: torch.Tensor,
                            paged_kv_indices: torch.Tensor,
                            paged_kv_indptr: torch.Tensor,
                            paged_kv_last_page_len: torch.Tensor,
                            block_table_bound: torch.Tensor) -> None:

    return torch.ops._C.advance_step_flashinfer(
        num_seqs, num_queries, block_size, input_tokens, sampled_token_ids,
        input_positions, seq_lens, slot_mapping, block_tables,
        paged_kv_indices, paged_kv_indptr, paged_kv_last_page_len,
        block_table_bound)


# fused quant layer norm ops
def rms_norm_dynamic_per_token_quant(
    input: torch.Tensor,
    weight: torch.Tensor,
    epsilon: float,
    quant_dtype: torch.dtype,
    scale_ub: Optional[torch.Tensor] = None,
    residual: Optional[torch.Tensor] = None
) -> tuple[torch.Tensor, torch.Tensor, Optional[torch.Tensor]]:
    output = torch.empty_like(input, dtype=quant_dtype)
    scales = torch.empty((input.numel() // input.shape[-1], 1),
                         device=input.device,
                         dtype=torch.float32)

    residual_out = None
    if residual is not None:
        residual_out = torch.empty_like(residual)

    torch.ops._C.rms_norm_dynamic_per_token_quant(output, input, weight,
                                                  scales, epsilon, scale_ub,
                                                  residual_out, residual)
    return output, scales, residual_out


# quantization ops
# awq
def awq_dequantize(qweight: torch.Tensor, scales: torch.Tensor,
                   zeros: torch.Tensor, split_k_iters: int, thx: int,
                   thy: int) -> torch.Tensor:
    if envs.VLLM_USE_TRITON_AWQ:
        from vllm.model_executor.layers.quantization.awq_triton import (
            awq_dequantize_triton)
        return awq_dequantize_triton(qweight, scales, zeros)
    return torch.ops._C.awq_dequantize(qweight, scales, zeros, split_k_iters,
                                       thx, thy)


def awq_gemm(input: torch.Tensor, qweight: torch.Tensor, qzeros: torch.Tensor,
             scales: torch.Tensor, split_k_iters: int) -> torch.Tensor:
    if envs.VLLM_USE_TRITON_AWQ:
        from vllm.model_executor.layers.quantization.awq_triton import (
            awq_gemm_triton)
        return awq_gemm_triton(input, qweight, qzeros, scales, split_k_iters)
    return torch.ops._C.awq_gemm(input, qweight, qzeros, scales, split_k_iters)


# gptq
def gptq_gemm(a: torch.Tensor, b_q_weight: torch.Tensor,
              b_gptq_qzeros: torch.Tensor, b_gptq_scales: torch.Tensor,
              b_g_idx: torch.Tensor, use_exllama: bool,
              bit: int) -> torch.Tensor:
    return torch.ops._C.gptq_gemm(a, b_q_weight, b_gptq_qzeros, b_gptq_scales,
                                  b_g_idx, use_exllama, bit)


if hasattr(torch.ops._C, "gptq_gemm"):

    @register_fake("_C::gptq_gemm")
    def _gptq_gemm_fake(a: torch.Tensor, b_q_weight: torch.Tensor,
                        b_gptq_qzeros: torch.Tensor,
                        b_gptq_scales: torch.Tensor, b_g_idx: torch.Tensor,
                        use_exllama: bool, bit: int) -> torch.Tensor:
        return torch.empty((a.size(0), b_q_weight.size(1)),
                           dtype=a.dtype,
                           device=a.device)


def gptq_shuffle(q_weight: torch.Tensor, q_perm: torch.Tensor,
                 bit: int) -> None:
    torch.ops._C.gptq_shuffle(q_weight, q_perm, bit)


# marlin
def marlin_gemm(a: torch.Tensor, b_q_weight: torch.Tensor,
                b_scales: torch.Tensor, workspace: torch.Tensor, size_m: int,
                size_n: int, size_k: int) -> torch.Tensor:
    return torch.ops._C.marlin_gemm(a, b_q_weight, b_scales, workspace, size_m,
                                    size_n, size_k)


# marlin_24
def gptq_marlin_24_gemm(a: torch.Tensor, b_q_weight: torch.Tensor,
                        b_meta: torch.Tensor, b_scales: torch.Tensor,
                        workspace: torch.Tensor, b_q_type: ScalarType,
                        size_m: int, size_n: int, size_k: int) -> torch.Tensor:
    return torch.ops._C.gptq_marlin_24_gemm(a, b_q_weight, b_meta, b_scales,
                                            workspace, b_q_type.id, size_m,
                                            size_n, size_k)


if hasattr(torch.ops._C, "gptq_marlin_24_gemm"):

    @register_fake("_C::gptq_marlin_24_gemm")
    def _gptq_marlin_24_gemm_fake(a: torch.Tensor, b_q_weight: torch.Tensor,
                                  b_meta: torch.Tensor, b_scales: torch.Tensor,
                                  workspace: torch.Tensor,
                                  b_q_type: ScalarType, size_m: torch.SymInt,
                                  size_n: torch.SymInt,
                                  size_k: torch.SymInt) -> torch.Tensor:
        return torch.empty((size_m, size_n), device=a.device, dtype=a.dtype)

    @register_fake("_C::gptq_marlin_gemm")
    def _gptq_marlin_gemm_fake(a: torch.Tensor,
                               c: Optional[torch.Tensor],
                               b_q_weight: torch.Tensor,
                               b_scales: torch.Tensor,
                               global_scale: Optional[torch.Tensor],
                               b_zeros: Optional[torch.Tensor],
                               g_idx: Optional[torch.Tensor],
                               perm: Optional[torch.Tensor],
                               workspace: torch.Tensor,
                               b_q_type_id: int,
                               size_m: torch.SymInt,
                               size_n: torch.SymInt,
                               size_k: torch.SymInt,
                               is_k_full: bool = True,
                               use_atomic_add: bool = False,
                               use_fp32_reduce: bool = False,
                               is_zp_float: bool = False) -> torch.Tensor:
        return torch.empty((size_m, size_n), device=a.device, dtype=a.dtype)

    @register_fake("_C::marlin_qqq_gemm")
    def _marlin_qqq_gemm_fake(a: torch.Tensor, b_q_weight: torch.Tensor,
                              s_tok: torch.Tensor, s_ch: torch.Tensor,
                              s_group: torch.Tensor, workspace: torch.Tensor,
                              size_m: torch.SymInt, size_n: torch.SymInt,
                              size_k: torch.SymInt) -> torch.Tensor:
        return torch.empty((size_m, size_n),
                           dtype=torch.float16,
                           device=a.device)

    @register_fake("_C::marlin_gemm")
    def _marlin_gemm_fake(a: torch.Tensor, b_q_weight: torch.Tensor,
                          b_scales: torch.Tensor, workspace: torch.Tensor,
                          size_m: torch.SymInt, size_n: torch.SymInt,
                          size_k: torch.SymInt) -> torch.Tensor:
        return torch.empty((size_m, size_n),
                           dtype=torch.float16,
                           device=a.device)

    @register_fake("_C::awq_dequantize")
    def _awq_dequantize_fake(qweight: torch.Tensor, scales: torch.Tensor,
                             zeros: torch.Tensor, split_k_iters: torch.SymInt,
                             thx: int, thy: int) -> torch.Tensor:
        in_c = qweight.size(0)
        qout_c = qweight.size(1)
        out_c = qout_c * 8
        return torch.empty((in_c, out_c),
                           dtype=scales.dtype,
                           device=scales.device)

    @register_fake("_C::awq_gemm")
    def _awq_gemm_fake(input: torch.Tensor, qweight: torch.Tensor,
                       qzeros: torch.Tensor, scales: torch.Tensor,
                       split_k_iters: torch.SymInt) -> torch.Tensor:
        num_in_feats = input.size(0)
        return torch.empty((split_k_iters, num_in_feats, qweight.size(1) * 8),
                           dtype=input.dtype,
                           device=input.device).sum(0)

    @register_fake("_C::aqlm_gemm")
    def _aqlm_gemm_fake(input: torch.Tensor, codes: torch.Tensor,
                        codebooks: torch.Tensor, scales: torch.Tensor,
                        codebook_partition_sizes: list[int],
                        bias: Optional[torch.Tensor]) -> torch.Tensor:
        out_features = codes.size(0) * codebooks.size(2)
        flat_input = input.reshape((-1, input.size(-1)))
        flat_output = torch.empty((flat_input.size(0), out_features),
                                  dtype=input.dtype,
                                  device=input.device)

        output_sizes = list(input.shape)
        output_sizes.pop()
        output_sizes.append(-1)
        return flat_output.reshape(tuple(output_sizes))

    @register_fake("_C::aqlm_dequant")
    def _aqlm_dequant_fake(
            codes: torch.Tensor, codebooks: torch.Tensor,
            codebook_partition_sizes: list[int]) -> torch.Tensor:
        in_features = codes.size(1) * 8
        out_features = codes.size(0)
        return torch.empty((out_features, in_features),
                           dtype=codebooks.dtype,
                           device=codebooks.device)

    @register_fake("_C::machete_mm")
    def machete_mm_fake(
        a: torch.Tensor,
        # b_q Should be the tensor returned by machete_prepack_B
        b_q: torch.Tensor,
        b_type: ScalarType,
        out_type: Optional[torch.dtype] = None,
        b_group_scales: Optional[torch.Tensor] = None,
        b_group_zeros: Optional[torch.Tensor] = None,
        b_group_size: Optional[int] = None,
        b_channel_scales: Optional[torch.Tensor] = None,
        a_token_scales: Optional[torch.Tensor] = None,
        schedule: Optional[str] = None,
    ) -> torch.Tensor:
        m = a.size(0)
        n = b_q.size(1)
        return torch.empty((m, n), device=a.device, dtype=a.dtype)

    @register_fake("_C::machete_prepack_B")
    def machete_prepack_B_fake(
            b_q_weight: torch.Tensor, a_type: torch.dtype, b_type: ScalarType,
            group_scales_type: Optional[torch.dtype]) -> torch.Tensor:
        return torch.empty_like(b_q_weight,
                                memory_format=torch.contiguous_format)


if hasattr(torch.ops._C, "allspark_w8a16_gemm"):

    @register_fake("_C::allspark_w8a16_gemm")
    def _allspark_w8a16_gemm_fake(a: torch.Tensor, b_qweight: torch.Tensor,
                                  b_scales: torch.Tensor,
                                  b_qzeros: Optional[torch.Tensor],
                                  n: torch.SymInt, group_size: torch.SymInt,
                                  sm_count: torch.SymInt,
                                  sm_version: torch.SymInt,
                                  CUBLAS_M_THRESHOLD: torch.SymInt,
                                  has_zp: bool,
                                  n32k16_reorder: bool) -> torch.Tensor:
        m = a.size(0)
        return torch.empty((m, n), device=a.device, dtype=a.dtype)


if hasattr(torch.ops._C, "ggml_dequantize"):

    @register_fake("_C::ggml_dequantize")
    def _ggml_dequantize_fake(
            W: torch.Tensor,
            quant_type: int,
            m: torch.SymInt,
            n: torch.SymInt,
            dtype: Optional[torch.dtype] = None) -> torch.Tensor:
        return torch.empty((m, n), dtype=torch.float16, device=W.device)

    @register_fake("_C::ggml_mul_mat_vec_a8")
    def _ggml_mul_mat_vec_a8_fake(
        W: torch.Tensor,
        X: torch.Tensor,
        quant_type: int,
        row: torch.SymInt,
    ) -> torch.Tensor:
        return torch.empty((X.shape[0], row), dtype=X.dtype, device=W.device)

    @register_fake("_C::ggml_mul_mat_a8")
    def _ggml_mul_mat_a8_fake(
        W: torch.Tensor,
        X: torch.Tensor,
        quant_type: int,
        row: torch.SymInt,
    ) -> torch.Tensor:
        batch = X.size(0)
        return torch.empty((batch, row), dtype=X.dtype, device=W.device)

    @register_fake("_C::ggml_moe_a8")
    def _ggml_moe_a8_fake(
        X: torch.Tensor,
        W: torch.Tensor,
        sorted_token_ids: torch.Tensor,
        expert_ids: torch.Tensor,
        num_tokens_post_padded: torch.Tensor,
        quant_type: int,
        row: torch.SymInt,
        top_k: torch.SymInt,
        tokens: torch.SymInt,
    ) -> torch.Tensor:
        tokens = X.size(0)
        return torch.empty((tokens * top_k, row),
                           dtype=torch.float16,
                           device=W.device)


if hasattr(torch.ops._C, "ggml_moe_a8_vec"):

    @register_fake("_C::ggml_moe_a8_vec")
    def _ggml_moe_a8_vec_fake(
        X: torch.Tensor,
        W: torch.Tensor,
        topk_ids: torch.Tensor,
        top_k: int,
        quant_type: int,
        row: torch.SymInt,
        tokens: torch.SymInt,
    ) -> torch.Tensor:
        tokens = X.size(0)
        return torch.empty((tokens * top_k, row),
                           dtype=X.dtype,
                           device=W.device)


# cutlass
def cutlass_scaled_mm_supports_fp4(cuda_device_capability: int) -> bool:
    return torch.ops._C.cutlass_scaled_mm_supports_fp4(cuda_device_capability)


def cutlass_blockwise_scaled_grouped_mm(
    output: torch.Tensor,
    a: torch.Tensor,
    b: torch.Tensor,
    scales_a: torch.Tensor,
    scales_b: torch.Tensor,
    problem_sizes: torch.Tensor,
    expert_offsets: torch.Tensor,
):
    torch.ops._C.cutlass_blockwise_scaled_grouped_mm(output, a, b, scales_a,
                                                     scales_b, problem_sizes,
                                                     expert_offsets)


def cutlass_scaled_fp4_mm(a: torch.Tensor, b: torch.Tensor,
                          block_scale_a: torch.Tensor,
                          block_scale_b: torch.Tensor, alpha: torch.Tensor,
                          out_dtype: torch.dtype) -> torch.Tensor:
    assert a.ndim == 2 and b.ndim == 2
    m, n = a.shape[0], b.shape[0]
    out = torch.empty((m, n), dtype=out_dtype, device=a.device)
    torch.ops._C.cutlass_scaled_fp4_mm(out, a, b, block_scale_a, block_scale_b,
                                       alpha)
    return out


def cutlass_scaled_mm_supports_fp8(cuda_device_capability: int) -> bool:
    return torch.ops._C.cutlass_scaled_mm_supports_fp8(cuda_device_capability)


def cutlass_scaled_mm_supports_block_fp8(cuda_device_capability: int) -> bool:
    return torch.ops._C.cutlass_scaled_mm_supports_block_fp8(
        cuda_device_capability)


def cutlass_scaled_mm(a: torch.Tensor,
                      b: torch.Tensor,
                      scale_a: torch.Tensor,
                      scale_b: torch.Tensor,
                      out_dtype: torch.dtype,
                      bias: Optional[torch.Tensor] = None) -> torch.Tensor:
    """
    `cutlass_scaled_mm` implements a fused version of
        `output = torch.mm((scale_a * a), (scale_b * b)).to(out_dtype)`
    where scale_a * a and scale_b * b are implemented using numpy-style
    broadcasting.

    In order to support blockwise scaling like found in DeepSeek V3 we also
    support extended "group" broadcast rules. We extend the numpy-style
    broadcasting rules with the following rule:
        "if the extent of a dimension in the source shape is between 1 and
        corresponding extent in the target shape we repeat each element along
        that dimension  src_shape[dim] // target_shape[dim] times consecutively"
    example if we have:
          a = [[1, 2], and target_shape = (2, 4)
               [3, 4]]
    then we would expand a to:
          a = [[1, 1, 2, 2],
               [3, 3, 4, 4]]
    currently we only support the case:
        scale_a.shape * [1, 128] == a.shape
        scale_b.shape * [128, 128] == b.shape
    """
    assert (out_dtype is torch.bfloat16 or out_dtype is torch.float16)
    assert bias is None or bias.shape[0] == b.shape[
        1] and bias.dtype == out_dtype

    m = a.shape[0]
    n = b.shape[1]

    cutlass_compatible_b = (b.shape[0] % 16 == 0 and b.shape[1] % 16 == 0)
    if current_platform.is_rocm() or not cutlass_compatible_b:
        from vllm.model_executor.layers.quantization.compressed_tensors.triton_scaled_mm import (  # noqa
            triton_scaled_mm)
        return triton_scaled_mm(a, b, scale_a, scale_b, out_dtype, bias)

    out = torch.empty((m, n), dtype=out_dtype, device=a.device)

    torch.ops._C.cutlass_scaled_mm(out, a, b, scale_a, scale_b, bias)

    return out


def cutlass_scaled_mm_azp(a: torch.Tensor,
                          b: torch.Tensor,
                          scale_a: torch.Tensor,
                          scale_b: torch.Tensor,
                          out_dtype: torch.dtype,
                          azp_adj: torch.Tensor,
                          azp: Optional[torch.Tensor] = None,
                          bias: Optional[torch.Tensor] = None) -> torch.Tensor:
    """
    :param azp_adj: In the per-tensor case, this should include the azp.
    Always per-channel.
    :param azp: Only set in the per-token case. Per-token if set.
    """
    assert (b.shape[0] % 16 == 0 and b.shape[1] % 16 == 0)
    assert (out_dtype is torch.bfloat16 or out_dtype is torch.float16)
    assert bias is None or bias.numel(
    ) == b.shape[1] and bias.dtype == out_dtype
    assert azp is None or azp.numel() == a.shape[0]

    m = a.shape[0]
    n = b.shape[1]
    out = torch.empty((m, n), dtype=out_dtype, device=a.device)

    torch.ops._C.cutlass_scaled_mm_azp(out, a, b, scale_a, scale_b, azp_adj,
                                       azp, bias)
    return out


def cutlass_sparse_scaled_mm_supported(cuda_device_capability: int) -> bool:
    return torch.ops._C.cutlass_sparse_scaled_mm_supported(
        cuda_device_capability)


def cutlass_group_gemm_supported(cuda_device_capability: int) -> bool:
    return torch.ops._C.cutlass_group_gemm_supported(cuda_device_capability)

def cutlass_sparse_compress(a: torch.Tensor) \
    -> tuple[torch.Tensor, torch.Tensor]:
    """
    Compresses a sparse matrix for use with Cutlass sparse operations.

    This function takes a dense tensor and compresses it into two components:
    non-zero elements and metadata. The compressed representation is compatible
    with Cutlass sparse kernels.

    Args:
        a (torch.Tensor):
            The input tensor to be compressed. Must have one of the following data types:
            - `torch.int8`
            - `torch.float8_e4m3fn`
            - `torch.bfloat16`
            - `torch.float16`

    Returns:
        tuple[torch.Tensor, torch.Tensor]:
            A tuple containing:
            - `a_nzs` (torch.Tensor): A tensor containing non-zero elements of `a`.
            - `a_meta` (torch.Tensor): A tensor containing metadata for the sparse representation.

    Raises:
        ValueError: If the compression operation fails.

    Notes:
        - The `a_meta` tensor has a data type of `torch.uint8`.
        - Each metadata element encodes the sparsity of 4 non-zero elements (i.e., `elemsPerMetaElem = 4`).
        - The shape of `a_nzs` is `(m, k // 2)`, where `m` and `k` are the dimensions of the input tensor.
        - The shape of `a_meta` is `(m, k // 2 // elemsPerMetaElem)`.
    """
    assert (a.dtype in [
        torch.int8, torch.float8_e4m3fn, torch.bfloat16, torch.float16
    ])
    assert (a.is_contiguous())

    # a_meta.dtype: torch.uint8 so elemsPerMetaElem = 8b / 2b_per_nz = 4
    elemsPerMetaElem = 4
    assert (a.shape[1] % (2 * elemsPerMetaElem) == 0)

    return torch.ops._C.cutlass_sparse_compress(a)


def cutlass_scaled_sparse_mm(
        a: torch.Tensor,
        bt_nzs: torch.Tensor,
        bt_meta: torch.Tensor,
        scale_a: torch.Tensor,
        scale_b: torch.Tensor,
        out_dtype: torch.dtype,
        bias: Optional[torch.Tensor] = None) -> torch.Tensor:
    """
    Performs a scaled sparse matrix multiplication using Cutlass.

    Steps:
    1. Create a dense matrix `a` of shape (m, k) on the CUDA device:
    `a = torch.randn((m, k), device='cuda')`.

    2. Create a dense matrix `b` of shape (k, n) on the CUDA device:
    `b = torch.randn((k, n), device='cuda')`.

    3. Prune matrix `b` to 2:4 sparsity along the specified dimension:
    `b = prune_to_2_4(b, dim=0)`.

    4. Compress the transposed sparse matrix `b.t()`:
    `bt_nzs, bt_meta = cutlass_sparse_compress(b.t())`.

    5. Perform sparse matrix multiplication using the compressed matrix,
    applying scaling factors for `a` and `b`, and the output data type:
    `out = cutlass_scaled_sparse_mm(a, bt_nzs, bt_meta, scale_a, scale_b, out_dtype)`.

    Returns:
    - The result of the scaled sparse matrix multiplication.
    """
    assert (bt_nzs.shape[0] % 16 == 0 and bt_nzs.shape[1] % 16 == 0)
    assert (out_dtype is torch.bfloat16 or out_dtype is torch.float16)
    assert bias is None or bias.shape[0] == bt_nzs.shape[0] \
        and bias.dtype == out_dtype

    m = a.shape[0]
    n = bt_nzs.shape[0]
    out = torch.empty((m, n), dtype=out_dtype, device=a.device)

    torch.ops._C.cutlass_scaled_sparse_mm(out, a, bt_nzs, bt_meta, scale_a,
                                          scale_b, bias)

    return out


def get_cutlass_moe_mm_data(topk_ids: torch.Tensor,
                            expert_offsets: torch.Tensor,
                            problem_sizes1: torch.Tensor,
                            problem_sizes2: torch.Tensor,
                            input_permutation: torch.Tensor,
                            output_permutation: torch.Tensor,
                            num_experts: int,
                            n: int,
                            k: int,
                            blockscale_offsets: Optional[torch.Tensor] = None):
    """
    Prepare data necessary to perform CUTLASS grouped matrix multiplications
    used in CUTLASS-based fused MoE.

    The function takes in topk_ids (token-expert mapping) and uses it to
    compute:
    - expert_offsets: Indices that mark at which token index each expert begins
                      its computation after the input is sorted with
                      input_permutation. The number of tokens computed with
                      expert E is expert_offsets[E + 1] - expert_offsets[E]
    - problem_sizes1, problem_sizes2: MxNxK sizes of each expert's
                                      multiplication in two grouped MMs used in
                                      the fused MoE operation.
    - input_permutation: Permutation that must be used to shuffle the input
                         before executing the MMs.
    - output_permutation: Permutation that must be used to shuffle the output
                          after executing the MMs.
    - blockscale_offsets: Optional argument passed for fp4 moe. Indices that
                          mark at which block scale index each expert begins
                          its computation. The number of block scale rows
                          computed with expert E is blockscale_offsets[E + 1] -
                          blockscale_offsets[E]
    """
    return torch.ops._C.get_cutlass_moe_mm_data(topk_ids, expert_offsets,
                                                problem_sizes1, problem_sizes2,
                                                input_permutation,
                                                output_permutation,
                                                num_experts, n, k,
                                                blockscale_offsets)


def shuffle_rows(input_tensor: torch.Tensor, dst2src_map: torch.Tensor):
    """
    Shuffle and expand the input tensor according to the dst2src_map and store the result in output_tensor.
    This is used in MoE to permute the input tensor before performing grouped matrix multiplications.
    """
    num_tokens_permuted = dst2src_map.shape[0]
    output_tensor = torch.empty((num_tokens_permuted, input_tensor.shape[1]),
                                device=input_tensor.device,
                                dtype=input_tensor.dtype)
    torch.ops._moe_C.shuffle_rows(input_tensor, dst2src_map, output_tensor)
    return output_tensor


def get_cutlass_pplx_moe_mm_data(expert_offsets: torch.Tensor,
                                 problem_sizes1: torch.Tensor,
                                 problem_sizes2: torch.Tensor,
                                 expert_num_tokens: torch.Tensor,
                                 num_local_experts: int, padded_m: int, n: int,
                                 k: int):
    """
    Prepare data necessary to perform CUTLASS grouped matrix multiplications
    used in CUTLASS-based fused MoE.

    The function takes in expert_num_tokens (token count per expert) and
    non_zero_expert_idxs (consecutive indices of experts with non-zero token 
    counts) and uses them to compute:
    - expert_offsets: Indices that mark at which token index each expert begins
                      its computation.
    - problem_sizes1, problem_sizes2: MxNxK sizes of each expert's
                                      multiplication in two grouped MMs used in
                                      the fused MoE operation.
    """
    return torch.ops._C.get_cutlass_pplx_moe_mm_data(
        expert_offsets, problem_sizes1, problem_sizes2, expert_num_tokens,
        num_local_experts, padded_m, n, k)


def cutlass_moe_mm(out_tensors: torch.Tensor, a_tensors: torch.Tensor,
                   b_tensors: torch.Tensor, a_scales: torch.Tensor,
                   b_scales: torch.Tensor, expert_offsets: torch.Tensor,
                   problem_sizes: torch.Tensor, a_strides: torch.Tensor,
                   b_strides: torch.Tensor, c_strides: torch.Tensor,
                   per_act_token: bool, per_out_ch: bool):
    """
    A single grouped matrix multiplication used in CUTLASS-based fused MoE.
    The function executes fp8-quantized OUT = AB matrix multiplication.

    - expert_offsets: Indices that mark at which token index each expert begins
                      its computation. The number of tokens computed with
                      expert E is expert_offsets[E + 1] - expert_offsets[E]
    - problem_sizes: MxNxK sizes of each expert's multiplication in two grouped
                     MMs used in the fused MoE operation.
    - a/b/c_strides: The data strides passed to grouped matrix multiplication.
    """
    return torch.ops._C.cutlass_moe_mm(out_tensors, a_tensors, b_tensors,
                                       a_scales, b_scales, expert_offsets,
                                       problem_sizes, a_strides, b_strides,
                                       c_strides, per_act_token, per_out_ch)


def cutlass_fp4_moe_mm(out_tensors: torch.Tensor, a_tensors: torch.Tensor,
                       b_tensors: torch.Tensor, a_scales: torch.Tensor,
                       b_scales: torch.Tensor, alphas: torch.Tensor,
                       problem_sizes: torch.Tensor,
                       expert_offsets: torch.Tensor, sf_offsets: torch.Tensor):
    """
    An FP4 Blockscaled Group Gemm that takes in  a_tensors, b_tensors and runs
    the gemms for each combination based on the specified problem sizes.

    This is used as the MoE gemm during NVFP4 Quantized FusedMoE forward.
    - a/b_tensors: the NVFP4 a_ptrs and b_ptrs tensors which are quantized
                     input and expert weights.
    - a_/b_scales: The blockscales in FP8-E4M3 precision
    - expert_offsets/sf_offsets: Indices that mark at which token index
                    each expert begins its computation. The number of tokens
                    computed with expert E is expert_offsets[E + 1] -
                    expert_offsets[E] And the sf_size per expert is
                    sf_offset[E+1] - sf_offset[E]
    - problem_sizes: MxNxK sizes of each expert's multiplication in two grouped
                     MMs used in the fused MoE operation.
    """
    return torch.ops._C.cutlass_fp4_group_mm(out_tensors, a_tensors, b_tensors,
                                             a_scales, b_scales, alphas,
                                             problem_sizes, expert_offsets,
                                             sf_offsets)


# aqlm
def aqlm_gemm(input: torch.Tensor, codes: torch.Tensor,
              codebooks: torch.Tensor, scales: torch.Tensor,
              codebook_partition_sizes: list[int],
              bias: Optional[torch.Tensor]) -> torch.Tensor:
    return torch.ops._C.aqlm_gemm(input, codes, codebooks, scales,
                                  codebook_partition_sizes, bias)


def aqlm_dequant(codes: torch.Tensor, codebooks: torch.Tensor,
                 codebook_partition_sizes: list[int]) -> torch.Tensor:
    return torch.ops._C.aqlm_dequant(codes, codebooks,
                                     codebook_partition_sizes)


# gptq_marlin
def gptq_marlin_repack(b_q_weight: torch.Tensor, perm: torch.Tensor,
                       size_k: int, size_n: int,
                       num_bits: int) -> torch.Tensor:
    return torch.ops._C.gptq_marlin_repack(b_q_weight, perm, size_k, size_n,
                                           num_bits)


# gptq_marlin
def awq_marlin_repack(b_q_weight: torch.Tensor, size_k: int, size_n: int,
                      num_bits: int) -> torch.Tensor:
    return torch.ops._C.awq_marlin_repack(b_q_weight, size_k, size_n, num_bits)


def gptq_marlin_moe_repack(b_q_weight: torch.Tensor, perm: torch.Tensor,
                           size_k: int, size_n: int,
                           num_bits: int) -> torch.Tensor:
    num_experts = b_q_weight.shape[0]
    assert size_k % 16 == 0
    output = torch.empty((num_experts, size_k // 16, size_n * (num_bits // 2)),
                         device=b_q_weight.device,
                         dtype=b_q_weight.dtype)
    for e in range(num_experts):
        output[e] = torch.ops._C.gptq_marlin_repack(b_q_weight[e], perm[e],
                                                    size_k, size_n, num_bits)
    return output


def awq_marlin_moe_repack(b_q_weight: torch.Tensor, perm: torch.Tensor,
                          size_k: int, size_n: int,
                          num_bits: int) -> torch.Tensor:
    num_experts = b_q_weight.shape[0]
    assert size_k % 16 == 0
    output = torch.empty((num_experts, size_k // 16, size_n * (num_bits // 2)),
                         device=b_q_weight.device,
                         dtype=b_q_weight.dtype)
    for e in range(num_experts):
        output[e] = torch.ops._C.awq_marlin_repack(b_q_weight[e], size_k,
                                                   size_n, num_bits)
    return output


def gptq_marlin_gemm(a: torch.Tensor,
                     c: Optional[torch.Tensor],
                     b_q_weight: torch.Tensor,
                     b_scales: torch.Tensor,
                     global_scale: Optional[torch.Tensor],
                     b_zeros: Optional[torch.Tensor],
                     g_idx: Optional[torch.Tensor],
                     perm: Optional[torch.Tensor],
                     workspace: torch.Tensor,
                     b_q_type: ScalarType,
                     size_m: int,
                     size_n: int,
                     size_k: int,
                     is_k_full: bool = True,
                     use_atomic_add: bool = False,
                     use_fp32_reduce: bool = False,
                     is_zp_float: bool = False) -> torch.Tensor:
    return torch.ops._C.gptq_marlin_gemm(a, c, b_q_weight, b_scales,
                                         global_scale, b_zeros, g_idx, perm,
                                         workspace, b_q_type.id, size_m,
                                         size_n, size_k, is_k_full,
                                         use_atomic_add, use_fp32_reduce,
                                         is_zp_float)


# machete
def machete_supported_schedules(
        a_type: torch.dtype,
        b_type: ScalarType,
        group_scales_type: Optional[torch.dtype],
        group_zeros_type: Optional[torch.dtype] = None,
        channel_scales_type: Optional[torch.dtype] = None,
        token_scales_type: Optional[torch.dtype] = None,
        out_type: Optional[torch.dtype] = None) -> list[str]:
    return torch.ops._C.machete_supported_schedules(
        a_type, b_type.id, group_scales_type, group_zeros_type,
        channel_scales_type, token_scales_type, out_type)


def machete_mm(
        a: torch.Tensor,
        # b_q Should be the tensor returned by machete_prepack_B
        b_q: torch.Tensor,
        b_type: ScalarType,
        out_type: Optional[torch.dtype] = None,
        b_group_scales: Optional[torch.Tensor] = None,
        b_group_zeros: Optional[torch.Tensor] = None,
        b_group_size: Optional[int] = None,
        b_channel_scales: Optional[torch.Tensor] = None,
        a_token_scales: Optional[torch.Tensor] = None,
        schedule: Optional[str] = None) -> torch.Tensor:
    return torch.ops._C.machete_mm(a, b_q, b_type.id, out_type, b_group_scales,
                                   b_group_zeros, b_group_size,
                                   b_channel_scales, a_token_scales, schedule)


def machete_prepack_B(
        b_q_weight: torch.Tensor, a_type: torch.dtype, b_type: ScalarType,
        group_scales_type: Optional[torch.dtype]) -> torch.Tensor:
    return torch.ops._C.machete_prepack_B(b_q_weight, a_type, b_type.id,
                                          group_scales_type)


if hasattr(torch.ops._C, "permute_cols"):

    @register_fake("_C::permute_cols")
    def _permute_cols_fake(a: torch.Tensor,
                           perm: torch.Tensor) -> torch.Tensor:
        return torch.empty_like(a)


def permute_cols(a: torch.Tensor, perm: torch.Tensor) -> torch.Tensor:
    return torch.ops._C.permute_cols(a, perm)


# fp4
def scaled_fp4_quant(
        input: torch.Tensor,
        input_global_scale: torch.Tensor) -> tuple[torch.Tensor, torch.Tensor]:
    """
    Quantize input tensor to FP4 and return quantized tensor and scale.

    This function quantizes the last dimension of the given tensor `input`. For
    every 16 consecutive elements, a single dynamically computed scaling factor
    is shared. This scaling factor is quantized using the `input_global_scale`
    and is stored in a swizzled layout (see
    https://docs.nvidia.com/cuda/parallel-thread-execution/#tcgen05-mma-scale-factor-b-layout-4x).

    Args:
        input: The input tensor to be quantized to FP4
        input_global_scale: A scalar scaling factor for the entire tensor.

    Returns:
        tuple[torch.Tensor, torch.Tensor]: The output tensor in FP4 but every
            two values are packed into a uint8 and float8_e4m3 scaling factors
            in the sizzled layout.
    """
    assert not current_platform.is_rocm()
    assert input.ndim >= 1, (
        f'input.ndim needs to be >= 1, but got {input.ndim}.')
    other_dims = 1 if input.ndim == 1 else -1
    input = input.reshape(other_dims, input.shape[-1])
    m, n = input.shape
    block_size = 16
    device = input.device

    assert n % block_size == 0, (
        f'last dim has to be multiple of 16, but got {n}.')
    assert input.dtype in (torch.float16, torch.bfloat16), (
        f'input.dtype needs to be fp16 or bf16 but got {input.dtype}.')

    # Two fp4 values will be packed into an uint8.
    output = torch.empty((m, n // 2), device=device, dtype=torch.uint8)

    # We use the rounded values to store the swizzled values. Due to the
    # requirement of the Tensor Core, the minimum tile is 128x4 for the scales.
    # So, we first pad the scales to multiples of 128 and 4. Then, the scales
    # (in float8_e4m3fn) are packed into an int32 for every 4 values. More:
    # https://docs.nvidia.com/cuda/parallel-thread-execution/#tcgen05-mma-scale-factor-b-layout-4x
    round_up = lambda x, y: (x + y - 1) // y * y
    rounded_m = round_up(m, 128)
    scale_n = n // block_size
    rounded_n = round_up(scale_n, 4)
    output_scale = torch.empty((rounded_m, rounded_n // 4),
                               device=device,
                               dtype=torch.int32)

    torch.ops._C.scaled_fp4_quant(output, input, output_scale,
                                  input_global_scale)
    output_scale = output_scale.view(torch.float8_e4m3fn)
    return output, output_scale


def scaled_fp4_experts_quant(
    input_tensor: torch.Tensor,
    input_global_scale: torch.Tensor,
    expert_offsets: torch.Tensor,
    blockscale_offsets: torch.Tensor,
    topk: int,
) -> tuple[torch.Tensor, torch.Tensor]:
    """
    Quantize input tensor to FP4 and return quantized tensor and scale, for
    packed MoE Inputs.
    Args:
        input_tensor: The input tensor to be quantized to FP4
        input_global_scale: A scalar scaling factor for the entire tensor.
        expert_offsets: The expert offsets tensor
        blockscale_offsets: The blockscale offsets tensor
    Outputs:
        output: The quantized tensor in FP4
        output_scales: The blockscale tensor in FP8-E4M3
    """
    assert not current_platform.is_rocm()
    assert input_tensor.ndim == 2, (
        f'input.ndim needs to be == 2, but got {input_tensor.ndim}.')

    # Control the maximum number of tokens per expert supported by the
    # NVFP4 MoE Expert Quantization. This is used to prevent the kernel
    # from running out of memory. This value can also be increased to support
    # larger models.
    MAX_TOKENS_PER_EXPERT = envs.VLLM_MAX_TOKENS_PER_EXPERT_FP4_MOE
    m_numtopk, k = input_tensor.shape

    assert (m_numtopk <= MAX_TOKENS_PER_EXPERT * topk), (
        f"m_numtopk must be less than MAX_TOKENS_PER_EXPERT("
        f"{MAX_TOKENS_PER_EXPERT})"
        f" for cutlass_moe_fp4, observed m_numtopk = {m_numtopk}. Use"
        f" VLLM_MAX_TOKENS_PER_EXPERT_FP4_MOE to set this value.")
    scales_k = k // 16
    padded_k = (scales_k + (4 - 1)) // 4

    # output is uint8 and packed fp4 values
    output = torch.empty(m_numtopk,
                         k // 2,
                         device=input_tensor.device,
                         dtype=torch.uint8)
    output_scales = torch.empty(MAX_TOKENS_PER_EXPERT * topk,
                                padded_k,
                                dtype=torch.int32,
                                device=input_tensor.device)
    torch.ops._C.scaled_fp4_experts_quant(output, output_scales, input_tensor,
                                          input_global_scale, expert_offsets,
                                          blockscale_offsets)
    output_scales = output_scales.view(torch.float8_e4m3fn)
    return output, output_scales


# fp8
def scaled_fp8_quant(
    input: torch.Tensor,
    scale: Optional[torch.Tensor] = None,
    num_token_padding: Optional[int] = None,
    scale_ub: Optional[torch.Tensor] = None,
    use_per_token_if_dynamic: bool = False,
    output: Optional[torch.Tensor] = None,
) -> tuple[torch.Tensor, torch.Tensor]:
    """
    Quantize input tensor to FP8 and return quantized tensor and scale.

    This function supports both static and dynamic quantization: If you
    provide the scale, it will use static scaling and if you omit it,
    the scale will be determined dynamically. The function also allows
    optional padding of the output tensors for downstream kernels that
    will benefit from padding.

    Args:
        input: The input tensor to be quantized to FP8
        scale: Optional scaling factor for the FP8 quantization
        scale_ub: Optional upper bound for scaling factor in dynamic
            per token case
        num_token_padding: If specified, pad the first dimension
            of the output to at least this value.
        use_per_token_if_dynamic: Whether to do per_tensor or per_token
            in the dynamic quantization case.

    Returns:
        tuple[torch.Tensor, torch.Tensor]: The output tensor in FP8 and
            scaling factor.
    """
    # This code assumes batch_dim and num_tokens are flattened
    assert (input.ndim == 2)
    shape: Union[tuple[int, int], torch.Size] = input.shape
    # For ROCm on MI300, the output fp8 dtype is torch.float_e3m3fnuz
    out_dtype: torch.dtype = current_platform.fp8_dtype()
    if num_token_padding:
        shape = (max(num_token_padding, input.shape[0]), shape[1])
    if output is None:
        output = torch.empty(shape, device=input.device, dtype=out_dtype)
    else:
        assert num_token_padding is None, \
            "padding not supported if output passed in"
        assert output.dtype == out_dtype

    if scale is None:
        if use_per_token_if_dynamic:
            scale = torch.empty((shape[0], 1),
                                device=input.device,
                                dtype=torch.float32)
            torch.ops._C.dynamic_per_token_scaled_fp8_quant(
                output, input, scale, scale_ub)
        else:
            scale = torch.empty(1, device=input.device, dtype=torch.float32)
            torch.ops._C.dynamic_scaled_fp8_quant(output, input, scale)
    else:
<<<<<<< HEAD
        assert scale.numel() == 1
=======
        assert scale.numel() == 1, f"{scale.shape}"
>>>>>>> 016c25b5
        torch.ops._C.static_scaled_fp8_quant(output, input, scale)

    return output, scale


# gptq allspark
def allspark_repack_weight(
        qweight: torch.Tensor,
        scale: torch.Tensor,
        zero_point: Optional[torch.Tensor] = None,
        has_zp: bool = False
) -> tuple[torch.Tensor, torch.Tensor, torch.Tensor]:
    """
    Rearrange qweight, scale, and zero_point(if asymmetric) to n32k16 format
    for Ampere W8A16 Fused Gemm kernel

    Args:
        qweight: uint8 weight tensor, original k x n format.
        scale: fp16/bf16 weight scale tensor, 1 x n format.
        zero_point: fp16/bf16 weight zero_point tensor, 1 x n format.
            Must be provided for asymmetric quantization.
        has_zp: if use symmetric quantization, has_zp = False.
            if use asymmetric quantization, has_zp = True.

    Returns:
        tuple[torch.Tensor, torch.Tensor, Optional[torch.Tensor]] :
            rearranged weight, scale, and optionally zero_point.
    """
    K = qweight.shape[0]
    N = qweight.shape[1]
    N_32align = (N + 32 - 1) // 32 * 32

    qweight_reorder = torch.empty((N_32align, K),
                                  device=qweight.device,
                                  dtype=qweight.dtype)
    scale_reorder = torch.empty((1, N_32align),
                                device=scale.device,
                                dtype=scale.dtype)
    zero_point_reorder = None
    if has_zp:
        assert zero_point is not None, (
            "zero_point must be provided for asymmetric quantization.")
        zero_point_reorder = torch.empty((1, N_32align),
                                         device=zero_point.device,
                                         dtype=zero_point.dtype)

    torch.ops._C.rearrange_kn_weight_as_n32k16_order(
        qweight, scale, zero_point, has_zp, qweight_reorder, scale_reorder,
        zero_point_reorder, K, N, N_32align)

    return qweight_reorder, scale_reorder, zero_point_reorder


def allspark_w8a16_gemm(a: torch.Tensor, b_qweight: torch.Tensor,
                        b_scales: torch.Tensor,
                        b_qzeros: Optional[torch.Tensor], n: int,
                        group_size: int, sm_count: int, sm_version: int,
                        CUBLAS_M_THRESHOLD: int, has_zp: bool,
                        n32k16_reorder: bool) -> torch.Tensor:

    return torch.ops._C.allspark_w8a16_gemm(a, b_qweight, b_scales, b_qzeros,
                                            n, group_size, sm_count,
                                            sm_version, CUBLAS_M_THRESHOLD,
                                            has_zp, n32k16_reorder)


# int8
def scaled_int8_quant(
    input: torch.Tensor,
    scale: Optional[torch.Tensor] = None,
    azp: Optional[torch.Tensor] = None,
    symmetric: bool = True
) -> tuple[torch.Tensor, torch.Tensor, Optional[torch.Tensor]]:
    """
    Quantize the input tensor to int8 and return the quantized tensor and scale, and maybe azp.

    Args:
        input: The input tensor to be quantized to int8.
        scale: Optional scaling factor for the int8 quantization.
            When not provided, we invoke dynamic-per-token quantization.
        azp: Optional zero-point for the int8 quantization.
            Must be provided for asymmetric quantization if `scale` is provided.
        symmetric: Whether to use symmetric quantization (scale only, azp ignored).

    Returns:
      tuple[torch.Tensor, torch.Tensor, Optional[torch.Tensor]] : Output int8 tensor, scales, and optionally azp.
    """
    output = torch.empty_like(input, dtype=torch.int8)
    if scale is not None:
        # static-per-tensor quantization.
        assert symmetric == (
            azp
            is None), "azp must only be provided for asymmetric quantization."
        torch.ops._C.static_scaled_int8_quant(output, input, scale, azp)
        return output, scale, azp

    # dynamic-per-token quantization.
    input_scales = torch.empty((input.numel() // input.shape[-1], 1),
                               device=input.device,
                               dtype=torch.float32)
    input_azp = None if symmetric else torch.empty_like(input_scales,
                                                        dtype=torch.int32)
    torch.ops._C.dynamic_scaled_int8_quant(output, input.contiguous(),
                                           input_scales, input_azp)
    return output, input_scales, input_azp


# qqq ops
def marlin_qqq_gemm(a: torch.Tensor, b_q_weight: torch.Tensor,
                    s_tok: torch.Tensor, s_ch: torch.Tensor,
                    s_group: torch.Tensor, workspace: torch.Tensor,
                    size_m: int, size_n: int, size_k: int) -> torch.Tensor:
    return torch.ops._C.marlin_qqq_gemm(a, b_q_weight, s_tok, s_ch, s_group,
                                        workspace, size_m, size_n, size_k)


# gguf
def ggml_dequantize(W: torch.Tensor, quant_type: int, m: int, n: int,
                    dtype: Optional[torch.dtype]) -> torch.Tensor:
    return torch.ops._C.ggml_dequantize(W, quant_type, m, n, dtype)


def ggml_mul_mat_vec_a8(
    W: torch.Tensor,
    X: torch.Tensor,
    quant_type: int,
    row: int,
) -> torch.Tensor:
    return torch.ops._C.ggml_mul_mat_vec_a8(W, X, quant_type, row)


def ggml_mul_mat_a8(
    W: torch.Tensor,
    X: torch.Tensor,
    quant_type: int,
    row: int,
) -> torch.Tensor:
    return torch.ops._C.ggml_mul_mat_a8(W, X, quant_type, row)


def ggml_moe_a8(
    X: torch.Tensor,
    W: torch.Tensor,
    sorted_token_ids: torch.Tensor,
    expert_ids: torch.Tensor,
    num_tokens_post_padded: torch.Tensor,
    quant_type: int,
    row: int,
    top_k: int,
    tokens: int,
) -> torch.Tensor:
    return torch.ops._C.ggml_moe_a8(X, W, sorted_token_ids, expert_ids,
                                    num_tokens_post_padded, quant_type, row,
                                    top_k, tokens)


def ggml_moe_a8_vec(
    X: torch.Tensor,
    W: torch.Tensor,
    topk_ids: torch.Tensor,
    top_k: int,
    quant_type: int,
    row: torch.SymInt,
    tokens: torch.SymInt,
) -> torch.Tensor:
    return torch.ops._C.ggml_moe_a8_vec(X, W, topk_ids, top_k, quant_type, row,
                                        tokens)


def ggml_moe_get_block_size(quant_type: int) -> int:
    return torch.ops._C.ggml_moe_get_block_size(quant_type)


# mamba
def selective_scan_fwd(u: torch.Tensor, delta: torch.Tensor, A: torch.Tensor,
                       B: torch.Tensor, C: torch.Tensor,
                       D_: Optional[torch.Tensor], z_: Optional[torch.Tensor],
                       delta_bias_: Optional[torch.Tensor],
                       delta_softplus: bool,
                       query_start_loc: Optional[torch.Tensor],
                       cache_indices: Optional[torch.Tensor],
                       has_initial_state: Optional[torch.Tensor],
                       ssm_states: torch.Tensor, pad_slot_id: int):
    torch.ops._C.selective_scan_fwd(u, delta, A, B, C, D_, z_, delta_bias_,
                                    delta_softplus, query_start_loc,
                                    cache_indices, has_initial_state,
                                    ssm_states, pad_slot_id)


# ROCm skinny gemms
def LLMM1(a: torch.Tensor, b: torch.Tensor,
          rows_per_block: int) -> torch.Tensor:
    return torch.ops._rocm_C.LLMM1(a, b, rows_per_block)


def wvSplitK(a: torch.Tensor, b: torch.Tensor, cu_count: int) -> torch.Tensor:
    return torch.ops._rocm_C.wvSplitK(a, b, cu_count)


def wvSplitKQ(a: torch.Tensor, b: torch.Tensor, out_dtype: torch.dtype,
              scale_a: torch.Tensor, scale_b: torch.Tensor,
              cu_count: int) -> torch.Tensor:
    out = torch.empty((b.shape[0], a.shape[0]),
                      dtype=out_dtype,
                      device=b.device)
    torch.ops._rocm_C.wvSplitKQ(a, b, out, scale_a, scale_b, cu_count)
    return out


# moe
def moe_sum(input: torch.Tensor, output: torch.Tensor):
    torch.ops._moe_C.moe_sum(input, output)


def moe_align_block_size(topk_ids: torch.Tensor, num_experts: int,
                         block_size: int, sorted_token_ids: torch.Tensor,
                         experts_ids: torch.Tensor,
                         num_tokens_post_pad: torch.Tensor) -> None:
    torch.ops._moe_C.moe_align_block_size(topk_ids, num_experts, block_size,
                                          sorted_token_ids, experts_ids,
                                          num_tokens_post_pad)


def moe_wna16_gemm(input: torch.Tensor, output: torch.Tensor,
                   b_qweight: torch.Tensor, b_scales: torch.Tensor,
                   b_qzeros: Optional[torch.Tensor],
                   topk_weights: Optional[torch.Tensor],
                   sorted_token_ids: torch.Tensor, experts_ids: torch.Tensor,
                   num_tokens_post_pad: torch.Tensor, top_k: int,
                   BLOCK_SIZE_M: int, BLOCK_SIZE_N: int, BLOCK_SIZE_K: int,
                   bit: int) -> torch.Tensor:
    if not current_platform.is_cuda():
        raise NotImplementedError(
            "The optimized moe_wna16_gemm kernel is only "
            "available on CUDA platforms")
    torch.ops._moe_C.moe_wna16_gemm(input, output, b_qweight, b_scales,
                                    b_qzeros, topk_weights, sorted_token_ids,
                                    experts_ids, num_tokens_post_pad, top_k,
                                    BLOCK_SIZE_M, BLOCK_SIZE_N, BLOCK_SIZE_K,
                                    bit)


def topk_softmax(topk_weights: torch.Tensor, topk_ids: torch.Tensor,
                 token_expert_indices: torch.Tensor,
                 gating_output: torch.Tensor) -> None:
    torch.ops._moe_C.topk_softmax(topk_weights, topk_ids, token_expert_indices,
                                  gating_output)


def moe_wna16_marlin_gemm(input: torch.Tensor, output: Optional[torch.Tensor],
                          b_qweight: torch.Tensor, b_scales: torch.Tensor,
                          global_scale: Optional[torch.Tensor],
                          b_qzeros: Optional[torch.Tensor],
                          g_idx: Optional[torch.Tensor],
                          perm: Optional[torch.Tensor],
                          workspace: torch.Tensor,
                          sorted_token_ids: torch.Tensor,
                          expert_ids: torch.Tensor,
                          num_tokens_past_padded: torch.Tensor,
                          topk_weights: torch.Tensor, moe_block_size: int,
                          top_k: int, mul_topk_weights: bool, is_ep: bool,
                          b_q_type: ScalarType, size_m: int, size_n: int,
                          size_k: int, is_k_full: bool, use_atomic_add: bool,
                          use_fp32_reduce: bool,
                          is_zp_float: bool) -> torch.Tensor:
    return torch.ops._moe_C.moe_wna16_marlin_gemm(
        input, output, b_qweight, b_scales, global_scale, b_qzeros, g_idx,
        perm, workspace, sorted_token_ids, expert_ids, num_tokens_past_padded,
        topk_weights, moe_block_size, top_k, mul_topk_weights, is_ep,
        b_q_type.id, size_m, size_n, size_k, is_k_full, use_atomic_add,
        use_fp32_reduce, is_zp_float)


if supports_moe_ops and hasattr(torch.ops._moe_C, "marlin_gemm_moe"):

    @register_fake("_moe_C::marlin_gemm_moe")
    def marlin_gemm_moe_fake(a: torch.Tensor, b_q_weights: torch.Tensor,
                             sorted_ids: torch.Tensor,
                             topk_weights: torch.Tensor,
                             topk_ids: torch.Tensor, b_scales: torch.Tensor,
                             b_zero_points: torch.Tensor, g_idx: torch.Tensor,
                             perm: torch.Tensor, workspace: torch.Tensor,
                             b_q_type: ScalarType, size_m: torch.SymInt,
                             size_n: torch.SymInt, size_k: torch.SymInt,
                             is_k_full: bool, num_experts: int, topk: int,
                             moe_block_size: int, replicate_input: bool,
                             apply_weights: bool) -> torch.Tensor:
        return torch.empty((size_m, topk, size_n),
                           dtype=a.dtype,
                           device=a.device)

    @register_fake("_moe_C::moe_wna16_marlin_gemm")
    def moe_wna16_marlin_gemm_fake(input: torch.Tensor,
                                   output: Optional[torch.Tensor],
                                   b_qweight: torch.Tensor,
                                   b_scales: torch.Tensor,
                                   b_qzeros: Optional[torch.Tensor],
                                   g_idx: Optional[torch.Tensor],
                                   perm: Optional[torch.Tensor],
                                   workspace: torch.Tensor,
                                   sorted_token_ids: torch.Tensor,
                                   expert_ids: torch.Tensor,
                                   num_tokens_past_padded: torch.Tensor,
                                   topk_weights: torch.Tensor,
                                   moe_block_size: int, top_k: int,
                                   mul_topk_weights: bool, is_ep: bool,
                                   b_q_type: ScalarType, size_m: int,
                                   size_n: int, size_k: int, is_k_full: bool,
                                   use_atomic_add: bool, use_fp32_reduce: bool,
                                   is_zp_float: bool) -> torch.Tensor:
        return torch.empty((size_m * top_k, size_n),
                           dtype=input.dtype,
                           device=input.device)


def reshape_and_cache(
    key: torch.Tensor,
    value: torch.Tensor,
    key_cache: torch.Tensor,
    value_cache: torch.Tensor,
    slot_mapping: torch.Tensor,
    kv_cache_dtype: str,
    k_scale: torch.Tensor,
    v_scale: torch.Tensor,
) -> None:
    torch.ops._C_cache_ops.reshape_and_cache(key, value, key_cache,
                                             value_cache, slot_mapping,
                                             kv_cache_dtype, k_scale, v_scale)


def reshape_and_cache_flash(
    key: torch.Tensor,
    value: torch.Tensor,
    key_cache: torch.Tensor,
    value_cache: torch.Tensor,
    slot_mapping: torch.Tensor,
    kv_cache_dtype: str,
    k_scale: torch.Tensor,
    v_scale: torch.Tensor,
) -> None:
    torch.ops._C_cache_ops.reshape_and_cache_flash(key, value, key_cache,
                                                   value_cache, slot_mapping,
                                                   kv_cache_dtype, k_scale,
                                                   v_scale)


def concat_and_cache_mla(
    kv_c: torch.Tensor,
    k_pe: torch.Tensor,
    kv_cache: torch.Tensor,
    slot_mapping: torch.Tensor,
    kv_cache_dtype: str,
    scale: torch.Tensor,
) -> None:
    torch.ops._C_cache_ops.concat_and_cache_mla(kv_c, k_pe, kv_cache,
                                                slot_mapping, kv_cache_dtype,
                                                scale)


def copy_blocks(key_caches: list[torch.Tensor],
                value_caches: list[torch.Tensor],
                block_mapping: torch.Tensor) -> None:
    torch.ops._C_cache_ops.copy_blocks(key_caches, value_caches, block_mapping)


def copy_blocks_mla(kv_caches: list[torch.Tensor],
                    block_mapping: torch.Tensor) -> None:
    torch.ops._C_cache_ops.copy_blocks_mla(kv_caches, block_mapping)


def swap_blocks(src: torch.Tensor, dst: torch.Tensor,
                block_mapping: torch.Tensor) -> None:
    torch.ops._C_cache_ops.swap_blocks(src, dst, block_mapping)


def convert_fp8(output: torch.Tensor,
                input: torch.Tensor,
                scale: float = 1.0,
                kv_dtype: str = "fp8") -> None:
    torch.ops._C_cache_ops.convert_fp8(output, input, scale, kv_dtype)


def gather_cache(src_cache: torch.Tensor,
                 dst: torch.Tensor,
                 block_table: torch.Tensor,
                 cu_seq_lens: torch.Tensor,
                 batch_size: int,
                 seq_starts: Optional[torch.Tensor] = None) -> None:
    torch.ops._C_cache_ops.gather_cache(src_cache, dst, block_table,
                                        cu_seq_lens, batch_size, seq_starts)


def get_device_attribute(attribute: int, device: int) -> int:
    return torch.ops._C_cuda_utils.get_device_attribute(attribute, device)


def get_max_shared_memory_per_block_device_attribute(device: int) -> int:
    # ruff: noqa: E501
    return torch.ops._C_cuda_utils.get_max_shared_memory_per_block_device_attribute(
        device)


# custom ar
def init_custom_ar(ipc_tensors: list[torch.Tensor], rank_data: torch.Tensor,
                   rank: int, fully_connected: bool) -> int:
    return torch.ops._C_custom_ar.init_custom_ar(ipc_tensors, rank_data, rank,
                                                 fully_connected)


def all_reduce(fa: int, inp: torch.Tensor, out: torch.Tensor, reg_buffer: int,
               reg_buffer_sz_bytes: int) -> None:
    torch.ops._C_custom_ar.all_reduce(fa, inp, out, reg_buffer,
                                      reg_buffer_sz_bytes)


def dispose(fa: int) -> None:
    torch.ops._C_custom_ar.dispose(fa)


def meta_size() -> int:
    return torch.ops._C_custom_ar.meta_size()


def register_buffer(fa: int, ipc_tensors: list[int]) -> None:
    return torch.ops._C_custom_ar.register_buffer(fa, ipc_tensors)


def get_graph_buffer_ipc_meta(fa: int) -> tuple[list[int], list[int]]:
    return torch.ops._C_custom_ar.get_graph_buffer_ipc_meta(fa)


def register_graph_buffers(fa: int, handles: list[list[int]],
                           offsets: list[list[int]]) -> None:
    torch.ops._C_custom_ar.register_graph_buffers(fa, handles, offsets)


def allocate_shared_buffer_and_handle(size: int) -> tuple[int, torch.Tensor]:
    return torch.ops._C_custom_ar.allocate_shared_buffer_and_handle(size)


def open_mem_handle(mem_handle: torch.Tensor):
    return torch.ops._C_custom_ar.open_mem_handle(mem_handle)


def free_shared_buffer(ptr: int) -> None:
    torch.ops._C_custom_ar.free_shared_buffer(ptr)


# quick all reduce
def init_custom_qr(rank: int,
                   world_size: int,
                   qr_max_size: Optional[int] = None) -> int:
    return torch.ops._C_custom_ar.init_custom_qr(rank, world_size, qr_max_size)


def qr_destroy(fa: int) -> None:
    torch.ops._C_custom_ar.qr_destroy(fa)


def qr_all_reduce(fa: int,
                  inp: torch.Tensor,
                  out: torch.Tensor,
                  quant_level: int,
                  cast_bf2half: bool = False) -> None:
    torch.ops._C_custom_ar.qr_all_reduce(fa, inp, out, quant_level,
                                         cast_bf2half)


def qr_get_handle(fa: int) -> torch.Tensor:
    return torch.ops._C_custom_ar.qr_get_handle(fa)


def qr_open_handles(fa: int, handles: list[torch.Tensor]) -> None:
    return torch.ops._C_custom_ar.qr_open_handles(fa, handles)


def qr_max_size() -> int:
    return torch.ops._C_custom_ar.qr_max_size()


def get_flash_mla_metadata(
    cache_seqlens: torch.Tensor,
    num_heads_per_head_k: int,
    num_heads_k: int,
) -> tuple[torch.Tensor, torch.Tensor]:
    """
    Arguments:
        cache_seqlens: (batch_size), dtype torch.int32.
        num_heads_per_head_k: Equals to seq_len_q * num_heads_q // num_heads_k.
        num_heads_k: num_heads_k.

    Return:
        tile_scheduler_metadata: (num_sm_parts, TileSchedulerMetaDataSize), dtype torch.int32.
        num_splits: (batch_size + 1), dtype torch.int32.
    """
    return torch.ops._C.get_flash_mla_metadata(cache_seqlens,
                                               num_heads_per_head_k,
                                               num_heads_k)


def flash_mla_with_kvcache(
    q: torch.Tensor,
    k_cache: torch.Tensor,
    block_table: torch.Tensor,
    cache_seqlens: torch.Tensor,
    head_dim_v: int,
    tile_scheduler_metadata: torch.Tensor,
    num_splits: torch.Tensor,
    softmax_scale: Optional[float] = None,
    causal: bool = False,
) -> tuple[torch.Tensor, torch.Tensor]:
    """
    Arguments:
        q: (batch_size, seq_len_q, num_heads_q, head_dim).
        k_cache: (num_blocks, page_block_size, num_heads_k, head_dim).
        block_table: (batch_size, max_num_blocks_per_seq), torch.int32.
        cache_seqlens: (batch_size), torch.int32.
        head_dim_v: Head_dim of v.
        tile_scheduler_metadata: (num_sm_parts, TileSchedulerMetaDataSize), torch.int32, return by get_mla_metadata.
        num_splits: (batch_size + 1), torch.int32, return by get_mla_metadata.
        softmax_scale: float. The scaling of QK^T before applying softmax. Default to 1 / sqrt(head_dim).
        causal: bool. Whether to apply causal attention mask.

    Return:
        out: (batch_size, seq_len_q, num_heads_q, head_dim_v).
        softmax_lse: (batch_size, num_heads_q, seq_len_q), torch.float32.
    """
    if softmax_scale is None:
        softmax_scale = q.shape[-1]**(-0.5)
    out, softmax_lse = torch.ops._C.flash_mla_fwd_kvcache(
        q,
        k_cache,
        None,
        head_dim_v,
        cache_seqlens,
        block_table,
        softmax_scale,
        causal,
        tile_scheduler_metadata,
        num_splits,
    )
    return out, softmax_lse


def cutlass_mla_decode(out: torch.Tensor, q_nope: torch.Tensor,
                       q_pe: torch.Tensor, kv_c_and_k_pe_cache: torch.Tensor,
                       seq_lens: torch.Tensor, page_table: torch.Tensor,
                       scale: float) -> torch.Tensor:
    torch.ops._C.cutlass_mla_decode(out, q_nope, q_pe, kv_c_and_k_pe_cache,
                                    seq_lens, page_table, scale)
    return out


def sm100_cutlass_mla_decode(out: torch.Tensor, q_nope: torch.Tensor,
                             q_pe: torch.Tensor,
                             kv_c_and_k_pe_cache: torch.Tensor,
                             seq_lens: torch.Tensor, page_table: torch.Tensor,
                             workspace: torch.Tensor, scale: float,
                             num_kv_splits: int) -> torch.Tensor:
    torch.ops._C.sm100_cutlass_mla_decode(out, q_nope, q_pe,
                                          kv_c_and_k_pe_cache, seq_lens,
                                          page_table, workspace, scale,
                                          num_kv_splits)
    return out


def sm100_cutlass_mla_get_workspace_size(max_seq_len: int, num_batches: int,
                                         sm_count: int,
                                         num_kv_splits: int) -> int:
    return torch.ops._C.sm100_cutlass_mla_get_workspace_size(
        max_seq_len, num_batches, sm_count, num_kv_splits)


if hasattr(torch.ops._C, "weight_packed_linear"):

    @register_fake("_C::weight_packed_linear")
    def weight_packed_linear_fake(mat1: torch.Tensor, mat2: torch.Tensor,
                                  bias: Optional[torch.Tensor],
                                  is_vnni: bool) -> torch.Tensor:
        return torch.empty((mat1.size(0), mat2.size(0)),
                           dtype=mat1.dtype,
                           device=mat2.device)


if hasattr(torch.ops._C, "fused_experts_cpu"):

    @register_fake("_C::fused_experts_cpu")
    def fused_experts_cpu_fake(
        hidden_states: torch.Tensor,
        w1: torch.Tensor,
        w2: torch.Tensor,
        topk_weights: torch.Tensor,
        topk_ids: torch.Tensor,
        inplace: bool,
        use_int8_w8a8: bool,
        use_fp8_w8a16: bool,
        w1_scale: Optional[torch.Tensor],
        w2_scale: Optional[torch.Tensor],
        block_size: Optional[list[int]],
        a1_scale: Optional[torch.Tensor],
        a2_scale: Optional[torch.Tensor],
        is_vnni: bool,
    ) -> torch.Tensor:
        return torch.empty_like(hidden_states)


if hasattr(torch.ops._C, "int8_scaled_mm_with_quant"):

    @register_fake("_C::int8_scaled_mm_with_quant")
    def int8_scaled_mm_with_quant_fake(
        mat1: torch.Tensor,
        mat2: torch.Tensor,
        scales2: torch.Tensor,
        bias: Optional[torch.Tensor],
        out_dtype: torch.dtype,
        is_vnni: bool,
    ) -> torch.Tensor:
        M = mat1.size(0)
        N = mat2.size(0)
        return torch.empty((M, N), dtype=out_dtype)<|MERGE_RESOLUTION|>--- conflicted
+++ resolved
@@ -1290,11 +1290,7 @@
             scale = torch.empty(1, device=input.device, dtype=torch.float32)
             torch.ops._C.dynamic_scaled_fp8_quant(output, input, scale)
     else:
-<<<<<<< HEAD
-        assert scale.numel() == 1
-=======
         assert scale.numel() == 1, f"{scale.shape}"
->>>>>>> 016c25b5
         torch.ops._C.static_scaled_fp8_quant(output, input, scale)
 
     return output, scale
