# SPDX-License-Identifier: Apache-2.0
# SPDX-FileCopyrightText: Copyright contributors to the vLLM project

import contextlib
from typing import TYPE_CHECKING, Literal, Optional, Union

import torch

import vllm.envs as envs
from vllm.logger import init_logger
from vllm.platforms import current_platform
from vllm.scalar_type import ScalarType

logger = init_logger(__name__)

if not current_platform.is_tpu() and not current_platform.is_xpu():
    try:
        import vllm._C
    except ImportError as e:
        logger.warning("Failed to import from vllm._C with %r", e)

supports_moe_ops = False
with contextlib.suppress(ImportError):
    import vllm._moe_C  # noqa: F401
    supports_moe_ops = True

if TYPE_CHECKING:

    def register_fake(fn):
        return lambda name: fn
else:
    try:
        from torch.library import register_fake
    except ImportError:
        from torch.library import impl_abstract as register_fake


# page attention ops
def paged_attention_v1(
    out: torch.Tensor,
    query: torch.Tensor,
    key_cache: torch.Tensor,
    value_cache: torch.Tensor,
    num_kv_heads: int,
    scale: float,
    block_tables: torch.Tensor,
    seq_lens: torch.Tensor,
    block_size: int,
    max_seq_len: int,
    alibi_slopes: Optional[torch.Tensor],
    kv_cache_dtype: str,
    k_scale: torch.Tensor,
    v_scale: torch.Tensor,
    tp_rank: int = 0,
    blocksparse_local_blocks: int = 0,
    blocksparse_vert_stride: int = 0,
    blocksparse_block_size: int = 64,
    blocksparse_head_sliding_step: int = 0,
) -> None:
    torch.ops._C.paged_attention_v1(
        out, query, key_cache, value_cache, num_kv_heads, scale, block_tables,
        seq_lens, block_size, max_seq_len, alibi_slopes, kv_cache_dtype,
        k_scale, v_scale, tp_rank, blocksparse_local_blocks,
        blocksparse_vert_stride, blocksparse_block_size,
        blocksparse_head_sliding_step)


def paged_attention_v2(
    out: torch.Tensor,
    exp_sum: torch.Tensor,
    max_logits: torch.Tensor,
    tmp_out: torch.Tensor,
    query: torch.Tensor,
    key_cache: torch.Tensor,
    value_cache: torch.Tensor,
    num_kv_heads: int,
    scale: float,
    block_tables: torch.Tensor,
    seq_lens: torch.Tensor,
    block_size: int,
    max_seq_len: int,
    alibi_slopes: Optional[torch.Tensor],
    kv_cache_dtype: str,
    k_scale: torch.Tensor,
    v_scale: torch.Tensor,
    tp_rank: int = 0,
    blocksparse_local_blocks: int = 0,
    blocksparse_vert_stride: int = 0,
    blocksparse_block_size: int = 64,
    blocksparse_head_sliding_step: int = 0,
) -> None:
    torch.ops._C.paged_attention_v2(
        out, exp_sum, max_logits, tmp_out, query, key_cache, value_cache,
        num_kv_heads, scale, block_tables, seq_lens, block_size, max_seq_len,
        alibi_slopes, kv_cache_dtype, k_scale, v_scale, tp_rank,
        blocksparse_local_blocks, blocksparse_vert_stride,
        blocksparse_block_size, blocksparse_head_sliding_step)


def paged_attention_rocm(
    out: torch.Tensor,
    exp_sum: torch.Tensor,
    max_logits: torch.Tensor,
    tmp_out: torch.Tensor,
    query: torch.Tensor,
    key_cache: torch.Tensor,
    value_cache: torch.Tensor,
    num_kv_heads: int,
    scale: float,
    block_tables: torch.Tensor,
    seq_lens: torch.Tensor,
    query_start_loc: Optional[torch.Tensor],
    block_size: int,
    max_seq_len: int,
    alibi_slopes: Optional[torch.Tensor],
    kv_cache_dtype: str,
    k_scale: torch.Tensor,
    v_scale: torch.Tensor,
    fp8_out_scale: Optional[torch.Tensor] = None,
    mfma_type: str = "fp8" if envs.VLLM_ROCM_FP8_MFMA_PAGE_ATTN else "f16",
) -> None:
    torch.ops._rocm_C.paged_attention(out, exp_sum, max_logits, tmp_out, query,
                                      key_cache, value_cache, num_kv_heads,
                                      scale, block_tables, seq_lens,
                                      query_start_loc, block_size, max_seq_len,
                                      alibi_slopes, kv_cache_dtype, k_scale,
                                      v_scale, fp8_out_scale, mfma_type)


def mla_decode_kvcache_cpu(
    out: torch.Tensor,
    query: torch.Tensor,
    kv_cache: torch.Tensor,
    scale: float,
    block_tables: torch.Tensor,
    seq_lens: torch.Tensor,
) -> None:
    torch.ops._C_cpu.mla_decode_kvcache(out, query, kv_cache, scale,
                                        block_tables, seq_lens)


# merge attn states ops
def merge_attn_states(output: torch.Tensor,
                      prefix_output: torch.Tensor,
                      prefix_lse: torch.Tensor,
                      suffix_output: torch.Tensor,
                      suffix_lse: torch.Tensor,
                      output_lse: Optional[torch.Tensor] = None) -> None:
    torch.ops._C.merge_attn_states(output, output_lse, prefix_output,
                                   prefix_lse, suffix_output, suffix_lse)


def convert_vertical_slash_indexes(
    q_seqlens: torch.Tensor,  # [BATCH, ]
    kv_seqlens: torch.Tensor,  # [BATCH, ]
    vertical_indexes: torch.Tensor,  # [BATCH, N_HEADS, NNZ_V]
    slash_indexes: torch.Tensor,  # [BATCH, N_HEADS, NNZ_S]
    context_size: int,
    block_size_M: int,
    block_size_N: int,
    causal: bool = True,
) -> tuple[torch.Tensor, torch.Tensor, torch.Tensor, torch.Tensor]:
    batch_size = slash_indexes.size(0)
    num_heads = slash_indexes.size(1)
    nnz_slash = slash_indexes.size(2)
    nnz_vertical = vertical_indexes.size(2)
    num_rows = (context_size + block_size_M - 1) // block_size_M

    block_count = torch.zeros(batch_size,
                              num_heads,
                              num_rows,
                              dtype=q_seqlens.dtype,
                              device=q_seqlens.device)
    block_offset = torch.zeros(batch_size,
                               num_heads,
                               num_rows,
                               nnz_slash,
                               dtype=q_seqlens.dtype,
                               device=q_seqlens.device)
    column_count = torch.zeros(batch_size,
                               num_heads,
                               num_rows,
                               dtype=q_seqlens.dtype,
                               device=q_seqlens.device)
    column_index = torch.zeros(batch_size,
                               num_heads,
                               num_rows,
                               nnz_vertical,
                               dtype=q_seqlens.dtype,
                               device=q_seqlens.device)

    torch.ops._C.convert_vertical_slash_indexes(
        block_count, block_offset, column_count, column_index, q_seqlens,
        kv_seqlens, vertical_indexes, slash_indexes, context_size,
        block_size_M, block_size_N, causal)
    return block_count, block_offset, column_count, column_index


def convert_vertical_slash_indexes_mergehead(
    q_seqlens: torch.Tensor,  # [BATCH, ]
    kv_seqlens: torch.Tensor,  # [BATCH, ]
    vertical_indexes: torch.Tensor,  # [BATCH, N_HEADS, NNZ_V]
    slash_indexes: torch.Tensor,  # [BATCH, N_HEADS, NNZ_S]
    # [N_HEADS] : different head use different number of indices
    vertical_indices_count: torch.Tensor,
    slash_indices_count: torch.Tensor,
    context_size: int,
    block_size_M: int,
    block_size_N: int,
    causal: bool = True,
) -> tuple[torch.Tensor, torch.Tensor, torch.Tensor, torch.Tensor]:
    batch_size = slash_indexes.size(0)
    num_heads = slash_indexes.size(1)
    nnz_slash = slash_indexes.size(2)
    nnz_vertical = vertical_indexes.size(2)
    num_rows = (context_size + block_size_M - 1) // block_size_M

    block_count = torch.empty(batch_size,
                              num_heads,
                              num_rows,
                              dtype=q_seqlens.dtype,
                              device=q_seqlens.device)
    block_offset = torch.empty(batch_size,
                               num_heads,
                               num_rows,
                               nnz_slash,
                               dtype=q_seqlens.dtype,
                               device=q_seqlens.device)
    column_count = torch.empty(batch_size,
                               num_heads,
                               num_rows,
                               dtype=q_seqlens.dtype,
                               device=q_seqlens.device)
    column_index = torch.empty(batch_size,
                               num_heads,
                               num_rows,
                               nnz_vertical,
                               dtype=q_seqlens.dtype,
                               device=q_seqlens.device)

    torch.ops._C.convert_vertical_slash_indexes_mergehead(
        block_count, block_offset, column_count, column_index, q_seqlens,
        kv_seqlens, vertical_indexes, slash_indexes, vertical_indices_count,
        slash_indices_count, context_size, block_size_M, block_size_N, causal)
    return block_count, block_offset, column_count, column_index


# pos encoding ops
def rotary_embedding(
    positions: torch.Tensor,
    query: torch.Tensor,
    key: Optional[torch.Tensor],
    head_size: int,
    cos_sin_cache: torch.Tensor,
    is_neox: bool,
) -> None:
    torch.ops._C.rotary_embedding(positions, query, key, head_size,
                                  cos_sin_cache, is_neox)


# layer norm ops
def rms_norm(out: torch.Tensor, input: torch.Tensor, weight: torch.Tensor,
             epsilon: float) -> None:
    # TODO: Remove this contiguous call when the kernel is updated to support non-contiguous input
    input_contiguous = input.contiguous()
    torch.ops._C.rms_norm(out, input_contiguous, weight, epsilon)


def fused_add_rms_norm(input: torch.Tensor, residual: torch.Tensor,
                       weight: torch.Tensor, epsilon: float) -> None:
    torch.ops._C.fused_add_rms_norm(input, residual, weight, epsilon)


def poly_norm(out: torch.Tensor, input: torch.Tensor, weight: torch.Tensor,
              bias: torch.Tensor, epsilon: float) -> None:
    # TODO: Remove this contiguous call when the kernel is updated to support non-contiguous input
    input_contiguous = input.contiguous()
    torch.ops._C.poly_norm(out, input_contiguous, weight, bias, epsilon)


def apply_repetition_penalties_torch(
        logits: torch.Tensor, prompt_mask: torch.Tensor,
        output_mask: torch.Tensor, repetition_penalties: torch.Tensor) -> None:
    repetition_penalties = repetition_penalties.unsqueeze(dim=1).repeat(
        1, logits.size(1))
    # If token appears in prompt or output, apply, otherwise use 1.0 for no-op.
    penalties = torch.where(prompt_mask | output_mask, repetition_penalties,
                            1.0)
    # If logits are positive, divide by penalty, otherwise multiply by penalty.
    scaling = torch.where(logits > 0, 1.0 / penalties, penalties)
    logits *= scaling


def apply_repetition_penalties_cuda(
        logits: torch.Tensor, prompt_mask: torch.Tensor,
        output_mask: torch.Tensor, repetition_penalties: torch.Tensor) -> None:
    torch.ops._C.apply_repetition_penalties_(logits, prompt_mask, output_mask,
                                             repetition_penalties)


def apply_repetition_penalties(logits: torch.Tensor, prompt_mask: torch.Tensor,
                               output_mask: torch.Tensor,
                               repetition_penalties: torch.Tensor) -> None:
    """Apply repetition penalties to logits in-place.

    Args:
        logits: The logits tensor of shape [num_seqs, vocab_size].
        prompt_mask: A boolean tensor indicating which tokens appear in the prompt.
        output_mask: A boolean tensor indicating which tokens appear in the output.
        repetition_penalties: The repetition penalties of shape (num_seqs, ).
    """
    if logits.is_cuda and logits.is_contiguous():
        apply_repetition_penalties_cuda(logits, prompt_mask, output_mask,
                                        repetition_penalties)
    else:
        apply_repetition_penalties_torch(logits, prompt_mask, output_mask,
                                         repetition_penalties)


# fused quant layer norm ops
def rms_norm_dynamic_per_token_quant(
    input: torch.Tensor,
    weight: torch.Tensor,
    epsilon: float,
    quant_dtype: torch.dtype,
    scale_ub: Optional[torch.Tensor] = None,
    residual: Optional[torch.Tensor] = None
) -> tuple[torch.Tensor, torch.Tensor]:
    output = torch.empty_like(input, dtype=quant_dtype)
    scales = torch.empty((input.numel() // input.shape[-1], 1),
                         device=input.device,
                         dtype=torch.float32)

    torch.ops._C.rms_norm_dynamic_per_token_quant(output, input, weight,
                                                  scales, epsilon, scale_ub,
                                                  residual)
    return output, scales


# quantization ops
# awq
def awq_dequantize(qweight: torch.Tensor, scales: torch.Tensor,
                   zeros: torch.Tensor, split_k_iters: int, thx: int,
                   thy: int) -> torch.Tensor:
    if envs.VLLM_USE_TRITON_AWQ:
        from vllm.model_executor.layers.quantization.awq_triton import (
            awq_dequantize_triton)
        return awq_dequantize_triton(qweight, scales, zeros)
    return torch.ops._C.awq_dequantize(qweight, scales, zeros, split_k_iters,
                                       thx, thy)


def awq_gemm(input: torch.Tensor, qweight: torch.Tensor, qzeros: torch.Tensor,
             scales: torch.Tensor, split_k_iters: int) -> torch.Tensor:
    if envs.VLLM_USE_TRITON_AWQ:
        from vllm.model_executor.layers.quantization.awq_triton import (
            awq_gemm_triton)
        return awq_gemm_triton(input, qweight, qzeros, scales, split_k_iters)
    return torch.ops._C.awq_gemm(input, qweight, qzeros, scales, split_k_iters)


# gptq
def gptq_gemm(a: torch.Tensor, b_q_weight: torch.Tensor,
              b_gptq_qzeros: torch.Tensor, b_gptq_scales: torch.Tensor,
              b_g_idx: torch.Tensor, use_exllama: bool,
              bit: int) -> torch.Tensor:
    return torch.ops._C.gptq_gemm(a, b_q_weight, b_gptq_qzeros, b_gptq_scales,
                                  b_g_idx, use_exllama, bit)


if hasattr(torch.ops._C, "gptq_gemm"):

    @register_fake("_C::gptq_gemm")
    def _gptq_gemm_fake(a: torch.Tensor, b_q_weight: torch.Tensor,
                        b_gptq_qzeros: torch.Tensor,
                        b_gptq_scales: torch.Tensor, b_g_idx: torch.Tensor,
                        use_exllama: bool, bit: int) -> torch.Tensor:
        return torch.empty((a.size(0), b_q_weight.size(1)),
                           dtype=a.dtype,
                           device=a.device)


def gptq_shuffle(q_weight: torch.Tensor, q_perm: torch.Tensor,
                 bit: int) -> None:
    torch.ops._C.gptq_shuffle(q_weight, q_perm, bit)


# marlin_24
def gptq_marlin_24_gemm(a: torch.Tensor, b_q_weight: torch.Tensor,
                        b_meta: torch.Tensor, b_scales: torch.Tensor,
                        workspace: torch.Tensor, b_q_type: ScalarType,
                        size_m: int, size_n: int, size_k: int) -> torch.Tensor:
    return torch.ops._C.gptq_marlin_24_gemm(a, b_q_weight, b_meta, b_scales,
                                            workspace, b_q_type.id, size_m,
                                            size_n, size_k)


if hasattr(torch.ops._C, "gptq_marlin_24_gemm"):

    @register_fake("_C::gptq_marlin_24_gemm")
    def _gptq_marlin_24_gemm_fake(a: torch.Tensor, b_q_weight: torch.Tensor,
                                  b_meta: torch.Tensor, b_scales: torch.Tensor,
                                  workspace: torch.Tensor,
                                  b_q_type: ScalarType, size_m: torch.SymInt,
                                  size_n: torch.SymInt,
                                  size_k: torch.SymInt) -> torch.Tensor:
        return torch.empty((size_m, size_n), device=a.device, dtype=a.dtype)

    @register_fake("_C::gptq_marlin_gemm")
    def _gptq_marlin_gemm_fake(a: torch.Tensor,
                               c: Optional[torch.Tensor],
                               b_q_weight: torch.Tensor,
                               b_bias: Optional[torch.Tensor],
                               b_scales: torch.Tensor,
                               global_scale: Optional[torch.Tensor],
                               b_zeros: Optional[torch.Tensor],
                               g_idx: Optional[torch.Tensor],
                               perm: Optional[torch.Tensor],
                               workspace: torch.Tensor,
                               b_q_type_id: int,
                               size_m: torch.SymInt,
                               size_n: torch.SymInt,
                               size_k: torch.SymInt,
                               is_k_full: bool = True,
                               use_atomic_add: bool = False,
                               use_fp32_reduce: bool = False,
                               is_zp_float: bool = False) -> torch.Tensor:
        return torch.empty((size_m, size_n), device=a.device, dtype=a.dtype)

    @register_fake("_C::awq_dequantize")
    def _awq_dequantize_fake(qweight: torch.Tensor, scales: torch.Tensor,
                             zeros: torch.Tensor, split_k_iters: torch.SymInt,
                             thx: int, thy: int) -> torch.Tensor:
        in_c = qweight.size(0)
        qout_c = qweight.size(1)
        out_c = qout_c * 8
        return torch.empty((in_c, out_c),
                           dtype=scales.dtype,
                           device=scales.device)

    @register_fake("_C::awq_gemm")
    def _awq_gemm_fake(input: torch.Tensor, qweight: torch.Tensor,
                       qzeros: torch.Tensor, scales: torch.Tensor,
                       split_k_iters: torch.SymInt) -> torch.Tensor:
        num_in_feats = input.size(0)
        return torch.empty((split_k_iters, num_in_feats, qweight.size(1) * 8),
                           dtype=input.dtype,
                           device=input.device).sum(0)

    @register_fake("_C::machete_mm")
    def machete_mm_fake(
        a: torch.Tensor,
        # b_q Should be the tensor returned by machete_prepack_B
        b_q: torch.Tensor,
        b_type: ScalarType,
        out_type: Optional[torch.dtype] = None,
        b_group_scales: Optional[torch.Tensor] = None,
        b_group_zeros: Optional[torch.Tensor] = None,
        b_group_size: Optional[int] = None,
        b_channel_scales: Optional[torch.Tensor] = None,
        a_token_scales: Optional[torch.Tensor] = None,
        schedule: Optional[str] = None,
    ) -> torch.Tensor:
        m = a.size(0)
        n = b_q.size(1)
        return torch.empty((m, n), device=a.device, dtype=a.dtype)

    @register_fake("_C::machete_prepack_B")
    def machete_prepack_B_fake(
            b_q_weight: torch.Tensor, a_type: torch.dtype, b_type: ScalarType,
            group_scales_type: Optional[torch.dtype]) -> torch.Tensor:
        return torch.empty_like(b_q_weight,
                                memory_format=torch.contiguous_format)

    @register_fake("_C::cutlass_w4a8_mm")
    def cutlass_w4a8_mm_fake(
            a: torch.Tensor,
            # b_q Should be the tensor returned by cutlass_encode_and_reorder_int4b
            b_q: torch.Tensor,
            b_group_scales: torch.Tensor,
            b_group_size: int,
            b_channel_scales: torch.Tensor,
            a_token_scales: torch.Tensor,
            out_type: Optional[torch.dtype] = None,
            maybe_schedule: Optional[str] = None) -> torch.Tensor:
        m = a.size(0)
        n = b_q.size(1)
        out_dtype = out_type if out_type is not None else torch.bfloat16
        return torch.empty((m, n), device=a.device, dtype=out_dtype)

    @register_fake("_C::cutlass_pack_scale_fp8")
    def cutlass_pack_scale_fp8_fake(scales: torch.Tensor) -> torch.Tensor:
        return torch.empty_like(scales, memory_format=torch.contiguous_format)

    @register_fake("_C::cutlass_encode_and_reorder_int4b")
    def cutlass_encode_and_reorder_int4b_fake(b: torch.Tensor) -> torch.Tensor:
        return torch.empty_like(b, memory_format=torch.contiguous_format)


if hasattr(torch.ops._C, "allspark_w8a16_gemm"):

    @register_fake("_C::allspark_w8a16_gemm")
    def _allspark_w8a16_gemm_fake(a: torch.Tensor, b_qweight: torch.Tensor,
                                  b_scales: torch.Tensor,
                                  b_qzeros: Optional[torch.Tensor],
                                  n: torch.SymInt, group_size: torch.SymInt,
                                  sm_count: torch.SymInt,
                                  sm_version: torch.SymInt,
                                  CUBLAS_M_THRESHOLD: torch.SymInt,
                                  has_zp: bool,
                                  n32k16_reorder: bool) -> torch.Tensor:
        m = a.size(0)
        return torch.empty((m, n), device=a.device, dtype=a.dtype)


if hasattr(torch.ops._C, "ggml_dequantize"):

    @register_fake("_C::ggml_dequantize")
    def _ggml_dequantize_fake(
            W: torch.Tensor,
            quant_type: int,
            m: torch.SymInt,
            n: torch.SymInt,
            dtype: Optional[torch.dtype] = None) -> torch.Tensor:
        return torch.empty((m, n), dtype=torch.float16, device=W.device)

    @register_fake("_C::ggml_mul_mat_vec_a8")
    def _ggml_mul_mat_vec_a8_fake(
        W: torch.Tensor,
        X: torch.Tensor,
        quant_type: int,
        row: torch.SymInt,
    ) -> torch.Tensor:
        return torch.empty((X.shape[0], row), dtype=X.dtype, device=W.device)

    @register_fake("_C::ggml_mul_mat_a8")
    def _ggml_mul_mat_a8_fake(
        W: torch.Tensor,
        X: torch.Tensor,
        quant_type: int,
        row: torch.SymInt,
    ) -> torch.Tensor:
        batch = X.size(0)
        return torch.empty((batch, row), dtype=X.dtype, device=W.device)

    @register_fake("_C::ggml_moe_a8")
    def _ggml_moe_a8_fake(
        X: torch.Tensor,
        W: torch.Tensor,
        sorted_token_ids: torch.Tensor,
        expert_ids: torch.Tensor,
        num_tokens_post_padded: torch.Tensor,
        quant_type: int,
        row: torch.SymInt,
        top_k: torch.SymInt,
        tokens: torch.SymInt,
    ) -> torch.Tensor:
        tokens = X.size(0)
        return torch.empty((tokens * top_k, row),
                           dtype=torch.float16,
                           device=W.device)


if hasattr(torch.ops._C, "ggml_moe_a8_vec"):

    @register_fake("_C::ggml_moe_a8_vec")
    def _ggml_moe_a8_vec_fake(
        X: torch.Tensor,
        W: torch.Tensor,
        topk_ids: torch.Tensor,
        top_k: int,
        quant_type: int,
        row: torch.SymInt,
        tokens: torch.SymInt,
    ) -> torch.Tensor:
        tokens = X.size(0)
        return torch.empty((tokens * top_k, row),
                           dtype=X.dtype,
                           device=W.device)


# cutlass
def cutlass_scaled_mm_supports_fp4(cuda_device_capability: int) -> bool:
    return torch.ops._C.cutlass_scaled_mm_supports_fp4(cuda_device_capability)


def cutlass_blockwise_scaled_grouped_mm(
    output: torch.Tensor,
    a: torch.Tensor,
    b: torch.Tensor,
    scales_a: torch.Tensor,
    scales_b: torch.Tensor,
    problem_sizes: torch.Tensor,
    expert_offsets: torch.Tensor,
):
    torch.ops._C.cutlass_blockwise_scaled_grouped_mm(output, a, b, scales_a,
                                                     scales_b, problem_sizes,
                                                     expert_offsets)


def cutlass_scaled_fp4_mm(a: torch.Tensor, b: torch.Tensor,
                          block_scale_a: torch.Tensor,
                          block_scale_b: torch.Tensor, alpha: torch.Tensor,
                          out_dtype: torch.dtype) -> torch.Tensor:
    assert a.ndim == 2 and b.ndim == 2
    m, n = a.shape[0], b.shape[0]
    out = torch.empty((m, n), dtype=out_dtype, device=a.device)
    torch.ops._C.cutlass_scaled_fp4_mm(out, a, b, block_scale_a, block_scale_b,
                                       alpha)
    return out


def cutlass_scaled_mm_supports_fp8(cuda_device_capability: int) -> bool:
    return torch.ops._C.cutlass_scaled_mm_supports_fp8(cuda_device_capability)


def cutlass_scaled_mm_supports_block_fp8(cuda_device_capability: int) -> bool:
    return torch.ops._C.cutlass_scaled_mm_supports_block_fp8(
        cuda_device_capability)


def cutlass_scaled_mm(a: torch.Tensor,
                      b: torch.Tensor,
                      scale_a: torch.Tensor,
                      scale_b: torch.Tensor,
                      out_dtype: torch.dtype,
                      bias: Optional[torch.Tensor] = None) -> torch.Tensor:
    """
    `cutlass_scaled_mm` implements a fused version of
        `output = torch.mm((scale_a * a), (scale_b * b)).to(out_dtype)`
    where scale_a * a and scale_b * b are implemented using numpy-style
    broadcasting.

    In order to support blockwise scaling like found in DeepSeek V3 we also
    support extended "group" broadcast rules. We extend the numpy-style
    broadcasting rules with the following rule:
        "if the extent of a dimension in the source shape is between 1 and
        corresponding extent in the target shape we repeat each element along
        that dimension  src_shape[dim] // target_shape[dim] times consecutively"
    example if we have:
          a = [[1, 2], and target_shape = (2, 4)
               [3, 4]]
    then we would expand a to:
          a = [[1, 1, 2, 2],
               [3, 3, 4, 4]]
    currently we only support the case:
        scale_a.shape * [1, 128] == a.shape
        scale_b.shape * [128, 128] == b.shape
    """
    assert (out_dtype is torch.bfloat16 or out_dtype is torch.float16)
    assert bias is None or bias.numel(
    ) == b.shape[1] and bias.dtype == out_dtype

    # Massage the input to be 2D
    target_shape = (*a.shape[:-1], b.shape[1])
    a = a.view(-1, a.shape[-1])

    cutlass_compatible_b = (b.shape[0] % 16 == 0 and b.shape[1] % 16 == 0)
    if current_platform.is_rocm() or not cutlass_compatible_b:
        from vllm.model_executor.layers.quantization.compressed_tensors.triton_scaled_mm import (  # noqa
            triton_scaled_mm)
        out = triton_scaled_mm(a, b, scale_a, scale_b, out_dtype, bias)
    else:
        out = torch.empty((a.shape[0], b.shape[1]),
                          dtype=out_dtype,
                          device=a.device)
        torch.ops._C.cutlass_scaled_mm(out, a, b, scale_a, scale_b, bias)

    return out.view(*target_shape)


def cutlass_scaled_mm_azp(a: torch.Tensor,
                          b: torch.Tensor,
                          scale_a: torch.Tensor,
                          scale_b: torch.Tensor,
                          out_dtype: torch.dtype,
                          azp_adj: torch.Tensor,
                          azp: Optional[torch.Tensor] = None,
                          bias: Optional[torch.Tensor] = None) -> torch.Tensor:
    """
    :param azp_adj: In the per-tensor case, this should include the azp.
    Always per-channel.
    :param azp: Only set in the per-token case. Per-token if set.
    """
    assert (b.shape[0] % 16 == 0 and b.shape[1] % 16 == 0)
    assert (out_dtype is torch.bfloat16 or out_dtype is torch.float16)
    assert bias is None or bias.numel(
    ) == b.shape[1] and bias.dtype == out_dtype

    # Massage the input to be 2D
    target_shape = (*a.shape[:-1], b.shape[1])
    a = a.view(-1, a.shape[-1])
    assert azp is None or azp.numel() == a.shape[0]

    out = torch.empty((a.shape[0], b.shape[1]),
                      dtype=out_dtype,
                      device=a.device)
    torch.ops._C.cutlass_scaled_mm_azp(out, a, b, scale_a, scale_b, azp_adj,
                                       azp, bias)
    return out.view(*target_shape)


def cutlass_sparse_scaled_mm_supported(cuda_device_capability: int) -> bool:
    return torch.ops._C.cutlass_sparse_scaled_mm_supported(
        cuda_device_capability)


def cutlass_group_gemm_supported(cuda_device_capability: int) -> bool:
    return torch.ops._C.cutlass_group_gemm_supported(cuda_device_capability)


def cutlass_sparse_compress(a: torch.Tensor) \
    -> tuple[torch.Tensor, torch.Tensor]:
    """
    Compresses a sparse matrix for use with Cutlass sparse operations.

    This function takes a dense tensor and compresses it into two components:
    non-zero elements and metadata. The compressed representation is compatible
    with Cutlass sparse kernels.

    Args:
        a (torch.Tensor):
            The input tensor to be compressed. Must have one of the following data types:
            - `torch.int8`
            - `torch.float8_e4m3fn`
            - `torch.bfloat16`
            - `torch.float16`

    Returns:
        tuple[torch.Tensor, torch.Tensor]:
            A tuple containing:
            - `a_nzs` (torch.Tensor): A tensor containing non-zero elements of `a`.
            - `a_meta` (torch.Tensor): A tensor containing metadata for the sparse representation.

    Raises:
        ValueError: If the compression operation fails.

    Notes:
        - The `a_meta` tensor has a data type of `torch.uint8`.
        - Each metadata element encodes the sparsity of 4 non-zero elements (i.e., `elemsPerMetaElem = 4`).
        - The shape of `a_nzs` is `(m, k // 2)`, where `m` and `k` are the dimensions of the input tensor.
        - The shape of `a_meta` is `(m, k // 2 // elemsPerMetaElem)`.
    """
    assert (a.dtype in [
        torch.int8, torch.float8_e4m3fn, torch.bfloat16, torch.float16
    ])
    assert (a.is_contiguous())

    # a_meta.dtype: torch.uint8 so elemsPerMetaElem = 8b / 2b_per_nz = 4
    elemsPerMetaElem = 4
    assert (a.shape[1] % (2 * elemsPerMetaElem) == 0)

    return torch.ops._C.cutlass_sparse_compress(a)


def cutlass_scaled_sparse_mm(
        a: torch.Tensor,
        bt_nzs: torch.Tensor,
        bt_meta: torch.Tensor,
        scale_a: torch.Tensor,
        scale_b: torch.Tensor,
        out_dtype: torch.dtype,
        bias: Optional[torch.Tensor] = None) -> torch.Tensor:
    """
    Performs a scaled sparse matrix multiplication using Cutlass.

    Steps:
    1. Create a dense matrix `a` of shape (m, k) on the CUDA device:
    `a = torch.randn((m, k), device='cuda')`.

    2. Create a dense matrix `b` of shape (k, n) on the CUDA device:
    `b = torch.randn((k, n), device='cuda')`.

    3. Prune matrix `b` to 2:4 sparsity along the specified dimension:
    `b = prune_to_2_4(b, dim=0)`.

    4. Compress the transposed sparse matrix `b.t()`:
    `bt_nzs, bt_meta = cutlass_sparse_compress(b.t())`.

    5. Perform sparse matrix multiplication using the compressed matrix,
    applying scaling factors for `a` and `b`, and the output data type:
    `out = cutlass_scaled_sparse_mm(a, bt_nzs, bt_meta, scale_a, scale_b, out_dtype)`.

    Returns:
    - The result of the scaled sparse matrix multiplication.
    """
    assert (bt_nzs.shape[0] % 16 == 0 and bt_nzs.shape[1] % 16 == 0)
    assert (out_dtype is torch.bfloat16 or out_dtype is torch.float16)
    assert bias is None or bias.shape[0] == bt_nzs.shape[0] \
        and bias.dtype == out_dtype

    m = a.shape[0]
    n = bt_nzs.shape[0]
    out = torch.empty((m, n), dtype=out_dtype, device=a.device)

    torch.ops._C.cutlass_scaled_sparse_mm(out, a, bt_nzs, bt_meta, scale_a,
                                          scale_b, bias)

    return out


def get_cutlass_moe_mm_data(topk_ids: torch.Tensor,
                            expert_offsets: torch.Tensor,
                            problem_sizes1: torch.Tensor,
                            problem_sizes2: torch.Tensor,
                            input_permutation: torch.Tensor,
                            output_permutation: torch.Tensor,
                            num_experts: int,
                            n: int,
                            k: int,
                            blockscale_offsets: Optional[torch.Tensor] = None):
    """
    Prepare data necessary to perform CUTLASS grouped matrix multiplications
    used in CUTLASS-based fused MoE.

    The function takes in topk_ids (token-expert mapping) and uses it to
    compute:
    - expert_offsets: Indices that mark at which token index each expert begins
                      its computation after the input is sorted with
                      input_permutation. The number of tokens computed with
                      expert E is expert_offsets[E + 1] - expert_offsets[E]
    - problem_sizes1, problem_sizes2: MxNxK sizes of each expert's
                                      multiplication in two grouped MMs used in
                                      the fused MoE operation.
    - input_permutation: Permutation that must be used to shuffle the input
                         before executing the MMs.
    - output_permutation: Permutation that must be used to shuffle the output
                          after executing the MMs.
    - blockscale_offsets: Optional argument passed for fp4 moe. Indices that
                          mark at which block scale index each expert begins
                          its computation. The number of block scale rows
                          computed with expert E is blockscale_offsets[E + 1] -
                          blockscale_offsets[E]
    """
    return torch.ops._C.get_cutlass_moe_mm_data(topk_ids, expert_offsets,
                                                problem_sizes1, problem_sizes2,
                                                input_permutation,
                                                output_permutation,
                                                num_experts, n, k,
                                                blockscale_offsets)


def get_cutlass_moe_mm_problem_sizes(
        topk_ids: torch.Tensor,
        problem_sizes1: torch.Tensor,
        problem_sizes2: torch.Tensor,
        num_experts: int,
        n: int,
        k: int,
        blockscale_offsets: Optional[torch.Tensor] = None):
    """
    Compute only the per-expert problem sizes needed by the two grouped matrix
    multiplications used in CUTLASS-based fused MoE.

    The function takes in topk_ids (token→expert mapping) and computes:
    - problem_sizes1, problem_sizes2: M×N×K sizes of each expert's
                                    multiplication for the two grouped MMs
                                    used in the fused MoE operation.
    """
    return torch.ops._C.get_cutlass_moe_mm_problem_sizes(
        topk_ids, problem_sizes1, problem_sizes2, num_experts, n, k,
        blockscale_offsets)


def shuffle_rows(input_tensor: torch.Tensor, dst2src_map: torch.Tensor):
    """
    Shuffle and expand the input tensor according to the dst2src_map and store the result in output_tensor.
    This is used in MoE to permute the input tensor before performing grouped matrix multiplications.
    """
    num_tokens_permuted = dst2src_map.shape[0]
    output_tensor = torch.empty((num_tokens_permuted, input_tensor.shape[1]),
                                device=input_tensor.device,
                                dtype=input_tensor.dtype)
    torch.ops._moe_C.shuffle_rows(input_tensor, dst2src_map, output_tensor)
    return output_tensor


def get_cutlass_pplx_moe_mm_data(expert_offsets: torch.Tensor,
                                 problem_sizes1: torch.Tensor,
                                 problem_sizes2: torch.Tensor,
                                 expert_num_tokens: torch.Tensor,
                                 num_local_experts: int, padded_m: int, n: int,
                                 k: int):
    """
    Prepare data necessary to perform CUTLASS grouped matrix multiplications
    used in CUTLASS-based fused MoE.

    The function takes in expert_num_tokens (token count per expert) and
    non_zero_expert_idxs (consecutive indices of experts with non-zero token
    counts) and uses them to compute:
    - expert_offsets: Indices that mark at which token index each expert begins
                      its computation.
    - problem_sizes1, problem_sizes2: MxNxK sizes of each expert's
                                      multiplication in two grouped MMs used in
                                      the fused MoE operation.
    """
    return torch.ops._C.get_cutlass_pplx_moe_mm_data(
        expert_offsets, problem_sizes1, problem_sizes2, expert_num_tokens,
        num_local_experts, padded_m, n, k)


def cutlass_moe_mm(out_tensors: torch.Tensor, a_tensors: torch.Tensor,
                   b_tensors: torch.Tensor, a_scales: torch.Tensor,
                   b_scales: torch.Tensor, expert_offsets: torch.Tensor,
                   problem_sizes: torch.Tensor, a_strides: torch.Tensor,
                   b_strides: torch.Tensor, c_strides: torch.Tensor,
                   per_act_token: bool, per_out_ch: bool):
    """
    A single grouped matrix multiplication used in CUTLASS-based fused MoE.
    The function executes fp8-quantized OUT = AB matrix multiplication.

    - expert_offsets: Indices that mark at which token index each expert begins
                      its computation. The number of tokens computed with
                      expert E is expert_offsets[E + 1] - expert_offsets[E]
    - problem_sizes: MxNxK sizes of each expert's multiplication in two grouped
                     MMs used in the fused MoE operation.
    - a/b/c_strides: The data strides passed to grouped matrix multiplication.
    """
    return torch.ops._C.cutlass_moe_mm(out_tensors, a_tensors, b_tensors,
                                       a_scales, b_scales, expert_offsets,
                                       problem_sizes, a_strides, b_strides,
                                       c_strides, per_act_token, per_out_ch)


def cutlass_fp4_moe_mm(out_tensors: torch.Tensor, a_tensors: torch.Tensor,
                       b_tensors: torch.Tensor, a_scales: torch.Tensor,
                       b_scales: torch.Tensor, alphas: torch.Tensor,
                       problem_sizes: torch.Tensor,
                       expert_offsets: torch.Tensor, sf_offsets: torch.Tensor):
    """
    An FP4 Blockscaled Group Gemm that takes in  a_tensors, b_tensors and runs
    the gemms for each combination based on the specified problem sizes.

    This is used as the MoE gemm during NVFP4 Quantized FusedMoE forward.
    - a/b_tensors: the NVFP4 a_ptrs and b_ptrs tensors which are quantized
                     input and expert weights.
    - a_/b_scales: The blockscales in FP8-E4M3 precision
    - expert_offsets/sf_offsets: Indices that mark at which token index
                    each expert begins its computation. The number of tokens
                    computed with expert E is expert_offsets[E + 1] -
                    expert_offsets[E] And the sf_size per expert is
                    sf_offset[E+1] - sf_offset[E]
    - problem_sizes: MxNxK sizes of each expert's multiplication in two grouped
                     MMs used in the fused MoE operation.
    """
    return torch.ops._C.cutlass_fp4_group_mm(out_tensors, a_tensors, b_tensors,
                                             a_scales, b_scales, alphas,
                                             problem_sizes, expert_offsets,
                                             sf_offsets)


# gptq_marlin
def gptq_marlin_repack(b_q_weight: torch.Tensor, perm: torch.Tensor,
                       size_k: int, size_n: int,
                       num_bits: int) -> torch.Tensor:
    return torch.ops._C.gptq_marlin_repack(b_q_weight, perm, size_k, size_n,
                                           num_bits)


# gptq_marlin
def awq_marlin_repack(b_q_weight: torch.Tensor, size_k: int, size_n: int,
                      num_bits: int) -> torch.Tensor:
    return torch.ops._C.awq_marlin_repack(b_q_weight, size_k, size_n, num_bits)


def gptq_marlin_moe_repack(b_q_weight: torch.Tensor, perm: torch.Tensor,
                           size_k: int, size_n: int,
                           num_bits: int) -> torch.Tensor:
    num_experts = b_q_weight.shape[0]
    assert size_k % 16 == 0
    output = torch.empty((num_experts, size_k // 16, size_n * (num_bits // 2)),
                         device=b_q_weight.device,
                         dtype=b_q_weight.dtype)
    for e in range(num_experts):
        output[e] = torch.ops._C.gptq_marlin_repack(b_q_weight[e], perm[e],
                                                    size_k, size_n, num_bits)
    return output


def awq_marlin_moe_repack(b_q_weight: torch.Tensor, perm: torch.Tensor,
                          size_k: int, size_n: int,
                          num_bits: int) -> torch.Tensor:
    num_experts = b_q_weight.shape[0]
    assert size_k % 16 == 0
    output = torch.empty((num_experts, size_k // 16, size_n * (num_bits // 2)),
                         device=b_q_weight.device,
                         dtype=b_q_weight.dtype)
    for e in range(num_experts):
        output[e] = torch.ops._C.awq_marlin_repack(b_q_weight[e], size_k,
                                                   size_n, num_bits)
    return output


def gptq_marlin_gemm(a: torch.Tensor,
                     c: Optional[torch.Tensor],
                     b_q_weight: torch.Tensor,
                     b_bias: Optional[torch.Tensor],
                     b_scales: torch.Tensor,
                     global_scale: Optional[torch.Tensor],
                     b_zeros: Optional[torch.Tensor],
                     g_idx: Optional[torch.Tensor],
                     perm: Optional[torch.Tensor],
                     workspace: torch.Tensor,
                     b_q_type: ScalarType,
                     size_m: int,
                     size_n: int,
                     size_k: int,
                     is_k_full: bool = True,
                     use_atomic_add: bool = False,
                     use_fp32_reduce: bool = False,
                     is_zp_float: bool = False) -> torch.Tensor:
    return torch.ops._C.gptq_marlin_gemm(a, c, b_q_weight, b_bias, b_scales,
                                         global_scale, b_zeros, g_idx, perm,
                                         workspace, b_q_type.id, size_m,
                                         size_n, size_k, is_k_full,
                                         use_atomic_add, use_fp32_reduce,
                                         is_zp_float)


# machete
def machete_supported_schedules(
        a_type: torch.dtype,
        b_type: ScalarType,
        group_scales_type: Optional[torch.dtype],
        group_zeros_type: Optional[torch.dtype] = None,
        channel_scales_type: Optional[torch.dtype] = None,
        token_scales_type: Optional[torch.dtype] = None,
        out_type: Optional[torch.dtype] = None) -> list[str]:
    return torch.ops._C.machete_supported_schedules(
        a_type, b_type.id, group_scales_type, group_zeros_type,
        channel_scales_type, token_scales_type, out_type)


def machete_mm(
        a: torch.Tensor,
        # b_q Should be the tensor returned by machete_prepack_B
        b_q: torch.Tensor,
        b_type: ScalarType,
        out_type: Optional[torch.dtype] = None,
        b_group_scales: Optional[torch.Tensor] = None,
        b_group_zeros: Optional[torch.Tensor] = None,
        b_group_size: Optional[int] = None,
        b_channel_scales: Optional[torch.Tensor] = None,
        a_token_scales: Optional[torch.Tensor] = None,
        schedule: Optional[str] = None) -> torch.Tensor:
    return torch.ops._C.machete_mm(a, b_q, b_type.id, out_type, b_group_scales,
                                   b_group_zeros, b_group_size,
                                   b_channel_scales, a_token_scales, schedule)


def machete_prepack_B(
        b_q_weight: torch.Tensor, a_type: torch.dtype, b_type: ScalarType,
        group_scales_type: Optional[torch.dtype]) -> torch.Tensor:
    return torch.ops._C.machete_prepack_B(b_q_weight, a_type, b_type.id,
                                          group_scales_type)


# CUTLASS W4A8
def cutlass_w4a8_mm(
        a: torch.Tensor,
        # b_q Should be the tensor returned by cutlass_encode_and_reorder_int4b
        b_q: torch.Tensor,
        b_group_scales: torch.Tensor,
        b_group_size: int,
        b_channel_scales: torch.Tensor,
        a_token_scales: torch.Tensor,
        out_type: Optional[torch.dtype] = None,
        maybe_schedule: Optional[str] = None) -> torch.Tensor:
    return torch.ops._C.cutlass_w4a8_mm(a, b_q, b_group_scales, b_group_size,
                                        b_channel_scales, a_token_scales,
                                        out_type, maybe_schedule)


def cutlass_pack_scale_fp8(scales: torch.Tensor) -> torch.Tensor:
    return torch.ops._C.cutlass_pack_scale_fp8(scales)


def cutlass_encode_and_reorder_int4b(b: torch.Tensor) -> torch.Tensor:
    return torch.ops._C.cutlass_encode_and_reorder_int4b(b)


if hasattr(torch.ops._C, "permute_cols"):

    @register_fake("_C::permute_cols")
    def _permute_cols_fake(a: torch.Tensor,
                           perm: torch.Tensor) -> torch.Tensor:
        return torch.empty_like(a)


def permute_cols(a: torch.Tensor, perm: torch.Tensor) -> torch.Tensor:
    return torch.ops._C.permute_cols(a, perm)


# fp4
def scaled_fp4_quant(
        input: torch.Tensor,
        input_global_scale: torch.Tensor) -> tuple[torch.Tensor, torch.Tensor]:
    """
    Quantize input tensor to FP4 and return quantized tensor and scale.

    This function quantizes the last dimension of the given tensor `input`. For
    every 16 consecutive elements, a single dynamically computed scaling factor
    is shared. This scaling factor is quantized using the `input_global_scale`
    and is stored in a swizzled layout (see
    https://docs.nvidia.com/cuda/parallel-thread-execution/#tcgen05-mma-scale-factor-b-layout-4x).

    Args:
        input: The input tensor to be quantized to FP4
        input_global_scale: A scalar scaling factor for the entire tensor.

    Returns:
        tuple[torch.Tensor, torch.Tensor]: The output tensor in FP4 but every
            two values are packed into a uint8 and float8_e4m3 scaling factors
            in the sizzled layout.
    """
    assert not current_platform.is_rocm()
    assert input.ndim >= 1, (
        f'input.ndim needs to be >= 1, but got {input.ndim}.')
    other_dims = 1 if input.ndim == 1 else -1
    input = input.reshape(other_dims, input.shape[-1])
    m, n = input.shape
    block_size = 16
    device = input.device

    assert n % block_size == 0, (
        f'last dim has to be multiple of 16, but got {n}.')
    assert input.dtype in (torch.float16, torch.bfloat16), (
        f'input.dtype needs to be fp16 or bf16 but got {input.dtype}.')

    # Two fp4 values will be packed into an uint8.
    output = torch.empty((m, n // 2), device=device, dtype=torch.uint8)

    # We use the rounded values to store the swizzled values. Due to the
    # requirement of the Tensor Core, the minimum tile is 128x4 for the scales.
    # So, we first pad the scales to multiples of 128 and 4. Then, the scales
    # (in float8_e4m3fn) are packed into an int32 for every 4 values. More:
    # https://docs.nvidia.com/cuda/parallel-thread-execution/#tcgen05-mma-scale-factor-b-layout-4x
    round_up = lambda x, y: (x + y - 1) // y * y
    rounded_m = round_up(m, 128)
    scale_n = n // block_size
    rounded_n = round_up(scale_n, 4)
    output_scale = torch.empty((rounded_m, rounded_n // 4),
                               device=device,
                               dtype=torch.int32)

    torch.ops._C.scaled_fp4_quant(output, input, output_scale,
                                  input_global_scale)
    output_scale = output_scale.view(torch.float8_e4m3fn)
    return output, output_scale


def scaled_fp4_experts_quant(
    input_tensor: torch.Tensor,
    input_global_scale: torch.Tensor,
    expert_offsets: torch.Tensor,
    blockscale_offsets: torch.Tensor,
    topk: int,
) -> tuple[torch.Tensor, torch.Tensor]:
    """
    Quantize input tensor to FP4 and return quantized tensor and scale, for
    packed MoE Inputs.
    Args:
        input_tensor: The input tensor to be quantized to FP4
        input_global_scale: A scalar scaling factor for the entire tensor.
        expert_offsets: The expert offsets tensor
        blockscale_offsets: The blockscale offsets tensor
    Outputs:
        output: The quantized tensor in FP4
        output_scales: The blockscale tensor in FP8-E4M3
    """
    assert not current_platform.is_rocm()
    assert input_tensor.ndim == 2, (
        f'input.ndim needs to be == 2, but got {input_tensor.ndim}.')

    # Control the maximum number of tokens per expert supported by the
    # NVFP4 MoE Expert Quantization. This is used to prevent the kernel
    # from running out of memory. This value can also be increased to support
    # larger models.
    MAX_TOKENS_PER_EXPERT = envs.VLLM_MAX_TOKENS_PER_EXPERT_FP4_MOE
    m_numtopk, k = input_tensor.shape

    assert (m_numtopk <= MAX_TOKENS_PER_EXPERT * topk), (
        f"m_numtopk must be less than MAX_TOKENS_PER_EXPERT("
        f"{MAX_TOKENS_PER_EXPERT})"
        f" for cutlass_moe_fp4, observed m_numtopk = {m_numtopk}. Use"
        f" VLLM_MAX_TOKENS_PER_EXPERT_FP4_MOE to set this value.")
    scales_k = k // 16
    padded_k = (scales_k + (4 - 1)) // 4

    # output is uint8 and packed fp4 values
    output = torch.empty(m_numtopk,
                         k // 2,
                         device=input_tensor.device,
                         dtype=torch.uint8)
    output_scales = torch.empty(MAX_TOKENS_PER_EXPERT * topk,
                                padded_k,
                                dtype=torch.int32,
                                device=input_tensor.device)
    torch.ops._C.scaled_fp4_experts_quant(output, output_scales, input_tensor,
                                          input_global_scale, expert_offsets,
                                          blockscale_offsets)
    output_scales = output_scales.view(torch.float8_e4m3fn)
    return output, output_scales


# fp8
def scaled_fp8_quant(
    input: torch.Tensor,
    scale: Optional[torch.Tensor] = None,
    num_token_padding: Optional[int] = None,
    scale_ub: Optional[torch.Tensor] = None,
    use_per_token_if_dynamic: bool = False,
    output: Optional[torch.Tensor] = None,
) -> tuple[torch.Tensor, torch.Tensor]:
    """
    Quantize input tensor to FP8 and return quantized tensor and scale.

    This function supports both static and dynamic quantization: If you
    provide the scale, it will use static scaling and if you omit it,
    the scale will be determined dynamically. The function also allows
    optional padding of the output tensors for downstream kernels that
    will benefit from padding.

    Args:
        input: The input tensor to be quantized to FP8
        scale: Optional scaling factor for the FP8 quantization
        scale_ub: Optional upper bound for scaling factor in dynamic
            per token case
        num_token_padding: If specified, pad the first dimension
            of the output to at least this value.
        use_per_token_if_dynamic: Whether to do per_tensor or per_token
            in the dynamic quantization case.

    Returns:
        tuple[torch.Tensor, torch.Tensor]: The output tensor in FP8 and
            scaling factor.
    """
    # This code assumes batch_dim and num_tokens are flattened
    assert (input.ndim == 2)
    shape: Union[tuple[int, int], torch.Size] = input.shape
    # For ROCm on MI300, the output fp8 dtype is torch.float_e3m3fnuz
    out_dtype: torch.dtype = current_platform.fp8_dtype()
    if num_token_padding:
        shape = (max(num_token_padding, input.shape[0]), shape[1])
    if output is None:
        output = torch.empty(shape, device=input.device, dtype=out_dtype)
    else:
        assert num_token_padding is None, \
            "padding not supported if output passed in"
        assert output.dtype == out_dtype

    if scale is None:
        if use_per_token_if_dynamic:
            scale = torch.empty((shape[0], 1),
                                device=input.device,
                                dtype=torch.float32)
            torch.ops._C.dynamic_per_token_scaled_fp8_quant(
                output, input, scale, scale_ub)
        else:
            scale = torch.empty(1, device=input.device, dtype=torch.float32)
            torch.ops._C.dynamic_scaled_fp8_quant(output, input, scale)
    else:
        assert scale.numel() == 1, f"{scale.shape}"
        torch.ops._C.static_scaled_fp8_quant(output, input, scale)

    return output, scale


# gptq allspark
def allspark_repack_weight(
        qweight: torch.Tensor,
        scale: torch.Tensor,
        zero_point: Optional[torch.Tensor] = None,
        has_zp: bool = False
) -> tuple[torch.Tensor, torch.Tensor, torch.Tensor]:
    """
    Rearrange qweight, scale, and zero_point(if asymmetric) to n32k16 format
    for Ampere W8A16 Fused Gemm kernel

    Args:
        qweight: uint8 weight tensor, original k x n format.
        scale: fp16/bf16 weight scale tensor, 1 x n format.
        zero_point: fp16/bf16 weight zero_point tensor, 1 x n format.
            Must be provided for asymmetric quantization.
        has_zp: if use symmetric quantization, has_zp = False.
            if use asymmetric quantization, has_zp = True.

    Returns:
        tuple[torch.Tensor, torch.Tensor, Optional[torch.Tensor]] :
            rearranged weight, scale, and optionally zero_point.
    """
    K = qweight.shape[0]
    N = qweight.shape[1]
    N_32align = (N + 32 - 1) // 32 * 32

    qweight_reorder = torch.empty((N_32align, K),
                                  device=qweight.device,
                                  dtype=qweight.dtype)
    scale_reorder = torch.empty((1, N_32align),
                                device=scale.device,
                                dtype=scale.dtype)
    zero_point_reorder = None
    if has_zp:
        assert zero_point is not None, (
            "zero_point must be provided for asymmetric quantization.")
        zero_point_reorder = torch.empty((1, N_32align),
                                         device=zero_point.device,
                                         dtype=zero_point.dtype)

    torch.ops._C.rearrange_kn_weight_as_n32k16_order(
        qweight, scale, zero_point, has_zp, qweight_reorder, scale_reorder,
        zero_point_reorder, K, N, N_32align)

    return qweight_reorder, scale_reorder, zero_point_reorder


def allspark_w8a16_gemm(a: torch.Tensor, b_qweight: torch.Tensor,
                        b_scales: torch.Tensor,
                        b_qzeros: Optional[torch.Tensor], n: int,
                        group_size: int, sm_count: int, sm_version: int,
                        CUBLAS_M_THRESHOLD: int, has_zp: bool,
                        n32k16_reorder: bool) -> torch.Tensor:

    return torch.ops._C.allspark_w8a16_gemm(a, b_qweight, b_scales, b_qzeros,
                                            n, group_size, sm_count,
                                            sm_version, CUBLAS_M_THRESHOLD,
                                            has_zp, n32k16_reorder)


# int8
def scaled_int8_quant(
    input: torch.Tensor,
    scale: Optional[torch.Tensor] = None,
    azp: Optional[torch.Tensor] = None,
    symmetric: bool = True
) -> tuple[torch.Tensor, torch.Tensor, Optional[torch.Tensor]]:
    """
    Quantize the input tensor to int8 and return the quantized tensor and scale, and maybe azp.

    Args:
        input: The input tensor to be quantized to int8.
        scale: Optional scaling factor for the int8 quantization.
            When not provided, we invoke dynamic-per-token quantization.
        azp: Optional zero-point for the int8 quantization.
            Must be provided for asymmetric quantization if `scale` is provided.
        symmetric: Whether to use symmetric quantization (scale only, azp ignored).

    Returns:
      tuple[torch.Tensor, torch.Tensor, Optional[torch.Tensor]] : Output int8 tensor, scales, and optionally azp.
    """
    output = torch.empty_like(input, dtype=torch.int8)
    if scale is not None:
        # static-per-tensor quantization.
        assert symmetric == (
            azp
            is None), "azp must only be provided for asymmetric quantization."
        torch.ops._C.static_scaled_int8_quant(output, input, scale, azp)
        return output, scale, azp

    # dynamic-per-token quantization.
    input_scales = torch.empty((input.numel() // input.shape[-1], 1),
                               device=input.device,
                               dtype=torch.float32)
    input_azp = None if symmetric else torch.empty_like(input_scales,
                                                        dtype=torch.int32)
    torch.ops._C.dynamic_scaled_int8_quant(output, input.contiguous(),
                                           input_scales, input_azp)
    return output, input_scales, input_azp


# gguf
def ggml_dequantize(W: torch.Tensor, quant_type: int, m: int, n: int,
                    dtype: Optional[torch.dtype]) -> torch.Tensor:
    return torch.ops._C.ggml_dequantize(W, quant_type, m, n, dtype)


def ggml_mul_mat_vec_a8(
    W: torch.Tensor,
    X: torch.Tensor,
    quant_type: int,
    row: int,
) -> torch.Tensor:
    return torch.ops._C.ggml_mul_mat_vec_a8(W, X, quant_type, row)


def ggml_mul_mat_a8(
    W: torch.Tensor,
    X: torch.Tensor,
    quant_type: int,
    row: int,
) -> torch.Tensor:
    return torch.ops._C.ggml_mul_mat_a8(W, X, quant_type, row)


def ggml_moe_a8(
    X: torch.Tensor,
    W: torch.Tensor,
    sorted_token_ids: torch.Tensor,
    expert_ids: torch.Tensor,
    num_tokens_post_padded: torch.Tensor,
    quant_type: int,
    row: int,
    top_k: int,
    tokens: int,
) -> torch.Tensor:
    return torch.ops._C.ggml_moe_a8(X, W, sorted_token_ids, expert_ids,
                                    num_tokens_post_padded, quant_type, row,
                                    top_k, tokens)


def ggml_moe_a8_vec(
    X: torch.Tensor,
    W: torch.Tensor,
    topk_ids: torch.Tensor,
    top_k: int,
    quant_type: int,
    row: torch.SymInt,
    tokens: torch.SymInt,
) -> torch.Tensor:
    return torch.ops._C.ggml_moe_a8_vec(X, W, topk_ids, top_k, quant_type, row,
                                        tokens)


def ggml_moe_get_block_size(quant_type: int) -> int:
    return torch.ops._C.ggml_moe_get_block_size(quant_type)


# mamba
def selective_scan_fwd(u: torch.Tensor, delta: torch.Tensor, A: torch.Tensor,
                       B: torch.Tensor, C: torch.Tensor,
                       D_: Optional[torch.Tensor], z_: Optional[torch.Tensor],
                       delta_bias_: Optional[torch.Tensor],
                       delta_softplus: bool,
                       query_start_loc: Optional[torch.Tensor],
                       cache_indices: Optional[torch.Tensor],
                       has_initial_state: Optional[torch.Tensor],
                       ssm_states: torch.Tensor, pad_slot_id: int):
    torch.ops._C.selective_scan_fwd(u, delta, A, B, C, D_, z_, delta_bias_,
                                    delta_softplus, query_start_loc,
                                    cache_indices, has_initial_state,
                                    ssm_states, pad_slot_id)


# ROCm skinny gemms
def LLMM1(a: torch.Tensor, b: torch.Tensor,
          rows_per_block: int) -> torch.Tensor:
    return torch.ops._rocm_C.LLMM1(a, b, rows_per_block)


def wvSplitK(a: torch.Tensor, b: torch.Tensor, cu_count: int) -> torch.Tensor:
    return torch.ops._rocm_C.wvSplitK(a, b, cu_count)


def wvSplitKQ(a: torch.Tensor, b: torch.Tensor, out_dtype: torch.dtype,
              scale_a: torch.Tensor, scale_b: torch.Tensor,
              cu_count: int) -> torch.Tensor:
    out = torch.empty((b.shape[0], a.shape[0]),
                      dtype=out_dtype,
                      device=b.device)
    torch.ops._rocm_C.wvSplitKQ(a, b, out, scale_a, scale_b, cu_count)
    return out


# moe
def moe_sum(input: torch.Tensor, output: torch.Tensor):
    torch.ops._moe_C.moe_sum(input, output)


def moe_align_block_size(topk_ids: torch.Tensor, num_experts: int,
                         block_size: int, sorted_token_ids: torch.Tensor,
                         experts_ids: torch.Tensor,
                         num_tokens_post_pad: torch.Tensor) -> None:
    torch.ops._moe_C.moe_align_block_size(topk_ids, num_experts, block_size,
                                          sorted_token_ids, experts_ids,
                                          num_tokens_post_pad)


def moe_wna16_gemm(input: torch.Tensor, output: torch.Tensor,
                   b_qweight: torch.Tensor, b_scales: torch.Tensor,
                   b_qzeros: Optional[torch.Tensor],
                   topk_weights: Optional[torch.Tensor],
                   sorted_token_ids: torch.Tensor, experts_ids: torch.Tensor,
                   num_tokens_post_pad: torch.Tensor, top_k: int,
                   BLOCK_SIZE_M: int, BLOCK_SIZE_N: int, BLOCK_SIZE_K: int,
                   bit: int) -> torch.Tensor:
    if not current_platform.is_cuda():
        raise NotImplementedError(
            "The optimized moe_wna16_gemm kernel is only "
            "available on CUDA platforms")
    torch.ops._moe_C.moe_wna16_gemm(input, output, b_qweight, b_scales,
                                    b_qzeros, topk_weights, sorted_token_ids,
                                    experts_ids, num_tokens_post_pad, top_k,
                                    BLOCK_SIZE_M, BLOCK_SIZE_N, BLOCK_SIZE_K,
                                    bit)


def topk_softmax(topk_weights: torch.Tensor, topk_ids: torch.Tensor,
                 token_expert_indices: torch.Tensor,
                 gating_output: torch.Tensor) -> None:
    torch.ops._moe_C.topk_softmax(topk_weights, topk_ids, token_expert_indices,
                                  gating_output)


def grouped_topk(scores: torch.Tensor, scores_with_bias: torch.Tensor,
                 num_expert_group: int, topk_group: int, topk: int,
                 renormalize: bool, routed_scaling_factor: float):
    if not current_platform.is_cuda():
        raise NotImplementedError("The fused grouped_topk kernel is only "
                                  "available on CUDA platforms")
    return torch.ops._moe_C.grouped_topk(scores, scores_with_bias,
                                         num_expert_group, topk_group, topk,
                                         renormalize, routed_scaling_factor)


def moe_wna16_marlin_gemm(input: torch.Tensor, output: Optional[torch.Tensor],
                          b_qweight: torch.Tensor,
                          b_bias: Optional[torch.Tensor],
                          b_scales: torch.Tensor,
                          global_scale: Optional[torch.Tensor],
                          b_qzeros: Optional[torch.Tensor],
                          g_idx: Optional[torch.Tensor],
                          perm: Optional[torch.Tensor],
                          workspace: torch.Tensor,
                          sorted_token_ids: torch.Tensor,
                          expert_ids: torch.Tensor,
                          num_tokens_past_padded: torch.Tensor,
                          topk_weights: torch.Tensor, moe_block_size: int,
                          top_k: int, mul_topk_weights: bool, is_ep: bool,
                          b_q_type: ScalarType, size_m: int, size_n: int,
                          size_k: int, is_k_full: bool, use_atomic_add: bool,
                          use_fp32_reduce: bool,
                          is_zp_float: bool) -> torch.Tensor:
    return torch.ops._moe_C.moe_wna16_marlin_gemm(
        input, output, b_qweight, b_bias, b_scales, global_scale, b_qzeros,
        g_idx, perm, workspace, sorted_token_ids, expert_ids,
        num_tokens_past_padded, topk_weights, moe_block_size, top_k,
        mul_topk_weights, is_ep, b_q_type.id, size_m, size_n, size_k,
        is_k_full, use_atomic_add, use_fp32_reduce, is_zp_float)


if supports_moe_ops and hasattr(torch.ops._moe_C, "marlin_gemm_moe"):

    @register_fake("_moe_C::marlin_gemm_moe")
    def marlin_gemm_moe_fake(a: torch.Tensor, b_q_weights: torch.Tensor,
                             sorted_ids: torch.Tensor,
                             topk_weights: torch.Tensor,
                             topk_ids: torch.Tensor, b_scales: torch.Tensor,
                             b_zero_points: torch.Tensor, g_idx: torch.Tensor,
                             perm: torch.Tensor, workspace: torch.Tensor,
                             b_q_type: ScalarType, size_m: torch.SymInt,
                             size_n: torch.SymInt, size_k: torch.SymInt,
                             is_k_full: bool, num_experts: int, topk: int,
                             moe_block_size: int, replicate_input: bool,
                             apply_weights: bool) -> torch.Tensor:
        return torch.empty((size_m, topk, size_n),
                           dtype=a.dtype,
                           device=a.device)

    @register_fake("_moe_C::moe_wna16_marlin_gemm")
    def moe_wna16_marlin_gemm_fake(input: torch.Tensor,
                                   output: Optional[torch.Tensor],
                                   b_qweight: torch.Tensor,
                                   b_scales: torch.Tensor,
                                   b_qzeros: Optional[torch.Tensor],
                                   g_idx: Optional[torch.Tensor],
                                   perm: Optional[torch.Tensor],
                                   workspace: torch.Tensor,
                                   sorted_token_ids: torch.Tensor,
                                   expert_ids: torch.Tensor,
                                   num_tokens_past_padded: torch.Tensor,
                                   topk_weights: torch.Tensor,
                                   moe_block_size: int, top_k: int,
                                   mul_topk_weights: bool, is_ep: bool,
                                   b_q_type: ScalarType, size_m: int,
                                   size_n: int, size_k: int, is_k_full: bool,
                                   use_atomic_add: bool, use_fp32_reduce: bool,
                                   is_zp_float: bool) -> torch.Tensor:
        return torch.empty((size_m * top_k, size_n),
                           dtype=input.dtype,
                           device=input.device)


def reshape_and_cache(
    key: torch.Tensor,
    value: torch.Tensor,
    key_cache: torch.Tensor,
    value_cache: torch.Tensor,
    slot_mapping: torch.Tensor,
    kv_cache_dtype: str,
    k_scale: torch.Tensor,
    v_scale: torch.Tensor,
) -> None:
    torch.ops._C_cache_ops.reshape_and_cache(key, value, key_cache,
                                             value_cache, slot_mapping,
                                             kv_cache_dtype, k_scale, v_scale)


def reshape_and_cache_flash(
    key: torch.Tensor,
    value: torch.Tensor,
    key_cache: torch.Tensor,
    value_cache: torch.Tensor,
    slot_mapping: torch.Tensor,
    kv_cache_dtype: str,
    k_scale: torch.Tensor,
    v_scale: torch.Tensor,
) -> None:
    torch.ops._C_cache_ops.reshape_and_cache_flash(key, value, key_cache,
                                                   value_cache, slot_mapping,
                                                   kv_cache_dtype, k_scale,
                                                   v_scale)


def concat_and_cache_mla(
    kv_c: torch.Tensor,
    k_pe: torch.Tensor,
    kv_cache: torch.Tensor,
    slot_mapping: torch.Tensor,
    kv_cache_dtype: str,
    scale: torch.Tensor,
) -> None:
    torch.ops._C_cache_ops.concat_and_cache_mla(kv_c, k_pe, kv_cache,
                                                slot_mapping, kv_cache_dtype,
                                                scale)


def copy_blocks(key_caches: list[torch.Tensor],
                value_caches: list[torch.Tensor],
                block_mapping: torch.Tensor) -> None:
    torch.ops._C_cache_ops.copy_blocks(key_caches, value_caches, block_mapping)


def copy_blocks_mla(kv_caches: list[torch.Tensor],
                    block_mapping: torch.Tensor) -> None:
    torch.ops._C_cache_ops.copy_blocks_mla(kv_caches, block_mapping)


def swap_blocks(src: torch.Tensor, dst: torch.Tensor,
                block_mapping: torch.Tensor) -> None:
    torch.ops._C_cache_ops.swap_blocks(src, dst, block_mapping)


def convert_fp8(output: torch.Tensor,
                input: torch.Tensor,
                scale: float = 1.0,
                kv_dtype: str = "fp8") -> None:
    torch.ops._C_cache_ops.convert_fp8(output, input, scale, kv_dtype)


def gather_and_maybe_dequant_cache(
        src_cache: torch.Tensor,
        dst: torch.Tensor,
        block_table: torch.Tensor,
        cu_seq_lens: torch.Tensor,
        batch_size: int,
        kv_cache_dtype: str,
        scale: torch.Tensor,
        seq_starts: Optional[torch.Tensor] = None) -> None:
    torch.ops._C_cache_ops.gather_and_maybe_dequant_cache(
        src_cache, dst, block_table, cu_seq_lens, batch_size, kv_cache_dtype,
        scale, seq_starts)


def cp_gather_cache(src_cache: torch.Tensor,
                    dst: torch.Tensor,
                    block_table: torch.Tensor,
                    cu_seq_lens: torch.Tensor,
                    batch_size: int,
                    seq_starts: Optional[torch.Tensor] = None) -> None:
    torch.ops._C_cache_ops.cp_gather_cache(src_cache, dst, block_table,
                                           cu_seq_lens, batch_size, seq_starts)


def get_device_attribute(attribute: int, device: int) -> int:
    return torch.ops._C_cuda_utils.get_device_attribute(attribute, device)


def get_max_shared_memory_per_block_device_attribute(device: int) -> int:
    # ruff: noqa: E501
    return torch.ops._C_cuda_utils.get_max_shared_memory_per_block_device_attribute(
        device)


# custom ar
def init_custom_ar(ipc_tensors: list[torch.Tensor], rank_data: torch.Tensor,
                   rank: int, fully_connected: bool) -> int:
    return torch.ops._C_custom_ar.init_custom_ar(ipc_tensors, rank_data, rank,
                                                 fully_connected)


def all_reduce(fa: int, inp: torch.Tensor, out: torch.Tensor, reg_buffer: int,
               reg_buffer_sz_bytes: int) -> None:
    torch.ops._C_custom_ar.all_reduce(fa, inp, out, reg_buffer,
                                      reg_buffer_sz_bytes)


def dispose(fa: int) -> None:
    torch.ops._C_custom_ar.dispose(fa)


def meta_size() -> int:
    return torch.ops._C_custom_ar.meta_size()


def register_buffer(fa: int, ipc_tensors: list[int]) -> None:
    return torch.ops._C_custom_ar.register_buffer(fa, ipc_tensors)


def get_graph_buffer_ipc_meta(fa: int) -> tuple[list[int], list[int]]:
    return torch.ops._C_custom_ar.get_graph_buffer_ipc_meta(fa)


def register_graph_buffers(fa: int, handles: list[list[int]],
                           offsets: list[list[int]]) -> None:
    torch.ops._C_custom_ar.register_graph_buffers(fa, handles, offsets)


def allocate_shared_buffer_and_handle(size: int) -> tuple[int, torch.Tensor]:
    return torch.ops._C_custom_ar.allocate_shared_buffer_and_handle(size)


def open_mem_handle(mem_handle: torch.Tensor):
    return torch.ops._C_custom_ar.open_mem_handle(mem_handle)


def free_shared_buffer(ptr: int) -> None:
    torch.ops._C_custom_ar.free_shared_buffer(ptr)


# quick all reduce
def init_custom_qr(rank: int,
                   world_size: int,
                   qr_max_size: Optional[int] = None) -> int:
    return torch.ops._C_custom_ar.init_custom_qr(rank, world_size, qr_max_size)


def qr_destroy(fa: int) -> None:
    torch.ops._C_custom_ar.qr_destroy(fa)


def qr_all_reduce(fa: int,
                  inp: torch.Tensor,
                  out: torch.Tensor,
                  quant_level: int,
                  cast_bf2half: bool = False) -> None:
    torch.ops._C_custom_ar.qr_all_reduce(fa, inp, out, quant_level,
                                         cast_bf2half)


def qr_get_handle(fa: int) -> torch.Tensor:
    return torch.ops._C_custom_ar.qr_get_handle(fa)


def qr_open_handles(fa: int, handles: list[torch.Tensor]) -> None:
    return torch.ops._C_custom_ar.qr_open_handles(fa, handles)


def qr_max_size() -> int:
    return torch.ops._C_custom_ar.qr_max_size()


def get_flash_mla_metadata(
    cache_seqlens: torch.Tensor,
    num_heads_per_head_k: int,
    num_heads_k: int,
) -> tuple[torch.Tensor, torch.Tensor]:
    """
    Arguments:
        cache_seqlens: (batch_size), dtype torch.int32.
        num_heads_per_head_k: Equals to seq_len_q * num_heads_q // num_heads_k.
        num_heads_k: num_heads_k.

    Return:
        tile_scheduler_metadata: (num_sm_parts, TileSchedulerMetaDataSize), dtype torch.int32.
        num_splits: (batch_size + 1), dtype torch.int32.
    """
    return torch.ops._C.get_flash_mla_metadata(cache_seqlens,
                                               num_heads_per_head_k,
                                               num_heads_k)


def flash_mla_with_kvcache(
    q: torch.Tensor,
    k_cache: torch.Tensor,
    block_table: torch.Tensor,
    cache_seqlens: torch.Tensor,
    head_dim_v: int,
    tile_scheduler_metadata: torch.Tensor,
    num_splits: torch.Tensor,
    softmax_scale: Optional[float] = None,
    causal: bool = False,
) -> tuple[torch.Tensor, torch.Tensor]:
    """
    Arguments:
        q: (batch_size, seq_len_q, num_heads_q, head_dim).
        k_cache: (num_blocks, page_block_size, num_heads_k, head_dim).
        block_table: (batch_size, max_num_blocks_per_seq), torch.int32.
        cache_seqlens: (batch_size), torch.int32.
        head_dim_v: Head_dim of v.
        tile_scheduler_metadata: (num_sm_parts, TileSchedulerMetaDataSize), torch.int32, return by get_mla_metadata.
        num_splits: (batch_size + 1), torch.int32, return by get_mla_metadata.
        softmax_scale: float. The scaling of QK^T before applying softmax. Default to 1 / sqrt(head_dim).
        causal: bool. Whether to apply causal attention mask.

    Return:
        out: (batch_size, seq_len_q, num_heads_q, head_dim_v).
        softmax_lse: (batch_size, num_heads_q, seq_len_q), torch.float32.
    """
    if softmax_scale is None:
        softmax_scale = q.shape[-1]**(-0.5)
    out, softmax_lse = torch.ops._C.flash_mla_fwd_kvcache(
        q,
        k_cache,
        None,
        head_dim_v,
        cache_seqlens,
        block_table,
        softmax_scale,
        causal,
        tile_scheduler_metadata,
        num_splits,
    )
    return out, softmax_lse


def sm100_cutlass_mla_decode(out: torch.Tensor, lse: torch.Tensor,
                             q_nope: torch.Tensor, q_pe: torch.Tensor,
                             kv_c_and_k_pe_cache: torch.Tensor,
                             seq_lens: torch.Tensor, page_table: torch.Tensor,
                             workspace: torch.Tensor, scale: float,
                             num_kv_splits: int) -> torch.Tensor:
    torch.ops._C.sm100_cutlass_mla_decode(out, lse, q_nope, q_pe,
                                          kv_c_and_k_pe_cache, seq_lens,
                                          page_table, workspace, scale,
                                          num_kv_splits)
    return out


def sm100_cutlass_mla_get_workspace_size(max_seq_len: int, num_batches: int,
                                         sm_count: int,
                                         num_kv_splits: int) -> int:
    return torch.ops._C.sm100_cutlass_mla_get_workspace_size(
        max_seq_len, num_batches, sm_count, num_kv_splits)


if hasattr(torch.ops._C, "weight_packed_linear"):

    @register_fake("_C::weight_packed_linear")
    def weight_packed_linear_fake(mat1: torch.Tensor, mat2: torch.Tensor,
                                  bias: Optional[torch.Tensor],
                                  is_vnni: bool) -> torch.Tensor:
        return torch.empty((mat1.size(0), mat2.size(0)),
                           dtype=mat1.dtype,
                           device=mat2.device)


if hasattr(torch.ops._C, "fused_experts_cpu"):

    @register_fake("_C::fused_experts_cpu")
    def fused_experts_cpu_fake(
        hidden_states: torch.Tensor,
        w1: torch.Tensor,
        w2: torch.Tensor,
        topk_weights: torch.Tensor,
        topk_ids: torch.Tensor,
        inplace: bool,
        use_int8_w8a8: bool,
        use_fp8_w8a16: bool,
        w1_scale: Optional[torch.Tensor],
        w2_scale: Optional[torch.Tensor],
        block_size: Optional[list[int]],
        a1_scale: Optional[torch.Tensor],
        a2_scale: Optional[torch.Tensor],
        is_vnni: bool,
    ) -> torch.Tensor:
        return torch.empty_like(hidden_states)


if hasattr(torch.ops._C, "int8_scaled_mm_with_quant"):

    @register_fake("_C::int8_scaled_mm_with_quant")
    def int8_scaled_mm_with_quant_fake(
        mat1: torch.Tensor,
        mat2: torch.Tensor,
        scales2: torch.Tensor,
        bias: Optional[torch.Tensor],
        out_dtype: torch.dtype,
        is_vnni: bool,
    ) -> torch.Tensor:
        M = mat1.size(0)
        N = mat2.size(0)
        return torch.empty((M, N), dtype=out_dtype)


class CPUDNNLGEMMHandler:

    def __init__(self) -> None:
        self.handler: Optional[int] = None
        self.n = -1
        self.k = -1

    def __del__(self):
        if self.handler is not None:
            torch.ops._C.release_dnnl_matmul_handler(self.handler)


if hasattr(torch.ops._C, "create_onednn_mm_handler"):
    _supports_onednn = True
else:
    _supports_onednn = False


def create_onednn_mm(
    weight: torch.Tensor,  # [K, N]
    primitive_cache_size: int = 128,
) -> CPUDNNLGEMMHandler:
    handler = CPUDNNLGEMMHandler()
    handler.k, handler.n = weight.size()
    handler.handler = torch.ops._C.create_onednn_mm_handler(
        weight, primitive_cache_size)
    return handler


def onednn_mm(
    dnnl_handler: CPUDNNLGEMMHandler,
    x: torch.Tensor,
    bias: Optional[torch.Tensor],
) -> torch.Tensor:
    output = torch.empty((*x.shape[0:-1], dnnl_handler.n), dtype=x.dtype)
    torch.ops._C.onednn_mm(output, x.reshape(-1, dnnl_handler.k), bias,
                           dnnl_handler.handler)

    return output


def create_onednn_scaled_mm(
    weight: torch.Tensor,  # [K, N]
    weight_scales: torch.Tensor,
    output_type: torch.dtype,
    dynamic_quant: bool,
    use_azp: bool,
    primitive_cache_size: int = 128,
) -> CPUDNNLGEMMHandler:
    handler = CPUDNNLGEMMHandler()
    handler.k, handler.n = weight.size()
    handler.handler = torch.ops._C.create_onednn_scaled_mm_handler(
        weight, weight_scales, output_type, dynamic_quant, use_azp,
        primitive_cache_size)
    return handler


def onednn_scaled_int8_quant(input: torch.Tensor,
                             scale: Optional[torch.Tensor] = None,
                             azp: Optional[torch.Tensor] = None,
                             symmetric: bool = True):
    """
    Quantize the input tensor to int8 and return the quantized tensor and scale, and maybe azp.

    Args:
        input: The input tensor to be quantized to int8.
        scale: Optional scaling factor for the int8 quantization.
            When not provided, we invoke dynamic-per-token quantization.
        azp: Optional zero-point for the int8 quantization.
            Must be provided for asymmetric quantization if `scale` is provided.
        symmetric: Whether to use symmetric quantization (scale only, azp ignored).

    Returns:
      tuple[torch.Tensor, torch.Tensor, Optional[torch.Tensor]] : Output int8 tensor, scales, and optionally azp.
    """
    output = torch.empty_like(input, dtype=torch.int8)
    token_num = input.numel() // input.shape[-1]
    input = input.view((token_num, input.shape[-1]))
    if scale is not None:
        # static-per-tensor quantization.
        assert symmetric == (
            azp
            is None), "azp must only be provided for asymmetric quantization."
        torch.ops._C.static_scaled_int8_quant(output, input, scale, azp)
        return output, scale, azp

    # dynamic-per-token quantization.
    input_scales = torch.empty((token_num, 1),
                               device=input.device,
                               dtype=torch.float32)
    input_azp = None if symmetric else torch.empty_like(input_scales,
                                                        dtype=torch.int32)
    torch.ops._C.dynamic_scaled_int8_quant(output, input, input_scales,
                                           input_azp)
    return output, input_scales, input_azp


def onednn_scaled_mm(
    dnnl_handler: CPUDNNLGEMMHandler,
    x: torch.Tensor,
    output: torch.Tensor,
    input_scale: Optional[torch.Tensor],
    input_zp: Optional[torch.Tensor],
    input_zp_adj: Optional[torch.Tensor],
    bias: Optional[torch.Tensor],
) -> torch.Tensor:
    torch.ops._C.onednn_scaled_mm(output, x, input_scale, input_zp,
                                  input_zp_adj, bias, dnnl_handler.handler)

    return output


<<<<<<< HEAD
def matmul_mxf4_bf16_tn(a: torch.Tensor, b: torch.Tensor, a_sf: torch.Tensor,
                        b_sf: torch.Tensor,
                        alpha: torch.Tensor) -> torch.Tensor:
    return torch.ops._qutlass_C.matmul_mxf4_bf16_tn(a, b, a_sf, b_sf, alpha)


def matmul_ada_mxf4_bf16_tn(a: torch.Tensor, b: torch.Tensor,
                            a_sf: torch.Tensor, b_sf: torch.Tensor,
                            alpha: torch.Tensor) -> torch.Tensor:
    return torch.ops._qutlass_C.matmul_ada_mxf4_bf16_tn(
        a, b, a_sf, b_sf, alpha)


def ceil_div(a, b):
    return (a + b - 1) // b


if hasattr(torch.ops._C, "_qutlass_C"):

    @register_fake("_C::_qutlass_C::fusedQuantizeMxQuest")
    def _fake_fused_quantize_mx_quest(a: torch.Tensor, b: torch.Tensor,
                                      xh_e2m1: torch.Tensor,
                                      xh_e8m0: torch.Tensor):
        return xh_e2m1, xh_e8m0

    @register_fake("_C::_qutlass_C::fusedQuantizeMxAbsMax")
    def _fake_fused_quantize_mx_absmax(a: torch.Tensor, b: torch.Tensor,
                                       xh_e2m1: torch.Tensor,
                                       xh_e8m0: torch.Tensor):
        return xh_e2m1, xh_e8m0


def fusedQuantizeMx(
    a: torch.Tensor,
    b: torch.Tensor,
    *,
    method: Literal["quest", "abs_max"] = "quest"
) -> tuple[torch.Tensor, torch.Tensor]:
    if a.dim() == 0:
        raise ValueError("`a` must have at least 1 dimension.")
    if a.size(-1) % 32 != 0:
        raise ValueError(
            f"last dim of `a` must be divisible by 32, got {a.size(-1)}.")
    if b.device != a.device:
        raise ValueError("`a` and `b` must be on the same device.")

    xh_e2m1 = torch.empty(*a.shape[:-1],
                          a.size(-1) // 2,
                          dtype=torch.uint8,
                          device=a.device)

    rows, cols = a.numel() // a.size(-1), a.size(-1) // 32
    n_row_blocks = ceil_div(rows, 128)
    n_col_blocks = ceil_div(cols, 4)
    padded_rows = n_row_blocks * 128
    padded_cols = n_col_blocks * 4

    xh_e8m0 = torch.empty(padded_rows,
                          padded_cols,
                          dtype=torch.float8_e8m0fnu,
                          device=a.device)

    if not hasattr(torch.ops, "_qutlass_C"):
        raise RuntimeError(
            "The `_qutlass_C` extension is not loaded. "
            "Make sure your custom op library is imported before calling fusedQuantizeMx."
        )

    if method == "quest":
        return torch.ops._qutlass_C.fusedQuantizeMxQuest(
            a, b, xh_e2m1, xh_e8m0)
    elif method == "abs_max":
        return torch.ops._qutlass_C.fusedQuantizeMxAbsMax(
            a, b, xh_e2m1, xh_e8m0)
    else:
        raise ValueError(f"invalid method {method!r}, "
                         "must be 'quest' or 'abs_max'")


def fusedQuantizeNv(
        a: torch.Tensor, b: torch.Tensor,
        global_scale: torch.Tensor) -> tuple[torch.Tensor, torch.Tensor]:
    xh_e2m1 = torch.empty(*a.shape[:-1],
                          a.size(-1) // 2,
                          dtype=torch.uint8,
                          device=a.device)

    rows, cols = a.numel() // a.size(-1), a.size(-1) // 16
    n_row_blocks = ceil_div(rows, 128)
    n_col_blocks = ceil_div(cols, 4)
    padded_rows = n_row_blocks * 128
    padded_cols = n_col_blocks * 4
    xh_e4m3 = torch.empty(padded_rows,
                          padded_cols,
                          dtype=torch.float8_e4m3fn,
                          device=a.device)

    return torch.ops._qutlass_C.fusedQuantizeNv(a, b, xh_e2m1, xh_e4m3,
                                                global_scale)
=======
def hadacore_transform(x: torch.Tensor, inplace: bool = True) -> torch.Tensor:
    """
    Perform Hadamard transforms using [Hadacore](https://arxiv.org/abs/2412.08832)
    kernels. Note that these kernels exploit the recursive properties of
    Sylvester Hadamards, and therefore do not require transform weight data

    Note that sylvester hadamard transforms are also symmetric, which means that
    this function is also applies the (transpose <=> inverse) transform.
    
    :param x: value to be transformed inplace
    :param inplace: modify value in place
    :return: value after transformation
    """
    return torch.ops._C.hadacore_transform(x, inplace)


if hasattr(torch.ops._C, "hadacore_transform"):

    @register_fake("_C::hadacore_transform")
    def _hadacore_transform_fake(x: torch.Tensor,
                                 inplace: bool) -> torch.Tensor:
        return torch.empty_like(x) if not inplace else x
>>>>>>> 3d2c56b7
<|MERGE_RESOLUTION|>--- conflicted
+++ resolved
@@ -2004,7 +2004,6 @@
     return output
 
 
-<<<<<<< HEAD
 def matmul_mxf4_bf16_tn(a: torch.Tensor, b: torch.Tensor, a_sf: torch.Tensor,
                         b_sf: torch.Tensor,
                         alpha: torch.Tensor) -> torch.Tensor:
@@ -2104,7 +2103,7 @@
 
     return torch.ops._qutlass_C.fusedQuantizeNv(a, b, xh_e2m1, xh_e4m3,
                                                 global_scale)
-=======
+
 def hadacore_transform(x: torch.Tensor, inplace: bool = True) -> torch.Tensor:
     """
     Perform Hadamard transforms using [Hadacore](https://arxiv.org/abs/2412.08832)
@@ -2127,4 +2126,3 @@
     def _hadacore_transform_fake(x: torch.Tensor,
                                  inplace: bool) -> torch.Tensor:
         return torch.empty_like(x) if not inplace else x
->>>>>>> 3d2c56b7
