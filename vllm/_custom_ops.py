--- conflicted
+++ resolved
@@ -295,6 +295,19 @@
                                                      weight, scale, epsilon)
 
 
+def scaled_rms_norm(out: torch.Tensor, input: torch.Tensor,
+                    weight: torch.Tensor, scale: torch.Tensor,
+                    epsilon: float) -> None:
+    torch.ops._C.rms_norm_static_fp8_quant(out, input, weight, scale, epsilon)
+
+
+def scaled_fused_add_rms_norm(out: torch.Tensor, input: torch.Tensor,
+                              residual: torch.Tensor, weight: torch.Tensor,
+                              scale: torch.Tensor, epsilon: float) -> None:
+    torch.ops._C.fused_add_rms_norm_static_fp8_quant(out, input, residual,
+                                                     weight, scale, epsilon)
+
+
 def apply_repetition_penalties_torch(
         logits: torch.Tensor, prompt_mask: torch.Tensor,
         output_mask: torch.Tensor, repetition_penalties: torch.Tensor) -> None:
@@ -1766,11 +1779,11 @@
     torch.ops._C_custom_ar.free_shared_buffer(ptr)
 
 
-<<<<<<< HEAD
 def LLMM_Silu(a: torch.Tensor, b: torch.Tensor, out: torch.Tensor,
               rows_per_block: int) -> None:
     torch.ops._rocm_C.LLMM_Silu(a, b, out, rows_per_block)
-=======
+
+
 # quick all reduce
 def init_custom_qr(rank: int,
                    world_size: int,
@@ -1801,7 +1814,6 @@
 
 def qr_max_size() -> int:
     return torch.ops._C_custom_ar.qr_max_size()
->>>>>>> b432b7a2
 
 
 def get_flash_mla_metadata(
