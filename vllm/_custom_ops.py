import contextlib
import functools
from typing import List, Optional, Tuple, Union

import torch

import vllm.envs as envs
from vllm._core_ext import ScalarType
from vllm.logger import init_logger
from vllm.platforms import current_platform

logger = init_logger(__name__)

if not current_platform.is_tpu():
    try:
        import vllm._C
    except ImportError as e:
        logger.warning("Failed to import from vllm._C with %r", e)

if current_platform.is_rocm():
    import vllm._rocm_C  # noqa: F401

with contextlib.suppress(ImportError):
    import vllm._moe_C  # noqa: F401


def hint_on_error(fn):

    @functools.wraps(fn)
    def wrapper(*args, **kwargs):
        try:
            return fn(*args, **kwargs)
        except AttributeError as e:
            msg = (
                "Error in calling custom op %s: %s\n"
                "Possibly you have built or installed an obsolete version of vllm.\n"
                "Please try a clean build and install of vllm,"
                "or remove old built files such as vllm/*cpython*.so and build/ ."
            )
            logger.error(msg, fn.__name__, e)
            raise e

    return wrapper


# activation ops
def silu_and_mul(out: torch.Tensor, x: torch.Tensor) -> None:
    torch.ops._C.silu_and_mul(out, x)


def gelu_and_mul(out: torch.Tensor, x: torch.Tensor) -> None:
    torch.ops._C.gelu_and_mul(out, x)


def gelu_tanh_and_mul(out: torch.Tensor, x: torch.Tensor) -> None:
    torch.ops._C.gelu_tanh_and_mul(out, x)


def gelu_fast(out: torch.Tensor, x: torch.Tensor) -> None:
    torch.ops._C.gelu_fast(out, x)


def gelu_new(out: torch.Tensor, x: torch.Tensor) -> None:
    torch.ops._C.gelu_new(out, x)


def gelu_quick(out: torch.Tensor, x: torch.Tensor) -> None:
    torch.ops._C.gelu_quick(out, x)


# page attention ops
def paged_attention_v1(
    out: torch.Tensor,
    query: torch.Tensor,
    key_cache: torch.Tensor,
    value_cache: torch.Tensor,
    num_kv_heads: int,
    scale: float,
    block_tables: torch.Tensor,
    seq_lens: torch.Tensor,
    block_size: int,
    max_seq_len: int,
    alibi_slopes: Optional[torch.Tensor],
    kv_cache_dtype: str,
    k_scale: float,
    v_scale: float,
    tp_rank: int = 0,
    blocksparse_local_blocks: int = 0,
    blocksparse_vert_stride: int = 0,
    blocksparse_block_size: int = 64,
    blocksparse_head_sliding_step: int = 0,
) -> None:
    torch.ops._C.paged_attention_v1(
        out, query, key_cache, value_cache, num_kv_heads, scale, block_tables,
        seq_lens, block_size, max_seq_len, alibi_slopes, kv_cache_dtype,
        k_scale, v_scale, tp_rank, blocksparse_local_blocks,
        blocksparse_vert_stride, blocksparse_block_size,
        blocksparse_head_sliding_step)


def paged_attention_v2(
    out: torch.Tensor,
    exp_sum: torch.Tensor,
    max_logits: torch.Tensor,
    tmp_out: torch.Tensor,
    query: torch.Tensor,
    key_cache: torch.Tensor,
    value_cache: torch.Tensor,
    num_kv_heads: int,
    scale: float,
    block_tables: torch.Tensor,
    seq_lens: torch.Tensor,
    block_size: int,
    max_seq_len: int,
    alibi_slopes: Optional[torch.Tensor],
    kv_cache_dtype: str,
    k_scale: float,
    v_scale: float,
    tp_rank: int = 0,
    blocksparse_local_blocks: int = 0,
    blocksparse_vert_stride: int = 0,
    blocksparse_block_size: int = 64,
    blocksparse_head_sliding_step: int = 0,
) -> None:
    torch.ops._C.paged_attention_v2(
        out, exp_sum, max_logits, tmp_out, query, key_cache, value_cache,
        num_kv_heads, scale, block_tables, seq_lens, block_size, max_seq_len,
        alibi_slopes, kv_cache_dtype, k_scale, v_scale, tp_rank,
        blocksparse_local_blocks, blocksparse_vert_stride,
        blocksparse_block_size, blocksparse_head_sliding_step)


def paged_attention_rocm(
    out: torch.Tensor,
    exp_sum: torch.Tensor,
    max_logits: torch.Tensor,
    tmp_out: torch.Tensor,
    query: torch.Tensor,
    key_cache: torch.Tensor,
    value_cache: torch.Tensor,
    num_kv_heads: int,
    scale: float,
    block_tables: torch.Tensor,
    seq_lens: torch.Tensor,
    block_size: int,
    max_seq_len: int,
    alibi_slopes: Optional[torch.Tensor],
    kv_cache_dtype: str,
    k_scale: float,
    v_scale: float,
) -> None:
    torch.ops._rocm_C.paged_attention(out, exp_sum, max_logits, tmp_out, query,
                                      key_cache, value_cache, num_kv_heads,
                                      scale, block_tables, seq_lens,
                                      block_size, max_seq_len, alibi_slopes,
                                      kv_cache_dtype, k_scale, v_scale)


# pos encoding ops
def rotary_embedding(
    positions: torch.Tensor,
    query: torch.Tensor,
    key: torch.Tensor,
    head_size: int,
    cos_sin_cache: torch.Tensor,
    is_neox: bool,
) -> None:
    torch.ops._C.rotary_embedding(positions, query, key, head_size,
                                  cos_sin_cache, is_neox)


def batched_rotary_embedding(positions: torch.Tensor, query: torch.Tensor,
                             key: torch.Tensor, head_size: int,
                             cos_sin_cache: torch.Tensor, is_neox: bool,
                             rot_dim: int,
                             cos_sin_cache_offsets: torch.Tensor) -> None:
    torch.ops._C.batched_rotary_embedding(positions, query, key, head_size,
                                          cos_sin_cache, is_neox, rot_dim,
                                          cos_sin_cache_offsets)


# layer norm ops
def rms_norm(out: torch.Tensor, input: torch.Tensor, weight: torch.Tensor,
             epsilon: float) -> None:
    torch.ops._C.rms_norm(out, input, weight, epsilon)


def fused_add_rms_norm(input: torch.Tensor, residual: torch.Tensor,
                       weight: torch.Tensor, epsilon: float) -> None:
    torch.ops._C.fused_add_rms_norm(input, residual, weight, epsilon)


def advance_step_flashattn(num_seqs: int, num_queries: int, block_size: int,
                           input_tokens: torch.Tensor,
                           sampled_token_ids: torch.Tensor,
                           input_positions: torch.Tensor,
                           seq_lens: torch.Tensor, slot_mapping: torch.Tensor,
                           block_tables: torch.Tensor) -> None:
    """Advance a step on GPU for existing inputs for a multi-step runner"""
    return torch.ops._C.advance_step_flashattn(num_seqs, num_queries,
                                               block_size, input_tokens,
                                               sampled_token_ids,
                                               input_positions, seq_lens,
                                               slot_mapping, block_tables)


def advance_step_flashinfer(num_seqs: int, num_queries: int, block_size: int,
                            input_tokens: torch.Tensor,
                            sampled_token_ids: torch.Tensor,
                            input_positions: torch.Tensor,
                            seq_lens: torch.Tensor, slot_mapping: torch.Tensor,
                            block_tables: torch.Tensor,
                            paged_kv_indices: torch.Tensor,
                            paged_kv_indptr: torch.Tensor,
                            paged_kv_last_page_len: torch.Tensor,
                            block_table_bound: torch.Tensor) -> None:

    return torch.ops._C.advance_step_flashinfer(
        num_seqs, num_queries, block_size, input_tokens, sampled_token_ids,
        input_positions, seq_lens, slot_mapping, block_tables,
        paged_kv_indices, paged_kv_indptr, paged_kv_last_page_len,
        block_table_bound)


# quantization ops
# awq
def awq_dequantize(qweight: torch.Tensor, scales: torch.Tensor,
                   zeros: torch.Tensor, split_k_iters: int, thx: int,
                   thy: int) -> torch.Tensor:
    if envs.VLLM_USE_TRITON_AWQ:
        from vllm.model_executor.layers.quantization.awq_triton import (
            awq_dequantize_triton)
        return awq_dequantize_triton(qweight, scales, zeros)
    return torch.ops._C.awq_dequantize(qweight, scales, zeros, split_k_iters,
                                       thx, thy)


def awq_gemm(input: torch.Tensor, qweight: torch.Tensor, qzeros: torch.Tensor,
             scales: torch.Tensor, split_k_iters: int) -> torch.Tensor:
    if envs.VLLM_USE_TRITON_AWQ:
        from vllm.model_executor.layers.quantization.awq_triton import (
            awq_gemm_triton)
        return awq_gemm_triton(input, qweight, qzeros, scales, split_k_iters)
    return torch.ops._C.awq_gemm(input, qweight, qzeros, scales, split_k_iters)


# gptq
def gptq_gemm(a: torch.Tensor, b_q_weight: torch.Tensor,
              b_gptq_qzeros: torch.Tensor, b_gptq_scales: torch.Tensor,
              b_g_idx: torch.Tensor, use_exllama: bool,
              bit: int) -> torch.Tensor:
    return torch.ops._C.gptq_gemm(a, b_q_weight, b_gptq_qzeros, b_gptq_scales,
                                  b_g_idx, use_exllama, bit)


# TODO: has to be a better way to do this
try:
    torch.ops._C.gptq_gemm  # noqa B018

    @torch.library.register_fake("_C::gptq_gemm")
    def _gptq_gemm_fake(a: torch.Tensor, b_q_weight: torch.Tensor,
                        b_gptq_qzeros: torch.Tensor,
                        b_gptq_scales: torch.Tensor, b_g_idx: torch.Tensor,
                        use_exllama: bool, bit: int) -> torch.Tensor:
        return torch.empty((a.size(0), b_q_weight.size(1)),
                           dtype=a.dtype,
                           device=a.device)
except Exception:
    pass


def gptq_shuffle(q_weight: torch.Tensor, q_perm: torch.Tensor,
                 bit: int) -> None:
    torch.ops._C.gptq_shuffle(q_weight, q_perm, bit)


# marlin
def marlin_gemm(a: torch.Tensor, b_q_weight: torch.Tensor,
                b_scales: torch.Tensor, workspace: torch.Tensor, size_m: int,
                size_n: int, size_k: int) -> torch.Tensor:
    return torch.ops._C.marlin_gemm(a, b_q_weight, b_scales, workspace, size_m,
                                    size_n, size_k)


# marlin_24
def gptq_marlin_24_gemm(a: torch.Tensor, b_q_weight: torch.Tensor,
                        b_meta: torch.Tensor, b_scales: torch.Tensor,
                        workspace: torch.Tensor, b_q_type: ScalarType,
                        size_m: int, size_n: int, size_k: int) -> torch.Tensor:
    return torch.ops._C.gptq_marlin_24_gemm(a, b_q_weight, b_meta, b_scales,
                                            workspace, b_q_type, size_m,
                                            size_n, size_k)


# TODO: has to be a better way to do this
try:
    torch.ops._C.gptq_marlin_24_gemm  # noqa B018

    @torch.library.register_fake("_C::gptq_marlin_24_gemm")
    def _gptq_marlin_24_gemm_fake(a: torch.Tensor, b_q_weight: torch.Tensor,
                                  b_meta: torch.Tensor, b_scales: torch.Tensor,
                                  workspace: torch.Tensor,
                                  b_q_type: ScalarType, size_m: int,
                                  size_n: int, size_k: int) -> torch.Tensor:
        return torch.empty((size_m, size_n), device=a.device, dtype=a.dtype)

    @torch.library.register_fake("_C::gptq_marlin_gemm")
    def _gptq_marlin_gemm_fake(a: torch.Tensor,
                               b_q_weight: torch.Tensor,
                               b_scales: torch.Tensor,
                               b_zeros: torch.Tensor,
                               g_idx: torch.Tensor,
                               perm: torch.Tensor,
                               workspace: torch.Tensor,
                               b_q_type: ScalarType,
                               size_m: int,
                               size_n: int,
                               size_k: int,
                               is_k_full: bool,
                               has_zp: bool = False,
                               use_fp32_reduce: bool = False) -> torch.Tensor:
        return torch.empty((size_m, size_n), device=a.device, dtype=a.dtype)

    @torch.library.register_fake("_C::ggml_dequantize")
    def _ggml_dequantize_fake(W: torch.Tensor, quant_type: int, m: int,
                              n: int) -> torch.Tensor:
        return torch.empty((m, n), dtype=torch.float16, device=W.device)

    @torch.library.register_fake("_C::ggml_mul_mat_vec_a8")
    def _ggml_mul_mat_vec_a8_fake(
        W: torch.Tensor,
        X: torch.Tensor,
        quant_type: int,
        row: int,
    ) -> torch.Tensor:
        return torch.empty((1, row), dtype=torch.float16, device=W.device)

    @torch.library.register_fake("_C::ggml_mul_mat_a8")
    def _ggml_mul_mat_a8_fake(
        W: torch.Tensor,
        X: torch.Tensor,
        quant_type: int,
        row: int,
    ) -> torch.Tensor:
        batch = X.size(0)
        return torch.empty((batch, row), dtype=torch.float16, device=W.device)

    @torch.library.register_fake("_C::marlin_qqq_gemm")
    def _marlin_qqq_gemm_fake(a: torch.Tensor, b_q_weight: torch.Tensor,
                              s_tok: torch.Tensor, s_ch: torch.Tensor,
                              s_group: torch.Tensor, workspace: torch.Tensor,
                              size_m: int, size_n: int,
                              size_k: int) -> torch.Tensor:
        return torch.empty((size_m, size_n),
                           dtype=torch.float16,
                           device=a.device)

    @torch.library.register_fake("_C::marlin_gemm")
    def _marlin_gemm_fake(a: torch.Tensor, b_q_weight: torch.Tensor,
                          b_scales: torch.Tensor, workspace: torch.Tensor,
                          size_m: int, size_n: int,
                          size_k: int) -> torch.Tensor:
        return torch.empty((size_m, size_n),
                           dtype=torch.float16,
                           device=a.device)

    @torch.library.register_fake("_C::awq_dequantize")
    def _awq_dequantize_fake(qweight: torch.Tensor, scales: torch.Tensor,
                             zeros: torch.Tensor, split_k_iters: int, thx: int,
                             thy: int) -> torch.Tensor:
        in_c = qweight.size(0)
        qout_c = qweight.size(1)
        out_c = qout_c * 8
        return torch.empty((in_c, out_c),
                           dtype=scales.dtype,
                           device=scales.device)

    @torch.library.register_fake("_C::awq_gemm")
    def _awq_gemm_fake(input: torch.Tensor, qweight: torch.Tensor,
                       qzeros: torch.Tensor, scales: torch.Tensor,
                       split_k_iters: int) -> torch.Tensor:
        num_in_feats = input.size(0)
        return torch.empty((split_k_iters, num_in_feats, qweight.size(1) * 8),
                           dtype=input.dtype,
                           device=input.device).sum(0)

    @torch.library.register_fake("_C::aqlm_gemm")
    def _aqlm_gemm_fake(input: torch.Tensor, codes: torch.Tensor,
                        codebooks: torch.Tensor, scales: torch.Tensor,
                        codebook_partition_sizes: List[int],
                        bias: Optional[torch.Tensor]) -> torch.Tensor:
        out_features = codes.size(0) * codebooks.size(2)
        flat_input = input.reshape((-1, input.size(-1)))
        flat_output = torch.empty((flat_input.size(0), out_features),
                                  dtype=input.dtype,
                                  device=input.device)

        output_sizes = list(input.shape)
        output_sizes.pop()
        output_sizes.append(-1)
        return flat_output.reshape(tuple(output_sizes))

    @torch.library.register_fake("_C::aqlm_dequant")
    def _aqlm_dequant_fake(
            codes: torch.Tensor, codebooks: torch.Tensor,
            codebook_partition_sizes: List[int]) -> torch.Tensor:
        in_features = codes.size(1) * 8
        out_features = codes.size(0)
        return torch.empty((out_features, in_features),
                           dtype=codebooks.dtype,
                           device=codebooks.device)

    @torch.library.register_fake("_C::fp8_marlin_gemm")
    def _fp8_marlin_gemm_fake(a: torch.Tensor, b_q_weight: torch.Tensor,
                              b_scales: torch.Tensor, workspace: torch.Tensor,
                              num_bits: int, size_m: int, size_n: int,
                              size_k: int) -> torch.Tensor:
        return torch.empty((size_m, size_n), dtype=a.dtype, device=a.device)

    @torch.library.register_fake("_C::machete_gemm")
    def machete_gemm_fake(
        a: torch.Tensor,
        b_q: torch.
        Tensor,  # Should be the tensor returned by machete_prepack_B
        b_type: ScalarType,
        b_scales: Optional[torch.Tensor] = None,
        b_zeros: Optional[torch.Tensor] = None,
        b_group_size: Optional[int] = None,
        c: Optional[torch.Tensor] = None,
        alpha: Optional[float] = None,
        beta: Optional[float] = None,
        schedule: Optional[str] = None,
    ) -> torch.Tensor:
        m = a.size(0)
        n = b_q.size(1)
        return torch.empty((m, n), device=a.device, dtype=a.dtype)

    @torch.library.register_fake("_C::machete_prepack_B")
    def machete_prepack_B_fake(b_q_weight: torch.Tensor,
                               b_type: ScalarType) -> torch.Tensor:
        return torch.empty_like(b_q_weight)

    @torch.library.register_fake("_C::causal_conv1d_fwd")
    def causal_conv1d_fwd_fake(x: torch.Tensor, weight: torch.Tensor,
                               bias_: Optional[torch.Tensor],
                               seq_idx_: Optional[torch.Tensor],
                               initial_states_: Optional[torch.Tensor],
                               final_states_out_: Optional[torch.Tensor],
                               silu_activation: bool) -> torch.Tensor:
        return torch.empty_like(x)

    @torch.library.register_fake("_C::causal_conv1d_update")
    def causal_conv1d_update_fake(x: torch.Tensor, conv_state: torch.Tensor,
                                  weight: torch.Tensor,
                                  bias_: Optional[torch.Tensor],
                                  silu_activation: bool) -> torch.Tensor:
        return torch.empty_like(x)

    @torch.library.register_fake("_C::selective_scan_fwd")
    def selective_scan_fwd_fake(
            u: torch.Tensor, delta: torch.Tensor, A: torch.Tensor,
            B: torch.Tensor, C: torch.Tensor, D_: Optional[torch.Tensor],
            z_: Optional[torch.Tensor], delta_bias_: Optional[torch.Tensor],
            delta_softplus: bool, index_: Optional[torch.Tensor],
            x: Optional[torch.Tensor]) -> List[torch.Tensor]:
        a = torch.empty_like(u)
        if x is not None:
            b = x
        else:
            b = torch.empty((u.size(0), u.size(1), A.size(1)),
                            dtype=u.dtype,
                            device=u.device)
        if z_ is not None:
            c = torch.empty_like(z_)
            return [a, b, c]
        else:
            return [a, b]

except Exception:
    pass


# cutlass
def cutlass_scaled_mm_supports_fp8(cuda_device_capability: int) -> bool:
    return torch.ops._C.cutlass_scaled_mm_supports_fp8(cuda_device_capability)


def cutlass_scaled_mm(a: torch.Tensor,
                      b: torch.Tensor,
                      scale_a: torch.Tensor,
                      scale_b: torch.Tensor,
                      out_dtype: torch.dtype,
                      bias: Optional[torch.Tensor] = None) -> torch.Tensor:
    assert (b.shape[0] % 16 == 0 and b.shape[1] % 16 == 0)
    assert (out_dtype is torch.bfloat16 or out_dtype is torch.float16)
    assert bias is None or bias.shape[0] == b.shape[
        1] and bias.dtype == out_dtype

    m = a.shape[0]
    n = b.shape[1]
    out = torch.empty((m, n), dtype=out_dtype, device=a.device)

    torch.ops._C.cutlass_scaled_mm(out, a, b, scale_a, scale_b, bias)

    return out


def cutlass_scaled_mm_azp(a: torch.Tensor,
                          b: torch.Tensor,
                          scale_a: torch.Tensor,
                          scale_b: torch.Tensor,
                          out_dtype: torch.dtype,
                          azp_adj: torch.Tensor,
                          azp: Optional[torch.Tensor] = None,
                          bias: Optional[torch.Tensor] = None) -> torch.Tensor:
    assert (b.shape[0] % 16 == 0 and b.shape[1] % 16 == 0)
    assert (out_dtype is torch.bfloat16 or out_dtype is torch.float16)
    assert bias is None or bias.numel(
    ) == b.shape[1] and bias.dtype == out_dtype

    m = a.shape[0]
    n = b.shape[1]
    out = torch.empty((m, n), dtype=out_dtype, device=a.device)

    torch.ops._C.cutlass_scaled_mm_azp(out, a, b, scale_a, scale_b, azp_adj,
                                       azp, bias)
    return out


# aqlm
def aqlm_gemm(input: torch.Tensor, codes: torch.Tensor,
              codebooks: torch.Tensor, scales: torch.Tensor,
              codebook_partition_sizes: List[int],
              bias: Optional[torch.Tensor]) -> torch.Tensor:
    return torch.ops._C.aqlm_gemm(input, codes, codebooks, scales,
                                  codebook_partition_sizes, bias)


def aqlm_dequant(codes: torch.Tensor, codebooks: torch.Tensor,
                 codebook_partition_sizes: List[int]) -> torch.Tensor:
    return torch.ops._C.aqlm_dequant(codes, codebooks,
                                     codebook_partition_sizes)


# gptq_marlin
def gptq_marlin_repack(b_q_weight: torch.Tensor, perm: torch.Tensor,
                       size_k: int, size_n: int,
                       num_bits: int) -> torch.Tensor:
    return torch.ops._C.gptq_marlin_repack(b_q_weight, perm, size_k, size_n,
                                           num_bits)


# gptq_marlin
def awq_marlin_repack(b_q_weight: torch.Tensor, size_k: int, size_n: int,
                      num_bits: int) -> torch.Tensor:
    return torch.ops._C.awq_marlin_repack(b_q_weight, size_k, size_n, num_bits)


def gptq_marlin_moe_repack(b_q_weight: torch.Tensor, perm: torch.Tensor,
                           size_k: int, size_n: int,
                           num_bits: int) -> torch.Tensor:
    num_experts = b_q_weight.shape[0]
    assert size_k % 16 == 0
    output = torch.empty((num_experts, size_k // 16, size_n * (num_bits // 2)),
                         device=b_q_weight.device,
                         dtype=b_q_weight.dtype)
    for e in range(num_experts):
        output[e] = torch.ops._C.gptq_marlin_repack(b_q_weight[e], perm[e],
                                                    size_k, size_n, num_bits)
    return output


def gptq_marlin_gemm(a: torch.Tensor,
                     b_q_weight: torch.Tensor,
                     b_scales: torch.Tensor,
                     b_zeros: torch.Tensor,
                     g_idx: torch.Tensor,
                     perm: torch.Tensor,
                     workspace: torch.Tensor,
                     b_q_type: ScalarType,
                     size_m: int,
                     size_n: int,
                     size_k: int,
                     is_k_full: bool,
                     has_zp: bool = False,
                     use_fp32_reduce: bool = False) -> torch.Tensor:
    return torch.ops._C.gptq_marlin_gemm(a, b_q_weight, b_scales, b_zeros,
                                         g_idx, perm, workspace, b_q_type,
                                         size_m, size_n, size_k, is_k_full,
                                         has_zp, use_fp32_reduce)


# fp8 marlin
def fp8_marlin_gemm(a: torch.Tensor, b_q_weight: torch.Tensor,
                    b_scales: torch.Tensor, workspace: torch.Tensor,
                    num_bits: int, size_m: int, size_n: int,
                    size_k: int) -> torch.Tensor:
    return torch.ops._C.fp8_marlin_gemm(a, b_q_weight, b_scales, workspace,
                                        num_bits, size_m, size_n, size_k)


# machete
def machete_supported_schedules(b_type: ScalarType) -> List[str]:
    return torch.ops._C.machete_supported_schedules(b_type)


def machete_gemm(
    a: torch.Tensor,
    b_q: torch.Tensor,  # Should be the tensor returned by machete_prepack_B
    b_type: ScalarType,
    b_scales: Optional[torch.Tensor] = None,
    b_zeros: Optional[torch.Tensor] = None,
    b_group_size: Optional[int] = None,
    c: Optional[torch.Tensor] = None,
    alpha: Optional[float] = None,
    beta: Optional[float] = None,
    schedule: Optional[str] = None,
) -> torch.Tensor:
    return torch.ops._C.machete_gemm(a, b_q, b_type, b_scales, b_zeros,
                                     b_group_size, c, alpha, beta, schedule)


def machete_prepack_B(b_q_weight: torch.Tensor,
                      b_type: ScalarType) -> torch.Tensor:
    return torch.ops._C.machete_prepack_B(b_q_weight, b_type)


# fp8
def scaled_fp8_quant(
    input: torch.Tensor,
    scale: Optional[torch.Tensor] = None,
    num_token_padding: Optional[int] = None,
    scale_ub: Optional[torch.Tensor] = None,
    use_per_token_if_dynamic: bool = False,
) -> Tuple[torch.Tensor, torch.Tensor]:
    """
    Quantize input tensor to FP8 and return quantized tensor and scale.

    This function supports both static and dynamic quantization: If you
    provide the scale, it will use static scaling and if you omit it,
    the scale will be determined dynamically. The function also allows
    optional padding of the output tensors for downstream kernels that
    will benefit from padding.

    Args:
        input: The input tensor to be quantized to FP8
        scale: Optional scaling factor for the FP8 quantization
        scale_ub: Optional upper bound for scaling factor in dynamic 
            per token case
        num_token_padding: If specified, pad the first dimension
            of the output to at least this value.
        use_per_token_if_dynamic: Whether to do per_tensor or per_token 
            in the dynamic quantization case.

    Returns:
        Tuple[torch.Tensor, torch.Tensor]: The output tensor in FP8 and
            scaling factor.
    """
    # This code assumes batch_dim and num_tokens are flattened
    assert (input.ndim == 2)
    shape: Union[Tuple[int, int], torch.Size] = input.shape
    # For rocm, the output fp8 dtype is torch.float_e3m3fnuz
    out_dtype: torch.dtype = torch.float8_e4m3fnuz if vllm.utils.is_hip() \
        else torch.float8_e4m3fn
    if num_token_padding:
        shape = (max(num_token_padding, input.shape[0]), shape[1])
    output = torch.empty(shape, device=input.device, dtype=out_dtype)

    if scale is None:
        if use_per_token_if_dynamic:
            scale = torch.empty((shape[0], 1),
                                device=input.device,
                                dtype=torch.float32)
            torch.ops._C.dynamic_per_token_scaled_fp8_quant(
                output, input, scale, scale_ub)
        else:
            scale = torch.zeros(1, device=input.device, dtype=torch.float32)
            torch.ops._C.dynamic_scaled_fp8_quant(output, input, scale)
    else:
        # num_token_padding not implemented for this case
        assert (scale.numel() == 1 or num_token_padding is None)
        torch.ops._C.static_scaled_fp8_quant(output, input, scale)

    return output, scale


# int8
def scaled_int8_quant(
    input: torch.Tensor,
    scale: Optional[torch.Tensor] = None,
    azp: Optional[torch.Tensor] = None,
    symmetric: bool = True
) -> Tuple[torch.Tensor, torch.Tensor, Optional[torch.Tensor]]:
    """
    Quantize the input tensor to int8 and return the quantized tensor and scale, and maybe azp.

    Args:
        input: The input tensor to be quantized to int8.
        scale: Optional scaling factor for the int8 quantization.
            When not provided, we invoke dynamic-per-token quantization.
        azp: Optional zero-point for the int8 quantization.
            Must be provided for asymmetric quantization if `scale` is provided.
        symmetric: Whether to use symmetric quantization (scale only, azp ignored).

    Returns:
      Tuple[torch.Tensor, torch.Tensor, Optional[torch.Tensor]] : Output int8 tensor, scales, and optionally azp.
    """
    output = torch.empty_like(input, dtype=torch.int8)
    if scale is not None:
        # static-per-tensor quantization.
        assert symmetric == (
            azp is
            None), "azp must only be provided for asymmetric quantization."
        torch.ops._C.static_scaled_int8_quant(output, input, scale, azp)
        return output, scale, None

    # dynamic-per-token quantization.
    input_scales = torch.empty((input.numel() // input.shape[-1], 1),
                               device=input.device,
                               dtype=torch.float32)
    input_azp = None if symmetric else torch.empty_like(input_scales,
                                                        dtype=torch.int32)
    torch.ops._C.dynamic_scaled_int8_quant(output, input, input_scales,
                                           input_azp)
    return output, input_scales, input_azp


# qqq ops
def marlin_qqq_gemm(a: torch.Tensor, b_q_weight: torch.Tensor,
                    s_tok: torch.Tensor, s_ch: torch.Tensor,
                    s_group: torch.Tensor, workspace: torch.Tensor,
                    size_m: int, size_n: int, size_k: int) -> torch.Tensor:
    return torch.ops._C.marlin_qqq_gemm(a, b_q_weight, s_tok, s_ch, s_group,
                                        workspace, size_m, size_n, size_k)


# gguf
def ggml_dequantize(W: torch.Tensor, quant_type: int, m: int,
                    n: int) -> torch.Tensor:
    return torch.ops._C.ggml_dequantize(W, quant_type, m, n)


def ggml_mul_mat_vec_a8(
    W: torch.Tensor,
    X: torch.Tensor,
    quant_type: int,
    row: int,
) -> torch.Tensor:
    return torch.ops._C.ggml_mul_mat_vec_a8(W, X, quant_type, row)


def ggml_mul_mat_a8(
    W: torch.Tensor,
    X: torch.Tensor,
    quant_type: int,
    row: int,
) -> torch.Tensor:
    return torch.ops._C.ggml_mul_mat_a8(W, X, quant_type, row)


# mamba
def causal_conv1d_fwd(x: torch.Tensor, weight: torch.Tensor,
                      bias_: Optional[torch.Tensor],
                      conv_states: Optional[torch.Tensor],
                      cu_seq_len: Optional[torch.Tensor],
                      cache_indices: Optional[torch.Tensor],
                      has_initial_state: Optional[torch.Tensor],
                      silu_activation: bool) -> torch.Tensor:
<<<<<<< HEAD
    return torch.ops._C.causal_conv1d_fwd(x, weight, bias_, conv_states,
                                          cu_seq_len, cache_indices,
                                          has_initial_state, silu_activation)


def causal_conv1d_update(
        x: torch.Tensor,
        conv_state: torch.Tensor,
        weight: torch.Tensor,
        bias_: Optional[torch.Tensor],
        silu_activation: bool,
        cache_seqlens: Optional[torch.Tensor] = None) -> torch.Tensor:
    return torch.ops._C.causal_conv1d_update(x, conv_state, weight, bias_,
                                             silu_activation, cache_seqlens)
=======
    return torch.ops._C.causal_conv1d_fwd(x, weight, bias_, seq_idx_,
                                          initial_states_, final_states_out_,
                                          silu_activation)


def causal_conv1d_update(
    x: torch.Tensor,
    conv_state: torch.Tensor,
    weight: torch.Tensor,
    bias_: Optional[torch.Tensor],
    silu_activation: bool,
    conv_state_indices: Optional[torch.Tensor],
) -> torch.Tensor:
    return torch.ops._C.causal_conv1d_update(x, conv_state, weight, bias_,
                                             silu_activation,
                                             conv_state_indices)
>>>>>>> d4a2ac83


def selective_scan_fwd(
        u: torch.Tensor, delta: torch.Tensor, A: torch.Tensor, B: torch.Tensor,
        C: torch.Tensor, D_: Optional[torch.Tensor],
        z_: Optional[torch.Tensor], delta_bias_: Optional[torch.Tensor],
        delta_softplus: bool, cu_seq_len: Optional[torch.Tensor],
        cache_indices: Optional[torch.Tensor],
        has_initial_state: Optional[torch.Tensor],
        ssm_states: Optional[torch.Tensor]) -> List[torch.Tensor]:
    return torch.ops._C.selective_scan_fwd(u, delta, A, B, C, D_, z_,
                                           delta_bias_, delta_softplus,
                                           cu_seq_len, cache_indices,
                                           has_initial_state, ssm_states)


# moe
def moe_align_block_size(topk_ids: torch.Tensor, num_experts: int,
                         block_size: int, sorted_token_ids: torch.Tensor,
                         experts_ids: torch.Tensor,
                         num_tokens_post_pad: torch.Tensor) -> None:
    torch.ops._C.moe_align_block_size(topk_ids, num_experts, block_size,
                                      sorted_token_ids, experts_ids,
                                      num_tokens_post_pad)


def topk_softmax(topk_weights: torch.Tensor, topk_ids: torch.Tensor,
                 token_expert_indicies: torch.Tensor,
                 gating_output: float) -> None:
    torch.ops._moe_C.topk_softmax(topk_weights, topk_ids,
                                  token_expert_indicies, gating_output)


def reshape_and_cache(
    key: torch.Tensor,
    value: torch.Tensor,
    key_cache: torch.Tensor,
    value_cache: torch.Tensor,
    slot_mapping: torch.Tensor,
    kv_cache_dtype: str,
    k_scale: float,
    v_scale: float,
) -> None:
    torch.ops._C_cache_ops.reshape_and_cache(key, value, key_cache,
                                             value_cache, slot_mapping,
                                             kv_cache_dtype, k_scale, v_scale)


def reshape_and_cache_flash(
    key: torch.Tensor,
    value: torch.Tensor,
    key_cache: torch.Tensor,
    value_cache: torch.Tensor,
    slot_mapping: torch.Tensor,
    kv_cache_dtype: str,
    k_scale: float,
    v_scale: float,
) -> None:
    torch.ops._C_cache_ops.reshape_and_cache_flash(key, value, key_cache,
                                                   value_cache, slot_mapping,
                                                   kv_cache_dtype, k_scale,
                                                   v_scale)


def copy_blocks(key_caches: List[torch.Tensor],
                value_caches: List[torch.Tensor],
                block_mapping: torch.Tensor) -> None:
    torch.ops._C_cache_ops.copy_blocks(key_caches, value_caches, block_mapping)


def swap_blocks(src: torch.Tensor, dst: torch.Tensor,
                block_mapping: torch.Tensor) -> None:
    torch.ops._C_cache_ops.swap_blocks(src, dst, block_mapping)


def convert_fp8(output: torch.Tensor,
                input: torch.Tensor,
                scale: float = 1.0,
                kv_dtype: str = "fp8") -> None:
    torch.ops._C_cache_ops.convert_fp8(output, input, scale, kv_dtype)


def get_device_attribute(attribute: int, device: int) -> int:
    return torch.ops._C_cuda_utils.get_device_attribute(attribute, device)


def get_max_shared_memory_per_block_device_attribute(device: int) -> int:
    # ruff: noqa: E501
    return torch.ops._C_cuda_utils.get_max_shared_memory_per_block_device_attribute(
        device)


# custom ar
def init_custom_ar(meta: torch.Tensor, rank_data: torch.Tensor,
                   handles: List[str], offsets: List[int], rank: int,
                   full_nvlink: bool) -> int:
    return torch.ops._C_custom_ar.init_custom_ar(meta, rank_data, handles,
                                                 offsets, rank, full_nvlink)


def all_reduce_reg(fa: int, inp: torch.Tensor, out: torch.Tensor) -> None:
    torch.ops._C_custom_ar.all_reduce_reg(fa, inp, out)


def all_reduce_unreg(fa: int, inp: torch.Tensor, reg_buffer: torch.Tensor,
                     out: torch.Tensor) -> None:
    torch.ops._C_custom_ar.all_reduce_unreg(fa, inp, reg_buffer, out)


def dispose(fa: int) -> None:
    torch.ops._C_custom_ar.dispose(fa)


def meta_size() -> int:
    return torch.ops._C_custom_ar.meta_size()


def register_buffer(fa: int, t: torch.Tensor, handles: List[str],
                    offsets: List[int]) -> None:
    return torch.ops._C_custom_ar.register_buffer(fa, t, handles, offsets)


def get_graph_buffer_ipc_meta(fa: int) -> Tuple[List[str], List[int]]:
    return torch.ops._C_custom_ar.get_graph_buffer_ipc_meta(fa)


def register_graph_buffers(fa: int, handles: List[str],
                           offsets: List[List[int]]) -> None:
    torch.ops._C_custom_ar.register_graph_buffers(fa, handles, offsets)


# temporary fix for https://github.com/vllm-project/vllm/issues/5456
# TODO: remove this in v0.6.0
names_and_values = globals()
names_and_values_to_update = {}
# prepare variables to avoid dict size change during iteration
k, v, arg = None, None, None
fn_type = type(lambda x: x)
for k, v in names_and_values.items():
    # find functions that are defined in this file and have torch.Tensor
    # in their annotations. `arg == "torch.Tensor"` is used to handle
    # the case when users use `import __annotations__` to turn type
    # hints into strings.
    if isinstance(v, fn_type) \
        and v.__code__.co_filename == __file__ \
        and any(arg is torch.Tensor or arg == "torch.Tensor"
                for arg in v.__annotations__.values()):
        names_and_values_to_update[k] = hint_on_error(v)

names_and_values.update(names_and_values_to_update)
del names_and_values_to_update, names_and_values, v, k, fn_type<|MERGE_RESOLUTION|>--- conflicted
+++ resolved
@@ -766,7 +766,6 @@
                       cache_indices: Optional[torch.Tensor],
                       has_initial_state: Optional[torch.Tensor],
                       silu_activation: bool) -> torch.Tensor:
-<<<<<<< HEAD
     return torch.ops._C.causal_conv1d_fwd(x, weight, bias_, conv_states,
                                           cu_seq_len, cache_indices,
                                           has_initial_state, silu_activation)
@@ -778,27 +777,17 @@
         weight: torch.Tensor,
         bias_: Optional[torch.Tensor],
         silu_activation: bool,
-        cache_seqlens: Optional[torch.Tensor] = None) -> torch.Tensor:
-    return torch.ops._C.causal_conv1d_update(x, conv_state, weight, bias_,
-                                             silu_activation, cache_seqlens)
-=======
-    return torch.ops._C.causal_conv1d_fwd(x, weight, bias_, seq_idx_,
-                                          initial_states_, final_states_out_,
-                                          silu_activation)
-
-
-def causal_conv1d_update(
-    x: torch.Tensor,
-    conv_state: torch.Tensor,
-    weight: torch.Tensor,
-    bias_: Optional[torch.Tensor],
-    silu_activation: bool,
-    conv_state_indices: Optional[torch.Tensor],
-) -> torch.Tensor:
-    return torch.ops._C.causal_conv1d_update(x, conv_state, weight, bias_,
-                                             silu_activation,
-                                             conv_state_indices)
->>>>>>> d4a2ac83
+        cache_seqlens: Optional[torch.Tensor] = None,
+        conv_state_indices: Optional[torch.Tensor]) -> torch.Tensor:
+    return torch.ops._C.causal_conv1d_update(
+        x,
+        conv_state,
+        weight,
+        bias_,
+        silu_activation,
+        cache_seqlens,
+        conv_state_indices
+    )
 
 
 def selective_scan_fwd(
