--- conflicted
+++ resolved
@@ -389,7 +389,16 @@
     return output, input_scales
 
 
-<<<<<<< HEAD
+# qqq ops
+def marlin_qqq_gemm(a: torch.Tensor, b_q_weight: torch.Tensor,
+                    s_tok: torch.Tensor, s_ch: torch.Tensor,
+                    s_group: torch.Tensor, workspace: torch.Tensor,
+                    size_m: int, size_n: int, size_k: int) -> torch.Tensor:
+    return torch.ops._C.marlin_qqq_gemm(a, b_q_weight, s_tok, s_ch, s_group,
+                                        workspace, size_m, size_n, size_k)
+
+
+
 # gguf
 def ggml_dequantize(W: torch.Tensor, quant_type: int, m: int, n: int):
     return torch.ops._C.ggml_dequantize(W, quant_type, m, n)
@@ -420,15 +429,6 @@
     row: int,
 ):
     return torch.ops._C.ggml_mul_mat_a8(W, X, quant_type, row)
-=======
-# qqq ops
-def marlin_qqq_gemm(a: torch.Tensor, b_q_weight: torch.Tensor,
-                    s_tok: torch.Tensor, s_ch: torch.Tensor,
-                    s_group: torch.Tensor, workspace: torch.Tensor,
-                    size_m: int, size_n: int, size_k: int) -> torch.Tensor:
-    return torch.ops._C.marlin_qqq_gemm(a, b_q_weight, s_tok, s_ch, s_group,
-                                        workspace, size_m, size_n, size_k)
->>>>>>> daed30c4
 
 
 # moe
