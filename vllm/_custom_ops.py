# SPDX-License-Identifier: Apache-2.0
# SPDX-FileCopyrightText: Copyright contributors to the vLLM project

from typing import TYPE_CHECKING, Literal

import torch

import vllm.envs as envs
from vllm.logger import init_logger
from vllm.platforms import current_platform
from vllm.scalar_type import ScalarType

logger = init_logger(__name__)

current_platform.import_kernels()

if TYPE_CHECKING:

    def register_fake(fn):
        return lambda name: fn
else:
    try:
        from torch.library import register_fake
    except ImportError:
        from torch.library import impl_abstract as register_fake


# page attention ops
def paged_attention_v1(
    out: torch.Tensor,
    query: torch.Tensor,
    key_cache: torch.Tensor,
    value_cache: torch.Tensor,
    num_kv_heads: int,
    scale: float,
    block_tables: torch.Tensor,
    seq_lens: torch.Tensor,
    block_size: int,
    max_seq_len: int,
    alibi_slopes: torch.Tensor | None,
    kv_cache_dtype: str,
    k_scale: torch.Tensor,
    v_scale: torch.Tensor,
    tp_rank: int = 0,
    blocksparse_local_blocks: int = 0,
    blocksparse_vert_stride: int = 0,
    blocksparse_block_size: int = 64,
    blocksparse_head_sliding_step: int = 0,
) -> None:
    torch.ops._C.paged_attention_v1(
        out,
        query,
        key_cache,
        value_cache,
        num_kv_heads,
        scale,
        block_tables,
        seq_lens,
        block_size,
        max_seq_len,
        alibi_slopes,
        kv_cache_dtype,
        k_scale,
        v_scale,
        tp_rank,
        blocksparse_local_blocks,
        blocksparse_vert_stride,
        blocksparse_block_size,
        blocksparse_head_sliding_step,
    )


def paged_attention_v2(
    out: torch.Tensor,
    exp_sum: torch.Tensor,
    max_logits: torch.Tensor,
    tmp_out: torch.Tensor,
    query: torch.Tensor,
    key_cache: torch.Tensor,
    value_cache: torch.Tensor,
    num_kv_heads: int,
    scale: float,
    block_tables: torch.Tensor,
    seq_lens: torch.Tensor,
    block_size: int,
    max_seq_len: int,
    alibi_slopes: torch.Tensor | None,
    kv_cache_dtype: str,
    k_scale: torch.Tensor,
    v_scale: torch.Tensor,
    tp_rank: int = 0,
    blocksparse_local_blocks: int = 0,
    blocksparse_vert_stride: int = 0,
    blocksparse_block_size: int = 64,
    blocksparse_head_sliding_step: int = 0,
) -> None:
    torch.ops._C.paged_attention_v2(
        out,
        exp_sum,
        max_logits,
        tmp_out,
        query,
        key_cache,
        value_cache,
        num_kv_heads,
        scale,
        block_tables,
        seq_lens,
        block_size,
        max_seq_len,
        alibi_slopes,
        kv_cache_dtype,
        k_scale,
        v_scale,
        tp_rank,
        blocksparse_local_blocks,
        blocksparse_vert_stride,
        blocksparse_block_size,
        blocksparse_head_sliding_step,
    )


def paged_attention_rocm(
    out: torch.Tensor,
    exp_sum: torch.Tensor,
    max_logits: torch.Tensor,
    tmp_out: torch.Tensor,
    query: torch.Tensor,
    key_cache: torch.Tensor,
    value_cache: torch.Tensor,
    num_kv_heads: int,
    scale: float,
    block_tables: torch.Tensor,
    seq_lens: torch.Tensor,
    query_start_loc: torch.Tensor | None,
    block_size: int,
    max_seq_len: int,
    alibi_slopes: torch.Tensor | None,
    kv_cache_dtype: str,
    k_scale: torch.Tensor,
    v_scale: torch.Tensor,
    fp8_out_scale: torch.Tensor | None = None,
    mfma_type: str = "fp8" if envs.VLLM_ROCM_FP8_MFMA_PAGE_ATTN else "f16",
) -> None:
    torch.ops._rocm_C.paged_attention(
        out,
        exp_sum,
        max_logits,
        tmp_out,
        query,
        key_cache,
        value_cache,
        num_kv_heads,
        scale,
        block_tables,
        seq_lens,
        query_start_loc,
        block_size,
        max_seq_len,
        alibi_slopes,
        kv_cache_dtype,
        k_scale,
        v_scale,
        fp8_out_scale,
        mfma_type,
    )


def mla_decode_kvcache_cpu(
    out: torch.Tensor,
    query: torch.Tensor,
    kv_cache: torch.Tensor,
    scale: float,
    block_tables: torch.Tensor,
    seq_lens: torch.Tensor,
) -> None:
    torch.ops._C_cpu.mla_decode_kvcache(
        out, query, kv_cache, scale, block_tables, seq_lens
    )


# merge attn states ops
def merge_attn_states(
    output: torch.Tensor,
    prefix_output: torch.Tensor,
    prefix_lse: torch.Tensor,
    suffix_output: torch.Tensor,
    suffix_lse: torch.Tensor,
    output_lse: torch.Tensor | None = None,
) -> None:
    torch.ops._C.merge_attn_states(
        output, output_lse, prefix_output, prefix_lse, suffix_output, suffix_lse
    )


def convert_vertical_slash_indexes(
    q_seqlens: torch.Tensor,  # [BATCH, ]
    kv_seqlens: torch.Tensor,  # [BATCH, ]
    vertical_indexes: torch.Tensor,  # [BATCH, N_HEADS, NNZ_V]
    slash_indexes: torch.Tensor,  # [BATCH, N_HEADS, NNZ_S]
    context_size: int,
    block_size_M: int,
    block_size_N: int,
    causal: bool = True,
) -> tuple[torch.Tensor, torch.Tensor, torch.Tensor, torch.Tensor]:
    batch_size = slash_indexes.size(0)
    num_heads = slash_indexes.size(1)
    nnz_slash = slash_indexes.size(2)
    nnz_vertical = vertical_indexes.size(2)
    num_rows = (context_size + block_size_M - 1) // block_size_M

    block_count = torch.zeros(
        batch_size, num_heads, num_rows, dtype=q_seqlens.dtype, device=q_seqlens.device
    )
    block_offset = torch.zeros(
        batch_size,
        num_heads,
        num_rows,
        nnz_slash,
        dtype=q_seqlens.dtype,
        device=q_seqlens.device,
    )
    column_count = torch.zeros(
        batch_size, num_heads, num_rows, dtype=q_seqlens.dtype, device=q_seqlens.device
    )
    column_index = torch.zeros(
        batch_size,
        num_heads,
        num_rows,
        nnz_vertical,
        dtype=q_seqlens.dtype,
        device=q_seqlens.device,
    )

    torch.ops._C.convert_vertical_slash_indexes(
        block_count,
        block_offset,
        column_count,
        column_index,
        q_seqlens,
        kv_seqlens,
        vertical_indexes,
        slash_indexes,
        context_size,
        block_size_M,
        block_size_N,
        causal,
    )
    return block_count, block_offset, column_count, column_index


def convert_vertical_slash_indexes_mergehead(
    q_seqlens: torch.Tensor,  # [BATCH, ]
    kv_seqlens: torch.Tensor,  # [BATCH, ]
    vertical_indexes: torch.Tensor,  # [BATCH, N_HEADS, NNZ_V]
    slash_indexes: torch.Tensor,  # [BATCH, N_HEADS, NNZ_S]
    # [N_HEADS] : different head use different number of indices
    vertical_indices_count: torch.Tensor,
    slash_indices_count: torch.Tensor,
    context_size: int,
    block_size_M: int,
    block_size_N: int,
    causal: bool = True,
) -> tuple[torch.Tensor, torch.Tensor, torch.Tensor, torch.Tensor]:
    batch_size = slash_indexes.size(0)
    num_heads = slash_indexes.size(1)
    nnz_slash = slash_indexes.size(2)
    nnz_vertical = vertical_indexes.size(2)
    num_rows = (context_size + block_size_M - 1) // block_size_M

    block_count = torch.empty(
        batch_size, num_heads, num_rows, dtype=q_seqlens.dtype, device=q_seqlens.device
    )
    block_offset = torch.empty(
        batch_size,
        num_heads,
        num_rows,
        nnz_slash,
        dtype=q_seqlens.dtype,
        device=q_seqlens.device,
    )
    column_count = torch.empty(
        batch_size, num_heads, num_rows, dtype=q_seqlens.dtype, device=q_seqlens.device
    )
    column_index = torch.empty(
        batch_size,
        num_heads,
        num_rows,
        nnz_vertical,
        dtype=q_seqlens.dtype,
        device=q_seqlens.device,
    )

    torch.ops._C.convert_vertical_slash_indexes_mergehead(
        block_count,
        block_offset,
        column_count,
        column_index,
        q_seqlens,
        kv_seqlens,
        vertical_indexes,
        slash_indexes,
        vertical_indices_count,
        slash_indices_count,
        context_size,
        block_size_M,
        block_size_N,
        causal,
    )
    return block_count, block_offset, column_count, column_index


# pos encoding ops
def rotary_embedding(
    positions: torch.Tensor,
    query: torch.Tensor,
    key: torch.Tensor | None,
    head_size: int,
    cos_sin_cache: torch.Tensor,
    is_neox: bool,
) -> None:
    torch.ops._C.rotary_embedding(
        positions, query, key, head_size, cos_sin_cache, is_neox
    )


# layer norm ops
def rms_norm(
    out: torch.Tensor, input: torch.Tensor, weight: torch.Tensor, epsilon: float
) -> None:
<<<<<<< HEAD
    torch.ops._C.rms_norm(out, input, weight, epsilon)
=======
    # TODO: Remove this contiguous call when the kernel is updated to support non-contiguous input
    # If removed, also need to remove contiguous in MatcherRMSNorm
    input_contiguous = input.contiguous()
    torch.ops._C.rms_norm(out, input_contiguous, weight, epsilon)
>>>>>>> 9f0247cf


def fused_add_rms_norm(
    input: torch.Tensor, residual: torch.Tensor, weight: torch.Tensor, epsilon: float
) -> None:
    torch.ops._C.fused_add_rms_norm(input, residual, weight, epsilon)


def fused_qk_norm_rope(
    qkv: torch.Tensor,
    num_heads_q: int,
    num_heads_k: int,
    num_heads_v: int,
    head_dim: int,
    eps: float,
    q_weight: torch.Tensor,
    k_weight: torch.Tensor,
    cos_sin_cache: torch.Tensor,
    is_neox: bool,
    position_ids: torch.Tensor,
) -> None:
    torch.ops._C.fused_qk_norm_rope(
        qkv,
        num_heads_q,
        num_heads_k,
        num_heads_v,
        head_dim,
        eps,
        q_weight,
        k_weight,
        cos_sin_cache,
        is_neox,
        position_ids,
    )


def apply_repetition_penalties_torch(
    logits: torch.Tensor,
    prompt_mask: torch.Tensor,
    output_mask: torch.Tensor,
    repetition_penalties: torch.Tensor,
) -> None:
    repetition_penalties = repetition_penalties.unsqueeze(dim=1).repeat(
        1, logits.size(1)
    )
    # If token appears in prompt or output, apply, otherwise use 1.0 for no-op.
    penalties = torch.where(prompt_mask | output_mask, repetition_penalties, 1.0)
    # If logits are positive, divide by penalty, otherwise multiply by penalty.
    scaling = torch.where(logits > 0, 1.0 / penalties, penalties)
    logits *= scaling


def apply_repetition_penalties_cuda(
    logits: torch.Tensor,
    prompt_mask: torch.Tensor,
    output_mask: torch.Tensor,
    repetition_penalties: torch.Tensor,
) -> None:
    torch.ops._C.apply_repetition_penalties_(
        logits, prompt_mask, output_mask, repetition_penalties
    )


def apply_repetition_penalties(
    logits: torch.Tensor,
    prompt_mask: torch.Tensor,
    output_mask: torch.Tensor,
    repetition_penalties: torch.Tensor,
) -> None:
    """Apply repetition penalties to logits in-place.

    Args:
        logits: The logits tensor of shape [num_seqs, vocab_size].
        prompt_mask: A boolean tensor indicating which tokens appear in the prompt.
        output_mask: A boolean tensor indicating which tokens appear in the output.
        repetition_penalties: The repetition penalties of shape (num_seqs, ).
    """
    if logits.is_cuda and logits.is_contiguous():
        apply_repetition_penalties_cuda(
            logits, prompt_mask, output_mask, repetition_penalties
        )
    else:
        apply_repetition_penalties_torch(
            logits, prompt_mask, output_mask, repetition_penalties
        )


# fused quant layer norm ops
def rms_norm_dynamic_per_token_quant(
    input: torch.Tensor,
    weight: torch.Tensor,
    epsilon: float,
    quant_dtype: torch.dtype,
    scale_ub: torch.Tensor | None = None,
    residual: torch.Tensor | None = None,
) -> tuple[torch.Tensor, torch.Tensor]:
    output = torch.empty_like(input, dtype=quant_dtype)
    scales = torch.empty(
        (input.numel() // input.shape[-1], 1), device=input.device, dtype=torch.float32
    )

    torch.ops._C.rms_norm_dynamic_per_token_quant(
        output, input, weight, scales, epsilon, scale_ub, residual
    )
    return output, scales


# quantization ops
# awq
def awq_dequantize(
    qweight: torch.Tensor,
    scales: torch.Tensor,
    zeros: torch.Tensor,
    split_k_iters: int,
    thx: int,
    thy: int,
) -> torch.Tensor:
    if envs.VLLM_USE_TRITON_AWQ:
        from vllm.model_executor.layers.quantization.awq_triton import (
            awq_dequantize_triton,
        )

        return awq_dequantize_triton(qweight, scales, zeros)
    return torch.ops._C.awq_dequantize(qweight, scales, zeros, split_k_iters, thx, thy)


def awq_gemm(
    input: torch.Tensor,
    qweight: torch.Tensor,
    qzeros: torch.Tensor,
    scales: torch.Tensor,
    split_k_iters: int,
) -> torch.Tensor:
    if envs.VLLM_USE_TRITON_AWQ:
        from vllm.model_executor.layers.quantization.awq_triton import awq_gemm_triton

        return awq_gemm_triton(input, qweight, qzeros, scales, split_k_iters)
    return torch.ops._C.awq_gemm(input, qweight, qzeros, scales, split_k_iters)


# gptq
def gptq_gemm(
    a: torch.Tensor,
    b_q_weight: torch.Tensor,
    b_gptq_qzeros: torch.Tensor,
    b_gptq_scales: torch.Tensor,
    b_g_idx: torch.Tensor,
    use_exllama: bool,
    use_v2_format: bool,
    bit: int,
) -> torch.Tensor:
    return torch.ops._C.gptq_gemm(
        a,
        b_q_weight,
        b_gptq_qzeros,
        b_gptq_scales,
        b_g_idx,
        use_exllama,
        use_v2_format,
        bit,
    )


if hasattr(torch.ops._C, "gptq_gemm"):

    @register_fake("_C::gptq_gemm")
    def _gptq_gemm_fake(
        a: torch.Tensor,
        b_q_weight: torch.Tensor,
        b_gptq_qzeros: torch.Tensor,
        b_gptq_scales: torch.Tensor,
        b_g_idx: torch.Tensor,
        use_exllama: bool,
        use_v2_format: bool,
        bit: int,
    ) -> torch.Tensor:
        return torch.empty(
            (a.size(0), b_q_weight.size(1)), dtype=a.dtype, device=a.device
        )


def gptq_shuffle(q_weight: torch.Tensor, q_perm: torch.Tensor, bit: int) -> None:
    torch.ops._C.gptq_shuffle(q_weight, q_perm, bit)


# marlin_24
def gptq_marlin_24_gemm(
    a: torch.Tensor,
    b_q_weight: torch.Tensor,
    b_meta: torch.Tensor,
    b_scales: torch.Tensor,
    workspace: torch.Tensor,
    b_q_type: ScalarType,
    size_m: int,
    size_n: int,
    size_k: int,
) -> torch.Tensor:
    return torch.ops._C.gptq_marlin_24_gemm(
        a, b_q_weight, b_meta, b_scales, workspace, b_q_type.id, size_m, size_n, size_k
    )


if hasattr(torch.ops._C, "gptq_marlin_24_gemm"):

    @register_fake("_C::gptq_marlin_24_gemm")
    def _gptq_marlin_24_gemm_fake(
        a: torch.Tensor,
        b_q_weight: torch.Tensor,
        b_meta: torch.Tensor,
        b_scales: torch.Tensor,
        workspace: torch.Tensor,
        b_q_type: ScalarType,
        size_m: torch.SymInt,
        size_n: torch.SymInt,
        size_k: torch.SymInt,
    ) -> torch.Tensor:
        return torch.empty((size_m, size_n), device=a.device, dtype=a.dtype)

    @register_fake("_C::gptq_marlin_gemm")
    def _gptq_marlin_gemm_fake(
        a: torch.Tensor,
        c: torch.Tensor | None,
        b_q_weight: torch.Tensor,
        b_bias: torch.Tensor | None,
        b_scales: torch.Tensor,
        global_scale: torch.Tensor | None,
        b_zeros: torch.Tensor | None,
        g_idx: torch.Tensor | None,
        perm: torch.Tensor | None,
        workspace: torch.Tensor,
        b_q_type_id: int,
        size_m: torch.SymInt,
        size_n: torch.SymInt,
        size_k: torch.SymInt,
        is_k_full: bool = True,
        use_atomic_add: bool = False,
        use_fp32_reduce: bool = False,
        is_zp_float: bool = False,
    ) -> torch.Tensor:
        return torch.empty((size_m, size_n), device=a.device, dtype=a.dtype)

    @register_fake("_C::awq_dequantize")
    def _awq_dequantize_fake(
        qweight: torch.Tensor,
        scales: torch.Tensor,
        zeros: torch.Tensor,
        split_k_iters: torch.SymInt,
        thx: int,
        thy: int,
    ) -> torch.Tensor:
        in_c = qweight.size(0)
        qout_c = qweight.size(1)
        out_c = qout_c * 8
        return torch.empty((in_c, out_c), dtype=scales.dtype, device=scales.device)

    @register_fake("_C::awq_gemm")
    def _awq_gemm_fake(
        input: torch.Tensor,
        qweight: torch.Tensor,
        qzeros: torch.Tensor,
        scales: torch.Tensor,
        split_k_iters: torch.SymInt,
    ) -> torch.Tensor:
        num_in_feats = input.size(0)
        return torch.empty(
            (split_k_iters, num_in_feats, qweight.size(1) * 8),
            dtype=input.dtype,
            device=input.device,
        ).sum(0)

    @register_fake("_C::machete_mm")
    def machete_mm_fake(
        a: torch.Tensor,
        # b_q Should be the tensor returned by machete_prepack_B
        b_q: torch.Tensor,
        b_type: ScalarType,
        out_type: torch.dtype | None = None,
        b_group_scales: torch.Tensor | None = None,
        b_group_zeros: torch.Tensor | None = None,
        b_group_size: int | None = None,
        b_channel_scales: torch.Tensor | None = None,
        a_token_scales: torch.Tensor | None = None,
        schedule: str | None = None,
    ) -> torch.Tensor:
        m = a.size(0)
        n = b_q.size(1)
        return torch.empty((m, n), device=a.device, dtype=a.dtype)

    @register_fake("_C::machete_prepack_B")
    def machete_prepack_B_fake(
        b_q_weight: torch.Tensor,
        a_type: torch.dtype,
        b_type: ScalarType,
        group_scales_type: torch.dtype | None,
    ) -> torch.Tensor:
        return torch.empty_like(b_q_weight, memory_format=torch.contiguous_format)

    @register_fake("_C::cutlass_w4a8_mm")
    def cutlass_w4a8_mm_fake(
        a: torch.Tensor,
        # b_q Should be the tensor returned by cutlass_encode_and_reorder_int4b
        b_q: torch.Tensor,
        b_group_scales: torch.Tensor,
        b_group_size: int,
        b_channel_scales: torch.Tensor,
        a_token_scales: torch.Tensor,
        out_type: torch.dtype | None = None,
        maybe_schedule: str | None = None,
    ) -> torch.Tensor:
        m = a.size(0)
        n = b_q.size(1)
        out_dtype = out_type if out_type is not None else torch.bfloat16
        return torch.empty((m, n), device=a.device, dtype=out_dtype)

    @register_fake("_C::cutlass_pack_scale_fp8")
    def cutlass_pack_scale_fp8_fake(scales: torch.Tensor) -> torch.Tensor:
        return torch.empty_like(scales, memory_format=torch.contiguous_format)

    @register_fake("_C::cutlass_encode_and_reorder_int4b")
    def cutlass_encode_and_reorder_int4b_fake(b: torch.Tensor) -> torch.Tensor:
        return torch.empty_like(b, memory_format=torch.contiguous_format)


if hasattr(torch.ops._C, "allspark_w8a16_gemm"):

    @register_fake("_C::allspark_w8a16_gemm")
    def _allspark_w8a16_gemm_fake(
        a: torch.Tensor,
        b_qweight: torch.Tensor,
        b_scales: torch.Tensor,
        b_qzeros: torch.Tensor | None,
        n: torch.SymInt,
        group_size: torch.SymInt,
        sm_count: torch.SymInt,
        sm_version: torch.SymInt,
        CUBLAS_M_THRESHOLD: torch.SymInt,
        has_zp: bool,
        n32k16_reorder: bool,
    ) -> torch.Tensor:
        m = a.size(0)
        return torch.empty((m, n), device=a.device, dtype=a.dtype)


if hasattr(torch.ops._C, "ggml_dequantize"):

    @register_fake("_C::ggml_dequantize")
    def _ggml_dequantize_fake(
        W: torch.Tensor,
        quant_type: int,
        m: torch.SymInt,
        n: torch.SymInt,
        dtype: torch.dtype | None = None,
    ) -> torch.Tensor:
        return torch.empty((m, n), dtype=torch.float16, device=W.device)

    @register_fake("_C::ggml_mul_mat_vec_a8")
    def _ggml_mul_mat_vec_a8_fake(
        W: torch.Tensor,
        X: torch.Tensor,
        quant_type: int,
        row: torch.SymInt,
    ) -> torch.Tensor:
        return torch.empty((X.shape[0], row), dtype=X.dtype, device=W.device)

    @register_fake("_C::ggml_mul_mat_a8")
    def _ggml_mul_mat_a8_fake(
        W: torch.Tensor,
        X: torch.Tensor,
        quant_type: int,
        row: torch.SymInt,
    ) -> torch.Tensor:
        batch = X.size(0)
        return torch.empty((batch, row), dtype=X.dtype, device=W.device)

    @register_fake("_C::ggml_moe_a8")
    def _ggml_moe_a8_fake(
        X: torch.Tensor,
        W: torch.Tensor,
        sorted_token_ids: torch.Tensor,
        expert_ids: torch.Tensor,
        num_tokens_post_padded: torch.Tensor,
        quant_type: int,
        row: torch.SymInt,
        top_k: torch.SymInt,
        tokens: torch.SymInt,
    ) -> torch.Tensor:
        tokens = X.size(0)
        return torch.empty((tokens * top_k, row), dtype=torch.float16, device=W.device)


if hasattr(torch.ops._C, "ggml_moe_a8_vec"):

    @register_fake("_C::ggml_moe_a8_vec")
    def _ggml_moe_a8_vec_fake(
        X: torch.Tensor,
        W: torch.Tensor,
        topk_ids: torch.Tensor,
        top_k: int,
        quant_type: int,
        row: torch.SymInt,
        tokens: torch.SymInt,
    ) -> torch.Tensor:
        tokens = X.size(0)
        return torch.empty((tokens * top_k, row), dtype=X.dtype, device=W.device)


# cutlass
def cutlass_scaled_mm_supports_fp4(cuda_device_capability: int) -> bool:
    return torch.ops._C.cutlass_scaled_mm_supports_fp4(cuda_device_capability)


def cutlass_blockwise_scaled_grouped_mm(
    output: torch.Tensor,
    a: torch.Tensor,
    b: torch.Tensor,
    scales_a: torch.Tensor,
    scales_b: torch.Tensor,
    problem_sizes: torch.Tensor,
    expert_offsets: torch.Tensor,
):
    torch.ops._C.cutlass_blockwise_scaled_grouped_mm(
        output, a, b, scales_a, scales_b, problem_sizes, expert_offsets
    )


def cutlass_scaled_fp4_mm(
    a: torch.Tensor,
    b: torch.Tensor,
    block_scale_a: torch.Tensor,
    block_scale_b: torch.Tensor,
    alpha: torch.Tensor,
    out_dtype: torch.dtype,
) -> torch.Tensor:
    assert a.ndim == 2 and b.ndim == 2
    m, n = a.shape[0], b.shape[0]
    out = torch.empty((m, n), dtype=out_dtype, device=a.device)
    torch.ops._C.cutlass_scaled_fp4_mm(out, a, b, block_scale_a, block_scale_b, alpha)
    return out


def cutlass_scaled_mm_supports_fp8(cuda_device_capability: int) -> bool:
    return torch.ops._C.cutlass_scaled_mm_supports_fp8(cuda_device_capability)


def cutlass_scaled_mm_supports_block_fp8(cuda_device_capability: int) -> bool:
    return torch.ops._C.cutlass_scaled_mm_supports_block_fp8(cuda_device_capability)


def cutlass_scaled_mm(
    a: torch.Tensor,
    b: torch.Tensor,
    scale_a: torch.Tensor,
    scale_b: torch.Tensor,
    out_dtype: torch.dtype,
    bias: torch.Tensor | None = None,
) -> torch.Tensor:
    """
    `cutlass_scaled_mm` implements a fused version of
        `output = torch.mm((scale_a * a), (scale_b * b)).to(out_dtype)`
    where scale_a * a and scale_b * b are implemented using numpy-style
    broadcasting.

    In order to support blockwise scaling like found in DeepSeek V3 we also
    support extended "group" broadcast rules. We extend the numpy-style
    broadcasting rules with the following rule:
        "if the extent of a dimension in the source shape is between 1 and
        corresponding extent in the target shape we repeat each element along
        that dimension  src_shape[dim] // target_shape[dim] times consecutively"
    example if we have:
          a = [[1, 2], and target_shape = (2, 4)
               [3, 4]]
    then we would expand a to:
          a = [[1, 1, 2, 2],
               [3, 3, 4, 4]]
    currently we only support the case:
        scale_a.shape * [1, 128] == a.shape
        scale_b.shape * [128, 128] == b.shape
    """
    assert out_dtype is torch.bfloat16 or out_dtype is torch.float16
    assert bias is None or bias.numel() == b.shape[1] and bias.dtype == out_dtype

    # Massage the input to be 2D
    target_shape = (*a.shape[:-1], b.shape[1])
    a = a.view(-1, a.shape[-1])

    cutlass_compatible_b = b.shape[0] % 16 == 0 and b.shape[1] % 16 == 0
    if current_platform.is_rocm() or not cutlass_compatible_b:
        from vllm.model_executor.layers.quantization.compressed_tensors.triton_scaled_mm import (  # noqa
            triton_scaled_mm,
        )

        out = triton_scaled_mm(a, b, scale_a, scale_b, out_dtype, bias)
    else:
        out = torch.empty((a.shape[0], b.shape[1]), dtype=out_dtype, device=a.device)
        torch.ops._C.cutlass_scaled_mm(out, a, b, scale_a, scale_b, bias)

    return out.view(*target_shape)


def cutlass_scaled_mm_azp(
    a: torch.Tensor,
    b: torch.Tensor,
    scale_a: torch.Tensor,
    scale_b: torch.Tensor,
    out_dtype: torch.dtype,
    azp_adj: torch.Tensor,
    azp: torch.Tensor | None = None,
    bias: torch.Tensor | None = None,
) -> torch.Tensor:
    """
    :param azp_adj: In the per-tensor case, this should include the azp.
    Always per-channel.
    :param azp: Only set in the per-token case. Per-token if set.
    """
    assert b.shape[0] % 16 == 0 and b.shape[1] % 16 == 0
    assert out_dtype is torch.bfloat16 or out_dtype is torch.float16
    assert bias is None or bias.numel() == b.shape[1] and bias.dtype == out_dtype

    # Massage the input to be 2D
    target_shape = (*a.shape[:-1], b.shape[1])
    a = a.view(-1, a.shape[-1])
    assert azp is None or azp.numel() == a.shape[0]

    out = torch.empty((a.shape[0], b.shape[1]), dtype=out_dtype, device=a.device)
    torch.ops._C.cutlass_scaled_mm_azp(out, a, b, scale_a, scale_b, azp_adj, azp, bias)
    return out.view(*target_shape)


def cutlass_sparse_scaled_mm_supported(cuda_device_capability: int) -> bool:
    return torch.ops._C.cutlass_sparse_scaled_mm_supported(cuda_device_capability)


def cutlass_group_gemm_supported(cuda_device_capability: int) -> bool:
    try:
        return torch.ops._C.cutlass_group_gemm_supported(cuda_device_capability)
    except AttributeError:
        # Return False on non-CUDA platforms where it is not available
        return False


def cutlass_sparse_compress(a: torch.Tensor) -> tuple[torch.Tensor, torch.Tensor]:
    """
    Compresses a sparse matrix for use with Cutlass sparse operations.

    This function takes a dense tensor and compresses it into two components:
    non-zero elements and metadata. The compressed representation is compatible
    with Cutlass sparse kernels.

    Args:
        a (torch.Tensor):
            The input tensor to be compressed. Must have one of the following data types:
            - `torch.int8`
            - `torch.float8_e4m3fn`
            - `torch.bfloat16`
            - `torch.float16`

    Returns:
        tuple[torch.Tensor, torch.Tensor]:
            A tuple containing:
            - `a_nzs` (torch.Tensor): A tensor containing non-zero elements of `a`.
            - `a_meta` (torch.Tensor): A tensor containing metadata for the sparse representation.

    Raises:
        ValueError: If the compression operation fails.

    Notes:
        - The `a_meta` tensor has a data type of `torch.uint8`.
        - Each metadata element encodes the sparsity of 4 non-zero elements (i.e., `elemsPerMetaElem = 4`).
        - The shape of `a_nzs` is `(m, k // 2)`, where `m` and `k` are the dimensions of the input tensor.
        - The shape of `a_meta` is `(m, k // 2 // elemsPerMetaElem)`.
    """
    assert a.dtype in [torch.int8, torch.float8_e4m3fn, torch.bfloat16, torch.float16]
    assert a.is_contiguous()

    # a_meta.dtype: torch.uint8 so elemsPerMetaElem = 8b / 2b_per_nz = 4
    elemsPerMetaElem = 4
    assert a.shape[1] % (2 * elemsPerMetaElem) == 0

    return torch.ops._C.cutlass_sparse_compress(a)


def cutlass_scaled_sparse_mm(
    a: torch.Tensor,
    bt_nzs: torch.Tensor,
    bt_meta: torch.Tensor,
    scale_a: torch.Tensor,
    scale_b: torch.Tensor,
    out_dtype: torch.dtype,
    bias: torch.Tensor | None = None,
) -> torch.Tensor:
    """
    Performs a scaled sparse matrix multiplication using Cutlass.

    Steps:
    1. Create a dense matrix `a` of shape (m, k) on the CUDA device:
    `a = torch.randn((m, k), device='cuda')`.

    2. Create a dense matrix `b` of shape (k, n) on the CUDA device:
    `b = torch.randn((k, n), device='cuda')`.

    3. Prune matrix `b` to 2:4 sparsity along the specified dimension:
    `b = prune_to_2_4(b, dim=0)`.

    4. Compress the transposed sparse matrix `b.t()`:
    `bt_nzs, bt_meta = cutlass_sparse_compress(b.t())`.

    5. Perform sparse matrix multiplication using the compressed matrix,
    applying scaling factors for `a` and `b`, and the output data type:
    `out = cutlass_scaled_sparse_mm(a, bt_nzs, bt_meta, scale_a, scale_b, out_dtype)`.

    Returns:
    - The result of the scaled sparse matrix multiplication.
    """
    assert bt_nzs.shape[0] % 16 == 0 and bt_nzs.shape[1] % 16 == 0
    assert out_dtype is torch.bfloat16 or out_dtype is torch.float16
    assert bias is None or bias.shape[0] == bt_nzs.shape[0] and bias.dtype == out_dtype

    m = a.shape[0]
    n = bt_nzs.shape[0]
    out = torch.empty((m, n), dtype=out_dtype, device=a.device)

    torch.ops._C.cutlass_scaled_sparse_mm(
        out, a, bt_nzs, bt_meta, scale_a, scale_b, bias
    )

    return out


def get_cutlass_moe_mm_data(
    topk_ids: torch.Tensor,
    expert_offsets: torch.Tensor,
    problem_sizes1: torch.Tensor,
    problem_sizes2: torch.Tensor,
    input_permutation: torch.Tensor,
    output_permutation: torch.Tensor,
    num_experts: int,
    n: int,
    k: int,
    blockscale_offsets: torch.Tensor | None = None,
):
    """
    Prepare data necessary to perform CUTLASS grouped matrix multiplications
    used in CUTLASS-based fused MoE.

    The function takes in topk_ids (token-expert mapping) and uses it to
    compute:
    - expert_offsets: Indices that mark at which token index each expert begins
                      its computation after the input is sorted with
                      input_permutation. The number of tokens computed with
                      expert E is expert_offsets[E + 1] - expert_offsets[E]
    - problem_sizes1, problem_sizes2: MxNxK sizes of each expert's
                                      multiplication in two grouped MMs used in
                                      the fused MoE operation.
    - input_permutation: Permutation that must be used to shuffle the input
                         before executing the MMs.
    - output_permutation: Permutation that must be used to shuffle the output
                          after executing the MMs.
    - blockscale_offsets: Optional argument passed for fp4 moe. Indices that
                          mark at which block scale index each expert begins
                          its computation. The number of block scale rows
                          computed with expert E is blockscale_offsets[E + 1] -
                          blockscale_offsets[E]
    """
    return torch.ops._C.get_cutlass_moe_mm_data(
        topk_ids,
        expert_offsets,
        problem_sizes1,
        problem_sizes2,
        input_permutation,
        output_permutation,
        num_experts,
        n,
        k,
        blockscale_offsets,
    )


def get_cutlass_moe_mm_problem_sizes(
    topk_ids: torch.Tensor,
    problem_sizes1: torch.Tensor,
    problem_sizes2: torch.Tensor,
    num_experts: int,
    n: int,
    k: int,
    blockscale_offsets: torch.Tensor | None = None,
):
    """
    Compute only the per-expert problem sizes needed by the two grouped matrix
    multiplications used in CUTLASS-based fused MoE.

    The function takes in topk_ids (token→expert mapping) and computes:
    - problem_sizes1, problem_sizes2: M×N×K sizes of each expert's
                                    multiplication for the two grouped MMs
                                    used in the fused MoE operation.
    """
    return torch.ops._C.get_cutlass_moe_mm_problem_sizes(
        topk_ids, problem_sizes1, problem_sizes2, num_experts, n, k, blockscale_offsets
    )


def shuffle_rows(input_tensor: torch.Tensor, dst2src_map: torch.Tensor):
    """
    Shuffle and expand the input tensor according to the dst2src_map and store the result in output_tensor.
    This is used in MoE to permute the input tensor before performing grouped matrix multiplications.
    """
    num_tokens_permuted = dst2src_map.shape[0]
    output_tensor = torch.empty(
        (num_tokens_permuted, input_tensor.shape[1]),
        device=input_tensor.device,
        dtype=input_tensor.dtype,
    )
    torch.ops._moe_C.shuffle_rows(input_tensor, dst2src_map, output_tensor)
    return output_tensor


def get_cutlass_pplx_moe_mm_data(
    expert_offsets: torch.Tensor,
    problem_sizes1: torch.Tensor,
    problem_sizes2: torch.Tensor,
    expert_num_tokens: torch.Tensor,
    num_local_experts: int,
    padded_m: int,
    n: int,
    k: int,
):
    """
    Prepare data necessary to perform CUTLASS grouped matrix multiplications
    used in CUTLASS-based fused MoE.

    The function takes in expert_num_tokens (token count per expert) and
    non_zero_expert_idxs (consecutive indices of experts with non-zero token
    counts) and uses them to compute:
    - expert_offsets: Indices that mark at which token index each expert begins
                      its computation.
    - problem_sizes1, problem_sizes2: MxNxK sizes of each expert's
                                      multiplication in two grouped MMs used in
                                      the fused MoE operation.
    """
    return torch.ops._C.get_cutlass_pplx_moe_mm_data(
        expert_offsets,
        problem_sizes1,
        problem_sizes2,
        expert_num_tokens,
        num_local_experts,
        padded_m,
        n,
        k,
    )


def cutlass_moe_mm(
    out_tensors: torch.Tensor,
    a_tensors: torch.Tensor,
    b_tensors: torch.Tensor,
    a_scales: torch.Tensor,
    b_scales: torch.Tensor,
    expert_offsets: torch.Tensor,
    problem_sizes: torch.Tensor,
    a_strides: torch.Tensor,
    b_strides: torch.Tensor,
    c_strides: torch.Tensor,
    per_act_token: bool,
    per_out_ch: bool,
):
    """
    A single grouped matrix multiplication used in CUTLASS-based fused MoE.
    The function executes fp8-quantized OUT = AB matrix multiplication.

    - expert_offsets: Indices that mark at which token index each expert begins
                      its computation. The number of tokens computed with
                      expert E is expert_offsets[E + 1] - expert_offsets[E]
    - problem_sizes: MxNxK sizes of each expert's multiplication in two grouped
                     MMs used in the fused MoE operation.
    - a/b/c_strides: The data strides passed to grouped matrix multiplication.
    """
    return torch.ops._C.cutlass_moe_mm(
        out_tensors,
        a_tensors,
        b_tensors,
        a_scales,
        b_scales,
        expert_offsets,
        problem_sizes,
        a_strides,
        b_strides,
        c_strides,
        per_act_token,
        per_out_ch,
    )


def cutlass_fp4_moe_mm(
    out_tensors: torch.Tensor,
    a_tensors: torch.Tensor,
    b_tensors: torch.Tensor,
    a_scales: torch.Tensor,
    b_scales: torch.Tensor,
    alphas: torch.Tensor,
    problem_sizes: torch.Tensor,
    expert_offsets: torch.Tensor,
    sf_offsets: torch.Tensor,
):
    """
    An FP4 Blockscaled Group Gemm that takes in  a_tensors, b_tensors and runs
    the gemms for each combination based on the specified problem sizes.

    This is used as the MoE gemm during NVFP4 Quantized FusedMoE forward.
    - a/b_tensors: the NVFP4 a_ptrs and b_ptrs tensors which are quantized
                     input and expert weights.
    - a_/b_scales: The blockscales in FP8-E4M3 precision
    - expert_offsets/sf_offsets: Indices that mark at which token index
                    each expert begins its computation. The number of tokens
                    computed with expert E is expert_offsets[E + 1] -
                    expert_offsets[E] And the sf_size per expert is
                    sf_offset[E+1] - sf_offset[E]
    - problem_sizes: MxNxK sizes of each expert's multiplication in two grouped
                     MMs used in the fused MoE operation.
    """
    return torch.ops._C.cutlass_fp4_group_mm(
        out_tensors,
        a_tensors,
        b_tensors,
        a_scales,
        b_scales,
        alphas,
        problem_sizes,
        expert_offsets,
        sf_offsets,
    )


# gptq_marlin
def gptq_marlin_repack(
    b_q_weight: torch.Tensor,
    perm: torch.Tensor,
    size_k: int,
    size_n: int,
    num_bits: int,
) -> torch.Tensor:
    return torch.ops._C.gptq_marlin_repack(b_q_weight, perm, size_k, size_n, num_bits)


# gptq_marlin
def awq_marlin_repack(
    b_q_weight: torch.Tensor, size_k: int, size_n: int, num_bits: int
) -> torch.Tensor:
    return torch.ops._C.awq_marlin_repack(b_q_weight, size_k, size_n, num_bits)


def gptq_marlin_moe_repack(
    b_q_weight: torch.Tensor,
    perm: torch.Tensor,
    size_k: int,
    size_n: int,
    num_bits: int,
) -> torch.Tensor:
    num_experts = b_q_weight.shape[0]
    assert size_k % 16 == 0
    output = torch.empty(
        (num_experts, size_k // 16, size_n * (num_bits // 2)),
        device=b_q_weight.device,
        dtype=b_q_weight.dtype,
    )
    for e in range(num_experts):
        output[e] = torch.ops._C.gptq_marlin_repack(
            b_q_weight[e], perm[e], size_k, size_n, num_bits
        )
    return output


def awq_marlin_moe_repack(
    b_q_weight: torch.Tensor,
    perm: torch.Tensor,
    size_k: int,
    size_n: int,
    num_bits: int,
) -> torch.Tensor:
    num_experts = b_q_weight.shape[0]
    assert size_k % 16 == 0
    output = torch.empty(
        (num_experts, size_k // 16, size_n * (num_bits // 2)),
        device=b_q_weight.device,
        dtype=b_q_weight.dtype,
    )
    for e in range(num_experts):
        output[e] = torch.ops._C.awq_marlin_repack(
            b_q_weight[e], size_k, size_n, num_bits
        )
    return output


def gptq_marlin_gemm(
    a: torch.Tensor,
    c: torch.Tensor | None,
    b_q_weight: torch.Tensor,
    b_bias: torch.Tensor | None,
    b_scales: torch.Tensor,
    global_scale: torch.Tensor | None,
    b_zeros: torch.Tensor | None,
    g_idx: torch.Tensor | None,
    perm: torch.Tensor | None,
    workspace: torch.Tensor,
    b_q_type: ScalarType,
    size_m: int,
    size_n: int,
    size_k: int,
    is_k_full: bool = True,
    use_atomic_add: bool = False,
    use_fp32_reduce: bool = False,
    is_zp_float: bool = False,
) -> torch.Tensor:
    return torch.ops._C.gptq_marlin_gemm(
        a,
        c,
        b_q_weight,
        b_bias,
        b_scales,
        global_scale,
        b_zeros,
        g_idx,
        perm,
        workspace,
        b_q_type.id,
        size_m,
        size_n,
        size_k,
        is_k_full,
        use_atomic_add,
        use_fp32_reduce,
        is_zp_float,
    )


# machete
def machete_supported_schedules(
    a_type: torch.dtype,
    b_type: ScalarType,
    group_scales_type: torch.dtype | None,
    group_zeros_type: torch.dtype | None = None,
    channel_scales_type: torch.dtype | None = None,
    token_scales_type: torch.dtype | None = None,
    out_type: torch.dtype | None = None,
) -> list[str]:
    return torch.ops._C.machete_supported_schedules(
        a_type,
        b_type.id,
        group_scales_type,
        group_zeros_type,
        channel_scales_type,
        token_scales_type,
        out_type,
    )


def machete_mm(
    a: torch.Tensor,
    # b_q Should be the tensor returned by machete_prepack_B
    b_q: torch.Tensor,
    b_type: ScalarType,
    out_type: torch.dtype | None = None,
    b_group_scales: torch.Tensor | None = None,
    b_group_zeros: torch.Tensor | None = None,
    b_group_size: int | None = None,
    b_channel_scales: torch.Tensor | None = None,
    a_token_scales: torch.Tensor | None = None,
    schedule: str | None = None,
) -> torch.Tensor:
    return torch.ops._C.machete_mm(
        a,
        b_q,
        b_type.id,
        out_type,
        b_group_scales,
        b_group_zeros,
        b_group_size,
        b_channel_scales,
        a_token_scales,
        schedule,
    )


def machete_prepack_B(
    b_q_weight: torch.Tensor,
    a_type: torch.dtype,
    b_type: ScalarType,
    group_scales_type: torch.dtype | None,
) -> torch.Tensor:
    return torch.ops._C.machete_prepack_B(
        b_q_weight, a_type, b_type.id, group_scales_type
    )


# CUTLASS W4A8
def cutlass_w4a8_mm(
    a: torch.Tensor,
    # b_q Should be the tensor returned by cutlass_encode_and_reorder_int4b
    b_q: torch.Tensor,
    b_group_scales: torch.Tensor,
    b_group_size: int,
    b_channel_scales: torch.Tensor,
    a_token_scales: torch.Tensor,
    out_type: torch.dtype | None = None,
    maybe_schedule: str | None = None,
) -> torch.Tensor:
    return torch.ops._C.cutlass_w4a8_mm(
        a,
        b_q,
        b_group_scales,
        b_group_size,
        b_channel_scales,
        a_token_scales,
        out_type,
        maybe_schedule,
    )


def cutlass_pack_scale_fp8(scales: torch.Tensor) -> torch.Tensor:
    return torch.ops._C.cutlass_pack_scale_fp8(scales)


def cutlass_encode_and_reorder_int4b(b: torch.Tensor) -> torch.Tensor:
    return torch.ops._C.cutlass_encode_and_reorder_int4b(b)


if hasattr(torch.ops._C, "permute_cols"):

    @register_fake("_C::permute_cols")
    def _permute_cols_fake(a: torch.Tensor, perm: torch.Tensor) -> torch.Tensor:
        return torch.empty_like(a)


def permute_cols(a: torch.Tensor, perm: torch.Tensor) -> torch.Tensor:
    return torch.ops._C.permute_cols(a, perm)


# fp4
def scaled_fp4_quant(
    input: torch.Tensor, input_global_scale: torch.Tensor
) -> tuple[torch.Tensor, torch.Tensor]:
    """
    Quantize input tensor to FP4 and return quantized tensor and scale.

    This function quantizes the last dimension of the given tensor `input`. For
    every 16 consecutive elements, a single dynamically computed scaling factor
    is shared. This scaling factor is quantized using the `input_global_scale`
    and is stored in a swizzled layout (see
    https://docs.nvidia.com/cuda/parallel-thread-execution/#tcgen05-mma-scale-factor-b-layout-4x).

    Args:
        input: The input tensor to be quantized to FP4
        input_global_scale: A scalar scaling factor for the entire tensor.

    Returns:
        tuple[torch.Tensor, torch.Tensor]: The output tensor in FP4 but every
            two values are packed into a uint8 and float8_e4m3 scaling factors
            in the sizzled layout.
    """
    assert not current_platform.is_rocm()
    assert input.ndim >= 1, f"input.ndim needs to be >= 1, but got {input.ndim}."
    other_dims = 1 if input.ndim == 1 else -1
    input = input.reshape(other_dims, input.shape[-1])
    m, n = input.shape
    block_size = 16
    device = input.device

    assert n % block_size == 0, f"last dim has to be multiple of 16, but got {n}."
    assert input.dtype in (torch.float16, torch.bfloat16), (
        f"input.dtype needs to be fp16 or bf16 but got {input.dtype}."
    )

    # Two fp4 values will be packed into an uint8.
    output = torch.empty((m, n // 2), device=device, dtype=torch.uint8)

    # We use the rounded values to store the swizzled values. Due to the
    # requirement of the Tensor Core, the minimum tile is 128x4 for the scales.
    # So, we first pad the scales to multiples of 128 and 4. Then, the scales
    # (in float8_e4m3fn) are packed into an int32 for every 4 values. More:
    # https://docs.nvidia.com/cuda/parallel-thread-execution/#tcgen05-mma-scale-factor-b-layout-4x
    round_up = lambda x, y: (x + y - 1) // y * y
    rounded_m = round_up(m, 128)
    scale_n = n // block_size
    rounded_n = round_up(scale_n, 4)
    output_scale = torch.empty(
        (rounded_m, rounded_n // 4), device=device, dtype=torch.int32
    )

    torch.ops._C.scaled_fp4_quant(output, input, output_scale, input_global_scale)
    output_scale = output_scale.view(torch.float8_e4m3fn)
    return output, output_scale


def scaled_fp4_experts_quant(
    input_tensor: torch.Tensor,
    input_global_scale: torch.Tensor,
    expert_offsets: torch.Tensor,
    blockscale_offsets: torch.Tensor,
    topk: int,
) -> tuple[torch.Tensor, torch.Tensor]:
    """
    Quantize input tensor to FP4 and return quantized tensor and scale, for
    packed MoE Inputs.
    Args:
        input_tensor: The input tensor to be quantized to FP4
        input_global_scale: A scalar scaling factor for the entire tensor.
        expert_offsets: The expert offsets tensor
        blockscale_offsets: The blockscale offsets tensor
    Outputs:
        output: The quantized tensor in FP4
        output_scales: The blockscale tensor in FP8-E4M3
    """
    assert not current_platform.is_rocm()
    assert input_tensor.ndim == 2, (
        f"input.ndim needs to be == 2, but got {input_tensor.ndim}."
    )

    # Control the maximum number of tokens per expert supported by the
    # NVFP4 MoE Expert Quantization. This is used to prevent the kernel
    # from running out of memory. This value can also be increased to support
    # larger models.
    MAX_TOKENS_PER_EXPERT = envs.VLLM_MAX_TOKENS_PER_EXPERT_FP4_MOE
    m_numtopk, k = input_tensor.shape

    assert m_numtopk <= MAX_TOKENS_PER_EXPERT * topk, (
        f"m_numtopk must be less than MAX_TOKENS_PER_EXPERT("
        f"{MAX_TOKENS_PER_EXPERT})"
        f" for cutlass_moe_fp4, observed m_numtopk = {m_numtopk}. Use"
        f" VLLM_MAX_TOKENS_PER_EXPERT_FP4_MOE to set this value."
    )
    scales_k = k // 16
    padded_k = (scales_k + (4 - 1)) // 4

    # output is uint8 and packed fp4 values
    output = torch.empty(
        m_numtopk, k // 2, device=input_tensor.device, dtype=torch.uint8
    )
    output_scales = torch.empty(
        MAX_TOKENS_PER_EXPERT * topk,
        padded_k,
        dtype=torch.int32,
        device=input_tensor.device,
    )
    torch.ops._C.scaled_fp4_experts_quant(
        output,
        output_scales,
        input_tensor,
        input_global_scale,
        expert_offsets,
        blockscale_offsets,
    )
    output_scales = output_scales.view(torch.float8_e4m3fn)
    return output, output_scales


# fp8
def scaled_fp8_quant(
    input: torch.Tensor,
    scale: torch.Tensor | None = None,
    num_token_padding: int | None = None,
    scale_ub: torch.Tensor | None = None,
    use_per_token_if_dynamic: bool = False,
    output: torch.Tensor | None = None,
) -> tuple[torch.Tensor, torch.Tensor]:
    """
    Quantize input tensor to FP8 and return quantized tensor and scale.

    This function supports both static and dynamic quantization: If you
    provide the scale, it will use static scaling and if you omit it,
    the scale will be determined dynamically. The function also allows
    optional padding of the output tensors for downstream kernels that
    will benefit from padding.

    Args:
        input: The input tensor to be quantized to FP8
        scale: Optional scaling factor for the FP8 quantization
        scale_ub: Optional upper bound for scaling factor in dynamic
            per token case
        num_token_padding: If specified, pad the first dimension
            of the output to at least this value.
        use_per_token_if_dynamic: Whether to do per_tensor or per_token
            in the dynamic quantization case.

    Returns:
        tuple[torch.Tensor, torch.Tensor]: The output tensor in FP8 and
            scaling factor.
    """
    # This code assumes batch_dim and num_tokens are flattened
    assert input.ndim == 2
    shape: tuple[int, int] | torch.Size = input.shape
    # For ROCm on MI300, the output fp8 dtype is torch.float_e3m3fnuz
    out_dtype: torch.dtype = current_platform.fp8_dtype()
    if num_token_padding:
        shape = (max(num_token_padding, input.shape[0]), shape[1])
    if output is None:
        output = torch.empty(shape, device=input.device, dtype=out_dtype)
    else:
        assert num_token_padding is None, "padding not supported if output passed in"
        assert output.dtype == out_dtype

    if scale is None:
        if use_per_token_if_dynamic:
            scale = torch.empty((shape[0], 1), device=input.device, dtype=torch.float32)
            torch.ops._C.dynamic_per_token_scaled_fp8_quant(
                output, input, scale, scale_ub
            )
        else:
            scale = torch.empty((1, 1), device=input.device, dtype=torch.float32)
            torch.ops._C.dynamic_scaled_fp8_quant(output, input, scale)
    else:
        assert scale.numel() == 1, f"{scale.shape}"
        torch.ops._C.static_scaled_fp8_quant(output, input, scale)

    return output, scale


# gptq allspark
def allspark_repack_weight(
    qweight: torch.Tensor,
    scale: torch.Tensor,
    zero_point: torch.Tensor | None = None,
    has_zp: bool = False,
) -> tuple[torch.Tensor, torch.Tensor, torch.Tensor]:
    """
    Rearrange qweight, scale, and zero_point(if asymmetric) to n32k16 format
    for Ampere W8A16 Fused Gemm kernel

    Args:
        qweight: uint8 weight tensor, original k x n format.
        scale: fp16/bf16 weight scale tensor, 1 x n format.
        zero_point: fp16/bf16 weight zero_point tensor, 1 x n format.
            Must be provided for asymmetric quantization.
        has_zp: if use symmetric quantization, has_zp = False.
            if use asymmetric quantization, has_zp = True.

    Returns:
        tuple[torch.Tensor, torch.Tensor, Optional[torch.Tensor]] :
            rearranged weight, scale, and optionally zero_point.
    """
    K = qweight.shape[0]
    N = qweight.shape[1]
    N_32align = (N + 32 - 1) // 32 * 32

    qweight_reorder = torch.empty(
        (N_32align, K), device=qweight.device, dtype=qweight.dtype
    )
    scale_reorder = torch.empty((1, N_32align), device=scale.device, dtype=scale.dtype)
    zero_point_reorder = None
    if has_zp:
        assert zero_point is not None, (
            "zero_point must be provided for asymmetric quantization."
        )
        zero_point_reorder = torch.empty(
            (1, N_32align), device=zero_point.device, dtype=zero_point.dtype
        )

    torch.ops._C.rearrange_kn_weight_as_n32k16_order(
        qweight,
        scale,
        zero_point,
        has_zp,
        qweight_reorder,
        scale_reorder,
        zero_point_reorder,
        K,
        N,
        N_32align,
    )

    return qweight_reorder, scale_reorder, zero_point_reorder


def allspark_w8a16_gemm(
    a: torch.Tensor,
    b_qweight: torch.Tensor,
    b_scales: torch.Tensor,
    b_qzeros: torch.Tensor | None,
    n: int,
    group_size: int,
    sm_count: int,
    sm_version: int,
    CUBLAS_M_THRESHOLD: int,
    has_zp: bool,
    n32k16_reorder: bool,
) -> torch.Tensor:
    return torch.ops._C.allspark_w8a16_gemm(
        a,
        b_qweight,
        b_scales,
        b_qzeros,
        n,
        group_size,
        sm_count,
        sm_version,
        CUBLAS_M_THRESHOLD,
        has_zp,
        n32k16_reorder,
    )


# int8
def scaled_int8_quant(
    input: torch.Tensor,
    scale: torch.Tensor | None = None,
    azp: torch.Tensor | None = None,
    symmetric: bool = True,
) -> tuple[torch.Tensor, torch.Tensor, torch.Tensor | None]:
    """
    Quantize the input tensor to int8 and return the quantized tensor and scale, and maybe azp.

    Args:
        input: The input tensor to be quantized to int8.
        scale: Optional scaling factor for the int8 quantization.
            When not provided, we invoke dynamic-per-token quantization.
        azp: Optional zero-point for the int8 quantization.
            Must be provided for asymmetric quantization if `scale` is provided.
        symmetric: Whether to use symmetric quantization (scale only, azp ignored).

    Returns:
      tuple[torch.Tensor, torch.Tensor, Optional[torch.Tensor]] : Output int8 tensor, scales, and optionally azp.
    """
    output = torch.empty_like(input, dtype=torch.int8)
    if scale is not None:
        # static-per-tensor quantization.
        assert symmetric == (azp is None), (
            "azp must only be provided for asymmetric quantization."
        )
        torch.ops._C.static_scaled_int8_quant(output, input, scale, azp)
        return output, scale, azp

    # dynamic-per-token quantization.
    input_scales = torch.empty(
        (input.numel() // input.shape[-1], 1), device=input.device, dtype=torch.float32
    )
    input_azp = None if symmetric else torch.empty_like(input_scales, dtype=torch.int32)
    torch.ops._C.dynamic_scaled_int8_quant(
        output, input.contiguous(), input_scales, input_azp
    )
    return output, input_scales, input_azp


# gguf
def ggml_dequantize(
    W: torch.Tensor, quant_type: int, m: int, n: int, dtype: torch.dtype | None
) -> torch.Tensor:
    return torch.ops._C.ggml_dequantize(W, quant_type, m, n, dtype)


def ggml_mul_mat_vec_a8(
    W: torch.Tensor,
    X: torch.Tensor,
    quant_type: int,
    row: int,
) -> torch.Tensor:
    return torch.ops._C.ggml_mul_mat_vec_a8(W, X, quant_type, row)


def ggml_mul_mat_a8(
    W: torch.Tensor,
    X: torch.Tensor,
    quant_type: int,
    row: int,
) -> torch.Tensor:
    return torch.ops._C.ggml_mul_mat_a8(W, X, quant_type, row)


def ggml_moe_a8(
    X: torch.Tensor,
    W: torch.Tensor,
    sorted_token_ids: torch.Tensor,
    expert_ids: torch.Tensor,
    num_tokens_post_padded: torch.Tensor,
    quant_type: int,
    row: int,
    top_k: int,
    tokens: int,
) -> torch.Tensor:
    return torch.ops._C.ggml_moe_a8(
        X,
        W,
        sorted_token_ids,
        expert_ids,
        num_tokens_post_padded,
        quant_type,
        row,
        top_k,
        tokens,
    )


def ggml_moe_a8_vec(
    X: torch.Tensor,
    W: torch.Tensor,
    topk_ids: torch.Tensor,
    top_k: int,
    quant_type: int,
    row: torch.SymInt,
    tokens: torch.SymInt,
) -> torch.Tensor:
    return torch.ops._C.ggml_moe_a8_vec(X, W, topk_ids, top_k, quant_type, row, tokens)


def ggml_moe_get_block_size(quant_type: int) -> int:
    return torch.ops._C.ggml_moe_get_block_size(quant_type)


# mamba
def selective_scan_fwd(
    u: torch.Tensor,
    delta: torch.Tensor,
    A: torch.Tensor,
    B: torch.Tensor,
    C: torch.Tensor,
    D_: torch.Tensor | None,
    z_: torch.Tensor | None,
    delta_bias_: torch.Tensor | None,
    delta_softplus: bool,
    query_start_loc: torch.Tensor | None,
    cache_indices: torch.Tensor | None,
    has_initial_state: torch.Tensor | None,
    ssm_states: torch.Tensor,
    pad_slot_id: int,
    block_size: int = 1024,
    block_idx_first_scheduled_token: torch.Tensor | None = None,
    block_idx_last_scheduled_token: torch.Tensor | None = None,
    initial_state_idx: torch.Tensor | None = None,
):
    torch.ops._C.selective_scan_fwd(
        u,
        delta,
        A,
        B,
        C,
        D_,
        z_,
        delta_bias_,
        delta_softplus,
        query_start_loc,
        cache_indices,
        has_initial_state,
        ssm_states,
        pad_slot_id,
        block_size,
        block_idx_first_scheduled_token,
        block_idx_last_scheduled_token,
        initial_state_idx,
    )


# ROCm skinny gemms
def LLMM1(a: torch.Tensor, b: torch.Tensor, rows_per_block: int) -> torch.Tensor:
    return torch.ops._rocm_C.LLMM1(a, b, rows_per_block)


def wvSplitK(
    a: torch.Tensor, b: torch.Tensor, cu_count: int, bias: torch.Tensor = None
) -> torch.Tensor:
    return torch.ops._rocm_C.wvSplitK(a, b, bias, cu_count)


def wvSplitKQ(
    a: torch.Tensor,
    b: torch.Tensor,
    out_dtype: torch.dtype,
    scale_a: torch.Tensor,
    scale_b: torch.Tensor,
    cu_count: int,
    bias: torch.Tensor = None,
) -> torch.Tensor:
    out = torch.empty((b.shape[0], a.shape[0]), dtype=out_dtype, device=b.device)
    torch.ops._rocm_C.wvSplitKQ(a, b, bias, out, scale_a, scale_b, cu_count)
    return out


# moe
def moe_sum(input: torch.Tensor, output: torch.Tensor):
    torch.ops._moe_C.moe_sum(input, output)


def moe_align_block_size(
    topk_ids: torch.Tensor,
    num_experts: int,
    block_size: int,
    sorted_token_ids: torch.Tensor,
    experts_ids: torch.Tensor,
    num_tokens_post_pad: torch.Tensor,
) -> None:
    torch.ops._moe_C.moe_align_block_size(
        topk_ids,
        num_experts,
        block_size,
        sorted_token_ids,
        experts_ids,
        num_tokens_post_pad,
    )


def batched_moe_align_block_size(
    max_tokens_per_batch: int,
    block_size: int,
    expert_num_tokens: torch.Tensor,
    sorted_ids: torch.Tensor,
    expert_ids: torch.Tensor,
    num_tokens_post_pad: torch.Tensor,
) -> None:
    torch.ops._moe_C.batched_moe_align_block_size(
        max_tokens_per_batch,
        block_size,
        expert_num_tokens,
        sorted_ids,
        expert_ids,
        num_tokens_post_pad,
    )


def moe_lora_align_block_size(
    topk_ids: torch.Tensor,
    token_lora_mapping: torch.Tensor,
    num_experts: int,
    block_size: int,
    max_loras: int,
    max_num_tokens_padded: int,
    max_num_m_blocks: int,
    sorted_token_ids: torch.Tensor,
    experts_ids: torch.Tensor,
    num_tokens_post_pad: torch.Tensor,
    adapter_enabled: torch.Tensor,
    lora_ids: torch.Tensor,
) -> None:
    torch.ops._moe_C.moe_lora_align_block_size(
        topk_ids,
        token_lora_mapping,
        num_experts,
        block_size,
        max_loras,
        max_num_tokens_padded,
        max_num_m_blocks,
        sorted_token_ids,
        experts_ids,
        num_tokens_post_pad,
        adapter_enabled,
        lora_ids,
    )


def moe_wna16_gemm(
    input: torch.Tensor,
    output: torch.Tensor,
    b_qweight: torch.Tensor,
    b_scales: torch.Tensor,
    b_qzeros: torch.Tensor | None,
    topk_weights: torch.Tensor | None,
    sorted_token_ids: torch.Tensor,
    experts_ids: torch.Tensor,
    num_tokens_post_pad: torch.Tensor,
    top_k: int,
    BLOCK_SIZE_M: int,
    BLOCK_SIZE_N: int,
    BLOCK_SIZE_K: int,
    bit: int,
) -> torch.Tensor:
    if not current_platform.is_cuda():
        raise NotImplementedError(
            "The optimized moe_wna16_gemm kernel is only available on CUDA platforms"
        )
    torch.ops._moe_C.moe_wna16_gemm(
        input,
        output,
        b_qweight,
        b_scales,
        b_qzeros,
        topk_weights,
        sorted_token_ids,
        experts_ids,
        num_tokens_post_pad,
        top_k,
        BLOCK_SIZE_M,
        BLOCK_SIZE_N,
        BLOCK_SIZE_K,
        bit,
    )


def topk_softmax(
    topk_weights: torch.Tensor,
    topk_ids: torch.Tensor,
    token_expert_indices: torch.Tensor,
    gating_output: torch.Tensor,
    renormalize: bool = False,
) -> None:
    torch.ops._moe_C.topk_softmax(
        topk_weights, topk_ids, token_expert_indices, gating_output, renormalize
    )


def grouped_topk(
    scores: torch.Tensor,
    num_expert_group: int,
    topk_group: int,
    topk: int,
    renormalize: bool,
    routed_scaling_factor: float,
    bias: torch.Tensor,
    scoring_func: int = 0,
):
    """
    Perform grouped top-k routing for mixture of experts.

    Args:
        scores: Raw inputs (logits if scoring_func=1, scores if scoring_func=0)
        num_expert_group: Number of expert groups
        topk_group: Number of groups to select
        topk: Number of experts to select per token
        renormalize: Whether to renormalize the output weights
        routed_scaling_factor: Scaling factor for routing weights
        bias: Bias tensor (e_score_correction_bias). Always fused in kernel.
        scoring_func: 0=none (no activation), 1=sigmoid
    """
    if not current_platform.is_cuda():
        raise NotImplementedError(
            "The fused grouped_topk kernel is only available on CUDA platforms"
        )
    return torch.ops._moe_C.grouped_topk(
        scores,
        num_expert_group,
        topk_group,
        topk,
        renormalize,
        routed_scaling_factor,
        bias,
        scoring_func,
    )


def moe_wna16_marlin_gemm(
    input: torch.Tensor,
    output: torch.Tensor | None,
    b_qweight: torch.Tensor,
    b_bias: torch.Tensor | None,
    b_scales: torch.Tensor,
    global_scale: torch.Tensor | None,
    b_qzeros: torch.Tensor | None,
    g_idx: torch.Tensor | None,
    perm: torch.Tensor | None,
    workspace: torch.Tensor,
    sorted_token_ids: torch.Tensor,
    expert_ids: torch.Tensor,
    num_tokens_past_padded: torch.Tensor,
    topk_weights: torch.Tensor,
    moe_block_size: int,
    top_k: int,
    mul_topk_weights: bool,
    is_ep: bool,
    b_q_type: ScalarType,
    size_m: int,
    size_n: int,
    size_k: int,
    is_k_full: bool,
    use_atomic_add: bool,
    use_fp32_reduce: bool,
    is_zp_float: bool,
) -> torch.Tensor:
    return torch.ops._moe_C.moe_wna16_marlin_gemm(
        input,
        output,
        b_qweight,
        b_bias,
        b_scales,
        global_scale,
        b_qzeros,
        g_idx,
        perm,
        workspace,
        sorted_token_ids,
        expert_ids,
        num_tokens_past_padded,
        topk_weights,
        moe_block_size,
        top_k,
        mul_topk_weights,
        is_ep,
        b_q_type.id,
        size_m,
        size_n,
        size_k,
        is_k_full,
        use_atomic_add,
        use_fp32_reduce,
        is_zp_float,
    )


if hasattr(torch.ops, "_moe_C") and hasattr(torch.ops._moe_C, "marlin_gemm_moe"):

    @register_fake("_moe_C::marlin_gemm_moe")
    def marlin_gemm_moe_fake(
        a: torch.Tensor,
        b_q_weights: torch.Tensor,
        sorted_ids: torch.Tensor,
        topk_weights: torch.Tensor,
        topk_ids: torch.Tensor,
        b_scales: torch.Tensor,
        b_zero_points: torch.Tensor,
        g_idx: torch.Tensor,
        perm: torch.Tensor,
        workspace: torch.Tensor,
        b_q_type: ScalarType,
        size_m: torch.SymInt,
        size_n: torch.SymInt,
        size_k: torch.SymInt,
        is_k_full: bool,
        num_experts: int,
        topk: int,
        moe_block_size: int,
        replicate_input: bool,
        apply_weights: bool,
    ) -> torch.Tensor:
        return torch.empty((size_m, topk, size_n), dtype=a.dtype, device=a.device)

    @register_fake("_moe_C::moe_wna16_marlin_gemm")
    def moe_wna16_marlin_gemm_fake(
        input: torch.Tensor,
        output: torch.Tensor | None,
        b_qweight: torch.Tensor,
        b_scales: torch.Tensor,
        b_qzeros: torch.Tensor | None,
        g_idx: torch.Tensor | None,
        perm: torch.Tensor | None,
        workspace: torch.Tensor,
        sorted_token_ids: torch.Tensor,
        expert_ids: torch.Tensor,
        num_tokens_past_padded: torch.Tensor,
        topk_weights: torch.Tensor,
        moe_block_size: int,
        top_k: int,
        mul_topk_weights: bool,
        is_ep: bool,
        b_q_type: ScalarType,
        size_m: int,
        size_n: int,
        size_k: int,
        is_k_full: bool,
        use_atomic_add: bool,
        use_fp32_reduce: bool,
        is_zp_float: bool,
    ) -> torch.Tensor:
        return torch.empty(
            (size_m * top_k, size_n), dtype=input.dtype, device=input.device
        )


def reshape_and_cache(
    key: torch.Tensor,
    value: torch.Tensor,
    key_cache: torch.Tensor,
    value_cache: torch.Tensor,
    slot_mapping: torch.Tensor,
    kv_cache_dtype: str,
    k_scale: torch.Tensor,
    v_scale: torch.Tensor,
) -> None:
    torch.ops._C_cache_ops.reshape_and_cache(
        key,
        value,
        key_cache,
        value_cache,
        slot_mapping,
        kv_cache_dtype,
        k_scale,
        v_scale,
    )


def reshape_and_cache_flash(
    key: torch.Tensor,
    value: torch.Tensor,
    key_cache: torch.Tensor,
    value_cache: torch.Tensor,
    slot_mapping: torch.Tensor,
    kv_cache_dtype: str,
    k_scale: torch.Tensor,
    v_scale: torch.Tensor,
) -> None:
    torch.ops._C_cache_ops.reshape_and_cache_flash(
        key,
        value,
        key_cache,
        value_cache,
        slot_mapping,
        kv_cache_dtype,
        k_scale,
        v_scale,
    )


def concat_and_cache_mla(
    kv_c: torch.Tensor,
    k_pe: torch.Tensor,
    kv_cache: torch.Tensor,
    slot_mapping: torch.Tensor,
    kv_cache_dtype: str,
    scale: torch.Tensor,
) -> None:
    torch.ops._C_cache_ops.concat_and_cache_mla(
        kv_c, k_pe, kv_cache, slot_mapping, kv_cache_dtype, scale
    )


def copy_blocks(
    key_caches: list[torch.Tensor],
    value_caches: list[torch.Tensor],
    block_mapping: torch.Tensor,
) -> None:
    torch.ops._C_cache_ops.copy_blocks(key_caches, value_caches, block_mapping)


def copy_blocks_mla(kv_caches: list[torch.Tensor], block_mapping: torch.Tensor) -> None:
    torch.ops._C_cache_ops.copy_blocks_mla(kv_caches, block_mapping)


def swap_blocks(
    src: torch.Tensor, dst: torch.Tensor, block_mapping: torch.Tensor
) -> None:
    torch.ops._C_cache_ops.swap_blocks(src, dst, block_mapping)


def convert_fp8(
    output: torch.Tensor, input: torch.Tensor, scale: float = 1.0, kv_dtype: str = "fp8"
) -> None:
    torch.ops._C_cache_ops.convert_fp8(output, input, scale, kv_dtype)


def gather_and_maybe_dequant_cache(
    src_cache: torch.Tensor,
    dst: torch.Tensor,
    block_table: torch.Tensor,
    cu_seq_lens: torch.Tensor,
    batch_size: int,
    kv_cache_dtype: str,
    scale: torch.Tensor,
    seq_starts: torch.Tensor | None = None,
) -> None:
    torch.ops._C_cache_ops.gather_and_maybe_dequant_cache(
        src_cache,
        dst,
        block_table,
        cu_seq_lens,
        batch_size,
        kv_cache_dtype,
        scale,
        seq_starts,
    )


def cp_gather_cache(
    src_cache: torch.Tensor,
    dst: torch.Tensor,
    block_table: torch.Tensor,
    cu_seq_lens: torch.Tensor,
    batch_size: int,
    seq_starts: torch.Tensor | None = None,
) -> None:
    torch.ops._C_cache_ops.cp_gather_cache(
        src_cache, dst, block_table, cu_seq_lens, batch_size, seq_starts
    )


def indexer_k_quant_and_cache(
    k: torch.Tensor,
    kv_cache: torch.Tensor,
    slot_mapping: torch.Tensor,
    quant_block_size: int,
    kv_cache_dtype: str,
) -> None:
    torch.ops._C_cache_ops.indexer_k_quant_and_cache(
        k, kv_cache, slot_mapping, quant_block_size, kv_cache_dtype
    )


def cp_gather_indexer_k_quant_cache(
    kv_cache: torch.Tensor,
    dst_k: torch.Tensor,
    dst_scale: torch.Tensor,
    block_table: torch.Tensor,
    cu_seq_lens: torch.Tensor,
) -> None:
    torch.ops._C_cache_ops.cp_gather_indexer_k_quant_cache(
        kv_cache, dst_k, dst_scale, block_table, cu_seq_lens
    )


def get_device_attribute(attribute: int, device: int) -> int:
    return torch.ops._C_cuda_utils.get_device_attribute(attribute, device)


def get_max_shared_memory_per_block_device_attribute(device: int) -> int:
    # ruff: noqa: E501
    return torch.ops._C_cuda_utils.get_max_shared_memory_per_block_device_attribute(
        device
    )


# custom ar
def init_custom_ar(
    ipc_tensors: list[torch.Tensor],
    rank_data: torch.Tensor,
    rank: int,
    fully_connected: bool,
) -> int:
    return torch.ops._C_custom_ar.init_custom_ar(
        ipc_tensors, rank_data, rank, fully_connected
    )


def all_reduce(
    fa: int,
    inp: torch.Tensor,
    out: torch.Tensor,
    reg_buffer: int,
    reg_buffer_sz_bytes: int,
) -> None:
    torch.ops._C_custom_ar.all_reduce(fa, inp, out, reg_buffer, reg_buffer_sz_bytes)


def dispose(fa: int) -> None:
    torch.ops._C_custom_ar.dispose(fa)


def meta_size() -> int:
    return torch.ops._C_custom_ar.meta_size()


def register_buffer(fa: int, ipc_tensors: list[int]) -> None:
    return torch.ops._C_custom_ar.register_buffer(fa, ipc_tensors)


def get_graph_buffer_ipc_meta(fa: int) -> tuple[list[int], list[int]]:
    return torch.ops._C_custom_ar.get_graph_buffer_ipc_meta(fa)


def register_graph_buffers(
    fa: int, handles: list[list[int]], offsets: list[list[int]]
) -> None:
    torch.ops._C_custom_ar.register_graph_buffers(fa, handles, offsets)


def allocate_shared_buffer_and_handle(size: int) -> tuple[int, torch.Tensor]:
    return torch.ops._C_custom_ar.allocate_shared_buffer_and_handle(size)


def open_mem_handle(mem_handle: torch.Tensor):
    return torch.ops._C_custom_ar.open_mem_handle(mem_handle)


def free_shared_buffer(ptr: int) -> None:
    torch.ops._C_custom_ar.free_shared_buffer(ptr)


# quick all reduce
def init_custom_qr(rank: int, world_size: int, qr_max_size: int | None = None) -> int:
    return torch.ops._C_custom_ar.init_custom_qr(rank, world_size, qr_max_size)


def qr_destroy(fa: int) -> None:
    torch.ops._C_custom_ar.qr_destroy(fa)


def qr_all_reduce(
    fa: int,
    inp: torch.Tensor,
    out: torch.Tensor,
    quant_level: int,
    cast_bf2half: bool = False,
) -> None:
    torch.ops._C_custom_ar.qr_all_reduce(fa, inp, out, quant_level, cast_bf2half)


def qr_get_handle(fa: int) -> torch.Tensor:
    return torch.ops._C_custom_ar.qr_get_handle(fa)


def qr_open_handles(fa: int, handles: list[torch.Tensor]) -> None:
    return torch.ops._C_custom_ar.qr_open_handles(fa, handles)


def qr_max_size() -> int:
    return torch.ops._C_custom_ar.qr_max_size()


def get_flash_mla_metadata(
    cache_seqlens: torch.Tensor,
    num_heads_per_head_k: int,
    num_heads_k: int,
) -> tuple[torch.Tensor, torch.Tensor]:
    """
    Arguments:
        cache_seqlens: (batch_size), dtype torch.int32.
        num_heads_per_head_k: Equals to seq_len_q * num_heads_q // num_heads_k.
        num_heads_k: num_heads_k.

    Return:
        tile_scheduler_metadata: (num_sm_parts, TileSchedulerMetaDataSize), dtype torch.int32.
        num_splits: (batch_size + 1), dtype torch.int32.
    """
    return torch.ops._C.get_flash_mla_metadata(
        cache_seqlens, num_heads_per_head_k, num_heads_k
    )


def flash_mla_with_kvcache(
    q: torch.Tensor,
    k_cache: torch.Tensor,
    block_table: torch.Tensor,
    cache_seqlens: torch.Tensor,
    head_dim_v: int,
    tile_scheduler_metadata: torch.Tensor,
    num_splits: torch.Tensor,
    softmax_scale: float | None = None,
    causal: bool = False,
) -> tuple[torch.Tensor, torch.Tensor]:
    """
    Arguments:
        q: (batch_size, seq_len_q, num_heads_q, head_dim).
        k_cache: (num_blocks, page_block_size, num_heads_k, head_dim).
        block_table: (batch_size, max_num_blocks_per_seq), torch.int32.
        cache_seqlens: (batch_size), torch.int32.
        head_dim_v: Head_dim of v.
        tile_scheduler_metadata: (num_sm_parts, TileSchedulerMetaDataSize), torch.int32, return by get_mla_metadata.
        num_splits: (batch_size + 1), torch.int32, return by get_mla_metadata.
        softmax_scale: float. The scaling of QK^T before applying softmax. Default to 1 / sqrt(head_dim).
        causal: bool. Whether to apply causal attention mask.

    Return:
        out: (batch_size, seq_len_q, num_heads_q, head_dim_v).
        softmax_lse: (batch_size, num_heads_q, seq_len_q), torch.float32.
    """
    if softmax_scale is None:
        softmax_scale = q.shape[-1] ** (-0.5)
    out, softmax_lse = torch.ops._C.flash_mla_fwd_kvcache(
        q,
        k_cache,
        None,
        head_dim_v,
        cache_seqlens,
        block_table,
        softmax_scale,
        causal,
        tile_scheduler_metadata,
        num_splits,
    )
    return out, softmax_lse


def sm100_cutlass_mla_decode(
    out: torch.Tensor,
    lse: torch.Tensor,
    q_nope: torch.Tensor,
    q_pe: torch.Tensor,
    kv_c_and_k_pe_cache: torch.Tensor,
    seq_lens: torch.Tensor,
    page_table: torch.Tensor,
    workspace: torch.Tensor,
    scale: float,
    num_kv_splits: int,
) -> torch.Tensor:
    torch.ops._C.sm100_cutlass_mla_decode(
        out,
        lse,
        q_nope,
        q_pe,
        kv_c_and_k_pe_cache,
        seq_lens,
        page_table,
        workspace,
        scale,
        num_kv_splits,
    )
    return out


def sm100_cutlass_mla_get_workspace_size(
    max_seq_len: int, num_batches: int, sm_count: int, num_kv_splits: int
) -> int:
    return torch.ops._C.sm100_cutlass_mla_get_workspace_size(
        max_seq_len, num_batches, sm_count, num_kv_splits
    )


if hasattr(torch.ops._C, "weight_packed_linear"):

    @register_fake("_C::weight_packed_linear")
    def weight_packed_linear_fake(
        mat1: torch.Tensor,
        mat2: torch.Tensor,
        bias: torch.Tensor | None,
        is_vnni: bool,
    ) -> torch.Tensor:
        return torch.empty(
            (mat1.size(0), mat2.size(0)), dtype=mat1.dtype, device=mat2.device
        )


if hasattr(torch.ops._C, "fused_experts_cpu"):

    @register_fake("_C::fused_experts_cpu")
    def fused_experts_cpu_fake(
        hidden_states: torch.Tensor,
        w1: torch.Tensor,
        w2: torch.Tensor,
        topk_weights: torch.Tensor,
        topk_ids: torch.Tensor,
        inplace: bool,
        use_int8_w8a8: bool,
        use_fp8_w8a16: bool,
        w1_scale: torch.Tensor | None,
        w2_scale: torch.Tensor | None,
        block_size: list[int] | None,
        a1_scale: torch.Tensor | None,
        a2_scale: torch.Tensor | None,
        is_vnni: bool,
    ) -> torch.Tensor:
        return torch.empty_like(hidden_states)


if hasattr(torch.ops._C, "int8_scaled_mm_with_quant"):

    @register_fake("_C::int8_scaled_mm_with_quant")
    def int8_scaled_mm_with_quant_fake(
        mat1: torch.Tensor,
        mat2: torch.Tensor,
        scales2: torch.Tensor,
        bias: torch.Tensor | None,
        out_dtype: torch.dtype,
        is_vnni: bool,
    ) -> torch.Tensor:
        M = mat1.size(0)
        N = mat2.size(0)
        return torch.empty((M, N), dtype=out_dtype)


class CPUDNNLGEMMHandler:
    def __init__(self) -> None:
        self.handler: int | None = None
        self.n = -1
        self.k = -1

    def __del__(self):
        if self.handler is not None:
            torch.ops._C.release_dnnl_matmul_handler(self.handler)


_supports_onednn = bool(hasattr(torch.ops._C, "create_onednn_mm_handler"))


def is_onednn_acl_supported():
    return torch.ops._C.is_onednn_acl_supported()


def create_onednn_mm(
    weight: torch.Tensor,  # [K, N]
    primitive_cache_size: int = 128,
) -> CPUDNNLGEMMHandler:
    handler = CPUDNNLGEMMHandler()
    handler.k, handler.n = weight.size()
    handler.handler = torch.ops._C.create_onednn_mm_handler(
        weight, primitive_cache_size
    )
    return handler


def onednn_mm(
    dnnl_handler: CPUDNNLGEMMHandler,
    x: torch.Tensor,
    bias: torch.Tensor | None,
) -> torch.Tensor:
    output = torch.empty((*x.shape[0:-1], dnnl_handler.n), dtype=x.dtype)
    torch.ops._C.onednn_mm(
        output, x.reshape(-1, dnnl_handler.k), bias, dnnl_handler.handler
    )

    return output


def create_onednn_scaled_mm(
    weight: torch.Tensor,  # [K, N]
    weight_scales: torch.Tensor,
    output_type: torch.dtype,
    dynamic_quant: bool,
    use_azp: bool,
    primitive_cache_size: int = 128,
) -> CPUDNNLGEMMHandler:
    handler = CPUDNNLGEMMHandler()
    handler.k, handler.n = weight.size()
    handler.handler = torch.ops._C.create_onednn_scaled_mm_handler(
        weight, weight_scales, output_type, dynamic_quant, use_azp, primitive_cache_size
    )
    return handler


def onednn_scaled_int8_quant(
    input: torch.Tensor,
    scale: torch.Tensor | None = None,
    azp: torch.Tensor | None = None,
    symmetric: bool = True,
):
    """
    Quantize the input tensor to int8 and return the quantized tensor and scale, and maybe azp.

    Args:
        input: The input tensor to be quantized to int8.
        scale: Optional scaling factor for the int8 quantization.
            When not provided, we invoke dynamic-per-token quantization.
        azp: Optional zero-point for the int8 quantization.
            Must be provided for asymmetric quantization if `scale` is provided.
        symmetric: Whether to use symmetric quantization (scale only, azp ignored).

    Returns:
      tuple[torch.Tensor, torch.Tensor, Optional[torch.Tensor]] : Output int8 tensor, scales, and optionally azp.
    """
    output = torch.empty_like(input, dtype=torch.int8)
    token_num = input.numel() // input.shape[-1]
    input = input.view((token_num, input.shape[-1]))
    if scale is not None:
        # static-per-tensor quantization.
        assert symmetric == (azp is None), (
            "azp must only be provided for asymmetric quantization."
        )
        torch.ops._C.static_scaled_int8_quant(output, input, scale, azp)
        return output, scale, azp

    # dynamic-per-token quantization.
    input_scales = torch.empty((token_num, 1), device=input.device, dtype=torch.float32)
    input_azp = None if symmetric else torch.empty_like(input_scales, dtype=torch.int32)
    torch.ops._C.dynamic_scaled_int8_quant(output, input, input_scales, input_azp)
    return output, input_scales, input_azp


def onednn_scaled_mm(
    dnnl_handler: CPUDNNLGEMMHandler,
    x: torch.Tensor,
    output: torch.Tensor,
    input_scale: torch.Tensor | None,
    input_zp: torch.Tensor | None,
    input_zp_adj: torch.Tensor | None,
    bias: torch.Tensor | None,
) -> torch.Tensor:
    torch.ops._C.onednn_scaled_mm(
        output, x, input_scale, input_zp, input_zp_adj, bias, dnnl_handler.handler
    )

    return output


def cpu_attn_get_scheduler_metadata(
    num_reqs: int,
    num_heads: int,
    num_kv_heads: int,
    head_dim: int,
    seq_lens: torch.Tensor,
    dtype: torch.dtype,
    query_start_loc: torch.Tensor,
    causal: bool,
    sliding_window_size: int,
    isa: str,
    enable_kv_split: bool,
) -> torch.Tensor:
    sheduler_metadata = torch.ops._C.get_scheduler_metadata(
        num_reqs,
        num_heads,
        num_kv_heads,
        head_dim,
        seq_lens,
        dtype,
        query_start_loc,
        causal,
        sliding_window_size,
        isa,
        enable_kv_split,
    )
    return sheduler_metadata


def cpu_attn_reshape_and_cache(
    key: torch.Tensor,
    value: torch.Tensor,
    key_cache: torch.Tensor,
    value_cache: torch.Tensor,
    slot_mapping: torch.Tensor,
    isa: str,
) -> None:
    torch.ops._C.cpu_attn_reshape_and_cache(
        key,
        value,
        key_cache,
        value_cache,
        slot_mapping,
        isa,
    )


def cpu_attention_with_kv_cache(
    query: torch.Tensor,
    key_cache: torch.Tensor,
    value_cache: torch.Tensor,
    output: torch.Tensor,
    query_start_loc: torch.Tensor,
    seq_lens: torch.Tensor,
    scale: float,
    causal: bool,
    alibi_slopes: torch.Tensor | None,
    sliding_window: tuple[int, int],
    block_table: torch.Tensor,
    softcap: float,
    scheduler_metadata: torch.Tensor,
    s_aux: torch.Tensor | None,
) -> None:
    torch.ops._C.cpu_attention_with_kv_cache(
        query,
        key_cache,
        value_cache,
        output,
        query_start_loc,
        seq_lens,
        scale,
        causal,
        alibi_slopes,
        sliding_window[0],
        sliding_window[1],
        block_table,
        softcap,
        scheduler_metadata,
        s_aux,
    )


if hasattr(torch.ops._qutlass_C, "matmul_mxf4_bf16_tn"):

    @register_fake("_qutlass_C::matmul_mxf4_bf16_tn")
    def _fake_matmul_mxf4_bf16_tn(
        a: torch.Tensor,
        b: torch.Tensor,
        a_sf: torch.Tensor,
        b_sf: torch.Tensor,
        alpha: torch.Tensor,
    ):
        return a.new_empty(*a.shape[:-1], b.shape[0], dtype=torch.bfloat16)


def matmul_mxf4_bf16_tn(
    a: torch.Tensor,
    b: torch.Tensor,
    a_sf: torch.Tensor,
    b_sf: torch.Tensor,
    alpha: torch.Tensor,
) -> torch.Tensor:
    return torch.ops._qutlass_C.matmul_mxf4_bf16_tn(a, b, a_sf, b_sf, alpha)


if hasattr(torch.ops._qutlass_C, "matmul_ada_mxf4_bf16_tn"):

    @register_fake("_qutlass_C::matmul_ada_mxf4_bf16_tn")
    def _fake_matmul_ada_mxf4_bf16_tn(
        a: torch.Tensor,
        b: torch.Tensor,
        a_sf: torch.Tensor,
        b_sf: torch.Tensor,
        alpha: torch.Tensor,
    ):
        return a.new_empty(*a.shape[:-1], b.shape[0], dtype=torch.bfloat16)


def matmul_ada_mxf4_bf16_tn(
    a: torch.Tensor,
    b: torch.Tensor,
    a_sf: torch.Tensor,
    b_sf: torch.Tensor,
    alpha: torch.Tensor,
) -> torch.Tensor:
    return torch.ops._qutlass_C.matmul_ada_mxf4_bf16_tn(a, b, a_sf, b_sf, alpha)


def ceil_div(a, b):
    return (a + b - 1) // b


if hasattr(torch.ops._qutlass_C, "fusedQuantizeMxQuest"):

    @register_fake("_qutlass_C::fusedQuantizeMxQuest")
    def _fake_fused_quantize_mx_quest(
        a: torch.Tensor, b: torch.Tensor, xh_e2m1: torch.Tensor, xh_e8m0: torch.Tensor
    ):
        return xh_e2m1, xh_e8m0


if hasattr(torch.ops._qutlass_C, "fusedQuantizeMxAbsMax"):

    @register_fake("_qutlass_C::fusedQuantizeMxAbsMax")
    def _fake_fused_quantize_mx_absmax(
        a: torch.Tensor, b: torch.Tensor, xh_e2m1: torch.Tensor, xh_e8m0: torch.Tensor
    ):
        return xh_e2m1, xh_e8m0


def fusedQuantizeMx(
    a: torch.Tensor, b: torch.Tensor, *, method: Literal["quest", "abs_max"] = "quest"
) -> tuple[torch.Tensor, torch.Tensor]:
    if a.dim() == 0:
        raise ValueError("`a` must have at least 1 dimension.")
    if a.size(-1) % 32 != 0:
        raise ValueError(f"last dim of `a` must be divisible by 32, got {a.size(-1)}.")
    if b.device != a.device:
        raise ValueError("`a` and `b` must be on the same device.")

    xh_e2m1 = torch.empty(
        *a.shape[:-1], a.size(-1) // 2, dtype=torch.uint8, device=a.device
    )

    rows, cols = a.numel() // a.size(-1), a.size(-1) // 32
    n_row_blocks = ceil_div(rows, 128)
    n_col_blocks = ceil_div(cols, 4)
    padded_rows = n_row_blocks * 128
    padded_cols = n_col_blocks * 4

    xh_e8m0 = torch.empty(
        padded_rows, padded_cols, dtype=torch.float8_e8m0fnu, device=a.device
    )

    if not hasattr(torch.ops, "_qutlass_C"):
        raise RuntimeError(
            "The `_qutlass_C` extension is not loaded. "
            "Make sure your custom op library is imported before calling fusedQuantizeMx."
        )

    if method == "quest":
        return torch.ops._qutlass_C.fusedQuantizeMxQuest(a, b, xh_e2m1, xh_e8m0)
    elif method == "abs_max":
        return torch.ops._qutlass_C.fusedQuantizeMxAbsMax(a, b, xh_e2m1, xh_e8m0)
    else:
        raise ValueError(f"invalid method {method!r}, must be 'quest' or 'abs_max'")


if hasattr(torch.ops._qutlass_C, "fusedQuantizeNv"):

    @register_fake("_qutlass_C::fusedQuantizeNv")
    def _fake_fused_quantize_nv(
        a: torch.Tensor,
        b: torch.Tensor,
        xh_e2m1: torch.Tensor,
        xh_e4m3: torch.Tensor,
        global_scale: torch.Tensor,
    ):
        return xh_e2m1, xh_e4m3


def fusedQuantizeNv(
    a: torch.Tensor, b: torch.Tensor, global_scale: torch.Tensor
) -> tuple[torch.Tensor, torch.Tensor]:
    xh_e2m1 = torch.empty(
        *a.shape[:-1], a.size(-1) // 2, dtype=torch.uint8, device=a.device
    )

    rows, cols = a.numel() // a.size(-1), a.size(-1) // 16
    n_row_blocks = ceil_div(rows, 128)
    n_col_blocks = ceil_div(cols, 4)
    padded_rows = n_row_blocks * 128
    padded_cols = n_col_blocks * 4
    xh_e4m3 = torch.empty(
        padded_rows, padded_cols, dtype=torch.float8_e4m3fn, device=a.device
    )

    return torch.ops._qutlass_C.fusedQuantizeNv(a, b, xh_e2m1, xh_e4m3, global_scale)


def hadacore_transform(x: torch.Tensor, inplace: bool = True) -> torch.Tensor:
    """
    Perform Hadamard transforms using [Hadacore](https://arxiv.org/abs/2412.08832)
    kernels. Note that these kernels exploit the recursive properties of
    Sylvester Hadamards, and therefore do not require transform weight data

    Note that sylvester hadamard transforms are also symmetric, which means that
    this function is also applies the (transpose <=> inverse) transform.

    :param x: value to be transformed inplace
    :param inplace: modify value in place
    :return: value after transformation
    """
    return torch.ops._C.hadacore_transform(x, inplace)


if hasattr(torch.ops._C, "hadacore_transform"):

    @register_fake("_C::hadacore_transform")
    def _hadacore_transform_fake(x: torch.Tensor, inplace: bool) -> torch.Tensor:
        return torch.empty_like(x) if not inplace else x<|MERGE_RESOLUTION|>--- conflicted
+++ resolved
@@ -328,14 +328,7 @@
 def rms_norm(
     out: torch.Tensor, input: torch.Tensor, weight: torch.Tensor, epsilon: float
 ) -> None:
-<<<<<<< HEAD
     torch.ops._C.rms_norm(out, input, weight, epsilon)
-=======
-    # TODO: Remove this contiguous call when the kernel is updated to support non-contiguous input
-    # If removed, also need to remove contiguous in MatcherRMSNorm
-    input_contiguous = input.contiguous()
-    torch.ops._C.rms_norm(out, input_contiguous, weight, epsilon)
->>>>>>> 9f0247cf
 
 
 def fused_add_rms_norm(
