# SPDX-License-Identifier: Apache-2.0
# SPDX-FileCopyrightText: Copyright contributors to the vLLM project

from typing import TYPE_CHECKING, Optional, Union

import torch

import vllm.envs as envs
from vllm.logger import init_logger
from vllm.platforms import current_platform
from vllm.scalar_type import ScalarType

logger = init_logger(__name__)

current_platform.import_core_kernels()
supports_moe_ops = current_platform.try_import_moe_kernels()

if TYPE_CHECKING:

    def register_fake(fn):
        return lambda name: fn
else:
    try:
        from torch.library import register_fake
    except ImportError:
        from torch.library import impl_abstract as register_fake


# page attention ops
def paged_attention_v1(
    out: torch.Tensor,
    query: torch.Tensor,
    key_cache: torch.Tensor,
    value_cache: torch.Tensor,
    num_kv_heads: int,
    scale: float,
    block_tables: torch.Tensor,
    seq_lens: torch.Tensor,
    block_size: int,
    max_seq_len: int,
    alibi_slopes: Optional[torch.Tensor],
    kv_cache_dtype: str,
    k_scale: torch.Tensor,
    v_scale: torch.Tensor,
    tp_rank: int = 0,
    blocksparse_local_blocks: int = 0,
    blocksparse_vert_stride: int = 0,
    blocksparse_block_size: int = 64,
    blocksparse_head_sliding_step: int = 0,
) -> None:
    torch.ops._C.paged_attention_v1(
        out,
        query,
        key_cache,
        value_cache,
        num_kv_heads,
        scale,
        block_tables,
        seq_lens,
        block_size,
        max_seq_len,
        alibi_slopes,
        kv_cache_dtype,
        k_scale,
        v_scale,
        tp_rank,
        blocksparse_local_blocks,
        blocksparse_vert_stride,
        blocksparse_block_size,
        blocksparse_head_sliding_step,
    )


def paged_attention_v2(
    out: torch.Tensor,
    exp_sum: torch.Tensor,
    max_logits: torch.Tensor,
    tmp_out: torch.Tensor,
    query: torch.Tensor,
    key_cache: torch.Tensor,
    value_cache: torch.Tensor,
    num_kv_heads: int,
    scale: float,
    block_tables: torch.Tensor,
    seq_lens: torch.Tensor,
    block_size: int,
    max_seq_len: int,
    alibi_slopes: Optional[torch.Tensor],
    kv_cache_dtype: str,
    k_scale: torch.Tensor,
    v_scale: torch.Tensor,
    tp_rank: int = 0,
    blocksparse_local_blocks: int = 0,
    blocksparse_vert_stride: int = 0,
    blocksparse_block_size: int = 64,
    blocksparse_head_sliding_step: int = 0,
) -> None:
    torch.ops._C.paged_attention_v2(
        out,
        exp_sum,
        max_logits,
        tmp_out,
        query,
        key_cache,
        value_cache,
        num_kv_heads,
        scale,
        block_tables,
        seq_lens,
        block_size,
        max_seq_len,
        alibi_slopes,
        kv_cache_dtype,
        k_scale,
        v_scale,
        tp_rank,
        blocksparse_local_blocks,
        blocksparse_vert_stride,
        blocksparse_block_size,
        blocksparse_head_sliding_step,
    )


def paged_attention_rocm(
    out: torch.Tensor,
    exp_sum: torch.Tensor,
    max_logits: torch.Tensor,
    tmp_out: torch.Tensor,
    query: torch.Tensor,
    key_cache: torch.Tensor,
    value_cache: torch.Tensor,
    num_kv_heads: int,
    scale: float,
    block_tables: torch.Tensor,
    seq_lens: torch.Tensor,
    query_start_loc: Optional[torch.Tensor],
    block_size: int,
    max_seq_len: int,
    alibi_slopes: Optional[torch.Tensor],
    kv_cache_dtype: str,
    k_scale: torch.Tensor,
    v_scale: torch.Tensor,
    fp8_out_scale: Optional[torch.Tensor] = None,
    mfma_type: str = "fp8" if envs.VLLM_ROCM_FP8_MFMA_PAGE_ATTN else "f16",
) -> None:
    torch.ops._rocm_C.paged_attention(
        out,
        exp_sum,
        max_logits,
        tmp_out,
        query,
        key_cache,
        value_cache,
        num_kv_heads,
        scale,
        block_tables,
        seq_lens,
        query_start_loc,
        block_size,
        max_seq_len,
        alibi_slopes,
        kv_cache_dtype,
        k_scale,
        v_scale,
        fp8_out_scale,
        mfma_type,
    )


def mla_decode_kvcache_cpu(
    out: torch.Tensor,
    query: torch.Tensor,
    kv_cache: torch.Tensor,
    scale: float,
    block_tables: torch.Tensor,
    seq_lens: torch.Tensor,
) -> None:
    torch.ops._C_cpu.mla_decode_kvcache(
        out, query, kv_cache, scale, block_tables, seq_lens
    )


# merge attn states ops
def merge_attn_states(
    output: torch.Tensor,
    prefix_output: torch.Tensor,
    prefix_lse: torch.Tensor,
    suffix_output: torch.Tensor,
    suffix_lse: torch.Tensor,
    output_lse: Optional[torch.Tensor] = None,
) -> None:
    torch.ops._C.merge_attn_states(
        output, output_lse, prefix_output, prefix_lse, suffix_output, suffix_lse
    )


def convert_vertical_slash_indexes(
    q_seqlens: torch.Tensor,  # [BATCH, ]
    kv_seqlens: torch.Tensor,  # [BATCH, ]
    vertical_indexes: torch.Tensor,  # [BATCH, N_HEADS, NNZ_V]
    slash_indexes: torch.Tensor,  # [BATCH, N_HEADS, NNZ_S]
    context_size: int,
    block_size_M: int,
    block_size_N: int,
    causal: bool = True,
) -> tuple[torch.Tensor, torch.Tensor, torch.Tensor, torch.Tensor]:
    batch_size = slash_indexes.size(0)
    num_heads = slash_indexes.size(1)
    nnz_slash = slash_indexes.size(2)
    nnz_vertical = vertical_indexes.size(2)
    num_rows = (context_size + block_size_M - 1) // block_size_M

    block_count = torch.zeros(
        batch_size, num_heads, num_rows, dtype=q_seqlens.dtype, device=q_seqlens.device
    )
    block_offset = torch.zeros(
        batch_size,
        num_heads,
        num_rows,
        nnz_slash,
        dtype=q_seqlens.dtype,
        device=q_seqlens.device,
    )
    column_count = torch.zeros(
        batch_size, num_heads, num_rows, dtype=q_seqlens.dtype, device=q_seqlens.device
    )
    column_index = torch.zeros(
        batch_size,
        num_heads,
        num_rows,
        nnz_vertical,
        dtype=q_seqlens.dtype,
        device=q_seqlens.device,
    )

    torch.ops._C.convert_vertical_slash_indexes(
        block_count,
        block_offset,
        column_count,
        column_index,
        q_seqlens,
        kv_seqlens,
        vertical_indexes,
        slash_indexes,
        context_size,
        block_size_M,
        block_size_N,
        causal,
    )
    return block_count, block_offset, column_count, column_index


def convert_vertical_slash_indexes_mergehead(
    q_seqlens: torch.Tensor,  # [BATCH, ]
    kv_seqlens: torch.Tensor,  # [BATCH, ]
    vertical_indexes: torch.Tensor,  # [BATCH, N_HEADS, NNZ_V]
    slash_indexes: torch.Tensor,  # [BATCH, N_HEADS, NNZ_S]
    # [N_HEADS] : different head use different number of indices
    vertical_indices_count: torch.Tensor,
    slash_indices_count: torch.Tensor,
    context_size: int,
    block_size_M: int,
    block_size_N: int,
    causal: bool = True,
) -> tuple[torch.Tensor, torch.Tensor, torch.Tensor, torch.Tensor]:
    batch_size = slash_indexes.size(0)
    num_heads = slash_indexes.size(1)
    nnz_slash = slash_indexes.size(2)
    nnz_vertical = vertical_indexes.size(2)
    num_rows = (context_size + block_size_M - 1) // block_size_M

    block_count = torch.empty(
        batch_size, num_heads, num_rows, dtype=q_seqlens.dtype, device=q_seqlens.device
    )
    block_offset = torch.empty(
        batch_size,
        num_heads,
        num_rows,
        nnz_slash,
        dtype=q_seqlens.dtype,
        device=q_seqlens.device,
    )
    column_count = torch.empty(
        batch_size, num_heads, num_rows, dtype=q_seqlens.dtype, device=q_seqlens.device
    )
    column_index = torch.empty(
        batch_size,
        num_heads,
        num_rows,
        nnz_vertical,
        dtype=q_seqlens.dtype,
        device=q_seqlens.device,
    )

    torch.ops._C.convert_vertical_slash_indexes_mergehead(
        block_count,
        block_offset,
        column_count,
        column_index,
        q_seqlens,
        kv_seqlens,
        vertical_indexes,
        slash_indexes,
        vertical_indices_count,
        slash_indices_count,
        context_size,
        block_size_M,
        block_size_N,
        causal,
    )
    return block_count, block_offset, column_count, column_index


# pos encoding ops
def rotary_embedding(
    positions: torch.Tensor,
    query: torch.Tensor,
    key: Optional[torch.Tensor],
    head_size: int,
    cos_sin_cache: torch.Tensor,
    is_neox: bool,
) -> None:
    torch.ops._C.rotary_embedding(
        positions, query, key, head_size, cos_sin_cache, is_neox
    )


# layer norm ops
def rms_norm(
    out: torch.Tensor, input: torch.Tensor, weight: torch.Tensor, epsilon: float
) -> None:
    # TODO: Remove this contiguous call when the kernel is updated to support non-contiguous input
    input_contiguous = input.contiguous()
    torch.ops._C.rms_norm(out, input_contiguous, weight, epsilon)


def fused_add_rms_norm(
    input: torch.Tensor, residual: torch.Tensor, weight: torch.Tensor, epsilon: float
) -> None:
    torch.ops._C.fused_add_rms_norm(input, residual, weight, epsilon)


def poly_norm(
    out: torch.Tensor,
    input: torch.Tensor,
    weight: torch.Tensor,
    bias: torch.Tensor,
    epsilon: float,
) -> None:
    # TODO: Remove this contiguous call when the kernel is updated to support non-contiguous input
    input_contiguous = input.contiguous()
    torch.ops._C.poly_norm(out, input_contiguous, weight, bias, epsilon)


def apply_repetition_penalties_torch(
    logits: torch.Tensor,
    prompt_mask: torch.Tensor,
    output_mask: torch.Tensor,
    repetition_penalties: torch.Tensor,
) -> None:
    repetition_penalties = repetition_penalties.unsqueeze(dim=1).repeat(
        1, logits.size(1)
    )
    # If token appears in prompt or output, apply, otherwise use 1.0 for no-op.
    penalties = torch.where(prompt_mask | output_mask, repetition_penalties, 1.0)
    # If logits are positive, divide by penalty, otherwise multiply by penalty.
    scaling = torch.where(logits > 0, 1.0 / penalties, penalties)
    logits *= scaling


def apply_repetition_penalties_cuda(
    logits: torch.Tensor,
    prompt_mask: torch.Tensor,
    output_mask: torch.Tensor,
    repetition_penalties: torch.Tensor,
) -> None:
    torch.ops._C.apply_repetition_penalties_(
        logits, prompt_mask, output_mask, repetition_penalties
    )


def apply_repetition_penalties(
    logits: torch.Tensor,
    prompt_mask: torch.Tensor,
    output_mask: torch.Tensor,
    repetition_penalties: torch.Tensor,
) -> None:
    """Apply repetition penalties to logits in-place.

    Args:
        logits: The logits tensor of shape [num_seqs, vocab_size].
        prompt_mask: A boolean tensor indicating which tokens appear in the prompt.
        output_mask: A boolean tensor indicating which tokens appear in the output.
        repetition_penalties: The repetition penalties of shape (num_seqs, ).
    """
    if logits.is_cuda and logits.is_contiguous():
        apply_repetition_penalties_cuda(
            logits, prompt_mask, output_mask, repetition_penalties
        )
    else:
        apply_repetition_penalties_torch(
            logits, prompt_mask, output_mask, repetition_penalties
        )


# fused quant layer norm ops
def rms_norm_dynamic_per_token_quant(
    input: torch.Tensor,
    weight: torch.Tensor,
    epsilon: float,
    quant_dtype: torch.dtype,
    scale_ub: Optional[torch.Tensor] = None,
    residual: Optional[torch.Tensor] = None,
) -> tuple[torch.Tensor, torch.Tensor]:
    output = torch.empty_like(input, dtype=quant_dtype)
    scales = torch.empty(
        (input.numel() // input.shape[-1], 1), device=input.device, dtype=torch.float32
    )

    torch.ops._C.rms_norm_dynamic_per_token_quant(
        output, input, weight, scales, epsilon, scale_ub, residual
    )
    return output, scales


# quantization ops
# awq
def awq_dequantize(
    qweight: torch.Tensor,
    scales: torch.Tensor,
    zeros: torch.Tensor,
    split_k_iters: int,
    thx: int,
    thy: int,
) -> torch.Tensor:
    if envs.VLLM_USE_TRITON_AWQ:
        from vllm.model_executor.layers.quantization.awq_triton import (
            awq_dequantize_triton,
        )

        return awq_dequantize_triton(qweight, scales, zeros)
    return torch.ops._C.awq_dequantize(qweight, scales, zeros, split_k_iters, thx, thy)


def awq_gemm(
    input: torch.Tensor,
    qweight: torch.Tensor,
    qzeros: torch.Tensor,
    scales: torch.Tensor,
    split_k_iters: int,
) -> torch.Tensor:
    if envs.VLLM_USE_TRITON_AWQ:
        from vllm.model_executor.layers.quantization.awq_triton import awq_gemm_triton

        return awq_gemm_triton(input, qweight, qzeros, scales, split_k_iters)
    return torch.ops._C.awq_gemm(input, qweight, qzeros, scales, split_k_iters)


# gptq
def gptq_gemm(
    a: torch.Tensor,
    b_q_weight: torch.Tensor,
    b_gptq_qzeros: torch.Tensor,
    b_gptq_scales: torch.Tensor,
    b_g_idx: torch.Tensor,
    use_exllama: bool,
    bit: int,
) -> torch.Tensor:
    return torch.ops._C.gptq_gemm(
        a, b_q_weight, b_gptq_qzeros, b_gptq_scales, b_g_idx, use_exllama, bit
    )


if hasattr(torch.ops._C, "gptq_gemm"):

    @register_fake("_C::gptq_gemm")
    def _gptq_gemm_fake(
        a: torch.Tensor,
        b_q_weight: torch.Tensor,
        b_gptq_qzeros: torch.Tensor,
        b_gptq_scales: torch.Tensor,
        b_g_idx: torch.Tensor,
        use_exllama: bool,
        bit: int,
    ) -> torch.Tensor:
        return torch.empty(
            (a.size(0), b_q_weight.size(1)), dtype=a.dtype, device=a.device
        )


def gptq_shuffle(q_weight: torch.Tensor, q_perm: torch.Tensor, bit: int) -> None:
    torch.ops._C.gptq_shuffle(q_weight, q_perm, bit)


# marlin_24
def gptq_marlin_24_gemm(
    a: torch.Tensor,
    b_q_weight: torch.Tensor,
    b_meta: torch.Tensor,
    b_scales: torch.Tensor,
    workspace: torch.Tensor,
    b_q_type: ScalarType,
    size_m: int,
    size_n: int,
    size_k: int,
) -> torch.Tensor:
    return torch.ops._C.gptq_marlin_24_gemm(
        a, b_q_weight, b_meta, b_scales, workspace, b_q_type.id, size_m, size_n, size_k
    )


if hasattr(torch.ops._C, "gptq_marlin_24_gemm"):

    @register_fake("_C::gptq_marlin_24_gemm")
    def _gptq_marlin_24_gemm_fake(
        a: torch.Tensor,
        b_q_weight: torch.Tensor,
        b_meta: torch.Tensor,
        b_scales: torch.Tensor,
        workspace: torch.Tensor,
        b_q_type: ScalarType,
        size_m: torch.SymInt,
        size_n: torch.SymInt,
        size_k: torch.SymInt,
    ) -> torch.Tensor:
        return torch.empty((size_m, size_n), device=a.device, dtype=a.dtype)

    @register_fake("_C::gptq_marlin_gemm")
    def _gptq_marlin_gemm_fake(
        a: torch.Tensor,
        c: Optional[torch.Tensor],
        b_q_weight: torch.Tensor,
        b_bias: Optional[torch.Tensor],
        b_scales: torch.Tensor,
        global_scale: Optional[torch.Tensor],
        b_zeros: Optional[torch.Tensor],
        g_idx: Optional[torch.Tensor],
        perm: Optional[torch.Tensor],
        workspace: torch.Tensor,
        b_q_type_id: int,
        size_m: torch.SymInt,
        size_n: torch.SymInt,
        size_k: torch.SymInt,
        is_k_full: bool = True,
        use_atomic_add: bool = False,
        use_fp32_reduce: bool = False,
        is_zp_float: bool = False,
    ) -> torch.Tensor:
        return torch.empty((size_m, size_n), device=a.device, dtype=a.dtype)

    @register_fake("_C::awq_dequantize")
    def _awq_dequantize_fake(
        qweight: torch.Tensor,
        scales: torch.Tensor,
        zeros: torch.Tensor,
        split_k_iters: torch.SymInt,
        thx: int,
        thy: int,
    ) -> torch.Tensor:
        in_c = qweight.size(0)
        qout_c = qweight.size(1)
        out_c = qout_c * 8
        return torch.empty((in_c, out_c), dtype=scales.dtype, device=scales.device)

    @register_fake("_C::awq_gemm")
    def _awq_gemm_fake(
        input: torch.Tensor,
        qweight: torch.Tensor,
        qzeros: torch.Tensor,
        scales: torch.Tensor,
        split_k_iters: torch.SymInt,
    ) -> torch.Tensor:
        num_in_feats = input.size(0)
        return torch.empty(
            (split_k_iters, num_in_feats, qweight.size(1) * 8),
            dtype=input.dtype,
            device=input.device,
        ).sum(0)

    @register_fake("_C::machete_mm")
    def machete_mm_fake(
        a: torch.Tensor,
        # b_q Should be the tensor returned by machete_prepack_B
        b_q: torch.Tensor,
        b_type: ScalarType,
        out_type: Optional[torch.dtype] = None,
        b_group_scales: Optional[torch.Tensor] = None,
        b_group_zeros: Optional[torch.Tensor] = None,
        b_group_size: Optional[int] = None,
        b_channel_scales: Optional[torch.Tensor] = None,
        a_token_scales: Optional[torch.Tensor] = None,
        schedule: Optional[str] = None,
    ) -> torch.Tensor:
        m = a.size(0)
        n = b_q.size(1)
        return torch.empty((m, n), device=a.device, dtype=a.dtype)

    @register_fake("_C::machete_prepack_B")
    def machete_prepack_B_fake(
        b_q_weight: torch.Tensor,
        a_type: torch.dtype,
        b_type: ScalarType,
        group_scales_type: Optional[torch.dtype],
    ) -> torch.Tensor:
        return torch.empty_like(b_q_weight, memory_format=torch.contiguous_format)

    @register_fake("_C::cutlass_w4a8_mm")
    def cutlass_w4a8_mm_fake(
        a: torch.Tensor,
        # b_q Should be the tensor returned by cutlass_encode_and_reorder_int4b
        b_q: torch.Tensor,
        b_group_scales: torch.Tensor,
        b_group_size: int,
        b_channel_scales: torch.Tensor,
        a_token_scales: torch.Tensor,
        out_type: Optional[torch.dtype] = None,
        maybe_schedule: Optional[str] = None,
    ) -> torch.Tensor:
        m = a.size(0)
        n = b_q.size(1)
        out_dtype = out_type if out_type is not None else torch.bfloat16
        return torch.empty((m, n), device=a.device, dtype=out_dtype)

    @register_fake("_C::cutlass_pack_scale_fp8")
    def cutlass_pack_scale_fp8_fake(scales: torch.Tensor) -> torch.Tensor:
        return torch.empty_like(scales, memory_format=torch.contiguous_format)

    @register_fake("_C::cutlass_encode_and_reorder_int4b")
    def cutlass_encode_and_reorder_int4b_fake(b: torch.Tensor) -> torch.Tensor:
        return torch.empty_like(b, memory_format=torch.contiguous_format)


if hasattr(torch.ops._C, "allspark_w8a16_gemm"):

    @register_fake("_C::allspark_w8a16_gemm")
    def _allspark_w8a16_gemm_fake(
        a: torch.Tensor,
        b_qweight: torch.Tensor,
        b_scales: torch.Tensor,
        b_qzeros: Optional[torch.Tensor],
        n: torch.SymInt,
        group_size: torch.SymInt,
        sm_count: torch.SymInt,
        sm_version: torch.SymInt,
        CUBLAS_M_THRESHOLD: torch.SymInt,
        has_zp: bool,
        n32k16_reorder: bool,
    ) -> torch.Tensor:
        m = a.size(0)
        return torch.empty((m, n), device=a.device, dtype=a.dtype)


if hasattr(torch.ops._C, "ggml_dequantize"):

    @register_fake("_C::ggml_dequantize")
    def _ggml_dequantize_fake(
        W: torch.Tensor,
        quant_type: int,
        m: torch.SymInt,
        n: torch.SymInt,
        dtype: Optional[torch.dtype] = None,
    ) -> torch.Tensor:
        return torch.empty((m, n), dtype=torch.float16, device=W.device)

    @register_fake("_C::ggml_mul_mat_vec_a8")
    def _ggml_mul_mat_vec_a8_fake(
        W: torch.Tensor,
        X: torch.Tensor,
        quant_type: int,
        row: torch.SymInt,
    ) -> torch.Tensor:
        return torch.empty((X.shape[0], row), dtype=X.dtype, device=W.device)

    @register_fake("_C::ggml_mul_mat_a8")
    def _ggml_mul_mat_a8_fake(
        W: torch.Tensor,
        X: torch.Tensor,
        quant_type: int,
        row: torch.SymInt,
    ) -> torch.Tensor:
        batch = X.size(0)
        return torch.empty((batch, row), dtype=X.dtype, device=W.device)

    @register_fake("_C::ggml_moe_a8")
    def _ggml_moe_a8_fake(
        X: torch.Tensor,
        W: torch.Tensor,
        sorted_token_ids: torch.Tensor,
        expert_ids: torch.Tensor,
        num_tokens_post_padded: torch.Tensor,
        quant_type: int,
        row: torch.SymInt,
        top_k: torch.SymInt,
        tokens: torch.SymInt,
    ) -> torch.Tensor:
        tokens = X.size(0)
        return torch.empty((tokens * top_k, row), dtype=torch.float16, device=W.device)


if hasattr(torch.ops._C, "ggml_moe_a8_vec"):

    @register_fake("_C::ggml_moe_a8_vec")
    def _ggml_moe_a8_vec_fake(
        X: torch.Tensor,
        W: torch.Tensor,
        topk_ids: torch.Tensor,
        top_k: int,
        quant_type: int,
        row: torch.SymInt,
        tokens: torch.SymInt,
    ) -> torch.Tensor:
        tokens = X.size(0)
        return torch.empty((tokens * top_k, row), dtype=X.dtype, device=W.device)


# cutlass
def cutlass_scaled_mm_supports_fp4(cuda_device_capability: int) -> bool:
    return torch.ops._C.cutlass_scaled_mm_supports_fp4(cuda_device_capability)


def cutlass_blockwise_scaled_grouped_mm(
    output: torch.Tensor,
    a: torch.Tensor,
    b: torch.Tensor,
    scales_a: torch.Tensor,
    scales_b: torch.Tensor,
    problem_sizes: torch.Tensor,
    expert_offsets: torch.Tensor,
):
    torch.ops._C.cutlass_blockwise_scaled_grouped_mm(
        output, a, b, scales_a, scales_b, problem_sizes, expert_offsets
    )


def cutlass_scaled_fp4_mm(
    a: torch.Tensor,
    b: torch.Tensor,
    block_scale_a: torch.Tensor,
    block_scale_b: torch.Tensor,
    alpha: torch.Tensor,
    out_dtype: torch.dtype,
) -> torch.Tensor:
    assert a.ndim == 2 and b.ndim == 2
    m, n = a.shape[0], b.shape[0]
    out = torch.empty((m, n), dtype=out_dtype, device=a.device)
    torch.ops._C.cutlass_scaled_fp4_mm(out, a, b, block_scale_a, block_scale_b, alpha)
    return out


def cutlass_scaled_mm_supports_fp8(cuda_device_capability: int) -> bool:
    return torch.ops._C.cutlass_scaled_mm_supports_fp8(cuda_device_capability)


def cutlass_scaled_mm_supports_block_fp8(cuda_device_capability: int) -> bool:
    return torch.ops._C.cutlass_scaled_mm_supports_block_fp8(cuda_device_capability)


def cutlass_scaled_mm(
    a: torch.Tensor,
    b: torch.Tensor,
    scale_a: torch.Tensor,
    scale_b: torch.Tensor,
    out_dtype: torch.dtype,
    bias: Optional[torch.Tensor] = None,
) -> torch.Tensor:
    """
    `cutlass_scaled_mm` implements a fused version of
        `output = torch.mm((scale_a * a), (scale_b * b)).to(out_dtype)`
    where scale_a * a and scale_b * b are implemented using numpy-style
    broadcasting.

    In order to support blockwise scaling like found in DeepSeek V3 we also
    support extended "group" broadcast rules. We extend the numpy-style
    broadcasting rules with the following rule:
        "if the extent of a dimension in the source shape is between 1 and
        corresponding extent in the target shape we repeat each element along
        that dimension  src_shape[dim] // target_shape[dim] times consecutively"
    example if we have:
          a = [[1, 2], and target_shape = (2, 4)
               [3, 4]]
    then we would expand a to:
          a = [[1, 1, 2, 2],
               [3, 3, 4, 4]]
    currently we only support the case:
        scale_a.shape * [1, 128] == a.shape
        scale_b.shape * [128, 128] == b.shape
    """
    assert out_dtype is torch.bfloat16 or out_dtype is torch.float16
    assert bias is None or bias.numel() == b.shape[1] and bias.dtype == out_dtype

    # Massage the input to be 2D
    target_shape = (*a.shape[:-1], b.shape[1])
    a = a.view(-1, a.shape[-1])

    cutlass_compatible_b = b.shape[0] % 16 == 0 and b.shape[1] % 16 == 0
    if current_platform.is_rocm() or not cutlass_compatible_b:
        from vllm.model_executor.layers.quantization.compressed_tensors.triton_scaled_mm import (  # noqa
            triton_scaled_mm,
        )

        out = triton_scaled_mm(a, b, scale_a, scale_b, out_dtype, bias)
    else:
        out = torch.empty((a.shape[0], b.shape[1]), dtype=out_dtype, device=a.device)
        torch.ops._C.cutlass_scaled_mm(out, a, b, scale_a, scale_b, bias)

    return out.view(*target_shape)


def cutlass_scaled_mm_azp(
    a: torch.Tensor,
    b: torch.Tensor,
    scale_a: torch.Tensor,
    scale_b: torch.Tensor,
    out_dtype: torch.dtype,
    azp_adj: torch.Tensor,
    azp: Optional[torch.Tensor] = None,
    bias: Optional[torch.Tensor] = None,
) -> torch.Tensor:
    """
    :param azp_adj: In the per-tensor case, this should include the azp.
    Always per-channel.
    :param azp: Only set in the per-token case. Per-token if set.
    """
    assert b.shape[0] % 16 == 0 and b.shape[1] % 16 == 0
    assert out_dtype is torch.bfloat16 or out_dtype is torch.float16
    assert bias is None or bias.numel() == b.shape[1] and bias.dtype == out_dtype

    # Massage the input to be 2D
    target_shape = (*a.shape[:-1], b.shape[1])
    a = a.view(-1, a.shape[-1])
    assert azp is None or azp.numel() == a.shape[0]

    out = torch.empty((a.shape[0], b.shape[1]), dtype=out_dtype, device=a.device)
    torch.ops._C.cutlass_scaled_mm_azp(out, a, b, scale_a, scale_b, azp_adj, azp, bias)
    return out.view(*target_shape)


def cutlass_sparse_scaled_mm_supported(cuda_device_capability: int) -> bool:
    return torch.ops._C.cutlass_sparse_scaled_mm_supported(cuda_device_capability)


def cutlass_group_gemm_supported(cuda_device_capability: int) -> bool:
    return torch.ops._C.cutlass_group_gemm_supported(cuda_device_capability)


def cutlass_sparse_compress(a: torch.Tensor) -> tuple[torch.Tensor, torch.Tensor]:
    """
    Compresses a sparse matrix for use with Cutlass sparse operations.

    This function takes a dense tensor and compresses it into two components:
    non-zero elements and metadata. The compressed representation is compatible
    with Cutlass sparse kernels.

    Args:
        a (torch.Tensor):
            The input tensor to be compressed. Must have one of the following data types:
            - `torch.int8`
            - `torch.float8_e4m3fn`
            - `torch.bfloat16`
            - `torch.float16`

    Returns:
        tuple[torch.Tensor, torch.Tensor]:
            A tuple containing:
            - `a_nzs` (torch.Tensor): A tensor containing non-zero elements of `a`.
            - `a_meta` (torch.Tensor): A tensor containing metadata for the sparse representation.

    Raises:
        ValueError: If the compression operation fails.

    Notes:
        - The `a_meta` tensor has a data type of `torch.uint8`.
        - Each metadata element encodes the sparsity of 4 non-zero elements (i.e., `elemsPerMetaElem = 4`).
        - The shape of `a_nzs` is `(m, k // 2)`, where `m` and `k` are the dimensions of the input tensor.
        - The shape of `a_meta` is `(m, k // 2 // elemsPerMetaElem)`.
    """
    assert a.dtype in [torch.int8, torch.float8_e4m3fn, torch.bfloat16, torch.float16]
    assert a.is_contiguous()

    # a_meta.dtype: torch.uint8 so elemsPerMetaElem = 8b / 2b_per_nz = 4
    elemsPerMetaElem = 4
    assert a.shape[1] % (2 * elemsPerMetaElem) == 0

    return torch.ops._C.cutlass_sparse_compress(a)


def cutlass_scaled_sparse_mm(
    a: torch.Tensor,
    bt_nzs: torch.Tensor,
    bt_meta: torch.Tensor,
    scale_a: torch.Tensor,
    scale_b: torch.Tensor,
    out_dtype: torch.dtype,
    bias: Optional[torch.Tensor] = None,
) -> torch.Tensor:
    """
    Performs a scaled sparse matrix multiplication using Cutlass.

    Steps:
    1. Create a dense matrix `a` of shape (m, k) on the CUDA device:
    `a = torch.randn((m, k), device='cuda')`.

    2. Create a dense matrix `b` of shape (k, n) on the CUDA device:
    `b = torch.randn((k, n), device='cuda')`.

    3. Prune matrix `b` to 2:4 sparsity along the specified dimension:
    `b = prune_to_2_4(b, dim=0)`.

    4. Compress the transposed sparse matrix `b.t()`:
    `bt_nzs, bt_meta = cutlass_sparse_compress(b.t())`.

    5. Perform sparse matrix multiplication using the compressed matrix,
    applying scaling factors for `a` and `b`, and the output data type:
    `out = cutlass_scaled_sparse_mm(a, bt_nzs, bt_meta, scale_a, scale_b, out_dtype)`.

    Returns:
    - The result of the scaled sparse matrix multiplication.
    """
    assert bt_nzs.shape[0] % 16 == 0 and bt_nzs.shape[1] % 16 == 0
    assert out_dtype is torch.bfloat16 or out_dtype is torch.float16
    assert bias is None or bias.shape[0] == bt_nzs.shape[0] and bias.dtype == out_dtype

    m = a.shape[0]
    n = bt_nzs.shape[0]
    out = torch.empty((m, n), dtype=out_dtype, device=a.device)

    torch.ops._C.cutlass_scaled_sparse_mm(
        out, a, bt_nzs, bt_meta, scale_a, scale_b, bias
    )

    return out


def get_cutlass_moe_mm_data(
    topk_ids: torch.Tensor,
    expert_offsets: torch.Tensor,
    problem_sizes1: torch.Tensor,
    problem_sizes2: torch.Tensor,
    input_permutation: torch.Tensor,
    output_permutation: torch.Tensor,
    num_experts: int,
    n: int,
    k: int,
    blockscale_offsets: Optional[torch.Tensor] = None,
):
    """
    Prepare data necessary to perform CUTLASS grouped matrix multiplications
    used in CUTLASS-based fused MoE.

    The function takes in topk_ids (token-expert mapping) and uses it to
    compute:
    - expert_offsets: Indices that mark at which token index each expert begins
                      its computation after the input is sorted with
                      input_permutation. The number of tokens computed with
                      expert E is expert_offsets[E + 1] - expert_offsets[E]
    - problem_sizes1, problem_sizes2: MxNxK sizes of each expert's
                                      multiplication in two grouped MMs used in
                                      the fused MoE operation.
    - input_permutation: Permutation that must be used to shuffle the input
                         before executing the MMs.
    - output_permutation: Permutation that must be used to shuffle the output
                          after executing the MMs.
    - blockscale_offsets: Optional argument passed for fp4 moe. Indices that
                          mark at which block scale index each expert begins
                          its computation. The number of block scale rows
                          computed with expert E is blockscale_offsets[E + 1] -
                          blockscale_offsets[E]
    """
    return torch.ops._C.get_cutlass_moe_mm_data(
        topk_ids,
        expert_offsets,
        problem_sizes1,
        problem_sizes2,
        input_permutation,
        output_permutation,
        num_experts,
        n,
        k,
        blockscale_offsets,
    )


def get_cutlass_moe_mm_problem_sizes(
    topk_ids: torch.Tensor,
    problem_sizes1: torch.Tensor,
    problem_sizes2: torch.Tensor,
    num_experts: int,
    n: int,
    k: int,
    blockscale_offsets: Optional[torch.Tensor] = None,
):
    """
    Compute only the per-expert problem sizes needed by the two grouped matrix
    multiplications used in CUTLASS-based fused MoE.

    The function takes in topk_ids (token→expert mapping) and computes:
    - problem_sizes1, problem_sizes2: M×N×K sizes of each expert's
                                    multiplication for the two grouped MMs
                                    used in the fused MoE operation.
    """
    return torch.ops._C.get_cutlass_moe_mm_problem_sizes(
        topk_ids, problem_sizes1, problem_sizes2, num_experts, n, k, blockscale_offsets
    )


def shuffle_rows(input_tensor: torch.Tensor, dst2src_map: torch.Tensor):
    """
    Shuffle and expand the input tensor according to the dst2src_map and store the result in output_tensor.
    This is used in MoE to permute the input tensor before performing grouped matrix multiplications.
    """
    num_tokens_permuted = dst2src_map.shape[0]
    output_tensor = torch.empty(
        (num_tokens_permuted, input_tensor.shape[1]),
        device=input_tensor.device,
        dtype=input_tensor.dtype,
    )
    torch.ops._moe_C.shuffle_rows(input_tensor, dst2src_map, output_tensor)
    return output_tensor


def get_cutlass_pplx_moe_mm_data(
    expert_offsets: torch.Tensor,
    problem_sizes1: torch.Tensor,
    problem_sizes2: torch.Tensor,
    expert_num_tokens: torch.Tensor,
    num_local_experts: int,
    padded_m: int,
    n: int,
    k: int,
):
    """
    Prepare data necessary to perform CUTLASS grouped matrix multiplications
    used in CUTLASS-based fused MoE.

    The function takes in expert_num_tokens (token count per expert) and
    non_zero_expert_idxs (consecutive indices of experts with non-zero token
    counts) and uses them to compute:
    - expert_offsets: Indices that mark at which token index each expert begins
                      its computation.
    - problem_sizes1, problem_sizes2: MxNxK sizes of each expert's
                                      multiplication in two grouped MMs used in
                                      the fused MoE operation.
    """
    return torch.ops._C.get_cutlass_pplx_moe_mm_data(
        expert_offsets,
        problem_sizes1,
        problem_sizes2,
        expert_num_tokens,
        num_local_experts,
        padded_m,
        n,
        k,
    )


def cutlass_moe_mm(
    out_tensors: torch.Tensor,
    a_tensors: torch.Tensor,
    b_tensors: torch.Tensor,
    a_scales: torch.Tensor,
    b_scales: torch.Tensor,
    expert_offsets: torch.Tensor,
    problem_sizes: torch.Tensor,
    a_strides: torch.Tensor,
    b_strides: torch.Tensor,
    c_strides: torch.Tensor,
    per_act_token: bool,
    per_out_ch: bool,
):
    """
    A single grouped matrix multiplication used in CUTLASS-based fused MoE.
    The function executes fp8-quantized OUT = AB matrix multiplication.

    - expert_offsets: Indices that mark at which token index each expert begins
                      its computation. The number of tokens computed with
                      expert E is expert_offsets[E + 1] - expert_offsets[E]
    - problem_sizes: MxNxK sizes of each expert's multiplication in two grouped
                     MMs used in the fused MoE operation.
    - a/b/c_strides: The data strides passed to grouped matrix multiplication.
    """
    return torch.ops._C.cutlass_moe_mm(
        out_tensors,
        a_tensors,
        b_tensors,
        a_scales,
        b_scales,
        expert_offsets,
        problem_sizes,
        a_strides,
        b_strides,
        c_strides,
        per_act_token,
        per_out_ch,
    )


def cutlass_fp4_moe_mm(
    out_tensors: torch.Tensor,
    a_tensors: torch.Tensor,
    b_tensors: torch.Tensor,
    a_scales: torch.Tensor,
    b_scales: torch.Tensor,
    alphas: torch.Tensor,
    problem_sizes: torch.Tensor,
    expert_offsets: torch.Tensor,
    sf_offsets: torch.Tensor,
):
    """
    An FP4 Blockscaled Group Gemm that takes in  a_tensors, b_tensors and runs
    the gemms for each combination based on the specified problem sizes.

    This is used as the MoE gemm during NVFP4 Quantized FusedMoE forward.
    - a/b_tensors: the NVFP4 a_ptrs and b_ptrs tensors which are quantized
                     input and expert weights.
    - a_/b_scales: The blockscales in FP8-E4M3 precision
    - expert_offsets/sf_offsets: Indices that mark at which token index
                    each expert begins its computation. The number of tokens
                    computed with expert E is expert_offsets[E + 1] -
                    expert_offsets[E] And the sf_size per expert is
                    sf_offset[E+1] - sf_offset[E]
    - problem_sizes: MxNxK sizes of each expert's multiplication in two grouped
                     MMs used in the fused MoE operation.
    """
    return torch.ops._C.cutlass_fp4_group_mm(
        out_tensors,
        a_tensors,
        b_tensors,
        a_scales,
        b_scales,
        alphas,
        problem_sizes,
        expert_offsets,
        sf_offsets,
    )


# gptq_marlin
def gptq_marlin_repack(
    b_q_weight: torch.Tensor,
    perm: torch.Tensor,
    size_k: int,
    size_n: int,
    num_bits: int,
) -> torch.Tensor:
    return torch.ops._C.gptq_marlin_repack(b_q_weight, perm, size_k, size_n, num_bits)


# gptq_marlin
def awq_marlin_repack(
    b_q_weight: torch.Tensor, size_k: int, size_n: int, num_bits: int
) -> torch.Tensor:
    return torch.ops._C.awq_marlin_repack(b_q_weight, size_k, size_n, num_bits)


def gptq_marlin_moe_repack(
    b_q_weight: torch.Tensor,
    perm: torch.Tensor,
    size_k: int,
    size_n: int,
    num_bits: int,
) -> torch.Tensor:
    num_experts = b_q_weight.shape[0]
    assert size_k % 16 == 0
    output = torch.empty(
        (num_experts, size_k // 16, size_n * (num_bits // 2)),
        device=b_q_weight.device,
        dtype=b_q_weight.dtype,
    )
    for e in range(num_experts):
        output[e] = torch.ops._C.gptq_marlin_repack(
            b_q_weight[e], perm[e], size_k, size_n, num_bits
        )
    return output


def awq_marlin_moe_repack(
    b_q_weight: torch.Tensor,
    perm: torch.Tensor,
    size_k: int,
    size_n: int,
    num_bits: int,
) -> torch.Tensor:
    num_experts = b_q_weight.shape[0]
    assert size_k % 16 == 0
    output = torch.empty(
        (num_experts, size_k // 16, size_n * (num_bits // 2)),
        device=b_q_weight.device,
        dtype=b_q_weight.dtype,
    )
    for e in range(num_experts):
        output[e] = torch.ops._C.awq_marlin_repack(
            b_q_weight[e], size_k, size_n, num_bits
        )
    return output


def gptq_marlin_gemm(
    a: torch.Tensor,
    c: Optional[torch.Tensor],
    b_q_weight: torch.Tensor,
    b_bias: Optional[torch.Tensor],
    b_scales: torch.Tensor,
    global_scale: Optional[torch.Tensor],
    b_zeros: Optional[torch.Tensor],
    g_idx: Optional[torch.Tensor],
    perm: Optional[torch.Tensor],
    workspace: torch.Tensor,
    b_q_type: ScalarType,
    size_m: int,
    size_n: int,
    size_k: int,
    is_k_full: bool = True,
    use_atomic_add: bool = False,
    use_fp32_reduce: bool = False,
    is_zp_float: bool = False,
) -> torch.Tensor:
    return torch.ops._C.gptq_marlin_gemm(
        a,
        c,
        b_q_weight,
        b_bias,
        b_scales,
        global_scale,
        b_zeros,
        g_idx,
        perm,
        workspace,
        b_q_type.id,
        size_m,
        size_n,
        size_k,
        is_k_full,
        use_atomic_add,
        use_fp32_reduce,
        is_zp_float,
    )


# machete
def machete_supported_schedules(
    a_type: torch.dtype,
    b_type: ScalarType,
    group_scales_type: Optional[torch.dtype],
    group_zeros_type: Optional[torch.dtype] = None,
    channel_scales_type: Optional[torch.dtype] = None,
    token_scales_type: Optional[torch.dtype] = None,
    out_type: Optional[torch.dtype] = None,
) -> list[str]:
    return torch.ops._C.machete_supported_schedules(
        a_type,
        b_type.id,
        group_scales_type,
        group_zeros_type,
        channel_scales_type,
        token_scales_type,
        out_type,
    )


def machete_mm(
    a: torch.Tensor,
    # b_q Should be the tensor returned by machete_prepack_B
    b_q: torch.Tensor,
    b_type: ScalarType,
    out_type: Optional[torch.dtype] = None,
    b_group_scales: Optional[torch.Tensor] = None,
    b_group_zeros: Optional[torch.Tensor] = None,
    b_group_size: Optional[int] = None,
    b_channel_scales: Optional[torch.Tensor] = None,
    a_token_scales: Optional[torch.Tensor] = None,
    schedule: Optional[str] = None,
) -> torch.Tensor:
    return torch.ops._C.machete_mm(
        a,
        b_q,
        b_type.id,
        out_type,
        b_group_scales,
        b_group_zeros,
        b_group_size,
        b_channel_scales,
        a_token_scales,
        schedule,
    )


def machete_prepack_B(
    b_q_weight: torch.Tensor,
    a_type: torch.dtype,
    b_type: ScalarType,
    group_scales_type: Optional[torch.dtype],
) -> torch.Tensor:
    return torch.ops._C.machete_prepack_B(
        b_q_weight, a_type, b_type.id, group_scales_type
    )


# CUTLASS W4A8
def cutlass_w4a8_mm(
    a: torch.Tensor,
    # b_q Should be the tensor returned by cutlass_encode_and_reorder_int4b
    b_q: torch.Tensor,
    b_group_scales: torch.Tensor,
    b_group_size: int,
    b_channel_scales: torch.Tensor,
    a_token_scales: torch.Tensor,
    out_type: Optional[torch.dtype] = None,
    maybe_schedule: Optional[str] = None,
) -> torch.Tensor:
    return torch.ops._C.cutlass_w4a8_mm(
        a,
        b_q,
        b_group_scales,
        b_group_size,
        b_channel_scales,
        a_token_scales,
        out_type,
        maybe_schedule,
    )


def cutlass_pack_scale_fp8(scales: torch.Tensor) -> torch.Tensor:
    return torch.ops._C.cutlass_pack_scale_fp8(scales)


def cutlass_encode_and_reorder_int4b(b: torch.Tensor) -> torch.Tensor:
    return torch.ops._C.cutlass_encode_and_reorder_int4b(b)


if hasattr(torch.ops._C, "permute_cols"):

    @register_fake("_C::permute_cols")
    def _permute_cols_fake(a: torch.Tensor, perm: torch.Tensor) -> torch.Tensor:
        return torch.empty_like(a)


def permute_cols(a: torch.Tensor, perm: torch.Tensor) -> torch.Tensor:
    return torch.ops._C.permute_cols(a, perm)


# fp4
def scaled_fp4_quant(
    input: torch.Tensor, input_global_scale: torch.Tensor
) -> tuple[torch.Tensor, torch.Tensor]:
    """
    Quantize input tensor to FP4 and return quantized tensor and scale.

    This function quantizes the last dimension of the given tensor `input`. For
    every 16 consecutive elements, a single dynamically computed scaling factor
    is shared. This scaling factor is quantized using the `input_global_scale`
    and is stored in a swizzled layout (see
    https://docs.nvidia.com/cuda/parallel-thread-execution/#tcgen05-mma-scale-factor-b-layout-4x).

    Args:
        input: The input tensor to be quantized to FP4
        input_global_scale: A scalar scaling factor for the entire tensor.

    Returns:
        tuple[torch.Tensor, torch.Tensor]: The output tensor in FP4 but every
            two values are packed into a uint8 and float8_e4m3 scaling factors
            in the sizzled layout.
    """
    assert not current_platform.is_rocm()
    assert input.ndim >= 1, f"input.ndim needs to be >= 1, but got {input.ndim}."
    other_dims = 1 if input.ndim == 1 else -1
    input = input.reshape(other_dims, input.shape[-1])
    m, n = input.shape
    block_size = 16
    device = input.device

    assert n % block_size == 0, f"last dim has to be multiple of 16, but got {n}."
    assert input.dtype in (torch.float16, torch.bfloat16), (
        f"input.dtype needs to be fp16 or bf16 but got {input.dtype}."
    )

    # Two fp4 values will be packed into an uint8.
    output = torch.empty((m, n // 2), device=device, dtype=torch.uint8)

    # We use the rounded values to store the swizzled values. Due to the
    # requirement of the Tensor Core, the minimum tile is 128x4 for the scales.
    # So, we first pad the scales to multiples of 128 and 4. Then, the scales
    # (in float8_e4m3fn) are packed into an int32 for every 4 values. More:
    # https://docs.nvidia.com/cuda/parallel-thread-execution/#tcgen05-mma-scale-factor-b-layout-4x
    round_up = lambda x, y: (x + y - 1) // y * y
    rounded_m = round_up(m, 128)
    scale_n = n // block_size
    rounded_n = round_up(scale_n, 4)
    output_scale = torch.empty(
        (rounded_m, rounded_n // 4), device=device, dtype=torch.int32
    )

    torch.ops._C.scaled_fp4_quant(output, input, output_scale, input_global_scale)
    output_scale = output_scale.view(torch.float8_e4m3fn)
    return output, output_scale


def scaled_fp4_experts_quant(
    input_tensor: torch.Tensor,
    input_global_scale: torch.Tensor,
    expert_offsets: torch.Tensor,
    blockscale_offsets: torch.Tensor,
    topk: int,
) -> tuple[torch.Tensor, torch.Tensor]:
    """
    Quantize input tensor to FP4 and return quantized tensor and scale, for
    packed MoE Inputs.
    Args:
        input_tensor: The input tensor to be quantized to FP4
        input_global_scale: A scalar scaling factor for the entire tensor.
        expert_offsets: The expert offsets tensor
        blockscale_offsets: The blockscale offsets tensor
    Outputs:
        output: The quantized tensor in FP4
        output_scales: The blockscale tensor in FP8-E4M3
    """
    assert not current_platform.is_rocm()
    assert input_tensor.ndim == 2, (
        f"input.ndim needs to be == 2, but got {input_tensor.ndim}."
    )

    # Control the maximum number of tokens per expert supported by the
    # NVFP4 MoE Expert Quantization. This is used to prevent the kernel
    # from running out of memory. This value can also be increased to support
    # larger models.
    MAX_TOKENS_PER_EXPERT = envs.VLLM_MAX_TOKENS_PER_EXPERT_FP4_MOE
    m_numtopk, k = input_tensor.shape

    assert m_numtopk <= MAX_TOKENS_PER_EXPERT * topk, (
        f"m_numtopk must be less than MAX_TOKENS_PER_EXPERT("
        f"{MAX_TOKENS_PER_EXPERT})"
        f" for cutlass_moe_fp4, observed m_numtopk = {m_numtopk}. Use"
        f" VLLM_MAX_TOKENS_PER_EXPERT_FP4_MOE to set this value."
    )
    scales_k = k // 16
    padded_k = (scales_k + (4 - 1)) // 4

    # output is uint8 and packed fp4 values
    output = torch.empty(
        m_numtopk, k // 2, device=input_tensor.device, dtype=torch.uint8
    )
    output_scales = torch.empty(
        MAX_TOKENS_PER_EXPERT * topk,
        padded_k,
        dtype=torch.int32,
        device=input_tensor.device,
    )
    torch.ops._C.scaled_fp4_experts_quant(
        output,
        output_scales,
        input_tensor,
        input_global_scale,
        expert_offsets,
        blockscale_offsets,
    )
    output_scales = output_scales.view(torch.float8_e4m3fn)
    return output, output_scales


# fp8
def scaled_fp8_quant(
    input: torch.Tensor,
    scale: Optional[torch.Tensor] = None,
    num_token_padding: Optional[int] = None,
    scale_ub: Optional[torch.Tensor] = None,
    use_per_token_if_dynamic: bool = False,
    output: Optional[torch.Tensor] = None,
) -> tuple[torch.Tensor, torch.Tensor]:
    """
    Quantize input tensor to FP8 and return quantized tensor and scale.

    This function supports both static and dynamic quantization: If you
    provide the scale, it will use static scaling and if you omit it,
    the scale will be determined dynamically. The function also allows
    optional padding of the output tensors for downstream kernels that
    will benefit from padding.

    Args:
        input: The input tensor to be quantized to FP8
        scale: Optional scaling factor for the FP8 quantization
        scale_ub: Optional upper bound for scaling factor in dynamic
            per token case
        num_token_padding: If specified, pad the first dimension
            of the output to at least this value.
        use_per_token_if_dynamic: Whether to do per_tensor or per_token
            in the dynamic quantization case.

    Returns:
        tuple[torch.Tensor, torch.Tensor]: The output tensor in FP8 and
            scaling factor.
    """
    # This code assumes batch_dim and num_tokens are flattened
    assert input.ndim == 2
    shape: Union[tuple[int, int], torch.Size] = input.shape
    # For ROCm on MI300, the output fp8 dtype is torch.float_e3m3fnuz
    out_dtype: torch.dtype = current_platform.fp8_dtype()
    if num_token_padding:
        shape = (max(num_token_padding, input.shape[0]), shape[1])
    if output is None:
        output = torch.empty(shape, device=input.device, dtype=out_dtype)
    else:
        assert num_token_padding is None, "padding not supported if output passed in"
        assert output.dtype == out_dtype

    if scale is None:
        if use_per_token_if_dynamic:
            scale = torch.empty((shape[0], 1), device=input.device, dtype=torch.float32)
            torch.ops._C.dynamic_per_token_scaled_fp8_quant(
                output, input, scale, scale_ub
            )
        else:
            scale = torch.empty(1, device=input.device, dtype=torch.float32)
            torch.ops._C.dynamic_scaled_fp8_quant(output, input, scale)
    else:
        assert scale.numel() == 1, f"{scale.shape}"
        torch.ops._C.static_scaled_fp8_quant(output, input, scale)

    return output, scale


# gptq allspark
def allspark_repack_weight(
    qweight: torch.Tensor,
    scale: torch.Tensor,
    zero_point: Optional[torch.Tensor] = None,
    has_zp: bool = False,
) -> tuple[torch.Tensor, torch.Tensor, torch.Tensor]:
    """
    Rearrange qweight, scale, and zero_point(if asymmetric) to n32k16 format
    for Ampere W8A16 Fused Gemm kernel

    Args:
        qweight: uint8 weight tensor, original k x n format.
        scale: fp16/bf16 weight scale tensor, 1 x n format.
        zero_point: fp16/bf16 weight zero_point tensor, 1 x n format.
            Must be provided for asymmetric quantization.
        has_zp: if use symmetric quantization, has_zp = False.
            if use asymmetric quantization, has_zp = True.

    Returns:
        tuple[torch.Tensor, torch.Tensor, Optional[torch.Tensor]] :
            rearranged weight, scale, and optionally zero_point.
    """
    K = qweight.shape[0]
    N = qweight.shape[1]
    N_32align = (N + 32 - 1) // 32 * 32

    qweight_reorder = torch.empty(
        (N_32align, K), device=qweight.device, dtype=qweight.dtype
    )
    scale_reorder = torch.empty((1, N_32align), device=scale.device, dtype=scale.dtype)
    zero_point_reorder = None
    if has_zp:
        assert zero_point is not None, (
            "zero_point must be provided for asymmetric quantization."
        )
        zero_point_reorder = torch.empty(
            (1, N_32align), device=zero_point.device, dtype=zero_point.dtype
        )

    torch.ops._C.rearrange_kn_weight_as_n32k16_order(
        qweight,
        scale,
        zero_point,
        has_zp,
        qweight_reorder,
        scale_reorder,
        zero_point_reorder,
        K,
        N,
        N_32align,
    )

    return qweight_reorder, scale_reorder, zero_point_reorder


def allspark_w8a16_gemm(
    a: torch.Tensor,
    b_qweight: torch.Tensor,
    b_scales: torch.Tensor,
    b_qzeros: Optional[torch.Tensor],
    n: int,
    group_size: int,
    sm_count: int,
    sm_version: int,
    CUBLAS_M_THRESHOLD: int,
    has_zp: bool,
    n32k16_reorder: bool,
) -> torch.Tensor:
    return torch.ops._C.allspark_w8a16_gemm(
        a,
        b_qweight,
        b_scales,
        b_qzeros,
        n,
        group_size,
        sm_count,
        sm_version,
        CUBLAS_M_THRESHOLD,
        has_zp,
        n32k16_reorder,
    )


# int8
def scaled_int8_quant(
    input: torch.Tensor,
    scale: Optional[torch.Tensor] = None,
    azp: Optional[torch.Tensor] = None,
    symmetric: bool = True,
) -> tuple[torch.Tensor, torch.Tensor, Optional[torch.Tensor]]:
    """
    Quantize the input tensor to int8 and return the quantized tensor and scale, and maybe azp.

    Args:
        input: The input tensor to be quantized to int8.
        scale: Optional scaling factor for the int8 quantization.
            When not provided, we invoke dynamic-per-token quantization.
        azp: Optional zero-point for the int8 quantization.
            Must be provided for asymmetric quantization if `scale` is provided.
        symmetric: Whether to use symmetric quantization (scale only, azp ignored).

    Returns:
      tuple[torch.Tensor, torch.Tensor, Optional[torch.Tensor]] : Output int8 tensor, scales, and optionally azp.
    """
    output = torch.empty_like(input, dtype=torch.int8)
    if scale is not None:
        # static-per-tensor quantization.
        assert symmetric == (azp is None), (
            "azp must only be provided for asymmetric quantization."
        )
        torch.ops._C.static_scaled_int8_quant(output, input, scale, azp)
        return output, scale, azp

    # dynamic-per-token quantization.
    input_scales = torch.empty(
        (input.numel() // input.shape[-1], 1), device=input.device, dtype=torch.float32
    )
    input_azp = None if symmetric else torch.empty_like(input_scales, dtype=torch.int32)
    torch.ops._C.dynamic_scaled_int8_quant(
        output, input.contiguous(), input_scales, input_azp
    )
    return output, input_scales, input_azp


# gguf
def ggml_dequantize(
    W: torch.Tensor, quant_type: int, m: int, n: int, dtype: Optional[torch.dtype]
) -> torch.Tensor:
    return torch.ops._C.ggml_dequantize(W, quant_type, m, n, dtype)


def ggml_mul_mat_vec_a8(
    W: torch.Tensor,
    X: torch.Tensor,
    quant_type: int,
    row: int,
) -> torch.Tensor:
    return torch.ops._C.ggml_mul_mat_vec_a8(W, X, quant_type, row)


def ggml_mul_mat_a8(
    W: torch.Tensor,
    X: torch.Tensor,
    quant_type: int,
    row: int,
) -> torch.Tensor:
    return torch.ops._C.ggml_mul_mat_a8(W, X, quant_type, row)


def ggml_moe_a8(
    X: torch.Tensor,
    W: torch.Tensor,
    sorted_token_ids: torch.Tensor,
    expert_ids: torch.Tensor,
    num_tokens_post_padded: torch.Tensor,
    quant_type: int,
    row: int,
    top_k: int,
    tokens: int,
) -> torch.Tensor:
    return torch.ops._C.ggml_moe_a8(
        X,
        W,
        sorted_token_ids,
        expert_ids,
        num_tokens_post_padded,
        quant_type,
        row,
        top_k,
        tokens,
    )


def ggml_moe_a8_vec(
    X: torch.Tensor,
    W: torch.Tensor,
    topk_ids: torch.Tensor,
    top_k: int,
    quant_type: int,
    row: torch.SymInt,
    tokens: torch.SymInt,
) -> torch.Tensor:
    return torch.ops._C.ggml_moe_a8_vec(X, W, topk_ids, top_k, quant_type, row, tokens)


def ggml_moe_get_block_size(quant_type: int) -> int:
    return torch.ops._C.ggml_moe_get_block_size(quant_type)


# mamba
def selective_scan_fwd(
    u: torch.Tensor,
    delta: torch.Tensor,
    A: torch.Tensor,
    B: torch.Tensor,
    C: torch.Tensor,
    D_: Optional[torch.Tensor],
    z_: Optional[torch.Tensor],
    delta_bias_: Optional[torch.Tensor],
    delta_softplus: bool,
    query_start_loc: Optional[torch.Tensor],
    cache_indices: Optional[torch.Tensor],
    has_initial_state: Optional[torch.Tensor],
    ssm_states: torch.Tensor,
    pad_slot_id: int,
):
    torch.ops._C.selective_scan_fwd(
        u,
        delta,
        A,
        B,
        C,
        D_,
        z_,
        delta_bias_,
        delta_softplus,
        query_start_loc,
        cache_indices,
        has_initial_state,
        ssm_states,
        pad_slot_id,
    )


# ROCm skinny gemms
def LLMM1(a: torch.Tensor, b: torch.Tensor, rows_per_block: int) -> torch.Tensor:
    return torch.ops._rocm_C.LLMM1(a, b, rows_per_block)


def wvSplitK(
    a: torch.Tensor, b: torch.Tensor, cu_count: int, bias: torch.Tensor = None
) -> torch.Tensor:
    return torch.ops._rocm_C.wvSplitK(a, b, bias, cu_count)


def wvSplitKQ(
    a: torch.Tensor,
    b: torch.Tensor,
    out_dtype: torch.dtype,
    scale_a: torch.Tensor,
    scale_b: torch.Tensor,
    cu_count: int,
    bias: torch.Tensor = None,
) -> torch.Tensor:
    out = torch.empty((b.shape[0], a.shape[0]), dtype=out_dtype, device=b.device)
    torch.ops._rocm_C.wvSplitKQ(a, b, bias, out, scale_a, scale_b, cu_count)
    return out


# moe
def moe_sum(input: torch.Tensor, output: torch.Tensor):
    torch.ops._moe_C.moe_sum(input, output)


def moe_align_block_size(
    topk_ids: torch.Tensor,
    num_experts: int,
    block_size: int,
    sorted_token_ids: torch.Tensor,
    experts_ids: torch.Tensor,
    num_tokens_post_pad: torch.Tensor,
) -> None:
    torch.ops._moe_C.moe_align_block_size(
        topk_ids,
        num_experts,
        block_size,
        sorted_token_ids,
        experts_ids,
        num_tokens_post_pad,
    )


<<<<<<< HEAD
def moe_lora_align_block_size(topk_ids: torch.Tensor,
                              token_lora_mapping: torch.Tensor,
                              num_experts: int, block_size: int,
                              max_loras: int, sorted_token_ids: torch.Tensor,
                              experts_ids: torch.Tensor,
                              num_tokens_post_pad: torch.Tensor) -> None:
    torch.ops._moe_C.moe_lora_align_block_size(topk_ids, token_lora_mapping,
                                               num_experts, block_size,
                                               max_loras, sorted_token_ids,
                                               experts_ids,
                                               num_tokens_post_pad)


def moe_wna16_gemm(input: torch.Tensor, output: torch.Tensor,
                   b_qweight: torch.Tensor, b_scales: torch.Tensor,
                   b_qzeros: Optional[torch.Tensor],
                   topk_weights: Optional[torch.Tensor],
                   sorted_token_ids: torch.Tensor, experts_ids: torch.Tensor,
                   num_tokens_post_pad: torch.Tensor, top_k: int,
                   BLOCK_SIZE_M: int, BLOCK_SIZE_N: int, BLOCK_SIZE_K: int,
                   bit: int) -> torch.Tensor:
=======
def moe_wna16_gemm(
    input: torch.Tensor,
    output: torch.Tensor,
    b_qweight: torch.Tensor,
    b_scales: torch.Tensor,
    b_qzeros: Optional[torch.Tensor],
    topk_weights: Optional[torch.Tensor],
    sorted_token_ids: torch.Tensor,
    experts_ids: torch.Tensor,
    num_tokens_post_pad: torch.Tensor,
    top_k: int,
    BLOCK_SIZE_M: int,
    BLOCK_SIZE_N: int,
    BLOCK_SIZE_K: int,
    bit: int,
) -> torch.Tensor:
>>>>>>> d3c84297
    if not current_platform.is_cuda():
        raise NotImplementedError(
            "The optimized moe_wna16_gemm kernel is only available on CUDA platforms"
        )
    torch.ops._moe_C.moe_wna16_gemm(
        input,
        output,
        b_qweight,
        b_scales,
        b_qzeros,
        topk_weights,
        sorted_token_ids,
        experts_ids,
        num_tokens_post_pad,
        top_k,
        BLOCK_SIZE_M,
        BLOCK_SIZE_N,
        BLOCK_SIZE_K,
        bit,
    )


def topk_softmax(
    topk_weights: torch.Tensor,
    topk_ids: torch.Tensor,
    token_expert_indices: torch.Tensor,
    gating_output: torch.Tensor,
) -> None:
    torch.ops._moe_C.topk_softmax(
        topk_weights, topk_ids, token_expert_indices, gating_output
    )


def grouped_topk(
    scores: torch.Tensor,
    scores_with_bias: torch.Tensor,
    num_expert_group: int,
    topk_group: int,
    topk: int,
    renormalize: bool,
    routed_scaling_factor: float,
):
    if not current_platform.is_cuda():
        raise NotImplementedError(
            "The fused grouped_topk kernel is only available on CUDA platforms"
        )
    return torch.ops._moe_C.grouped_topk(
        scores,
        scores_with_bias,
        num_expert_group,
        topk_group,
        topk,
        renormalize,
        routed_scaling_factor,
    )


def moe_wna16_marlin_gemm(
    input: torch.Tensor,
    output: Optional[torch.Tensor],
    b_qweight: torch.Tensor,
    b_bias: Optional[torch.Tensor],
    b_scales: torch.Tensor,
    global_scale: Optional[torch.Tensor],
    b_qzeros: Optional[torch.Tensor],
    g_idx: Optional[torch.Tensor],
    perm: Optional[torch.Tensor],
    workspace: torch.Tensor,
    sorted_token_ids: torch.Tensor,
    expert_ids: torch.Tensor,
    num_tokens_past_padded: torch.Tensor,
    topk_weights: torch.Tensor,
    moe_block_size: int,
    top_k: int,
    mul_topk_weights: bool,
    is_ep: bool,
    b_q_type: ScalarType,
    size_m: int,
    size_n: int,
    size_k: int,
    is_k_full: bool,
    use_atomic_add: bool,
    use_fp32_reduce: bool,
    is_zp_float: bool,
) -> torch.Tensor:
    return torch.ops._moe_C.moe_wna16_marlin_gemm(
        input,
        output,
        b_qweight,
        b_bias,
        b_scales,
        global_scale,
        b_qzeros,
        g_idx,
        perm,
        workspace,
        sorted_token_ids,
        expert_ids,
        num_tokens_past_padded,
        topk_weights,
        moe_block_size,
        top_k,
        mul_topk_weights,
        is_ep,
        b_q_type.id,
        size_m,
        size_n,
        size_k,
        is_k_full,
        use_atomic_add,
        use_fp32_reduce,
        is_zp_float,
    )


if supports_moe_ops and hasattr(torch.ops._moe_C, "marlin_gemm_moe"):

    @register_fake("_moe_C::marlin_gemm_moe")
    def marlin_gemm_moe_fake(
        a: torch.Tensor,
        b_q_weights: torch.Tensor,
        sorted_ids: torch.Tensor,
        topk_weights: torch.Tensor,
        topk_ids: torch.Tensor,
        b_scales: torch.Tensor,
        b_zero_points: torch.Tensor,
        g_idx: torch.Tensor,
        perm: torch.Tensor,
        workspace: torch.Tensor,
        b_q_type: ScalarType,
        size_m: torch.SymInt,
        size_n: torch.SymInt,
        size_k: torch.SymInt,
        is_k_full: bool,
        num_experts: int,
        topk: int,
        moe_block_size: int,
        replicate_input: bool,
        apply_weights: bool,
    ) -> torch.Tensor:
        return torch.empty((size_m, topk, size_n), dtype=a.dtype, device=a.device)

    @register_fake("_moe_C::moe_wna16_marlin_gemm")
    def moe_wna16_marlin_gemm_fake(
        input: torch.Tensor,
        output: Optional[torch.Tensor],
        b_qweight: torch.Tensor,
        b_scales: torch.Tensor,
        b_qzeros: Optional[torch.Tensor],
        g_idx: Optional[torch.Tensor],
        perm: Optional[torch.Tensor],
        workspace: torch.Tensor,
        sorted_token_ids: torch.Tensor,
        expert_ids: torch.Tensor,
        num_tokens_past_padded: torch.Tensor,
        topk_weights: torch.Tensor,
        moe_block_size: int,
        top_k: int,
        mul_topk_weights: bool,
        is_ep: bool,
        b_q_type: ScalarType,
        size_m: int,
        size_n: int,
        size_k: int,
        is_k_full: bool,
        use_atomic_add: bool,
        use_fp32_reduce: bool,
        is_zp_float: bool,
    ) -> torch.Tensor:
        return torch.empty(
            (size_m * top_k, size_n), dtype=input.dtype, device=input.device
        )


def reshape_and_cache(
    key: torch.Tensor,
    value: torch.Tensor,
    key_cache: torch.Tensor,
    value_cache: torch.Tensor,
    slot_mapping: torch.Tensor,
    kv_cache_dtype: str,
    k_scale: torch.Tensor,
    v_scale: torch.Tensor,
) -> None:
    torch.ops._C_cache_ops.reshape_and_cache(
        key,
        value,
        key_cache,
        value_cache,
        slot_mapping,
        kv_cache_dtype,
        k_scale,
        v_scale,
    )


def reshape_and_cache_flash(
    key: torch.Tensor,
    value: torch.Tensor,
    key_cache: torch.Tensor,
    value_cache: torch.Tensor,
    slot_mapping: torch.Tensor,
    kv_cache_dtype: str,
    k_scale: torch.Tensor,
    v_scale: torch.Tensor,
) -> None:
    torch.ops._C_cache_ops.reshape_and_cache_flash(
        key,
        value,
        key_cache,
        value_cache,
        slot_mapping,
        kv_cache_dtype,
        k_scale,
        v_scale,
    )


def concat_and_cache_mla(
    kv_c: torch.Tensor,
    k_pe: torch.Tensor,
    kv_cache: torch.Tensor,
    slot_mapping: torch.Tensor,
    kv_cache_dtype: str,
    scale: torch.Tensor,
) -> None:
    torch.ops._C_cache_ops.concat_and_cache_mla(
        kv_c, k_pe, kv_cache, slot_mapping, kv_cache_dtype, scale
    )


def copy_blocks(
    key_caches: list[torch.Tensor],
    value_caches: list[torch.Tensor],
    block_mapping: torch.Tensor,
) -> None:
    torch.ops._C_cache_ops.copy_blocks(key_caches, value_caches, block_mapping)


def copy_blocks_mla(kv_caches: list[torch.Tensor], block_mapping: torch.Tensor) -> None:
    torch.ops._C_cache_ops.copy_blocks_mla(kv_caches, block_mapping)


def swap_blocks(
    src: torch.Tensor, dst: torch.Tensor, block_mapping: torch.Tensor
) -> None:
    torch.ops._C_cache_ops.swap_blocks(src, dst, block_mapping)


def convert_fp8(
    output: torch.Tensor, input: torch.Tensor, scale: float = 1.0, kv_dtype: str = "fp8"
) -> None:
    torch.ops._C_cache_ops.convert_fp8(output, input, scale, kv_dtype)


def gather_and_maybe_dequant_cache(
    src_cache: torch.Tensor,
    dst: torch.Tensor,
    block_table: torch.Tensor,
    cu_seq_lens: torch.Tensor,
    batch_size: int,
    kv_cache_dtype: str,
    scale: torch.Tensor,
    seq_starts: Optional[torch.Tensor] = None,
) -> None:
    torch.ops._C_cache_ops.gather_and_maybe_dequant_cache(
        src_cache,
        dst,
        block_table,
        cu_seq_lens,
        batch_size,
        kv_cache_dtype,
        scale,
        seq_starts,
    )


def cp_gather_cache(
    src_cache: torch.Tensor,
    dst: torch.Tensor,
    block_table: torch.Tensor,
    cu_seq_lens: torch.Tensor,
    batch_size: int,
    seq_starts: Optional[torch.Tensor] = None,
) -> None:
    torch.ops._C_cache_ops.cp_gather_cache(
        src_cache, dst, block_table, cu_seq_lens, batch_size, seq_starts
    )


def indexer_k_quant_and_cache(
    k: torch.Tensor,
    kv_cache: torch.Tensor,
    slot_mapping: torch.Tensor,
    quant_block_size: int,
    kv_cache_dtype: str,
) -> None:
    torch.ops._C_cache_ops.indexer_k_quant_and_cache(
        k, kv_cache, slot_mapping, quant_block_size, kv_cache_dtype
    )


def get_device_attribute(attribute: int, device: int) -> int:
    return torch.ops._C_cuda_utils.get_device_attribute(attribute, device)


def get_max_shared_memory_per_block_device_attribute(device: int) -> int:
    # ruff: noqa: E501
    return torch.ops._C_cuda_utils.get_max_shared_memory_per_block_device_attribute(
        device
    )


# custom ar
def init_custom_ar(
    ipc_tensors: list[torch.Tensor],
    rank_data: torch.Tensor,
    rank: int,
    fully_connected: bool,
) -> int:
    return torch.ops._C_custom_ar.init_custom_ar(
        ipc_tensors, rank_data, rank, fully_connected
    )


def all_reduce(
    fa: int,
    inp: torch.Tensor,
    out: torch.Tensor,
    reg_buffer: int,
    reg_buffer_sz_bytes: int,
) -> None:
    torch.ops._C_custom_ar.all_reduce(fa, inp, out, reg_buffer, reg_buffer_sz_bytes)


def dispose(fa: int) -> None:
    torch.ops._C_custom_ar.dispose(fa)


def meta_size() -> int:
    return torch.ops._C_custom_ar.meta_size()


def register_buffer(fa: int, ipc_tensors: list[int]) -> None:
    return torch.ops._C_custom_ar.register_buffer(fa, ipc_tensors)


def get_graph_buffer_ipc_meta(fa: int) -> tuple[list[int], list[int]]:
    return torch.ops._C_custom_ar.get_graph_buffer_ipc_meta(fa)


def register_graph_buffers(
    fa: int, handles: list[list[int]], offsets: list[list[int]]
) -> None:
    torch.ops._C_custom_ar.register_graph_buffers(fa, handles, offsets)


def allocate_shared_buffer_and_handle(size: int) -> tuple[int, torch.Tensor]:
    return torch.ops._C_custom_ar.allocate_shared_buffer_and_handle(size)


def open_mem_handle(mem_handle: torch.Tensor):
    return torch.ops._C_custom_ar.open_mem_handle(mem_handle)


def free_shared_buffer(ptr: int) -> None:
    torch.ops._C_custom_ar.free_shared_buffer(ptr)


# quick all reduce
def init_custom_qr(
    rank: int, world_size: int, qr_max_size: Optional[int] = None
) -> int:
    return torch.ops._C_custom_ar.init_custom_qr(rank, world_size, qr_max_size)


def qr_destroy(fa: int) -> None:
    torch.ops._C_custom_ar.qr_destroy(fa)


def qr_all_reduce(
    fa: int,
    inp: torch.Tensor,
    out: torch.Tensor,
    quant_level: int,
    cast_bf2half: bool = False,
) -> None:
    torch.ops._C_custom_ar.qr_all_reduce(fa, inp, out, quant_level, cast_bf2half)


def qr_get_handle(fa: int) -> torch.Tensor:
    return torch.ops._C_custom_ar.qr_get_handle(fa)


def qr_open_handles(fa: int, handles: list[torch.Tensor]) -> None:
    return torch.ops._C_custom_ar.qr_open_handles(fa, handles)


def qr_max_size() -> int:
    return torch.ops._C_custom_ar.qr_max_size()


def get_flash_mla_metadata(
    cache_seqlens: torch.Tensor,
    num_heads_per_head_k: int,
    num_heads_k: int,
) -> tuple[torch.Tensor, torch.Tensor]:
    """
    Arguments:
        cache_seqlens: (batch_size), dtype torch.int32.
        num_heads_per_head_k: Equals to seq_len_q * num_heads_q // num_heads_k.
        num_heads_k: num_heads_k.

    Return:
        tile_scheduler_metadata: (num_sm_parts, TileSchedulerMetaDataSize), dtype torch.int32.
        num_splits: (batch_size + 1), dtype torch.int32.
    """
    return torch.ops._C.get_flash_mla_metadata(
        cache_seqlens, num_heads_per_head_k, num_heads_k
    )


def flash_mla_with_kvcache(
    q: torch.Tensor,
    k_cache: torch.Tensor,
    block_table: torch.Tensor,
    cache_seqlens: torch.Tensor,
    head_dim_v: int,
    tile_scheduler_metadata: torch.Tensor,
    num_splits: torch.Tensor,
    softmax_scale: Optional[float] = None,
    causal: bool = False,
) -> tuple[torch.Tensor, torch.Tensor]:
    """
    Arguments:
        q: (batch_size, seq_len_q, num_heads_q, head_dim).
        k_cache: (num_blocks, page_block_size, num_heads_k, head_dim).
        block_table: (batch_size, max_num_blocks_per_seq), torch.int32.
        cache_seqlens: (batch_size), torch.int32.
        head_dim_v: Head_dim of v.
        tile_scheduler_metadata: (num_sm_parts, TileSchedulerMetaDataSize), torch.int32, return by get_mla_metadata.
        num_splits: (batch_size + 1), torch.int32, return by get_mla_metadata.
        softmax_scale: float. The scaling of QK^T before applying softmax. Default to 1 / sqrt(head_dim).
        causal: bool. Whether to apply causal attention mask.

    Return:
        out: (batch_size, seq_len_q, num_heads_q, head_dim_v).
        softmax_lse: (batch_size, num_heads_q, seq_len_q), torch.float32.
    """
    if softmax_scale is None:
        softmax_scale = q.shape[-1] ** (-0.5)
    out, softmax_lse = torch.ops._C.flash_mla_fwd_kvcache(
        q,
        k_cache,
        None,
        head_dim_v,
        cache_seqlens,
        block_table,
        softmax_scale,
        causal,
        tile_scheduler_metadata,
        num_splits,
    )
    return out, softmax_lse


def sm100_cutlass_mla_decode(
    out: torch.Tensor,
    lse: torch.Tensor,
    q_nope: torch.Tensor,
    q_pe: torch.Tensor,
    kv_c_and_k_pe_cache: torch.Tensor,
    seq_lens: torch.Tensor,
    page_table: torch.Tensor,
    workspace: torch.Tensor,
    scale: float,
    num_kv_splits: int,
) -> torch.Tensor:
    torch.ops._C.sm100_cutlass_mla_decode(
        out,
        lse,
        q_nope,
        q_pe,
        kv_c_and_k_pe_cache,
        seq_lens,
        page_table,
        workspace,
        scale,
        num_kv_splits,
    )
    return out


def sm100_cutlass_mla_get_workspace_size(
    max_seq_len: int, num_batches: int, sm_count: int, num_kv_splits: int
) -> int:
    return torch.ops._C.sm100_cutlass_mla_get_workspace_size(
        max_seq_len, num_batches, sm_count, num_kv_splits
    )


if hasattr(torch.ops._C, "weight_packed_linear"):

    @register_fake("_C::weight_packed_linear")
    def weight_packed_linear_fake(
        mat1: torch.Tensor,
        mat2: torch.Tensor,
        bias: Optional[torch.Tensor],
        is_vnni: bool,
    ) -> torch.Tensor:
        return torch.empty(
            (mat1.size(0), mat2.size(0)), dtype=mat1.dtype, device=mat2.device
        )


if hasattr(torch.ops._C, "fused_experts_cpu"):

    @register_fake("_C::fused_experts_cpu")
    def fused_experts_cpu_fake(
        hidden_states: torch.Tensor,
        w1: torch.Tensor,
        w2: torch.Tensor,
        topk_weights: torch.Tensor,
        topk_ids: torch.Tensor,
        inplace: bool,
        use_int8_w8a8: bool,
        use_fp8_w8a16: bool,
        w1_scale: Optional[torch.Tensor],
        w2_scale: Optional[torch.Tensor],
        block_size: Optional[list[int]],
        a1_scale: Optional[torch.Tensor],
        a2_scale: Optional[torch.Tensor],
        is_vnni: bool,
    ) -> torch.Tensor:
        return torch.empty_like(hidden_states)


if hasattr(torch.ops._C, "int8_scaled_mm_with_quant"):

    @register_fake("_C::int8_scaled_mm_with_quant")
    def int8_scaled_mm_with_quant_fake(
        mat1: torch.Tensor,
        mat2: torch.Tensor,
        scales2: torch.Tensor,
        bias: Optional[torch.Tensor],
        out_dtype: torch.dtype,
        is_vnni: bool,
    ) -> torch.Tensor:
        M = mat1.size(0)
        N = mat2.size(0)
        return torch.empty((M, N), dtype=out_dtype)


class CPUDNNLGEMMHandler:
    def __init__(self) -> None:
        self.handler: Optional[int] = None
        self.n = -1
        self.k = -1

    def __del__(self):
        if self.handler is not None:
            torch.ops._C.release_dnnl_matmul_handler(self.handler)


_supports_onednn = bool(hasattr(torch.ops._C, "create_onednn_mm_handler"))


def is_onednn_acl_supported():
    return torch.ops._C.is_onednn_acl_supported()


def create_onednn_mm(
    weight: torch.Tensor,  # [K, N]
    primitive_cache_size: int = 128,
) -> CPUDNNLGEMMHandler:
    handler = CPUDNNLGEMMHandler()
    handler.k, handler.n = weight.size()
    handler.handler = torch.ops._C.create_onednn_mm_handler(
        weight, primitive_cache_size
    )
    return handler


def onednn_mm(
    dnnl_handler: CPUDNNLGEMMHandler,
    x: torch.Tensor,
    bias: Optional[torch.Tensor],
) -> torch.Tensor:
    output = torch.empty((*x.shape[0:-1], dnnl_handler.n), dtype=x.dtype)
    torch.ops._C.onednn_mm(
        output, x.reshape(-1, dnnl_handler.k), bias, dnnl_handler.handler
    )

    return output


def create_onednn_scaled_mm(
    weight: torch.Tensor,  # [K, N]
    weight_scales: torch.Tensor,
    output_type: torch.dtype,
    dynamic_quant: bool,
    use_azp: bool,
    primitive_cache_size: int = 128,
) -> CPUDNNLGEMMHandler:
    handler = CPUDNNLGEMMHandler()
    handler.k, handler.n = weight.size()
    handler.handler = torch.ops._C.create_onednn_scaled_mm_handler(
        weight, weight_scales, output_type, dynamic_quant, use_azp, primitive_cache_size
    )
    return handler


def onednn_scaled_int8_quant(
    input: torch.Tensor,
    scale: Optional[torch.Tensor] = None,
    azp: Optional[torch.Tensor] = None,
    symmetric: bool = True,
):
    """
    Quantize the input tensor to int8 and return the quantized tensor and scale, and maybe azp.

    Args:
        input: The input tensor to be quantized to int8.
        scale: Optional scaling factor for the int8 quantization.
            When not provided, we invoke dynamic-per-token quantization.
        azp: Optional zero-point for the int8 quantization.
            Must be provided for asymmetric quantization if `scale` is provided.
        symmetric: Whether to use symmetric quantization (scale only, azp ignored).

    Returns:
      tuple[torch.Tensor, torch.Tensor, Optional[torch.Tensor]] : Output int8 tensor, scales, and optionally azp.
    """
    output = torch.empty_like(input, dtype=torch.int8)
    token_num = input.numel() // input.shape[-1]
    input = input.view((token_num, input.shape[-1]))
    if scale is not None:
        # static-per-tensor quantization.
        assert symmetric == (azp is None), (
            "azp must only be provided for asymmetric quantization."
        )
        torch.ops._C.static_scaled_int8_quant(output, input, scale, azp)
        return output, scale, azp

    # dynamic-per-token quantization.
    input_scales = torch.empty((token_num, 1), device=input.device, dtype=torch.float32)
    input_azp = None if symmetric else torch.empty_like(input_scales, dtype=torch.int32)
    torch.ops._C.dynamic_scaled_int8_quant(output, input, input_scales, input_azp)
    return output, input_scales, input_azp


def onednn_scaled_mm(
    dnnl_handler: CPUDNNLGEMMHandler,
    x: torch.Tensor,
    output: torch.Tensor,
    input_scale: Optional[torch.Tensor],
    input_zp: Optional[torch.Tensor],
    input_zp_adj: Optional[torch.Tensor],
    bias: Optional[torch.Tensor],
) -> torch.Tensor:
    torch.ops._C.onednn_scaled_mm(
        output, x, input_scale, input_zp, input_zp_adj, bias, dnnl_handler.handler
    )

    return output


def hadacore_transform(x: torch.Tensor, inplace: bool = True) -> torch.Tensor:
    """
    Perform Hadamard transforms using [Hadacore](https://arxiv.org/abs/2412.08832)
    kernels. Note that these kernels exploit the recursive properties of
    Sylvester Hadamards, and therefore do not require transform weight data

    Note that sylvester hadamard transforms are also symmetric, which means that
    this function is also applies the (transpose <=> inverse) transform.

    :param x: value to be transformed inplace
    :param inplace: modify value in place
    :return: value after transformation
    """
    return torch.ops._C.hadacore_transform(x, inplace)


if hasattr(torch.ops._C, "hadacore_transform"):

    @register_fake("_C::hadacore_transform")
    def _hadacore_transform_fake(x: torch.Tensor, inplace: bool) -> torch.Tensor:
        return torch.empty_like(x) if not inplace else x<|MERGE_RESOLUTION|>--- conflicted
+++ resolved
@@ -1790,29 +1790,28 @@
     )
 
 
-<<<<<<< HEAD
-def moe_lora_align_block_size(topk_ids: torch.Tensor,
-                              token_lora_mapping: torch.Tensor,
-                              num_experts: int, block_size: int,
-                              max_loras: int, sorted_token_ids: torch.Tensor,
-                              experts_ids: torch.Tensor,
-                              num_tokens_post_pad: torch.Tensor) -> None:
-    torch.ops._moe_C.moe_lora_align_block_size(topk_ids, token_lora_mapping,
-                                               num_experts, block_size,
-                                               max_loras, sorted_token_ids,
-                                               experts_ids,
-                                               num_tokens_post_pad)
-
-
-def moe_wna16_gemm(input: torch.Tensor, output: torch.Tensor,
-                   b_qweight: torch.Tensor, b_scales: torch.Tensor,
-                   b_qzeros: Optional[torch.Tensor],
-                   topk_weights: Optional[torch.Tensor],
-                   sorted_token_ids: torch.Tensor, experts_ids: torch.Tensor,
-                   num_tokens_post_pad: torch.Tensor, top_k: int,
-                   BLOCK_SIZE_M: int, BLOCK_SIZE_N: int, BLOCK_SIZE_K: int,
-                   bit: int) -> torch.Tensor:
-=======
+def moe_lora_align_block_size(
+    topk_ids: torch.Tensor,
+    token_lora_mapping: torch.Tensor,
+    num_experts: int,
+    block_size: int,
+    max_loras: int,
+    sorted_token_ids: torch.Tensor,
+    experts_ids: torch.Tensor,
+    num_tokens_post_pad: torch.Tensor,
+) -> None:
+    torch.ops._moe_C.moe_lora_align_block_size(
+        topk_ids,
+        token_lora_mapping,
+        num_experts,
+        block_size,
+        max_loras,
+        sorted_token_ids,
+        experts_ids,
+        num_tokens_post_pad,
+    )
+
+
 def moe_wna16_gemm(
     input: torch.Tensor,
     output: torch.Tensor,
@@ -1829,7 +1828,6 @@
     BLOCK_SIZE_K: int,
     bit: int,
 ) -> torch.Tensor:
->>>>>>> d3c84297
     if not current_platform.is_cuda():
         raise NotImplementedError(
             "The optimized moe_wna16_gemm kernel is only available on CUDA platforms"
