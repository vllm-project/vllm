# SPDX-License-Identifier: Apache-2.0
# SPDX-FileCopyrightText: Copyright contributors to the vLLM project

import contextlib
from typing import TYPE_CHECKING, Optional, Union

import torch

import vllm.envs as envs
from vllm.logger import init_logger
from vllm.platforms import current_platform
from vllm.scalar_type import ScalarType

logger = init_logger(__name__)

if not current_platform.is_tpu() and not current_platform.is_hpu()\
        and not current_platform.is_xpu():
    try:
        import vllm._C
    except ImportError as e:
        logger.warning("Failed to import from vllm._C with %r", e)

supports_moe_ops = False
with contextlib.suppress(ImportError):
    import vllm._moe_C  # noqa: F401
    supports_moe_ops = True

if TYPE_CHECKING:

    def register_fake(fn):
        return lambda name: fn
else:
    try:
        from torch.library import register_fake
    except ImportError:
        from torch.library import impl_abstract as register_fake


# page attention ops
def paged_attention_v1(
    out: torch.Tensor,
    query: torch.Tensor,
    key_cache: torch.Tensor,
    value_cache: torch.Tensor,
    num_kv_heads: int,
    scale: float,
    block_tables: torch.Tensor,
    seq_lens: torch.Tensor,
    block_size: int,
    max_seq_len: int,
    alibi_slopes: Optional[torch.Tensor],
    kv_cache_dtype: str,
    k_scale: torch.Tensor,
    v_scale: torch.Tensor,
    tp_rank: int = 0,
    blocksparse_local_blocks: int = 0,
    blocksparse_vert_stride: int = 0,
    blocksparse_block_size: int = 64,
    blocksparse_head_sliding_step: int = 0,
) -> None:
    torch.ops._C.paged_attention_v1(
        out, query, key_cache, value_cache, num_kv_heads, scale, block_tables,
        seq_lens, block_size, max_seq_len, alibi_slopes, kv_cache_dtype,
        k_scale, v_scale, tp_rank, blocksparse_local_blocks,
        blocksparse_vert_stride, blocksparse_block_size,
        blocksparse_head_sliding_step)


def paged_attention_v2(
    out: torch.Tensor,
    exp_sum: torch.Tensor,
    max_logits: torch.Tensor,
    tmp_out: torch.Tensor,
    query: torch.Tensor,
    key_cache: torch.Tensor,
    value_cache: torch.Tensor,
    num_kv_heads: int,
    scale: float,
    block_tables: torch.Tensor,
    seq_lens: torch.Tensor,
    block_size: int,
    max_seq_len: int,
    alibi_slopes: Optional[torch.Tensor],
    kv_cache_dtype: str,
    k_scale: torch.Tensor,
    v_scale: torch.Tensor,
    tp_rank: int = 0,
    blocksparse_local_blocks: int = 0,
    blocksparse_vert_stride: int = 0,
    blocksparse_block_size: int = 64,
    blocksparse_head_sliding_step: int = 0,
) -> None:
    torch.ops._C.paged_attention_v2(
        out, exp_sum, max_logits, tmp_out, query, key_cache, value_cache,
        num_kv_heads, scale, block_tables, seq_lens, block_size, max_seq_len,
        alibi_slopes, kv_cache_dtype, k_scale, v_scale, tp_rank,
        blocksparse_local_blocks, blocksparse_vert_stride,
        blocksparse_block_size, blocksparse_head_sliding_step)


def paged_attention_rocm(
    out: torch.Tensor,
    exp_sum: torch.Tensor,
    max_logits: torch.Tensor,
    tmp_out: torch.Tensor,
    query: torch.Tensor,
    key_cache: torch.Tensor,
    value_cache: torch.Tensor,
    num_kv_heads: int,
    scale: float,
    block_tables: torch.Tensor,
    seq_lens: torch.Tensor,
    query_start_loc: Optional[torch.Tensor],
    block_size: int,
    max_seq_len: int,
    alibi_slopes: Optional[torch.Tensor],
    kv_cache_dtype: str,
    k_scale: torch.Tensor,
    v_scale: torch.Tensor,
    fp8_out_scale: Optional[torch.Tensor] = None,
) -> None:
    torch.ops._rocm_C.paged_attention(out, exp_sum, max_logits, tmp_out, query,
                                      key_cache, value_cache, num_kv_heads,
                                      scale, block_tables, seq_lens,
                                      query_start_loc, block_size, max_seq_len,
                                      alibi_slopes, kv_cache_dtype, k_scale,
                                      v_scale, fp8_out_scale)


def mla_decode_kvcache_cpu(
    out: torch.Tensor,
    query: torch.Tensor,
    kv_cache: torch.Tensor,
    scale: float,
    block_tables: torch.Tensor,
    seq_lens: torch.Tensor,
) -> None:
    torch.ops._C_cpu.mla_decode_kvcache(out, query, kv_cache, scale,
                                        block_tables, seq_lens)


# merge attn states ops
def merge_attn_states(output: torch.Tensor,
                      prefix_output: torch.Tensor,
                      prefix_lse: torch.Tensor,
                      suffix_output: torch.Tensor,
                      suffix_lse: torch.Tensor,
                      output_lse: Optional[torch.Tensor] = None) -> None:
    torch.ops._C.merge_attn_states(output, output_lse, prefix_output,
                                   prefix_lse, suffix_output, suffix_lse)


def convert_vertical_slash_indexes(
    q_seqlens: torch.Tensor,  # [BATCH, ]
    kv_seqlens: torch.Tensor,  # [BATCH, ]
    vertical_indexes: torch.Tensor,  # [BATCH, N_HEADS, NNZ_V]
    slash_indexes: torch.Tensor,  # [BATCH, N_HEADS, NNZ_S]
    context_size: int,
    block_size_M: int,
    block_size_N: int,
    causal: bool = True,
) -> tuple[torch.Tensor, torch.Tensor, torch.Tensor, torch.Tensor]:
    batch_size = slash_indexes.size(0)
    num_heads = slash_indexes.size(1)
    nnz_slash = slash_indexes.size(2)
    nnz_vertical = vertical_indexes.size(2)
    num_rows = (context_size + block_size_M - 1) // block_size_M

    block_count = torch.zeros(batch_size,
                              num_heads,
                              num_rows,
                              dtype=q_seqlens.dtype,
                              device=q_seqlens.device)
    block_offset = torch.zeros(batch_size,
                               num_heads,
                               num_rows,
                               nnz_slash,
                               dtype=q_seqlens.dtype,
                               device=q_seqlens.device)
    column_count = torch.zeros(batch_size,
                               num_heads,
                               num_rows,
                               dtype=q_seqlens.dtype,
                               device=q_seqlens.device)
    column_index = torch.zeros(batch_size,
                               num_heads,
                               num_rows,
                               nnz_vertical,
                               dtype=q_seqlens.dtype,
                               device=q_seqlens.device)

    torch.ops._C.convert_vertical_slash_indexes(
        block_count, block_offset, column_count, column_index, q_seqlens,
        kv_seqlens, vertical_indexes, slash_indexes, context_size,
        block_size_M, block_size_N, causal)
    return block_count, block_offset, column_count, column_index


def convert_vertical_slash_indexes_mergehead(
    q_seqlens: torch.Tensor,  # [BATCH, ]
    kv_seqlens: torch.Tensor,  # [BATCH, ]
    vertical_indexes: torch.Tensor,  # [BATCH, N_HEADS, NNZ_V]
    slash_indexes: torch.Tensor,  # [BATCH, N_HEADS, NNZ_S]
    # [N_HEADS] : different head use different number of indices
    vertical_indices_count: torch.Tensor,
    slash_indices_count: torch.Tensor,
    context_size: int,
    block_size_M: int,
    block_size_N: int,
    causal: bool = True,
) -> tuple[torch.Tensor, torch.Tensor, torch.Tensor, torch.Tensor]:
    batch_size = slash_indexes.size(0)
    num_heads = slash_indexes.size(1)
    nnz_slash = slash_indexes.size(2)
    nnz_vertical = vertical_indexes.size(2)
    num_rows = (context_size + block_size_M - 1) // block_size_M

    block_count = torch.empty(batch_size,
                              num_heads,
                              num_rows,
                              dtype=q_seqlens.dtype,
                              device=q_seqlens.device)
    block_offset = torch.empty(batch_size,
                               num_heads,
                               num_rows,
                               nnz_slash,
                               dtype=q_seqlens.dtype,
                               device=q_seqlens.device)
    column_count = torch.empty(batch_size,
                               num_heads,
                               num_rows,
                               dtype=q_seqlens.dtype,
                               device=q_seqlens.device)
    column_index = torch.empty(batch_size,
                               num_heads,
                               num_rows,
                               nnz_vertical,
                               dtype=q_seqlens.dtype,
                               device=q_seqlens.device)

    torch.ops._C.convert_vertical_slash_indexes_mergehead(
        block_count, block_offset, column_count, column_index, q_seqlens,
        kv_seqlens, vertical_indexes, slash_indexes, vertical_indices_count,
        slash_indices_count, context_size, block_size_M, block_size_N, causal)
    return block_count, block_offset, column_count, column_index


# pos encoding ops
def rotary_embedding(
    positions: torch.Tensor,
    query: torch.Tensor,
    key: Optional[torch.Tensor],
    head_size: int,
    cos_sin_cache: torch.Tensor,
    is_neox: bool,
) -> None:
    torch.ops._C.rotary_embedding(positions, query, key, head_size,
                                  cos_sin_cache, is_neox)


def batched_rotary_embedding(positions: torch.Tensor, query: torch.Tensor,
                             key: Optional[torch.Tensor], head_size: int,
                             cos_sin_cache: torch.Tensor, is_neox: bool,
                             rot_dim: int,
                             cos_sin_cache_offsets: torch.Tensor) -> None:
    torch.ops._C.batched_rotary_embedding(positions, query, key, head_size,
                                          cos_sin_cache, is_neox, rot_dim,
                                          cos_sin_cache_offsets)


# layer norm ops
def rms_norm(out: torch.Tensor, input: torch.Tensor, weight: torch.Tensor,
             epsilon: float) -> None:
    # TODO: Remove this contiguous call when the kernel is updated to support non-contiguous input
    input_contiguous = input.contiguous()
    torch.ops._C.rms_norm(out, input_contiguous, weight, epsilon)


def fused_add_rms_norm(input: torch.Tensor, residual: torch.Tensor,
                       weight: torch.Tensor, epsilon: float) -> None:
    torch.ops._C.fused_add_rms_norm(input, residual, weight, epsilon)


def scaled_rms_norm(out: torch.Tensor, input: torch.Tensor,
                    weight: torch.Tensor, scale: torch.Tensor,
                    epsilon: float) -> None:
    torch.ops._C.rms_norm_static_fp8_quant(out, input, weight, scale, epsilon)


def scaled_fused_add_rms_norm(out: torch.Tensor, input: torch.Tensor,
                              residual: torch.Tensor, weight: torch.Tensor,
                              scale: torch.Tensor, epsilon: float) -> None:
    torch.ops._C.fused_add_rms_norm_static_fp8_quant(out, input, residual,
                                                     weight, scale, epsilon)


def apply_repetition_penalties_torch(
        logits: torch.Tensor, prompt_mask: torch.Tensor,
        output_mask: torch.Tensor, repetition_penalties: torch.Tensor) -> None:
    repetition_penalties = repetition_penalties.unsqueeze(dim=1).repeat(
        1, logits.size(1))
    # If token appears in prompt or output, apply, otherwise use 1.0 for no-op.
    penalties = torch.where(prompt_mask | output_mask, repetition_penalties,
                            1.0)
    # If logits are positive, divide by penalty, otherwise multiply by penalty.
    scaling = torch.where(logits > 0, 1.0 / penalties, penalties)
    logits *= scaling


def apply_repetition_penalties_cuda(
        logits: torch.Tensor, prompt_mask: torch.Tensor,
        output_mask: torch.Tensor, repetition_penalties: torch.Tensor) -> None:
    torch.ops._C.apply_repetition_penalties_(logits, prompt_mask, output_mask,
                                             repetition_penalties)


def apply_repetition_penalties(logits: torch.Tensor, prompt_mask: torch.Tensor,
                               output_mask: torch.Tensor,
                               repetition_penalties: torch.Tensor) -> None:
    """Apply repetition penalties to logits in-place.

    Args:
        logits: The logits tensor of shape [num_seqs, vocab_size].
        prompt_mask: A boolean tensor indicating which tokens appear in the prompt.
        output_mask: A boolean tensor indicating which tokens appear in the output.
        repetition_penalties: The repetition penalties of shape (num_seqs, ).
    """
    if current_platform.is_cuda() and logits.is_contiguous():
        apply_repetition_penalties_cuda(logits, prompt_mask, output_mask,
                                        repetition_penalties)
    else:
        apply_repetition_penalties_torch(logits, prompt_mask, output_mask,
                                         repetition_penalties)


def advance_step_flashattn(num_seqs: int, num_queries: int, block_size: int,
                           input_tokens: torch.Tensor,
                           sampled_token_ids: torch.Tensor,
                           input_positions: torch.Tensor,
                           seq_lens: torch.Tensor, slot_mapping: torch.Tensor,
                           block_tables: torch.Tensor) -> None:
    """Advance a step on GPU for existing inputs for a multi-step runner"""
    return torch.ops._C.advance_step_flashattn(num_seqs, num_queries,
                                               block_size, input_tokens,
                                               sampled_token_ids,
                                               input_positions, seq_lens,
                                               slot_mapping, block_tables)


def advance_step_flashinfer(num_seqs: int, num_queries: int, block_size: int,
                            input_tokens: torch.Tensor,
                            sampled_token_ids: torch.Tensor,
                            input_positions: torch.Tensor,
                            seq_lens: torch.Tensor, slot_mapping: torch.Tensor,
                            block_tables: torch.Tensor,
                            paged_kv_indices: torch.Tensor,
                            paged_kv_indptr: torch.Tensor,
                            paged_kv_last_page_len: torch.Tensor,
                            block_table_bound: torch.Tensor) -> None:

    return torch.ops._C.advance_step_flashinfer(
        num_seqs, num_queries, block_size, input_tokens, sampled_token_ids,
        input_positions, seq_lens, slot_mapping, block_tables,
        paged_kv_indices, paged_kv_indptr, paged_kv_last_page_len,
        block_table_bound)


# fused quant layer norm ops
def rms_norm_dynamic_per_token_quant(
    input: torch.Tensor,
    weight: torch.Tensor,
    epsilon: float,
    quant_dtype: torch.dtype,
    scale_ub: Optional[torch.Tensor] = None,
    residual: Optional[torch.Tensor] = None
) -> tuple[torch.Tensor, torch.Tensor]:
    output = torch.empty_like(input, dtype=quant_dtype)
    scales = torch.empty((input.numel() // input.shape[-1], 1),
                         device=input.device,
                         dtype=torch.float32)

    torch.ops._C.rms_norm_dynamic_per_token_quant(output, input, weight,
                                                  scales, epsilon, scale_ub,
                                                  residual)
    return output, scales


# quantization ops
# awq
def awq_dequantize(qweight: torch.Tensor, scales: torch.Tensor,
                   zeros: torch.Tensor, split_k_iters: int, thx: int,
                   thy: int) -> torch.Tensor:
    if envs.VLLM_USE_TRITON_AWQ:
        from vllm.model_executor.layers.quantization.awq_triton import (
            awq_dequantize_triton)
        return awq_dequantize_triton(qweight, scales, zeros)
    return torch.ops._C.awq_dequantize(qweight, scales, zeros, split_k_iters,
                                       thx, thy)


def awq_gemm(input: torch.Tensor, qweight: torch.Tensor, qzeros: torch.Tensor,
             scales: torch.Tensor, split_k_iters: int) -> torch.Tensor:
    if envs.VLLM_USE_TRITON_AWQ:
        from vllm.model_executor.layers.quantization.awq_triton import (
            awq_gemm_triton)
        return awq_gemm_triton(input, qweight, qzeros, scales, split_k_iters)
    return torch.ops._C.awq_gemm(input, qweight, qzeros, scales, split_k_iters)


# gptq
def gptq_gemm(a: torch.Tensor, b_q_weight: torch.Tensor,
              b_gptq_qzeros: torch.Tensor, b_gptq_scales: torch.Tensor,
              b_g_idx: torch.Tensor, use_exllama: bool,
              bit: int) -> torch.Tensor:
    return torch.ops._C.gptq_gemm(a, b_q_weight, b_gptq_qzeros, b_gptq_scales,
                                  b_g_idx, use_exllama, bit)


if hasattr(torch.ops._C, "gptq_gemm"):

    @register_fake("_C::gptq_gemm")
    def _gptq_gemm_fake(a: torch.Tensor, b_q_weight: torch.Tensor,
                        b_gptq_qzeros: torch.Tensor,
                        b_gptq_scales: torch.Tensor, b_g_idx: torch.Tensor,
                        use_exllama: bool, bit: int) -> torch.Tensor:
        return torch.empty((a.size(0), b_q_weight.size(1)),
                           dtype=a.dtype,
                           device=a.device)


def gptq_shuffle(q_weight: torch.Tensor, q_perm: torch.Tensor,
                 bit: int) -> None:
    torch.ops._C.gptq_shuffle(q_weight, q_perm, bit)


# marlin
def marlin_gemm(a: torch.Tensor, b_q_weight: torch.Tensor,
                b_scales: torch.Tensor, workspace: torch.Tensor, size_m: int,
                size_n: int, size_k: int) -> torch.Tensor:
    return torch.ops._C.marlin_gemm(a, b_q_weight, b_scales, workspace, size_m,
                                    size_n, size_k)


# marlin_24
def gptq_marlin_24_gemm(a: torch.Tensor, b_q_weight: torch.Tensor,
                        b_meta: torch.Tensor, b_scales: torch.Tensor,
                        workspace: torch.Tensor, b_q_type: ScalarType,
                        size_m: int, size_n: int, size_k: int) -> torch.Tensor:
    return torch.ops._C.gptq_marlin_24_gemm(a, b_q_weight, b_meta, b_scales,
                                            workspace, b_q_type.id, size_m,
                                            size_n, size_k)


if hasattr(torch.ops._C, "gptq_marlin_24_gemm"):

    @register_fake("_C::gptq_marlin_24_gemm")
    def _gptq_marlin_24_gemm_fake(a: torch.Tensor, b_q_weight: torch.Tensor,
                                  b_meta: torch.Tensor, b_scales: torch.Tensor,
                                  workspace: torch.Tensor,
                                  b_q_type: ScalarType, size_m: torch.SymInt,
                                  size_n: torch.SymInt,
                                  size_k: torch.SymInt) -> torch.Tensor:
        return torch.empty((size_m, size_n), device=a.device, dtype=a.dtype)

    @register_fake("_C::gptq_marlin_gemm")
    def _gptq_marlin_gemm_fake(a: torch.Tensor,
                               c: Optional[torch.Tensor],
                               b_q_weight: torch.Tensor,
                               b_scales: torch.Tensor,
                               global_scale: Optional[torch.Tensor],
                               b_zeros: Optional[torch.Tensor],
                               g_idx: Optional[torch.Tensor],
                               perm: Optional[torch.Tensor],
                               workspace: torch.Tensor,
                               b_q_type_id: int,
                               size_m: torch.SymInt,
                               size_n: torch.SymInt,
                               size_k: torch.SymInt,
                               is_k_full: bool = True,
                               use_atomic_add: bool = False,
                               use_fp32_reduce: bool = False,
                               is_zp_float: bool = False) -> torch.Tensor:
        return torch.empty((size_m, size_n), device=a.device, dtype=a.dtype)

    @register_fake("_C::marlin_qqq_gemm")
    def _marlin_qqq_gemm_fake(a: torch.Tensor, b_q_weight: torch.Tensor,
                              s_tok: torch.Tensor, s_ch: torch.Tensor,
                              s_group: torch.Tensor, workspace: torch.Tensor,
                              size_m: torch.SymInt, size_n: torch.SymInt,
                              size_k: torch.SymInt) -> torch.Tensor:
        return torch.empty((size_m, size_n),
                           dtype=torch.float16,
                           device=a.device)

    @register_fake("_C::marlin_gemm")
    def _marlin_gemm_fake(a: torch.Tensor, b_q_weight: torch.Tensor,
                          b_scales: torch.Tensor, workspace: torch.Tensor,
                          size_m: torch.SymInt, size_n: torch.SymInt,
                          size_k: torch.SymInt) -> torch.Tensor:
        return torch.empty((size_m, size_n),
                           dtype=torch.float16,
                           device=a.device)

    @register_fake("_C::awq_dequantize")
    def _awq_dequantize_fake(qweight: torch.Tensor, scales: torch.Tensor,
                             zeros: torch.Tensor, split_k_iters: torch.SymInt,
                             thx: int, thy: int) -> torch.Tensor:
        in_c = qweight.size(0)
        qout_c = qweight.size(1)
        out_c = qout_c * 8
        return torch.empty((in_c, out_c),
                           dtype=scales.dtype,
                           device=scales.device)

    @register_fake("_C::awq_gemm")
    def _awq_gemm_fake(input: torch.Tensor, qweight: torch.Tensor,
                       qzeros: torch.Tensor, scales: torch.Tensor,
                       split_k_iters: torch.SymInt) -> torch.Tensor:
        num_in_feats = input.size(0)
        return torch.empty((split_k_iters, num_in_feats, qweight.size(1) * 8),
                           dtype=input.dtype,
                           device=input.device).sum(0)

    @register_fake("_C::aqlm_gemm")
    def _aqlm_gemm_fake(input: torch.Tensor, codes: torch.Tensor,
                        codebooks: torch.Tensor, scales: torch.Tensor,
                        codebook_partition_sizes: list[int],
                        bias: Optional[torch.Tensor]) -> torch.Tensor:
        out_features = codes.size(0) * codebooks.size(2)
        flat_input = input.reshape((-1, input.size(-1)))
        flat_output = torch.empty((flat_input.size(0), out_features),
                                  dtype=input.dtype,
                                  device=input.device)

        output_sizes = list(input.shape)
        output_sizes.pop()
        output_sizes.append(-1)
        return flat_output.reshape(tuple(output_sizes))

    @register_fake("_C::aqlm_dequant")
    def _aqlm_dequant_fake(
            codes: torch.Tensor, codebooks: torch.Tensor,
            codebook_partition_sizes: list[int]) -> torch.Tensor:
        in_features = codes.size(1) * 8
        out_features = codes.size(0)
        return torch.empty((out_features, in_features),
                           dtype=codebooks.dtype,
                           device=codebooks.device)

    @register_fake("_C::machete_mm")
    def machete_mm_fake(
        a: torch.Tensor,
        # b_q Should be the tensor returned by machete_prepack_B
        b_q: torch.Tensor,
        b_type: ScalarType,
        out_type: Optional[torch.dtype] = None,
        b_group_scales: Optional[torch.Tensor] = None,
        b_group_zeros: Optional[torch.Tensor] = None,
        b_group_size: Optional[int] = None,
        b_channel_scales: Optional[torch.Tensor] = None,
        a_token_scales: Optional[torch.Tensor] = None,
        schedule: Optional[str] = None,
    ) -> torch.Tensor:
        m = a.size(0)
        n = b_q.size(1)
        return torch.empty((m, n), device=a.device, dtype=a.dtype)

    @register_fake("_C::machete_prepack_B")
    def machete_prepack_B_fake(
            b_q_weight: torch.Tensor, a_type: torch.dtype, b_type: ScalarType,
            group_scales_type: Optional[torch.dtype]) -> torch.Tensor:
        return torch.empty_like(b_q_weight,
                                memory_format=torch.contiguous_format)


if hasattr(torch.ops._C, "allspark_w8a16_gemm"):

    @register_fake("_C::allspark_w8a16_gemm")
    def _allspark_w8a16_gemm_fake(a: torch.Tensor, b_qweight: torch.Tensor,
                                  b_scales: torch.Tensor,
                                  b_qzeros: Optional[torch.Tensor],
                                  n: torch.SymInt, group_size: torch.SymInt,
                                  sm_count: torch.SymInt,
                                  sm_version: torch.SymInt,
                                  CUBLAS_M_THRESHOLD: torch.SymInt,
                                  has_zp: bool,
                                  n32k16_reorder: bool) -> torch.Tensor:
        m = a.size(0)
        return torch.empty((m, n), device=a.device, dtype=a.dtype)


if hasattr(torch.ops._C, "ggml_dequantize"):

    @register_fake("_C::ggml_dequantize")
    def _ggml_dequantize_fake(
            W: torch.Tensor,
            quant_type: int,
            m: torch.SymInt,
            n: torch.SymInt,
            dtype: Optional[torch.dtype] = None) -> torch.Tensor:
        return torch.empty((m, n), dtype=torch.float16, device=W.device)

    @register_fake("_C::ggml_mul_mat_vec_a8")
    def _ggml_mul_mat_vec_a8_fake(
        W: torch.Tensor,
        X: torch.Tensor,
        quant_type: int,
        row: torch.SymInt,
    ) -> torch.Tensor:
        return torch.empty((X.shape[0], row), dtype=X.dtype, device=W.device)

    @register_fake("_C::ggml_mul_mat_a8")
    def _ggml_mul_mat_a8_fake(
        W: torch.Tensor,
        X: torch.Tensor,
        quant_type: int,
        row: torch.SymInt,
    ) -> torch.Tensor:
        batch = X.size(0)
        return torch.empty((batch, row), dtype=X.dtype, device=W.device)

    @register_fake("_C::ggml_moe_a8")
    def _ggml_moe_a8_fake(
        X: torch.Tensor,
        W: torch.Tensor,
        sorted_token_ids: torch.Tensor,
        expert_ids: torch.Tensor,
        num_tokens_post_padded: torch.Tensor,
        quant_type: int,
        row: torch.SymInt,
        top_k: torch.SymInt,
        tokens: torch.SymInt,
    ) -> torch.Tensor:
        tokens = X.size(0)
        return torch.empty((tokens * top_k, row),
                           dtype=torch.float16,
                           device=W.device)


if hasattr(torch.ops._C, "ggml_moe_a8_vec"):

    @register_fake("_C::ggml_moe_a8_vec")
    def _ggml_moe_a8_vec_fake(
        X: torch.Tensor,
        W: torch.Tensor,
        topk_ids: torch.Tensor,
        top_k: int,
        quant_type: int,
        row: torch.SymInt,
        tokens: torch.SymInt,
    ) -> torch.Tensor:
        tokens = X.size(0)
        return torch.empty((tokens * top_k, row),
                           dtype=X.dtype,
                           device=W.device)


# cutlass
def cutlass_scaled_mm_supports_fp4(cuda_device_capability: int) -> bool:
    return torch.ops._C.cutlass_scaled_mm_supports_fp4(cuda_device_capability)


def cutlass_blockwise_scaled_grouped_mm(
    output: torch.Tensor,
    a: torch.Tensor,
    b: torch.Tensor,
    scales_a: torch.Tensor,
    scales_b: torch.Tensor,
    problem_sizes: torch.Tensor,
    expert_offsets: torch.Tensor,
):
    torch.ops._C.cutlass_blockwise_scaled_grouped_mm(output, a, b, scales_a,
                                                     scales_b, problem_sizes,
                                                     expert_offsets)


def cutlass_scaled_fp4_mm(a: torch.Tensor, b: torch.Tensor,
                          block_scale_a: torch.Tensor,
                          block_scale_b: torch.Tensor, alpha: torch.Tensor,
                          out_dtype: torch.dtype) -> torch.Tensor:
    assert a.ndim == 2 and b.ndim == 2
    m, n = a.shape[0], b.shape[0]
    out = torch.empty((m, n), dtype=out_dtype, device=a.device)
    torch.ops._C.cutlass_scaled_fp4_mm(out, a, b, block_scale_a, block_scale_b,
                                       alpha)
    return out


def cutlass_scaled_mm_supports_fp8(cuda_device_capability: int) -> bool:
    return torch.ops._C.cutlass_scaled_mm_supports_fp8(cuda_device_capability)


def cutlass_scaled_mm_supports_block_fp8(cuda_device_capability: int) -> bool:
    return torch.ops._C.cutlass_scaled_mm_supports_block_fp8(
        cuda_device_capability)


def cutlass_scaled_mm(a: torch.Tensor,
                      b: torch.Tensor,
                      scale_a: torch.Tensor,
                      scale_b: torch.Tensor,
                      out_dtype: torch.dtype,
                      bias: Optional[torch.Tensor] = None) -> torch.Tensor:
    """
    `cutlass_scaled_mm` implements a fused version of
        `output = torch.mm((scale_a * a), (scale_b * b)).to(out_dtype)`
    where scale_a * a and scale_b * b are implemented using numpy-style
    broadcasting.

    In order to support blockwise scaling like found in DeepSeek V3 we also
    support extended "group" broadcast rules. We extend the numpy-style
    broadcasting rules with the following rule:
        "if the extent of a dimension in the source shape is between 1 and
        corresponding extent in the target shape we repeat each element along
        that dimension  src_shape[dim] // target_shape[dim] times consecutively"
    example if we have:
          a = [[1, 2], and target_shape = (2, 4)
               [3, 4]]
    then we would expand a to:
          a = [[1, 1, 2, 2],
               [3, 3, 4, 4]]
    currently we only support the case:
        scale_a.shape * [1, 128] == a.shape
        scale_b.shape * [128, 128] == b.shape
    """
    assert (out_dtype is torch.bfloat16 or out_dtype is torch.float16)
    assert bias is None or bias.shape[0] == b.shape[
        1] and bias.dtype == out_dtype

    m = a.shape[0]
    n = b.shape[1]

    cutlass_compatible_b = (b.shape[0] % 16 == 0 and b.shape[1] % 16 == 0)
    if current_platform.is_rocm() or not cutlass_compatible_b:
        from vllm.model_executor.layers.quantization.compressed_tensors.triton_scaled_mm import (  # noqa
            triton_scaled_mm)
        return triton_scaled_mm(a, b, scale_a, scale_b, out_dtype, bias)

    out = torch.empty((m, n), dtype=out_dtype, device=a.device)

    torch.ops._C.cutlass_scaled_mm(out, a, b, scale_a, scale_b, bias)

    return out


def cutlass_scaled_mm_azp(a: torch.Tensor,
                          b: torch.Tensor,
                          scale_a: torch.Tensor,
                          scale_b: torch.Tensor,
                          out_dtype: torch.dtype,
                          azp_adj: torch.Tensor,
                          azp: Optional[torch.Tensor] = None,
                          bias: Optional[torch.Tensor] = None) -> torch.Tensor:
    """
    :param azp_adj: In the per-tensor case, this should include the azp.
    Always per-channel.
    :param azp: Only set in the per-token case. Per-token if set.
    """
    assert (b.shape[0] % 16 == 0 and b.shape[1] % 16 == 0)
    assert (out_dtype is torch.bfloat16 or out_dtype is torch.float16)
    assert bias is None or bias.numel(
    ) == b.shape[1] and bias.dtype == out_dtype
    assert azp is None or azp.numel() == a.shape[0]

    m = a.shape[0]
    n = b.shape[1]
    out = torch.empty((m, n), dtype=out_dtype, device=a.device)

    torch.ops._C.cutlass_scaled_mm_azp(out, a, b, scale_a, scale_b, azp_adj,
                                       azp, bias)
    return out


def cutlass_sparse_scaled_mm_supported(cuda_device_capability: int) -> bool:
    return torch.ops._C.cutlass_sparse_scaled_mm_supported(
        cuda_device_capability)


def cutlass_group_gemm_supported(cuda_device_capability: int) -> bool:
    return torch.ops._C.cutlass_group_gemm_supported(cuda_device_capability)

def cutlass_sparse_compress(a: torch.Tensor) \
    -> tuple[torch.Tensor, torch.Tensor]:
    """
    Compresses a sparse matrix for use with Cutlass sparse operations.

    This function takes a dense tensor and compresses it into two components:
    non-zero elements and metadata. The compressed representation is compatible
    with Cutlass sparse kernels.

    Args:
        a (torch.Tensor):
            The input tensor to be compressed. Must have one of the following data types:
            - `torch.int8`
            - `torch.float8_e4m3fn`
            - `torch.bfloat16`
            - `torch.float16`

    Returns:
        tuple[torch.Tensor, torch.Tensor]:
            A tuple containing:
            - `a_nzs` (torch.Tensor): A tensor containing non-zero elements of `a`.
            - `a_meta` (torch.Tensor): A tensor containing metadata for the sparse representation.

    Raises:
        ValueError: If the compression operation fails.

    Notes:
        - The `a_meta` tensor has a data type of `torch.uint8`.
        - Each metadata element encodes the sparsity of 4 non-zero elements (i.e., `elemsPerMetaElem = 4`).
        - The shape of `a_nzs` is `(m, k // 2)`, where `m` and `k` are the dimensions of the input tensor.
        - The shape of `a_meta` is `(m, k // 2 // elemsPerMetaElem)`.
    """
    assert (a.dtype in [
        torch.int8, torch.float8_e4m3fn, torch.bfloat16, torch.float16
    ])
    assert (a.is_contiguous())

    # a_meta.dtype: torch.uint8 so elemsPerMetaElem = 8b / 2b_per_nz = 4
    elemsPerMetaElem = 4
    assert (a.shape[1] % (2 * elemsPerMetaElem) == 0)

    return torch.ops._C.cutlass_sparse_compress(a)


def cutlass_scaled_sparse_mm(
        a: torch.Tensor,
        bt_nzs: torch.Tensor,
        bt_meta: torch.Tensor,
        scale_a: torch.Tensor,
        scale_b: torch.Tensor,
        out_dtype: torch.dtype,
        bias: Optional[torch.Tensor] = None) -> torch.Tensor:
    """
    Performs a scaled sparse matrix multiplication using Cutlass.

    Steps:
    1. Create a dense matrix `a` of shape (m, k) on the CUDA device:
    `a = torch.randn((m, k), device='cuda')`.

    2. Create a dense matrix `b` of shape (k, n) on the CUDA device:
    `b = torch.randn((k, n), device='cuda')`.

    3. Prune matrix `b` to 2:4 sparsity along the specified dimension:
    `b = prune_to_2_4(b, dim=0)`.

    4. Compress the transposed sparse matrix `b.t()`:
    `bt_nzs, bt_meta = cutlass_sparse_compress(b.t())`.

    5. Perform sparse matrix multiplication using the compressed matrix,
    applying scaling factors for `a` and `b`, and the output data type:
    `out = cutlass_scaled_sparse_mm(a, bt_nzs, bt_meta, scale_a, scale_b, out_dtype)`.

    Returns:
    - The result of the scaled sparse matrix multiplication.
    """
    assert (bt_nzs.shape[0] % 16 == 0 and bt_nzs.shape[1] % 16 == 0)
    assert (out_dtype is torch.bfloat16 or out_dtype is torch.float16)
    assert bias is None or bias.shape[0] == bt_nzs.shape[0] \
        and bias.dtype == out_dtype

    m = a.shape[0]
    n = bt_nzs.shape[0]
    out = torch.empty((m, n), dtype=out_dtype, device=a.device)

    torch.ops._C.cutlass_scaled_sparse_mm(out, a, bt_nzs, bt_meta, scale_a,
                                          scale_b, bias)

    return out


def get_cutlass_moe_mm_data(topk_ids: torch.Tensor,
                            expert_offsets: torch.Tensor,
                            problem_sizes1: torch.Tensor,
                            problem_sizes2: torch.Tensor,
                            input_permutation: torch.Tensor,
                            output_permutation: torch.Tensor,
                            num_experts: int,
                            n: int,
                            k: int,
                            blockscale_offsets: Optional[torch.Tensor] = None):
    """
    Prepare data necessary to perform CUTLASS grouped matrix multiplications
    used in CUTLASS-based fused MoE.

    The function takes in topk_ids (token-expert mapping) and uses it to
    compute:
    - expert_offsets: Indices that mark at which token index each expert begins
                      its computation after the input is sorted with
                      input_permutation. The number of tokens computed with
                      expert E is expert_offsets[E + 1] - expert_offsets[E]
    - problem_sizes1, problem_sizes2: MxNxK sizes of each expert's
                                      multiplication in two grouped MMs used in
                                      the fused MoE operation.
    - input_permutation: Permutation that must be used to shuffle the input
                         before executing the MMs.
    - output_permutation: Permutation that must be used to shuffle the output
                          after executing the MMs.
    - blockscale_offsets: Optional argument passed for fp4 moe. Indices that
                          mark at which block scale index each expert begins
                          its computation. The number of block scale rows
                          computed with expert E is blockscale_offsets[E + 1] -
                          blockscale_offsets[E]
    """
    return torch.ops._C.get_cutlass_moe_mm_data(topk_ids, expert_offsets,
                                                problem_sizes1, problem_sizes2,
                                                input_permutation,
                                                output_permutation,
                                                num_experts, n, k,
                                                blockscale_offsets)


def shuffle_rows(input_tensor: torch.Tensor, dst2src_map: torch.Tensor):
    """
    Shuffle and expand the input tensor according to the dst2src_map and store the result in output_tensor.
    This is used in MoE to permute the input tensor before performing grouped matrix multiplications.
    """
    num_tokens_permuted = dst2src_map.shape[0]
    output_tensor = torch.empty((num_tokens_permuted, input_tensor.shape[1]),
                                device=input_tensor.device,
                                dtype=input_tensor.dtype)
    torch.ops._moe_C.shuffle_rows(input_tensor, dst2src_map, output_tensor)
    return output_tensor


def get_cutlass_pplx_moe_mm_data(expert_offsets: torch.Tensor,
                                 problem_sizes1: torch.Tensor,
                                 problem_sizes2: torch.Tensor,
                                 expert_num_tokens: torch.Tensor,
                                 num_local_experts: int, padded_m: int, n: int,
                                 k: int):
    """
    Prepare data necessary to perform CUTLASS grouped matrix multiplications
    used in CUTLASS-based fused MoE.

    The function takes in expert_num_tokens (token count per expert) and
    non_zero_expert_idxs (consecutive indices of experts with non-zero token 
    counts) and uses them to compute:
    - expert_offsets: Indices that mark at which token index each expert begins
                      its computation.
    - problem_sizes1, problem_sizes2: MxNxK sizes of each expert's
                                      multiplication in two grouped MMs used in
                                      the fused MoE operation.
    """
    return torch.ops._C.get_cutlass_pplx_moe_mm_data(
        expert_offsets, problem_sizes1, problem_sizes2, expert_num_tokens,
        num_local_experts, padded_m, n, k)


def cutlass_moe_mm(out_tensors: torch.Tensor, a_tensors: torch.Tensor,
                   b_tensors: torch.Tensor, a_scales: torch.Tensor,
                   b_scales: torch.Tensor, expert_offsets: torch.Tensor,
                   problem_sizes: torch.Tensor, a_strides: torch.Tensor,
                   b_strides: torch.Tensor, c_strides: torch.Tensor,
                   per_act_token: bool, per_out_ch: bool):
    """
    A single grouped matrix multiplication used in CUTLASS-based fused MoE.
    The function executes fp8-quantized OUT = AB matrix multiplication.

    - expert_offsets: Indices that mark at which token index each expert begins
                      its computation. The number of tokens computed with
                      expert E is expert_offsets[E + 1] - expert_offsets[E]
    - problem_sizes: MxNxK sizes of each expert's multiplication in two grouped
                     MMs used in the fused MoE operation.
    - a/b/c_strides: The data strides passed to grouped matrix multiplication.
    """
    return torch.ops._C.cutlass_moe_mm(out_tensors, a_tensors, b_tensors,
                                       a_scales, b_scales, expert_offsets,
                                       problem_sizes, a_strides, b_strides,
                                       c_strides, per_act_token, per_out_ch)


def cutlass_fp4_moe_mm(a_tensors: torch.Tensor, b_tensors: torch.Tensor,
                       a_scales: torch.Tensor, b_scales: torch.Tensor,
                       alphas: torch.Tensor, problem_sizes: torch.Tensor,
                       expert_offsets: torch.Tensor, sf_offsets: torch.Tensor,
                       out_dtype: torch.dtype, device: torch.device):
    """
    An FP4 Blockscaled Group Gemm that takes in  a_tensors, b_tensors and runs
    the gemms for each combination based on the specified problem sizes.

    This is used as the MoE gemm during NVFP4 Quantized FusedMoE forward.
    - a/b_tensors: the NVFP4 a_ptrs and b_ptrs tensors which are quantized
                     input and expert weights.
    - a_/b_scales: The blockscales in FP8-E4M3 precision
    - expert_offsets/sf_offsets: Indices that mark at which token index
                    each expert begins its computation. The number of tokens
                    computed with expert E is expert_offsets[E + 1] -
                    expert_offsets[E] And the sf_size per expert is
                    sf_offset[E+1] - sf_offset[E]
    - problem_sizes: MxNxK sizes of each expert's multiplication in two grouped
                     MMs used in the fused MoE operation.
    """
    m_topk = a_tensors.shape[0]
    n = b_tensors.shape[1]
    c_shape = (m_topk, n)
    c = torch.empty(c_shape, device=device, dtype=out_dtype)
    torch.ops._C.cutlass_fp4_group_mm(c, a_tensors, b_tensors, a_scales,
                                      b_scales, alphas, problem_sizes,
                                      expert_offsets, sf_offsets)
    return c.to(out_dtype)


# aqlm
def aqlm_gemm(input: torch.Tensor, codes: torch.Tensor,
              codebooks: torch.Tensor, scales: torch.Tensor,
              codebook_partition_sizes: list[int],
              bias: Optional[torch.Tensor]) -> torch.Tensor:
    return torch.ops._C.aqlm_gemm(input, codes, codebooks, scales,
                                  codebook_partition_sizes, bias)


def aqlm_dequant(codes: torch.Tensor, codebooks: torch.Tensor,
                 codebook_partition_sizes: list[int]) -> torch.Tensor:
    return torch.ops._C.aqlm_dequant(codes, codebooks,
                                     codebook_partition_sizes)


# gptq_marlin
def gptq_marlin_repack(b_q_weight: torch.Tensor, perm: torch.Tensor,
                       size_k: int, size_n: int,
                       num_bits: int) -> torch.Tensor:
    return torch.ops._C.gptq_marlin_repack(b_q_weight, perm, size_k, size_n,
                                           num_bits)


# gptq_marlin
def awq_marlin_repack(b_q_weight: torch.Tensor, size_k: int, size_n: int,
                      num_bits: int) -> torch.Tensor:
    return torch.ops._C.awq_marlin_repack(b_q_weight, size_k, size_n, num_bits)


def gptq_marlin_moe_repack(b_q_weight: torch.Tensor, perm: torch.Tensor,
                           size_k: int, size_n: int,
                           num_bits: int) -> torch.Tensor:
    num_experts = b_q_weight.shape[0]
    assert size_k % 16 == 0
    output = torch.empty((num_experts, size_k // 16, size_n * (num_bits // 2)),
                         device=b_q_weight.device,
                         dtype=b_q_weight.dtype)
    for e in range(num_experts):
        output[e] = torch.ops._C.gptq_marlin_repack(b_q_weight[e], perm[e],
                                                    size_k, size_n, num_bits)
    return output


def awq_marlin_moe_repack(b_q_weight: torch.Tensor, perm: torch.Tensor,
                          size_k: int, size_n: int,
                          num_bits: int) -> torch.Tensor:
    num_experts = b_q_weight.shape[0]
    assert size_k % 16 == 0
    output = torch.empty((num_experts, size_k // 16, size_n * (num_bits // 2)),
                         device=b_q_weight.device,
                         dtype=b_q_weight.dtype)
    for e in range(num_experts):
        output[e] = torch.ops._C.awq_marlin_repack(b_q_weight[e], size_k,
                                                   size_n, num_bits)
    return output


def gptq_marlin_gemm(a: torch.Tensor,
                     c: Optional[torch.Tensor],
                     b_q_weight: torch.Tensor,
                     b_scales: torch.Tensor,
                     global_scale: Optional[torch.Tensor],
                     b_zeros: Optional[torch.Tensor],
                     g_idx: Optional[torch.Tensor],
                     perm: Optional[torch.Tensor],
                     workspace: torch.Tensor,
                     b_q_type: ScalarType,
                     size_m: int,
                     size_n: int,
                     size_k: int,
                     is_k_full: bool = True,
                     use_atomic_add: bool = False,
                     use_fp32_reduce: bool = False,
                     is_zp_float: bool = False) -> torch.Tensor:
    return torch.ops._C.gptq_marlin_gemm(a, c, b_q_weight, b_scales,
                                         global_scale, b_zeros, g_idx, perm,
                                         workspace, b_q_type.id, size_m,
                                         size_n, size_k, is_k_full,
                                         use_atomic_add, use_fp32_reduce,
                                         is_zp_float)


# machete
def machete_supported_schedules(
        a_type: torch.dtype,
        b_type: ScalarType,
        group_scales_type: Optional[torch.dtype],
        group_zeros_type: Optional[torch.dtype] = None,
        channel_scales_type: Optional[torch.dtype] = None,
        token_scales_type: Optional[torch.dtype] = None,
        out_type: Optional[torch.dtype] = None) -> list[str]:
    return torch.ops._C.machete_supported_schedules(
        a_type, b_type.id, group_scales_type, group_zeros_type,
        channel_scales_type, token_scales_type, out_type)


def machete_mm(
        a: torch.Tensor,
        # b_q Should be the tensor returned by machete_prepack_B
        b_q: torch.Tensor,
        b_type: ScalarType,
        out_type: Optional[torch.dtype] = None,
        b_group_scales: Optional[torch.Tensor] = None,
        b_group_zeros: Optional[torch.Tensor] = None,
        b_group_size: Optional[int] = None,
        b_channel_scales: Optional[torch.Tensor] = None,
        a_token_scales: Optional[torch.Tensor] = None,
        schedule: Optional[str] = None) -> torch.Tensor:
    return torch.ops._C.machete_mm(a, b_q, b_type.id, out_type, b_group_scales,
                                   b_group_zeros, b_group_size,
                                   b_channel_scales, a_token_scales, schedule)


def machete_prepack_B(
        b_q_weight: torch.Tensor, a_type: torch.dtype, b_type: ScalarType,
        group_scales_type: Optional[torch.dtype]) -> torch.Tensor:
    return torch.ops._C.machete_prepack_B(b_q_weight, a_type, b_type.id,
                                          group_scales_type)


if hasattr(torch.ops._C, "permute_cols"):

    @register_fake("_C::permute_cols")
    def _permute_cols_fake(a: torch.Tensor,
                           perm: torch.Tensor) -> torch.Tensor:
        return torch.empty_like(a)


def permute_cols(a: torch.Tensor, perm: torch.Tensor) -> torch.Tensor:
    return torch.ops._C.permute_cols(a, perm)


# fp4
def scaled_fp4_quant(
        input: torch.Tensor,
        input_global_scale: torch.Tensor) -> tuple[torch.Tensor, torch.Tensor]:
    """
    Quantize input tensor to FP4 and return quantized tensor and scale.

    This function quantizes the last dimension of the given tensor `input`. For
    every 16 consecutive elements, a single dynamically computed scaling factor
    is shared. This scaling factor is quantized using the `input_global_scale`
    and is stored in a swizzled layout (see
    https://docs.nvidia.com/cuda/parallel-thread-execution/#tcgen05-mma-scale-factor-b-layout-4x).

    Args:
        input: The input tensor to be quantized to FP4
        input_global_scale: A scalar scaling factor for the entire tensor.

    Returns:
        tuple[torch.Tensor, torch.Tensor]: The output tensor in FP4 but every
            two values are packed into a uint8 and float8_e4m3 scaling factors
            in the sizzled layout.
    """
    assert not current_platform.is_rocm()
    assert input.ndim >= 1, (
        f'input.ndim needs to be >= 1, but got {input.ndim}.')
    other_dims = 1 if input.ndim == 1 else -1
    input = input.reshape(other_dims, input.shape[-1])
    m, n = input.shape
    block_size = 16
    device = input.device

    assert n % block_size == 0, (
        f'last dim has to be multiple of 16, but got {n}.')
    assert input.dtype in (torch.float16, torch.bfloat16), (
        f'input.dtype needs to be fp16 or bf16 but got {input.dtype}.')

    # Two fp4 values will be packed into an uint8.
    output = torch.empty((m, n // 2), device=device, dtype=torch.uint8)

    # We use the rounded values to store the swizzled values. Due to the
    # requirement of the Tensor Core, the minimum tile is 128x4 for the scales.
    # So, we first pad the scales to multiples of 128 and 4. Then, the scales
    # (in float8_e4m3fn) are packed into an int32 for every 4 values. More:
    # https://docs.nvidia.com/cuda/parallel-thread-execution/#tcgen05-mma-scale-factor-b-layout-4x
    round_up = lambda x, y: (x + y - 1) // y * y
    rounded_m = round_up(m, 128)
    scale_n = n // block_size
    rounded_n = round_up(scale_n, 4)
    output_scale = torch.empty((rounded_m, rounded_n // 4),
                               device=device,
                               dtype=torch.int32)

    torch.ops._C.scaled_fp4_quant(output, input, output_scale,
                                  input_global_scale)
    output_scale = output_scale.view(torch.float8_e4m3fn)
    return output, output_scale


def scaled_fp4_experts_quant(
    input_tensor: torch.Tensor,
    input_global_scale: torch.Tensor,
    expert_offsets: torch.Tensor,
    blockscale_offsets: torch.Tensor,
    topk: int,
) -> tuple[torch.Tensor, torch.Tensor]:
    """
    Quantize input tensor to FP4 and return quantized tensor and scale, for
    packed MoE Inputs.
    Args:
        input_tensor: The input tensor to be quantized to FP4
        input_global_scale: A scalar scaling factor for the entire tensor.
        expert_offsets: The expert offsets tensor
        blockscale_offsets: The blockscale offsets tensor
    Outputs:
        output: The quantized tensor in FP4
        output_scales: The blockscale tensor in FP8-E4M3
    """
    assert not current_platform.is_rocm()
    assert input_tensor.ndim == 2, (
        f'input.ndim needs to be == 2, but got {input_tensor.ndim}.')

    # Control the maximum number of tokens per expert supported by the
    # NVFP4 MoE Expert Quantization. This is used to prevent the kernel
    # from running out of memory. This value can also be increased to support
    # larger models.
    MAX_TOKENS_PER_EXPERT = envs.VLLM_MAX_TOKENS_PER_EXPERT_FP4_MOE
    m_numtopk, k = input_tensor.shape

    assert (m_numtopk <= MAX_TOKENS_PER_EXPERT * topk), (
        f"m_numtopk must be less than MAX_TOKENS_PER_EXPERT("
        f"{MAX_TOKENS_PER_EXPERT})"
        f" for cutlass_moe_fp4, observed m_numtopk = {m_numtopk}. Use"
        f" VLLM_MAX_TOKENS_PER_EXPERT_FP4_MOE to set this value.")
    scales_k = k // 16
    padded_k = (scales_k + (4 - 1)) // 4

    # output is uint8 and packed fp4 values
    output = torch.empty(m_numtopk,
                         k // 2,
                         device=input_tensor.device,
                         dtype=torch.uint8)
    output_scales = torch.empty(MAX_TOKENS_PER_EXPERT * topk,
                                padded_k,
                                dtype=torch.int32,
                                device=input_tensor.device)
    torch.ops._C.scaled_fp4_experts_quant(output, output_scales, input_tensor,
                                          input_global_scale, expert_offsets,
                                          blockscale_offsets)
    output_scales = output_scales.view(torch.float8_e4m3fn)
    return output, output_scales


# fp8
def scaled_fp8_quant(
    input: torch.Tensor,
    scale: Optional[torch.Tensor] = None,
    num_token_padding: Optional[int] = None,
    scale_ub: Optional[torch.Tensor] = None,
    use_per_token_if_dynamic: bool = False,
    output: Optional[torch.Tensor] = None,
) -> tuple[torch.Tensor, torch.Tensor]:
    """
    Quantize input tensor to FP8 and return quantized tensor and scale.

    This function supports both static and dynamic quantization: If you
    provide the scale, it will use static scaling and if you omit it,
    the scale will be determined dynamically. The function also allows
    optional padding of the output tensors for downstream kernels that
    will benefit from padding.

    Args:
        input: The input tensor to be quantized to FP8
        scale: Optional scaling factor for the FP8 quantization
        scale_ub: Optional upper bound for scaling factor in dynamic
            per token case
        num_token_padding: If specified, pad the first dimension
            of the output to at least this value.
        use_per_token_if_dynamic: Whether to do per_tensor or per_token
            in the dynamic quantization case.

    Returns:
        tuple[torch.Tensor, torch.Tensor]: The output tensor in FP8 and
            scaling factor.
    """
    # This code assumes batch_dim and num_tokens are flattened
    assert (input.ndim == 2)
    shape: Union[tuple[int, int], torch.Size] = input.shape
    # For ROCm on MI300, the output fp8 dtype is torch.float_e3m3fnuz
    out_dtype: torch.dtype = current_platform.fp8_dtype()
    if num_token_padding:
        shape = (max(num_token_padding, input.shape[0]), shape[1])
    if output is None:
        output = torch.empty(shape, device=input.device, dtype=out_dtype)
    else:
        assert num_token_padding is None, \
            "padding not supported if output passed in"
        assert output.dtype == out_dtype

    if scale is None:
        if use_per_token_if_dynamic:
            scale = torch.empty((shape[0], 1),
                                device=input.device,
                                dtype=torch.float32)
            torch.ops._C.dynamic_per_token_scaled_fp8_quant(
                output, input.contiguous(), scale, scale_ub)
        else:
            scale = torch.zeros(1, device=input.device, dtype=torch.float32)
            torch.ops._C.dynamic_scaled_fp8_quant(output, input, scale)
    else:
        assert scale.numel() == 1, f"{scale.shape}"
        torch.ops._C.static_scaled_fp8_quant(output, input, scale)

    return output, scale


# gptq allspark
def allspark_repack_weight(
        qweight: torch.Tensor,
        scale: torch.Tensor,
        zero_point: Optional[torch.Tensor] = None,
        has_zp: bool = False
) -> tuple[torch.Tensor, torch.Tensor, torch.Tensor]:
    """
    Rearrange qweight, scale, and zero_point(if asymmetric) to n32k16 format
    for Ampere W8A16 Fused Gemm kernel

    Args:
        qweight: uint8 weight tensor, original k x n format.
        scale: fp16/bf16 weight scale tensor, 1 x n format.
        zero_point: fp16/bf16 weight zero_point tensor, 1 x n format.
            Must be provided for asymmetric quantization.
        has_zp: if use symmetric quantization, has_zp = False.
            if use asymmetric quantization, has_zp = True.

    Returns:
        tuple[torch.Tensor, torch.Tensor, Optional[torch.Tensor]] :
            rearranged weight, scale, and optionally zero_point.
    """
    K = qweight.shape[0]
    N = qweight.shape[1]
    N_32align = (N + 32 - 1) // 32 * 32

    qweight_reorder = torch.empty((N_32align, K),
                                  device=qweight.device,
                                  dtype=qweight.dtype)
    scale_reorder = torch.empty((1, N_32align),
                                device=scale.device,
                                dtype=scale.dtype)
    zero_point_reorder = None
    if has_zp:
        assert zero_point is not None, (
            "zero_point must be provided for asymmetric quantization.")
        zero_point_reorder = torch.empty((1, N_32align),
                                         device=zero_point.device,
                                         dtype=zero_point.dtype)

    torch.ops._C.rearrange_kn_weight_as_n32k16_order(
        qweight, scale, zero_point, has_zp, qweight_reorder, scale_reorder,
        zero_point_reorder, K, N, N_32align)

    return qweight_reorder, scale_reorder, zero_point_reorder


def allspark_w8a16_gemm(a: torch.Tensor, b_qweight: torch.Tensor,
                        b_scales: torch.Tensor,
                        b_qzeros: Optional[torch.Tensor], n: int,
                        group_size: int, sm_count: int, sm_version: int,
                        CUBLAS_M_THRESHOLD: int, has_zp: bool,
                        n32k16_reorder: bool) -> torch.Tensor:

    return torch.ops._C.allspark_w8a16_gemm(a, b_qweight, b_scales, b_qzeros,
                                            n, group_size, sm_count,
                                            sm_version, CUBLAS_M_THRESHOLD,
                                            has_zp, n32k16_reorder)


# int8
def scaled_int8_quant(
    input: torch.Tensor,
    scale: Optional[torch.Tensor] = None,
    azp: Optional[torch.Tensor] = None,
    symmetric: bool = True
) -> tuple[torch.Tensor, torch.Tensor, Optional[torch.Tensor]]:
    """
    Quantize the input tensor to int8 and return the quantized tensor and scale, and maybe azp.

    Args:
        input: The input tensor to be quantized to int8.
        scale: Optional scaling factor for the int8 quantization.
            When not provided, we invoke dynamic-per-token quantization.
        azp: Optional zero-point for the int8 quantization.
            Must be provided for asymmetric quantization if `scale` is provided.
        symmetric: Whether to use symmetric quantization (scale only, azp ignored).

    Returns:
      tuple[torch.Tensor, torch.Tensor, Optional[torch.Tensor]] : Output int8 tensor, scales, and optionally azp.
    """
    output = torch.empty_like(input, dtype=torch.int8)
    if scale is not None:
        # static-per-tensor quantization.
        assert symmetric == (
            azp
            is None), "azp must only be provided for asymmetric quantization."
        torch.ops._C.static_scaled_int8_quant(output, input, scale, azp)
        return output, scale, azp

    # dynamic-per-token quantization.
    input_scales = torch.empty((input.numel() // input.shape[-1], 1),
                               device=input.device,
                               dtype=torch.float32)
    input_azp = None if symmetric else torch.empty_like(input_scales,
                                                        dtype=torch.int32)
    torch.ops._C.dynamic_scaled_int8_quant(output, input.contiguous(),
                                           input_scales, input_azp)
    return output, input_scales, input_azp


# qqq ops
def marlin_qqq_gemm(a: torch.Tensor, b_q_weight: torch.Tensor,
                    s_tok: torch.Tensor, s_ch: torch.Tensor,
                    s_group: torch.Tensor, workspace: torch.Tensor,
                    size_m: int, size_n: int, size_k: int) -> torch.Tensor:
    return torch.ops._C.marlin_qqq_gemm(a, b_q_weight, s_tok, s_ch, s_group,
                                        workspace, size_m, size_n, size_k)


# gguf
def ggml_dequantize(W: torch.Tensor, quant_type: int, m: int, n: int,
                    dtype: Optional[torch.dtype]) -> torch.Tensor:
    return torch.ops._C.ggml_dequantize(W, quant_type, m, n, dtype)


def ggml_mul_mat_vec_a8(
    W: torch.Tensor,
    X: torch.Tensor,
    quant_type: int,
    row: int,
) -> torch.Tensor:
    return torch.ops._C.ggml_mul_mat_vec_a8(W, X, quant_type, row)


def ggml_mul_mat_a8(
    W: torch.Tensor,
    X: torch.Tensor,
    quant_type: int,
    row: int,
) -> torch.Tensor:
    return torch.ops._C.ggml_mul_mat_a8(W, X, quant_type, row)


def ggml_moe_a8(
    X: torch.Tensor,
    W: torch.Tensor,
    sorted_token_ids: torch.Tensor,
    expert_ids: torch.Tensor,
    num_tokens_post_padded: torch.Tensor,
    quant_type: int,
    row: int,
    top_k: int,
    tokens: int,
) -> torch.Tensor:
    return torch.ops._C.ggml_moe_a8(X, W, sorted_token_ids, expert_ids,
                                    num_tokens_post_padded, quant_type, row,
                                    top_k, tokens)


def ggml_moe_a8_vec(
    X: torch.Tensor,
    W: torch.Tensor,
    topk_ids: torch.Tensor,
    top_k: int,
    quant_type: int,
    row: torch.SymInt,
    tokens: torch.SymInt,
) -> torch.Tensor:
    return torch.ops._C.ggml_moe_a8_vec(X, W, topk_ids, top_k, quant_type, row,
                                        tokens)


def ggml_moe_get_block_size(quant_type: int) -> int:
    return torch.ops._C.ggml_moe_get_block_size(quant_type)


# mamba
def selective_scan_fwd(u: torch.Tensor, delta: torch.Tensor, A: torch.Tensor,
                       B: torch.Tensor, C: torch.Tensor,
                       D_: Optional[torch.Tensor], z_: Optional[torch.Tensor],
                       delta_bias_: Optional[torch.Tensor],
                       delta_softplus: bool,
                       query_start_loc: Optional[torch.Tensor],
                       cache_indices: Optional[torch.Tensor],
                       has_initial_state: Optional[torch.Tensor],
                       ssm_states: torch.Tensor, pad_slot_id: int):
    torch.ops._C.selective_scan_fwd(u, delta, A, B, C, D_, z_, delta_bias_,
                                    delta_softplus, query_start_loc,
                                    cache_indices, has_initial_state,
                                    ssm_states, pad_slot_id)


# ROCm skinny gemms
def LLMM1(a: torch.Tensor, b: torch.Tensor,
          rows_per_block: int) -> torch.Tensor:
    return torch.ops._rocm_C.LLMM1(a, b, rows_per_block)


def wvSplitK(a: torch.Tensor, b: torch.Tensor, cu_count: int) -> torch.Tensor:
    return torch.ops._rocm_C.wvSplitK(a, b, cu_count)


def wvSplitKQ(a: torch.Tensor, b: torch.Tensor, out_dtype: torch.dtype,
              scale_a: torch.Tensor, scale_b: torch.Tensor,
              cu_count: int) -> torch.Tensor:
    out = torch.empty((b.shape[0], a.shape[0]),
                      dtype=out_dtype,
                      device=b.device)
    torch.ops._rocm_C.wvSplitKQ(a, b, out, scale_a, scale_b, cu_count)
    return out


# moe
def moe_sum(input: torch.Tensor, output: torch.Tensor):
    torch.ops._moe_C.moe_sum(input, output)


def moe_align_block_size(topk_ids: torch.Tensor, num_experts: int,
                         block_size: int, sorted_token_ids: torch.Tensor,
                         experts_ids: torch.Tensor,
                         num_tokens_post_pad: torch.Tensor) -> None:
    torch.ops._moe_C.moe_align_block_size(topk_ids, num_experts, block_size,
                                          sorted_token_ids, experts_ids,
                                          num_tokens_post_pad)


def moe_wna16_gemm(input: torch.Tensor, output: torch.Tensor,
                   b_qweight: torch.Tensor, b_scales: torch.Tensor,
                   b_qzeros: Optional[torch.Tensor],
                   topk_weights: Optional[torch.Tensor],
                   sorted_token_ids: torch.Tensor, experts_ids: torch.Tensor,
                   num_tokens_post_pad: torch.Tensor, top_k: int,
                   BLOCK_SIZE_M: int, BLOCK_SIZE_N: int, BLOCK_SIZE_K: int,
                   bit: int) -> torch.Tensor:
    if not current_platform.is_cuda():
        raise NotImplementedError(
            "The optimized moe_wna16_gemm kernel is only "
            "available on CUDA platforms")
    torch.ops._moe_C.moe_wna16_gemm(input, output, b_qweight, b_scales,
                                    b_qzeros, topk_weights, sorted_token_ids,
                                    experts_ids, num_tokens_post_pad, top_k,
                                    BLOCK_SIZE_M, BLOCK_SIZE_N, BLOCK_SIZE_K,
                                    bit)


def topk_softmax(topk_weights: torch.Tensor, topk_ids: torch.Tensor,
                 token_expert_indices: torch.Tensor,
                 gating_output: torch.Tensor) -> None:
    torch.ops._moe_C.topk_softmax(topk_weights, topk_ids, token_expert_indices,
                                  gating_output)


def moe_wna16_marlin_gemm(input: torch.Tensor, output: Optional[torch.Tensor],
                          b_qweight: torch.Tensor, b_scales: torch.Tensor,
                          global_scale: Optional[torch.Tensor],
                          b_qzeros: Optional[torch.Tensor],
                          g_idx: Optional[torch.Tensor],
                          perm: Optional[torch.Tensor],
                          workspace: torch.Tensor,
                          sorted_token_ids: torch.Tensor,
                          expert_ids: torch.Tensor,
                          num_tokens_past_padded: torch.Tensor,
                          topk_weights: torch.Tensor, moe_block_size: int,
                          top_k: int, mul_topk_weights: bool, is_ep: bool,
                          b_q_type: ScalarType, size_m: int, size_n: int,
                          size_k: int, is_k_full: bool, use_atomic_add: bool,
                          use_fp32_reduce: bool,
                          is_zp_float: bool) -> torch.Tensor:
    return torch.ops._moe_C.moe_wna16_marlin_gemm(
        input, output, b_qweight, b_scales, global_scale, b_qzeros, g_idx,
        perm, workspace, sorted_token_ids, expert_ids, num_tokens_past_padded,
        topk_weights, moe_block_size, top_k, mul_topk_weights, is_ep,
        b_q_type.id, size_m, size_n, size_k, is_k_full, use_atomic_add,
        use_fp32_reduce, is_zp_float)


if supports_moe_ops and hasattr(torch.ops._moe_C, "marlin_gemm_moe"):

    @register_fake("_moe_C::marlin_gemm_moe")
    def marlin_gemm_moe_fake(a: torch.Tensor, b_q_weights: torch.Tensor,
                             sorted_ids: torch.Tensor,
                             topk_weights: torch.Tensor,
                             topk_ids: torch.Tensor, b_scales: torch.Tensor,
                             b_zero_points: torch.Tensor, g_idx: torch.Tensor,
                             perm: torch.Tensor, workspace: torch.Tensor,
                             b_q_type: ScalarType, size_m: torch.SymInt,
                             size_n: torch.SymInt, size_k: torch.SymInt,
                             is_k_full: bool, num_experts: int, topk: int,
                             moe_block_size: int, replicate_input: bool,
                             apply_weights: bool) -> torch.Tensor:
        return torch.empty((size_m, topk, size_n),
                           dtype=a.dtype,
                           device=a.device)

    @register_fake("_moe_C::moe_wna16_marlin_gemm")
    def moe_wna16_marlin_gemm_fake(input: torch.Tensor,
                                   output: Optional[torch.Tensor],
                                   b_qweight: torch.Tensor,
                                   b_scales: torch.Tensor,
                                   b_qzeros: Optional[torch.Tensor],
                                   g_idx: Optional[torch.Tensor],
                                   perm: Optional[torch.Tensor],
                                   workspace: torch.Tensor,
                                   sorted_token_ids: torch.Tensor,
                                   expert_ids: torch.Tensor,
                                   num_tokens_past_padded: torch.Tensor,
                                   topk_weights: torch.Tensor,
                                   moe_block_size: int, top_k: int,
                                   mul_topk_weights: bool, is_ep: bool,
                                   b_q_type: ScalarType, size_m: int,
                                   size_n: int, size_k: int, is_k_full: bool,
                                   use_atomic_add: bool, use_fp32_reduce: bool,
                                   is_zp_float: bool) -> torch.Tensor:
        return torch.empty((size_m * top_k, size_n),
                           dtype=input.dtype,
                           device=input.device)


def reshape_and_cache(
    key: torch.Tensor,
    value: torch.Tensor,
    key_cache: torch.Tensor,
    value_cache: torch.Tensor,
    slot_mapping: torch.Tensor,
    kv_cache_dtype: str,
    k_scale: torch.Tensor,
    v_scale: torch.Tensor,
) -> None:
    torch.ops._C_cache_ops.reshape_and_cache(key, value, key_cache,
                                             value_cache, slot_mapping,
                                             kv_cache_dtype, k_scale, v_scale)


def reshape_and_cache_flash(
    key: torch.Tensor,
    value: torch.Tensor,
    key_cache: torch.Tensor,
    value_cache: torch.Tensor,
    slot_mapping: torch.Tensor,
    kv_cache_dtype: str,
    k_scale: torch.Tensor,
    v_scale: torch.Tensor,
) -> None:
    torch.ops._C_cache_ops.reshape_and_cache_flash(key, value, key_cache,
                                                   value_cache, slot_mapping,
                                                   kv_cache_dtype, k_scale,
                                                   v_scale)


def concat_and_cache_mla(
    kv_c: torch.Tensor,
    k_pe: torch.Tensor,
    kv_cache: torch.Tensor,
    slot_mapping: torch.Tensor,
    kv_cache_dtype: str,
    scale: torch.Tensor,
) -> None:
    torch.ops._C_cache_ops.concat_and_cache_mla(kv_c, k_pe, kv_cache,
                                                slot_mapping, kv_cache_dtype,
                                                scale)


def copy_blocks(key_caches: list[torch.Tensor],
                value_caches: list[torch.Tensor],
                block_mapping: torch.Tensor) -> None:
    torch.ops._C_cache_ops.copy_blocks(key_caches, value_caches, block_mapping)


def copy_blocks_mla(kv_caches: list[torch.Tensor],
                    block_mapping: torch.Tensor) -> None:
    torch.ops._C_cache_ops.copy_blocks_mla(kv_caches, block_mapping)


def swap_blocks(src: torch.Tensor, dst: torch.Tensor,
                block_mapping: torch.Tensor) -> None:
    torch.ops._C_cache_ops.swap_blocks(src, dst, block_mapping)


def convert_fp8(output: torch.Tensor,
                input: torch.Tensor,
                scale: float = 1.0,
                kv_dtype: str = "fp8") -> None:
    torch.ops._C_cache_ops.convert_fp8(output, input, scale, kv_dtype)


def gather_cache(src_cache: torch.Tensor,
                 dst: torch.Tensor,
                 block_table: torch.Tensor,
                 cu_seq_lens: torch.Tensor,
                 batch_size: int,
                 seq_starts: Optional[torch.Tensor] = None) -> None:
    torch.ops._C_cache_ops.gather_cache(src_cache, dst, block_table,
                                        cu_seq_lens, batch_size, seq_starts)


def get_device_attribute(attribute: int, device: int) -> int:
    return torch.ops._C_cuda_utils.get_device_attribute(attribute, device)


def get_max_shared_memory_per_block_device_attribute(device: int) -> int:
    # ruff: noqa: E501
    return torch.ops._C_cuda_utils.get_max_shared_memory_per_block_device_attribute(
        device)


# custom ar
def init_custom_ar(ipc_tensors: list[torch.Tensor], rank_data: torch.Tensor,
                   rank: int, fully_connected: bool) -> int:
    return torch.ops._C_custom_ar.init_custom_ar(ipc_tensors, rank_data, rank,
                                                 fully_connected)


def all_reduce(fa: int, inp: torch.Tensor, out: torch.Tensor, reg_buffer: int,
               reg_buffer_sz_bytes: int) -> None:
    torch.ops._C_custom_ar.all_reduce(fa, inp, out, reg_buffer,
                                      reg_buffer_sz_bytes)


def dispose(fa: int) -> None:
    torch.ops._C_custom_ar.dispose(fa)


def meta_size() -> int:
    return torch.ops._C_custom_ar.meta_size()


def register_buffer(fa: int, ipc_tensors: list[int]) -> None:
    return torch.ops._C_custom_ar.register_buffer(fa, ipc_tensors)


def get_graph_buffer_ipc_meta(fa: int) -> tuple[list[int], list[int]]:
    return torch.ops._C_custom_ar.get_graph_buffer_ipc_meta(fa)


def register_graph_buffers(fa: int, handles: list[list[int]],
                           offsets: list[list[int]]) -> None:
    torch.ops._C_custom_ar.register_graph_buffers(fa, handles, offsets)


def allocate_shared_buffer_and_handle(size: int) -> tuple[int, torch.Tensor]:
    return torch.ops._C_custom_ar.allocate_shared_buffer_and_handle(size)


def open_mem_handle(mem_handle: torch.Tensor):
    return torch.ops._C_custom_ar.open_mem_handle(mem_handle)


def free_shared_buffer(ptr: int) -> None:
    torch.ops._C_custom_ar.free_shared_buffer(ptr)


<<<<<<< HEAD
def LLMM_Silu(a: torch.Tensor, b: torch.Tensor, out: torch.Tensor,
              rows_per_block: int) -> None:
    torch.ops._rocm_C.LLMM_Silu(a, b, out, rows_per_block)
=======
# quick all reduce
def init_custom_qr(rank: int,
                   world_size: int,
                   qr_max_size: Optional[int] = None) -> int:
    return torch.ops._C_custom_ar.init_custom_qr(rank, world_size, qr_max_size)


def qr_destroy(fa: int) -> None:
    torch.ops._C_custom_ar.qr_destroy(fa)


def qr_all_reduce(fa: int,
                  inp: torch.Tensor,
                  out: torch.Tensor,
                  quant_level: int,
                  cast_bf2half: bool = False) -> None:
    torch.ops._C_custom_ar.qr_all_reduce(fa, inp, out, quant_level,
                                         cast_bf2half)


def qr_get_handle(fa: int) -> torch.Tensor:
    return torch.ops._C_custom_ar.qr_get_handle(fa)


def qr_open_handles(fa: int, handles: list[torch.Tensor]) -> None:
    return torch.ops._C_custom_ar.qr_open_handles(fa, handles)


def qr_max_size() -> int:
    return torch.ops._C_custom_ar.qr_max_size()
>>>>>>> e8cc53af


def get_flash_mla_metadata(
    cache_seqlens: torch.Tensor,
    num_heads_per_head_k: int,
    num_heads_k: int,
) -> tuple[torch.Tensor, torch.Tensor]:
    """
    Arguments:
        cache_seqlens: (batch_size), dtype torch.int32.
        num_heads_per_head_k: Equals to seq_len_q * num_heads_q // num_heads_k.
        num_heads_k: num_heads_k.

    Return:
        tile_scheduler_metadata: (num_sm_parts, TileSchedulerMetaDataSize), dtype torch.int32.
        num_splits: (batch_size + 1), dtype torch.int32.
    """
    return torch.ops._C.get_flash_mla_metadata(cache_seqlens,
                                               num_heads_per_head_k,
                                               num_heads_k)


def flash_mla_with_kvcache(
    q: torch.Tensor,
    k_cache: torch.Tensor,
    block_table: torch.Tensor,
    cache_seqlens: torch.Tensor,
    head_dim_v: int,
    tile_scheduler_metadata: torch.Tensor,
    num_splits: torch.Tensor,
    softmax_scale: Optional[float] = None,
    causal: bool = False,
) -> tuple[torch.Tensor, torch.Tensor]:
    """
    Arguments:
        q: (batch_size, seq_len_q, num_heads_q, head_dim).
        k_cache: (num_blocks, page_block_size, num_heads_k, head_dim).
        block_table: (batch_size, max_num_blocks_per_seq), torch.int32.
        cache_seqlens: (batch_size), torch.int32.
        head_dim_v: Head_dim of v.
        tile_scheduler_metadata: (num_sm_parts, TileSchedulerMetaDataSize), torch.int32, return by get_mla_metadata.
        num_splits: (batch_size + 1), torch.int32, return by get_mla_metadata.
        softmax_scale: float. The scaling of QK^T before applying softmax. Default to 1 / sqrt(head_dim).
        causal: bool. Whether to apply causal attention mask.

    Return:
        out: (batch_size, seq_len_q, num_heads_q, head_dim_v).
        softmax_lse: (batch_size, num_heads_q, seq_len_q), torch.float32.
    """
    if softmax_scale is None:
        softmax_scale = q.shape[-1]**(-0.5)
    out, softmax_lse = torch.ops._C.flash_mla_fwd_kvcache(
        q,
        k_cache,
        None,
        head_dim_v,
        cache_seqlens,
        block_table,
        softmax_scale,
        causal,
        tile_scheduler_metadata,
        num_splits,
    )
    return out, softmax_lse


def cutlass_mla_decode(out: torch.Tensor, q_nope: torch.Tensor,
                       q_pe: torch.Tensor, kv_c_and_k_pe_cache: torch.Tensor,
                       seq_lens: torch.Tensor, page_table: torch.Tensor,
                       scale: float) -> torch.Tensor:
    torch.ops._C.cutlass_mla_decode(out, q_nope, q_pe, kv_c_and_k_pe_cache,
                                    seq_lens, page_table, scale)
    return out


if hasattr(torch.ops._C, "weight_packed_linear"):

    @register_fake("_C::weight_packed_linear")
    def weight_packed_linear_fake(mat1: torch.Tensor, mat2: torch.Tensor,
                                  bias: Optional[torch.Tensor],
                                  is_vnni: bool) -> torch.Tensor:
        return torch.empty((mat1.size(0), mat2.size(0)),
                           dtype=mat1.dtype,
                           device=mat2.device)


if hasattr(torch.ops._C, "fused_experts_cpu"):

    @register_fake("_C::fused_experts_cpu")
    def fused_experts_cpu_fake(
        hidden_states: torch.Tensor,
        w1: torch.Tensor,
        w2: torch.Tensor,
        topk_weights: torch.Tensor,
        topk_ids: torch.Tensor,
        inplace: bool,
        use_int8_w8a8: bool,
        use_fp8_w8a16: bool,
        w1_scale: Optional[torch.Tensor],
        w2_scale: Optional[torch.Tensor],
        block_size: Optional[list[int]],
        a1_scale: Optional[torch.Tensor],
        a2_scale: Optional[torch.Tensor],
        is_vnni: bool,
    ) -> torch.Tensor:
        return torch.empty_like(hidden_states)


if hasattr(torch.ops._C, "int8_scaled_mm_with_quant"):

    @register_fake("_C::int8_scaled_mm_with_quant")
    def int8_scaled_mm_with_quant_fake(
        mat1: torch.Tensor,
        mat2: torch.Tensor,
        scales2: torch.Tensor,
        bias: Optional[torch.Tensor],
        out_dtype: torch.dtype,
        is_vnni: bool,
    ) -> torch.Tensor:
        M = mat1.size(0)
        N = mat2.size(0)
        return torch.empty((M, N), dtype=out_dtype)<|MERGE_RESOLUTION|>--- conflicted
+++ resolved
@@ -1751,11 +1751,11 @@
     torch.ops._C_custom_ar.free_shared_buffer(ptr)
 
 
-<<<<<<< HEAD
 def LLMM_Silu(a: torch.Tensor, b: torch.Tensor, out: torch.Tensor,
               rows_per_block: int) -> None:
     torch.ops._rocm_C.LLMM_Silu(a, b, out, rows_per_block)
-=======
+
+
 # quick all reduce
 def init_custom_qr(rank: int,
                    world_size: int,
@@ -1786,7 +1786,6 @@
 
 def qr_max_size() -> int:
     return torch.ops._C_custom_ar.qr_max_size()
->>>>>>> e8cc53af
 
 
 def get_flash_mla_metadata(
