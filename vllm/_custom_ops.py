--- conflicted
+++ resolved
@@ -339,19 +339,6 @@
     torch.ops._C.fused_add_rms_norm(input, residual, weight, epsilon)
 
 
-<<<<<<< HEAD
-def poly_norm(
-    out: torch.Tensor,
-    input: torch.Tensor,
-    weight: torch.Tensor,
-    bias: torch.Tensor,
-    epsilon: float,
-) -> None:
-    # TODO: Remove this contiguous call when the kernel is updated to support non-contiguous input
-    input_contiguous = input.contiguous()
-    torch.ops._C.poly_norm(out, input_contiguous, weight, bias, epsilon)
-
-
 def fused_qk_norm_rope(
     qkv: torch.Tensor,
     num_heads_q: int,
@@ -380,8 +367,6 @@
     )
 
 
-=======
->>>>>>> 5c2acb27
 def apply_repetition_penalties_torch(
     logits: torch.Tensor,
     prompt_mask: torch.Tensor,
