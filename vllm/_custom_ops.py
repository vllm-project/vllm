--- conflicted
+++ resolved
@@ -525,7 +525,6 @@
         return torch.empty((size_m, size_n), device=a.device, dtype=a.dtype)
 
     @register_fake("_C::gptq_marlin_gemm")
-<<<<<<< HEAD
     def _gptq_marlin_gemm_fake(a: torch.Tensor,
                                c: Optional[torch.Tensor],
                                b_q_weight: torch.Tensor,
@@ -549,29 +548,6 @@
         if dtype not in [torch.half, torch.bfloat16]:
             dtype = b_scales.dtype
         return torch.empty((size_m, size_n), device=a.device, dtype=dtype)
-=======
-    def _gptq_marlin_gemm_fake(
-        a: torch.Tensor,
-        c: torch.Tensor | None,
-        b_q_weight: torch.Tensor,
-        b_bias: torch.Tensor | None,
-        b_scales: torch.Tensor,
-        global_scale: torch.Tensor | None,
-        b_zeros: torch.Tensor | None,
-        g_idx: torch.Tensor | None,
-        perm: torch.Tensor | None,
-        workspace: torch.Tensor,
-        b_q_type_id: int,
-        size_m: torch.SymInt,
-        size_n: torch.SymInt,
-        size_k: torch.SymInt,
-        is_k_full: bool = True,
-        use_atomic_add: bool = False,
-        use_fp32_reduce: bool = False,
-        is_zp_float: bool = False,
-    ) -> torch.Tensor:
-        return torch.empty((size_m, size_n), device=a.device, dtype=a.dtype)
->>>>>>> b8a45721
 
     @register_fake("_C::awq_dequantize")
     def _awq_dequantize_fake(
@@ -1160,7 +1136,6 @@
 
 
 # gptq_marlin
-<<<<<<< HEAD
 def gptq_marlin_repack(b_q_weight: torch.Tensor,
                        perm: torch.Tensor,
                        size_k: int,
@@ -1187,32 +1162,6 @@
                            size_n: int,
                            num_bits: int,
                            is_a_8bit: bool = False) -> torch.Tensor:
-=======
-def gptq_marlin_repack(
-    b_q_weight: torch.Tensor,
-    perm: torch.Tensor,
-    size_k: int,
-    size_n: int,
-    num_bits: int,
-) -> torch.Tensor:
-    return torch.ops._C.gptq_marlin_repack(b_q_weight, perm, size_k, size_n, num_bits)
-
-
-# gptq_marlin
-def awq_marlin_repack(
-    b_q_weight: torch.Tensor, size_k: int, size_n: int, num_bits: int
-) -> torch.Tensor:
-    return torch.ops._C.awq_marlin_repack(b_q_weight, size_k, size_n, num_bits)
-
-
-def gptq_marlin_moe_repack(
-    b_q_weight: torch.Tensor,
-    perm: torch.Tensor,
-    size_k: int,
-    size_n: int,
-    num_bits: int,
-) -> torch.Tensor:
->>>>>>> b8a45721
     num_experts = b_q_weight.shape[0]
     assert size_k % 16 == 0
     output = torch.empty(
@@ -1221,7 +1170,6 @@
         dtype=b_q_weight.dtype,
     )
     for e in range(num_experts):
-<<<<<<< HEAD
         output[e] = torch.ops._C.gptq_marlin_repack(b_q_weight[e], perm[e],
                                                     size_k, size_n, num_bits,
                                                     is_a_8bit)
@@ -1234,21 +1182,6 @@
                           size_n: int,
                           num_bits: int,
                           is_a_8bit: bool = False) -> torch.Tensor:
-=======
-        output[e] = torch.ops._C.gptq_marlin_repack(
-            b_q_weight[e], perm[e], size_k, size_n, num_bits
-        )
-    return output
-
-
-def awq_marlin_moe_repack(
-    b_q_weight: torch.Tensor,
-    perm: torch.Tensor,
-    size_k: int,
-    size_n: int,
-    num_bits: int,
-) -> torch.Tensor:
->>>>>>> b8a45721
     num_experts = b_q_weight.shape[0]
     assert size_k % 16 == 0
     output = torch.empty(
@@ -1257,7 +1190,6 @@
         dtype=b_q_weight.dtype,
     )
     for e in range(num_experts):
-<<<<<<< HEAD
         output[e] = torch.ops._C.awq_marlin_repack(b_q_weight[e], size_k,
                                                    size_n, num_bits, is_a_8bit)
     return output
@@ -1295,54 +1227,6 @@
                                          size_m, size_n, size_k, is_k_full,
                                          use_atomic_add, use_fp32_reduce,
                                          is_zp_float)
-=======
-        output[e] = torch.ops._C.awq_marlin_repack(
-            b_q_weight[e], size_k, size_n, num_bits
-        )
-    return output
-
-
-def gptq_marlin_gemm(
-    a: torch.Tensor,
-    c: torch.Tensor | None,
-    b_q_weight: torch.Tensor,
-    b_bias: torch.Tensor | None,
-    b_scales: torch.Tensor,
-    global_scale: torch.Tensor | None,
-    b_zeros: torch.Tensor | None,
-    g_idx: torch.Tensor | None,
-    perm: torch.Tensor | None,
-    workspace: torch.Tensor,
-    b_q_type: ScalarType,
-    size_m: int,
-    size_n: int,
-    size_k: int,
-    is_k_full: bool = True,
-    use_atomic_add: bool = False,
-    use_fp32_reduce: bool = False,
-    is_zp_float: bool = False,
-) -> torch.Tensor:
-    return torch.ops._C.gptq_marlin_gemm(
-        a,
-        c,
-        b_q_weight,
-        b_bias,
-        b_scales,
-        global_scale,
-        b_zeros,
-        g_idx,
-        perm,
-        workspace,
-        b_q_type.id,
-        size_m,
-        size_n,
-        size_k,
-        is_k_full,
-        use_atomic_add,
-        use_fp32_reduce,
-        is_zp_float,
-    )
->>>>>>> b8a45721
 
 
 # machete
@@ -1958,7 +1842,6 @@
     routed_scaling_factor: float,
 ):
     if not current_platform.is_cuda():
-<<<<<<< HEAD
         raise NotImplementedError("The fused grouped_topk kernel is only "
                                   "available on CUDA platforms")
     return torch.ops._moe_C.grouped_topk(scores, scores_with_bias,
@@ -2003,78 +1886,6 @@
         mul_topk_weights, is_ep, b_q_type.id, size_m, size_n, size_k,
         is_k_full, use_atomic_add, use_fp32_reduce, is_zp_float, thread_k,
         thread_n, blocks_per_sm)
-=======
-        raise NotImplementedError(
-            "The fused grouped_topk kernel is only available on CUDA platforms"
-        )
-    return torch.ops._moe_C.grouped_topk(
-        scores,
-        scores_with_bias,
-        num_expert_group,
-        topk_group,
-        topk,
-        renormalize,
-        routed_scaling_factor,
-    )
-
-
-def moe_wna16_marlin_gemm(
-    input: torch.Tensor,
-    output: torch.Tensor | None,
-    b_qweight: torch.Tensor,
-    b_bias: torch.Tensor | None,
-    b_scales: torch.Tensor,
-    global_scale: torch.Tensor | None,
-    b_qzeros: torch.Tensor | None,
-    g_idx: torch.Tensor | None,
-    perm: torch.Tensor | None,
-    workspace: torch.Tensor,
-    sorted_token_ids: torch.Tensor,
-    expert_ids: torch.Tensor,
-    num_tokens_past_padded: torch.Tensor,
-    topk_weights: torch.Tensor,
-    moe_block_size: int,
-    top_k: int,
-    mul_topk_weights: bool,
-    is_ep: bool,
-    b_q_type: ScalarType,
-    size_m: int,
-    size_n: int,
-    size_k: int,
-    is_k_full: bool,
-    use_atomic_add: bool,
-    use_fp32_reduce: bool,
-    is_zp_float: bool,
-) -> torch.Tensor:
-    return torch.ops._moe_C.moe_wna16_marlin_gemm(
-        input,
-        output,
-        b_qweight,
-        b_bias,
-        b_scales,
-        global_scale,
-        b_qzeros,
-        g_idx,
-        perm,
-        workspace,
-        sorted_token_ids,
-        expert_ids,
-        num_tokens_past_padded,
-        topk_weights,
-        moe_block_size,
-        top_k,
-        mul_topk_weights,
-        is_ep,
-        b_q_type.id,
-        size_m,
-        size_n,
-        size_k,
-        is_k_full,
-        use_atomic_add,
-        use_fp32_reduce,
-        is_zp_float,
-    )
->>>>>>> b8a45721
 
 
 if hasattr(torch.ops, "_moe_C") and hasattr(torch.ops._moe_C, "marlin_gemm_moe"):
@@ -2106,7 +1917,6 @@
 
     @register_fake("_moe_C::moe_wna16_marlin_gemm")
     def moe_wna16_marlin_gemm_fake(
-<<<<<<< HEAD
             input: torch.Tensor, output: Optional[torch.Tensor],
             b_qweight: torch.Tensor, b_bias: Optional[torch.Tensor],
             b_scales: torch.Tensor, a_scales: Optional[torch.Tensor],
@@ -2122,36 +1932,6 @@
         return torch.empty((size_m * top_k, size_n),
                            dtype=input.dtype,
                            device=input.device)
-=======
-        input: torch.Tensor,
-        output: torch.Tensor | None,
-        b_qweight: torch.Tensor,
-        b_scales: torch.Tensor,
-        b_qzeros: torch.Tensor | None,
-        g_idx: torch.Tensor | None,
-        perm: torch.Tensor | None,
-        workspace: torch.Tensor,
-        sorted_token_ids: torch.Tensor,
-        expert_ids: torch.Tensor,
-        num_tokens_past_padded: torch.Tensor,
-        topk_weights: torch.Tensor,
-        moe_block_size: int,
-        top_k: int,
-        mul_topk_weights: bool,
-        is_ep: bool,
-        b_q_type: ScalarType,
-        size_m: int,
-        size_n: int,
-        size_k: int,
-        is_k_full: bool,
-        use_atomic_add: bool,
-        use_fp32_reduce: bool,
-        is_zp_float: bool,
-    ) -> torch.Tensor:
-        return torch.empty(
-            (size_m * top_k, size_n), dtype=input.dtype, device=input.device
-        )
->>>>>>> b8a45721
 
 
 def reshape_and_cache(
