--- conflicted
+++ resolved
@@ -287,7 +287,6 @@
     torch.ops._C.fused_add_rms_norm(input, residual, weight, epsilon)
 
 
-<<<<<<< HEAD
 def scaled_rms_norm(out: torch.Tensor, input: torch.Tensor,
                     weight: torch.Tensor, scale: torch.Tensor,
                     epsilon: float) -> None:
@@ -299,7 +298,8 @@
                               scale: torch.Tensor, epsilon: float) -> None:
     torch.ops._C.fused_add_rms_norm_static_fp8_quant(out, input, residual,
                                                      weight, scale, epsilon)
-=======
+
+
 def apply_repetition_penalties_torch(
         logits: torch.Tensor, prompt_mask: torch.Tensor,
         output_mask: torch.Tensor, repetition_penalties: torch.Tensor) -> None:
@@ -337,7 +337,6 @@
     else:
         apply_repetition_penalties_torch(logits, prompt_mask, output_mask,
                                          repetition_penalties)
->>>>>>> 2669a0d7
 
 
 def advance_step_flashattn(num_seqs: int, num_queries: int, block_size: int,
