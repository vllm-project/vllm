# SPDX-License-Identifier: Apache-2.0
# SPDX-FileCopyrightText: Copyright contributors to the vLLM project

from typing import TYPE_CHECKING, Literal

import torch

import vllm.envs as envs
from vllm.logger import init_logger
from vllm.platforms import current_platform
from vllm.scalar_type import ScalarType

logger = init_logger(__name__)

current_platform.import_kernels()

if TYPE_CHECKING:

    def register_fake(fn):
        return lambda name: fn
else:
    try:
        from torch.library import register_fake
    except ImportError:
        from torch.library import impl_abstract as register_fake


# page attention ops
def paged_attention_v1(
    out: torch.Tensor,
    query: torch.Tensor,
    key_cache: torch.Tensor,
    value_cache: torch.Tensor,
    num_kv_heads: int,
    scale: float,
    block_tables: torch.Tensor,
    seq_lens: torch.Tensor,
    block_size: int,
    max_seq_len: int,
    alibi_slopes: torch.Tensor | None,
    kv_cache_dtype: str,
    k_scale: torch.Tensor,
    v_scale: torch.Tensor,
    tp_rank: int = 0,
    blocksparse_local_blocks: int = 0,
    blocksparse_vert_stride: int = 0,
    blocksparse_block_size: int = 64,
    blocksparse_head_sliding_step: int = 0,
) -> None:
    torch.ops._C.paged_attention_v1(
        out,
        query,
        key_cache,
        value_cache,
        num_kv_heads,
        scale,
        block_tables,
        seq_lens,
        block_size,
        max_seq_len,
        alibi_slopes,
        kv_cache_dtype,
        k_scale,
        v_scale,
        tp_rank,
        blocksparse_local_blocks,
        blocksparse_vert_stride,
        blocksparse_block_size,
        blocksparse_head_sliding_step,
    )


def paged_attention_v2(
    out: torch.Tensor,
    exp_sum: torch.Tensor,
    max_logits: torch.Tensor,
    tmp_out: torch.Tensor,
    query: torch.Tensor,
    key_cache: torch.Tensor,
    value_cache: torch.Tensor,
    num_kv_heads: int,
    scale: float,
    block_tables: torch.Tensor,
    seq_lens: torch.Tensor,
    block_size: int,
    max_seq_len: int,
    alibi_slopes: torch.Tensor | None,
    kv_cache_dtype: str,
    k_scale: torch.Tensor,
    v_scale: torch.Tensor,
    tp_rank: int = 0,
    blocksparse_local_blocks: int = 0,
    blocksparse_vert_stride: int = 0,
    blocksparse_block_size: int = 64,
    blocksparse_head_sliding_step: int = 0,
) -> None:
    torch.ops._C.paged_attention_v2(
        out,
        exp_sum,
        max_logits,
        tmp_out,
        query,
        key_cache,
        value_cache,
        num_kv_heads,
        scale,
        block_tables,
        seq_lens,
        block_size,
        max_seq_len,
        alibi_slopes,
        kv_cache_dtype,
        k_scale,
        v_scale,
        tp_rank,
        blocksparse_local_blocks,
        blocksparse_vert_stride,
        blocksparse_block_size,
        blocksparse_head_sliding_step,
    )


def paged_attention_rocm(
    out: torch.Tensor,
    exp_sum: torch.Tensor,
    max_logits: torch.Tensor,
    tmp_out: torch.Tensor,
    query: torch.Tensor,
    key_cache: torch.Tensor,
    value_cache: torch.Tensor,
    num_kv_heads: int,
    scale: float,
    block_tables: torch.Tensor,
    seq_lens: torch.Tensor,
    query_start_loc: torch.Tensor | None,
    block_size: int,
    max_seq_len: int,
    alibi_slopes: torch.Tensor | None,
    kv_cache_dtype: str,
    k_scale: torch.Tensor,
    v_scale: torch.Tensor,
    fp8_out_scale: torch.Tensor | None = None,
    mfma_type: str = "fp8" if envs.VLLM_ROCM_FP8_MFMA_PAGE_ATTN else "f16",
) -> None:
    torch.ops._rocm_C.paged_attention(
        out,
        exp_sum,
        max_logits,
        tmp_out,
        query,
        key_cache,
        value_cache,
        num_kv_heads,
        scale,
        block_tables,
        seq_lens,
        query_start_loc,
        block_size,
        max_seq_len,
        alibi_slopes,
        kv_cache_dtype,
        k_scale,
        v_scale,
        fp8_out_scale,
        mfma_type,
    )


def mla_decode_kvcache_cpu(
    out: torch.Tensor,
    query: torch.Tensor,
    kv_cache: torch.Tensor,
    scale: float,
    block_tables: torch.Tensor,
    seq_lens: torch.Tensor,
) -> None:
    torch.ops._C_cpu.mla_decode_kvcache(
        out, query, kv_cache, scale, block_tables, seq_lens
    )


# merge attn states ops
def merge_attn_states(
    output: torch.Tensor,
    prefix_output: torch.Tensor,
    prefix_lse: torch.Tensor,
    suffix_output: torch.Tensor,
    suffix_lse: torch.Tensor,
    output_lse: torch.Tensor | None = None,
) -> None:
    torch.ops._C.merge_attn_states(
        output, output_lse, prefix_output, prefix_lse, suffix_output, suffix_lse
    )


def convert_vertical_slash_indexes(
    q_seqlens: torch.Tensor,  # [BATCH, ]
    kv_seqlens: torch.Tensor,  # [BATCH, ]
    vertical_indexes: torch.Tensor,  # [BATCH, N_HEADS, NNZ_V]
    slash_indexes: torch.Tensor,  # [BATCH, N_HEADS, NNZ_S]
    context_size: int,
    block_size_M: int,
    block_size_N: int,
    causal: bool = True,
) -> tuple[torch.Tensor, torch.Tensor, torch.Tensor, torch.Tensor]:
    batch_size = slash_indexes.size(0)
    num_heads = slash_indexes.size(1)
    nnz_slash = slash_indexes.size(2)
    nnz_vertical = vertical_indexes.size(2)
    num_rows = (context_size + block_size_M - 1) // block_size_M

    block_count = torch.zeros(
        batch_size, num_heads, num_rows, dtype=q_seqlens.dtype, device=q_seqlens.device
    )
    block_offset = torch.zeros(
        batch_size,
        num_heads,
        num_rows,
        nnz_slash,
        dtype=q_seqlens.dtype,
        device=q_seqlens.device,
    )
    column_count = torch.zeros(
        batch_size, num_heads, num_rows, dtype=q_seqlens.dtype, device=q_seqlens.device
    )
    column_index = torch.zeros(
        batch_size,
        num_heads,
        num_rows,
        nnz_vertical,
        dtype=q_seqlens.dtype,
        device=q_seqlens.device,
    )

    torch.ops._C.convert_vertical_slash_indexes(
        block_count,
        block_offset,
        column_count,
        column_index,
        q_seqlens,
        kv_seqlens,
        vertical_indexes,
        slash_indexes,
        context_size,
        block_size_M,
        block_size_N,
        causal,
    )
    return block_count, block_offset, column_count, column_index


def convert_vertical_slash_indexes_mergehead(
    q_seqlens: torch.Tensor,  # [BATCH, ]
    kv_seqlens: torch.Tensor,  # [BATCH, ]
    vertical_indexes: torch.Tensor,  # [BATCH, N_HEADS, NNZ_V]
    slash_indexes: torch.Tensor,  # [BATCH, N_HEADS, NNZ_S]
    # [N_HEADS] : different head use different number of indices
    vertical_indices_count: torch.Tensor,
    slash_indices_count: torch.Tensor,
    context_size: int,
    block_size_M: int,
    block_size_N: int,
    causal: bool = True,
) -> tuple[torch.Tensor, torch.Tensor, torch.Tensor, torch.Tensor]:
    batch_size = slash_indexes.size(0)
    num_heads = slash_indexes.size(1)
    nnz_slash = slash_indexes.size(2)
    nnz_vertical = vertical_indexes.size(2)
    num_rows = (context_size + block_size_M - 1) // block_size_M

    block_count = torch.empty(
        batch_size, num_heads, num_rows, dtype=q_seqlens.dtype, device=q_seqlens.device
    )
    block_offset = torch.empty(
        batch_size,
        num_heads,
        num_rows,
        nnz_slash,
        dtype=q_seqlens.dtype,
        device=q_seqlens.device,
    )
    column_count = torch.empty(
        batch_size, num_heads, num_rows, dtype=q_seqlens.dtype, device=q_seqlens.device
    )
    column_index = torch.empty(
        batch_size,
        num_heads,
        num_rows,
        nnz_vertical,
        dtype=q_seqlens.dtype,
        device=q_seqlens.device,
    )

    torch.ops._C.convert_vertical_slash_indexes_mergehead(
        block_count,
        block_offset,
        column_count,
        column_index,
        q_seqlens,
        kv_seqlens,
        vertical_indexes,
        slash_indexes,
        vertical_indices_count,
        slash_indices_count,
        context_size,
        block_size_M,
        block_size_N,
        causal,
    )
    return block_count, block_offset, column_count, column_index


# pos encoding ops
def rotary_embedding(
    positions: torch.Tensor,
    query: torch.Tensor,
    key: torch.Tensor | None,
    head_size: int,
    cos_sin_cache: torch.Tensor,
    is_neox: bool,
) -> None:
    torch.ops._C.rotary_embedding(
        positions, query, key, head_size, cos_sin_cache, is_neox
    )


# layer norm ops
def rms_norm(
    out: torch.Tensor, input: torch.Tensor, weight: torch.Tensor, epsilon: float
) -> None:
    # TODO: Remove this contiguous call when the kernel is updated to support non-contiguous input
    input_contiguous = input.contiguous()
    torch.ops._C.rms_norm(out, input_contiguous, weight, epsilon)


def fused_add_rms_norm(
    input: torch.Tensor, residual: torch.Tensor, weight: torch.Tensor, epsilon: float
) -> None:
    torch.ops._C.fused_add_rms_norm(input, residual, weight, epsilon)


def apply_repetition_penalties_torch(
    logits: torch.Tensor,
    prompt_mask: torch.Tensor,
    output_mask: torch.Tensor,
    repetition_penalties: torch.Tensor,
) -> None:
    repetition_penalties = repetition_penalties.unsqueeze(dim=1).repeat(
        1, logits.size(1)
    )
    # If token appears in prompt or output, apply, otherwise use 1.0 for no-op.
    penalties = torch.where(prompt_mask | output_mask, repetition_penalties, 1.0)
    # If logits are positive, divide by penalty, otherwise multiply by penalty.
    scaling = torch.where(logits > 0, 1.0 / penalties, penalties)
    logits *= scaling


def apply_repetition_penalties_cuda(
    logits: torch.Tensor,
    prompt_mask: torch.Tensor,
    output_mask: torch.Tensor,
    repetition_penalties: torch.Tensor,
) -> None:
    torch.ops._C.apply_repetition_penalties_(
        logits, prompt_mask, output_mask, repetition_penalties
    )


def apply_repetition_penalties(
    logits: torch.Tensor,
    prompt_mask: torch.Tensor,
    output_mask: torch.Tensor,
    repetition_penalties: torch.Tensor,
) -> None:
    """Apply repetition penalties to logits in-place.

    Args:
        logits: The logits tensor of shape [num_seqs, vocab_size].
        prompt_mask: A boolean tensor indicating which tokens appear in the prompt.
        output_mask: A boolean tensor indicating which tokens appear in the output.
        repetition_penalties: The repetition penalties of shape (num_seqs, ).
    """
    if logits.is_cuda and logits.is_contiguous():
        apply_repetition_penalties_cuda(
            logits, prompt_mask, output_mask, repetition_penalties
        )
    else:
        apply_repetition_penalties_torch(
            logits, prompt_mask, output_mask, repetition_penalties
        )


# fused quant layer norm ops
def rms_norm_dynamic_per_token_quant(
    input: torch.Tensor,
    weight: torch.Tensor,
    epsilon: float,
    quant_dtype: torch.dtype,
    scale_ub: torch.Tensor | None = None,
    residual: torch.Tensor | None = None,
) -> tuple[torch.Tensor, torch.Tensor]:
    output = torch.empty_like(input, dtype=quant_dtype)
    scales = torch.empty(
        (input.numel() // input.shape[-1], 1), device=input.device, dtype=torch.float32
    )

    torch.ops._C.rms_norm_dynamic_per_token_quant(
        output, input, weight, scales, epsilon, scale_ub, residual
    )
    return output, scales


# quantization ops
# awq
def awq_dequantize(
    qweight: torch.Tensor,
    scales: torch.Tensor,
    zeros: torch.Tensor,
    split_k_iters: int,
    thx: int,
    thy: int,
) -> torch.Tensor:
    if envs.VLLM_USE_TRITON_AWQ:
        from vllm.model_executor.layers.quantization.awq_triton import (
            awq_dequantize_triton,
        )

        return awq_dequantize_triton(qweight, scales, zeros)
    return torch.ops._C.awq_dequantize(qweight, scales, zeros, split_k_iters, thx, thy)


def awq_gemm(
    input: torch.Tensor,
    qweight: torch.Tensor,
    qzeros: torch.Tensor,
    scales: torch.Tensor,
    split_k_iters: int,
) -> torch.Tensor:
    if envs.VLLM_USE_TRITON_AWQ:
        from vllm.model_executor.layers.quantization.awq_triton import awq_gemm_triton

        return awq_gemm_triton(input, qweight, qzeros, scales, split_k_iters)
    return torch.ops._C.awq_gemm(input, qweight, qzeros, scales, split_k_iters)


# gptq
def gptq_gemm(
    a: torch.Tensor,
    b_q_weight: torch.Tensor,
    b_gptq_qzeros: torch.Tensor,
    b_gptq_scales: torch.Tensor,
    b_g_idx: torch.Tensor,
    use_exllama: bool,
    bit: int,
) -> torch.Tensor:
    return torch.ops._C.gptq_gemm(
        a, b_q_weight, b_gptq_qzeros, b_gptq_scales, b_g_idx, use_exllama, bit
    )


if hasattr(torch.ops._C, "gptq_gemm"):

    @register_fake("_C::gptq_gemm")
    def _gptq_gemm_fake(
        a: torch.Tensor,
        b_q_weight: torch.Tensor,
        b_gptq_qzeros: torch.Tensor,
        b_gptq_scales: torch.Tensor,
        b_g_idx: torch.Tensor,
        use_exllama: bool,
        bit: int,
    ) -> torch.Tensor:
        return torch.empty(
            (a.size(0), b_q_weight.size(1)), dtype=a.dtype, device=a.device
        )


def gptq_shuffle(q_weight: torch.Tensor, q_perm: torch.Tensor, bit: int) -> None:
    torch.ops._C.gptq_shuffle(q_weight, q_perm, bit)


# marlin_24
def gptq_marlin_24_gemm(
    a: torch.Tensor,
    b_q_weight: torch.Tensor,
    b_meta: torch.Tensor,
    b_scales: torch.Tensor,
    workspace: torch.Tensor,
    b_q_type: ScalarType,
    size_m: int,
    size_n: int,
    size_k: int,
) -> torch.Tensor:
    return torch.ops._C.gptq_marlin_24_gemm(
        a, b_q_weight, b_meta, b_scales, workspace, b_q_type.id, size_m, size_n, size_k
    )


if hasattr(torch.ops._C, "gptq_marlin_24_gemm"):

    @register_fake("_C::gptq_marlin_24_gemm")
    def _gptq_marlin_24_gemm_fake(
        a: torch.Tensor,
        b_q_weight: torch.Tensor,
        b_meta: torch.Tensor,
        b_scales: torch.Tensor,
        workspace: torch.Tensor,
        b_q_type: ScalarType,
        size_m: torch.SymInt,
        size_n: torch.SymInt,
        size_k: torch.SymInt,
    ) -> torch.Tensor:
        return torch.empty((size_m, size_n), device=a.device, dtype=a.dtype)

    @register_fake("_C::gptq_marlin_gemm")
    def _gptq_marlin_gemm_fake(
        a: torch.Tensor,
        c: torch.Tensor | None,
        b_q_weight: torch.Tensor,
        b_bias: torch.Tensor | None,
        b_scales: torch.Tensor,
        global_scale: torch.Tensor | None,
        b_zeros: torch.Tensor | None,
        g_idx: torch.Tensor | None,
        perm: torch.Tensor | None,
        workspace: torch.Tensor,
        b_q_type_id: int,
        size_m: torch.SymInt,
        size_n: torch.SymInt,
        size_k: torch.SymInt,
        is_k_full: bool = True,
        use_atomic_add: bool = False,
        use_fp32_reduce: bool = False,
        is_zp_float: bool = False,
    ) -> torch.Tensor:
        return torch.empty((size_m, size_n), device=a.device, dtype=a.dtype)

    @register_fake("_C::awq_dequantize")
    def _awq_dequantize_fake(
        qweight: torch.Tensor,
        scales: torch.Tensor,
        zeros: torch.Tensor,
        split_k_iters: torch.SymInt,
        thx: int,
        thy: int,
    ) -> torch.Tensor:
        in_c = qweight.size(0)
        qout_c = qweight.size(1)
        out_c = qout_c * 8
        return torch.empty((in_c, out_c), dtype=scales.dtype, device=scales.device)

    @register_fake("_C::awq_gemm")
    def _awq_gemm_fake(
        input: torch.Tensor,
        qweight: torch.Tensor,
        qzeros: torch.Tensor,
        scales: torch.Tensor,
        split_k_iters: torch.SymInt,
    ) -> torch.Tensor:
        num_in_feats = input.size(0)
        return torch.empty(
            (split_k_iters, num_in_feats, qweight.size(1) * 8),
            dtype=input.dtype,
            device=input.device,
        ).sum(0)

    @register_fake("_C::machete_mm")
    def machete_mm_fake(
        a: torch.Tensor,
        # b_q Should be the tensor returned by machete_prepack_B
        b_q: torch.Tensor,
        b_type: ScalarType,
        out_type: torch.dtype | None = None,
        b_group_scales: torch.Tensor | None = None,
        b_group_zeros: torch.Tensor | None = None,
        b_group_size: int | None = None,
        b_channel_scales: torch.Tensor | None = None,
        a_token_scales: torch.Tensor | None = None,
        schedule: str | None = None,
    ) -> torch.Tensor:
        m = a.size(0)
        n = b_q.size(1)
        return torch.empty((m, n), device=a.device, dtype=a.dtype)

    @register_fake("_C::machete_prepack_B")
    def machete_prepack_B_fake(
        b_q_weight: torch.Tensor,
        a_type: torch.dtype,
        b_type: ScalarType,
        group_scales_type: torch.dtype | None,
    ) -> torch.Tensor:
        return torch.empty_like(b_q_weight, memory_format=torch.contiguous_format)

    @register_fake("_C::cutlass_w4a8_mm")
    def cutlass_w4a8_mm_fake(
        a: torch.Tensor,
        # b_q Should be the tensor returned by cutlass_encode_and_reorder_int4b
        b_q: torch.Tensor,
        b_group_scales: torch.Tensor,
        b_group_size: int,
        b_channel_scales: torch.Tensor,
        a_token_scales: torch.Tensor,
        out_type: torch.dtype | None = None,
        maybe_schedule: str | None = None,
    ) -> torch.Tensor:
        m = a.size(0)
        n = b_q.size(1)
        out_dtype = out_type if out_type is not None else torch.bfloat16
        return torch.empty((m, n), device=a.device, dtype=out_dtype)

    @register_fake("_C::cutlass_pack_scale_fp8")
    def cutlass_pack_scale_fp8_fake(scales: torch.Tensor) -> torch.Tensor:
        return torch.empty_like(scales, memory_format=torch.contiguous_format)

    @register_fake("_C::cutlass_encode_and_reorder_int4b")
    def cutlass_encode_and_reorder_int4b_fake(b: torch.Tensor) -> torch.Tensor:
        return torch.empty_like(b, memory_format=torch.contiguous_format)


if hasattr(torch.ops._C, "allspark_w8a16_gemm"):

    @register_fake("_C::allspark_w8a16_gemm")
    def _allspark_w8a16_gemm_fake(
        a: torch.Tensor,
        b_qweight: torch.Tensor,
        b_scales: torch.Tensor,
        b_qzeros: torch.Tensor | None,
        n: torch.SymInt,
        group_size: torch.SymInt,
        sm_count: torch.SymInt,
        sm_version: torch.SymInt,
        CUBLAS_M_THRESHOLD: torch.SymInt,
        has_zp: bool,
        n32k16_reorder: bool,
    ) -> torch.Tensor:
        m = a.size(0)
        return torch.empty((m, n), device=a.device, dtype=a.dtype)


if hasattr(torch.ops._C, "ggml_dequantize"):

    @register_fake("_C::ggml_dequantize")
    def _ggml_dequantize_fake(
        W: torch.Tensor,
        quant_type: int,
        m: torch.SymInt,
        n: torch.SymInt,
        dtype: torch.dtype | None = None,
    ) -> torch.Tensor:
        return torch.empty((m, n), dtype=torch.float16, device=W.device)

    @register_fake("_C::ggml_mul_mat_vec_a8")
    def _ggml_mul_mat_vec_a8_fake(
        W: torch.Tensor,
        X: torch.Tensor,
        quant_type: int,
        row: torch.SymInt,
    ) -> torch.Tensor:
        return torch.empty((X.shape[0], row), dtype=X.dtype, device=W.device)

    @register_fake("_C::ggml_mul_mat_a8")
    def _ggml_mul_mat_a8_fake(
        W: torch.Tensor,
        X: torch.Tensor,
        quant_type: int,
        row: torch.SymInt,
    ) -> torch.Tensor:
        batch = X.size(0)
        return torch.empty((batch, row), dtype=X.dtype, device=W.device)

    @register_fake("_C::ggml_moe_a8")
    def _ggml_moe_a8_fake(
        X: torch.Tensor,
        W: torch.Tensor,
        sorted_token_ids: torch.Tensor,
        expert_ids: torch.Tensor,
        num_tokens_post_padded: torch.Tensor,
        quant_type: int,
        row: torch.SymInt,
        top_k: torch.SymInt,
        tokens: torch.SymInt,
    ) -> torch.Tensor:
        tokens = X.size(0)
        return torch.empty((tokens * top_k, row), dtype=torch.float16, device=W.device)


if hasattr(torch.ops._C, "ggml_moe_a8_vec"):

    @register_fake("_C::ggml_moe_a8_vec")
    def _ggml_moe_a8_vec_fake(
        X: torch.Tensor,
        W: torch.Tensor,
        topk_ids: torch.Tensor,
        top_k: int,
        quant_type: int,
        row: torch.SymInt,
        tokens: torch.SymInt,
    ) -> torch.Tensor:
        tokens = X.size(0)
        return torch.empty((tokens * top_k, row), dtype=X.dtype, device=W.device)


# cutlass
def cutlass_scaled_mm_supports_fp4(cuda_device_capability: int) -> bool:
    return torch.ops._C.cutlass_scaled_mm_supports_fp4(cuda_device_capability)


def cutlass_blockwise_scaled_grouped_mm(
    output: torch.Tensor,
    a: torch.Tensor,
    b: torch.Tensor,
    scales_a: torch.Tensor,
    scales_b: torch.Tensor,
    problem_sizes: torch.Tensor,
    expert_offsets: torch.Tensor,
):
    torch.ops._C.cutlass_blockwise_scaled_grouped_mm(
        output, a, b, scales_a, scales_b, problem_sizes, expert_offsets
    )


def cutlass_scaled_fp4_mm(
    a: torch.Tensor,
    b: torch.Tensor,
    block_scale_a: torch.Tensor,
    block_scale_b: torch.Tensor,
    alpha: torch.Tensor,
    out_dtype: torch.dtype,
) -> torch.Tensor:
    assert a.ndim == 2 and b.ndim == 2
    m, n = a.shape[0], b.shape[0]
    out = torch.empty((m, n), dtype=out_dtype, device=a.device)
    torch.ops._C.cutlass_scaled_fp4_mm(out, a, b, block_scale_a, block_scale_b, alpha)
    return out


def cutlass_scaled_mm_supports_fp8(cuda_device_capability: int) -> bool:
    return torch.ops._C.cutlass_scaled_mm_supports_fp8(cuda_device_capability)


def cutlass_scaled_mm_supports_block_fp8(cuda_device_capability: int) -> bool:
    return torch.ops._C.cutlass_scaled_mm_supports_block_fp8(cuda_device_capability)


def cutlass_scaled_mm(
    a: torch.Tensor,
    b: torch.Tensor,
    scale_a: torch.Tensor,
    scale_b: torch.Tensor,
    out_dtype: torch.dtype,
    bias: torch.Tensor | None = None,
) -> torch.Tensor:
    """
    `cutlass_scaled_mm` implements a fused version of
        `output = torch.mm((scale_a * a), (scale_b * b)).to(out_dtype)`
    where scale_a * a and scale_b * b are implemented using numpy-style
    broadcasting.

    In order to support blockwise scaling like found in DeepSeek V3 we also
    support extended "group" broadcast rules. We extend the numpy-style
    broadcasting rules with the following rule:
        "if the extent of a dimension in the source shape is between 1 and
        corresponding extent in the target shape we repeat each element along
        that dimension  src_shape[dim] // target_shape[dim] times consecutively"
    example if we have:
          a = [[1, 2], and target_shape = (2, 4)
               [3, 4]]
    then we would expand a to:
          a = [[1, 1, 2, 2],
               [3, 3, 4, 4]]
    currently we only support the case:
        scale_a.shape * [1, 128] == a.shape
        scale_b.shape * [128, 128] == b.shape
    """
    assert out_dtype is torch.bfloat16 or out_dtype is torch.float16
    assert bias is None or bias.numel() == b.shape[1] and bias.dtype == out_dtype

    # Massage the input to be 2D
    target_shape = (*a.shape[:-1], b.shape[1])
    a = a.view(-1, a.shape[-1])

    cutlass_compatible_b = b.shape[0] % 16 == 0 and b.shape[1] % 16 == 0
    if current_platform.is_rocm() or not cutlass_compatible_b:
        from vllm.model_executor.layers.quantization.compressed_tensors.triton_scaled_mm import (  # noqa
            triton_scaled_mm,
        )

        out = triton_scaled_mm(a, b, scale_a, scale_b, out_dtype, bias)
    else:
        out = torch.empty((a.shape[0], b.shape[1]), dtype=out_dtype, device=a.device)
        torch.ops._C.cutlass_scaled_mm(out, a, b, scale_a, scale_b, bias)

    return out.view(*target_shape)


def cutlass_scaled_mm_azp(
    a: torch.Tensor,
    b: torch.Tensor,
    scale_a: torch.Tensor,
    scale_b: torch.Tensor,
    out_dtype: torch.dtype,
    azp_adj: torch.Tensor,
    azp: torch.Tensor | None = None,
    bias: torch.Tensor | None = None,
) -> torch.Tensor:
    """
    :param azp_adj: In the per-tensor case, this should include the azp.
    Always per-channel.
    :param azp: Only set in the per-token case. Per-token if set.
    """
    assert b.shape[0] % 16 == 0 and b.shape[1] % 16 == 0
    assert out_dtype is torch.bfloat16 or out_dtype is torch.float16
    assert bias is None or bias.numel() == b.shape[1] and bias.dtype == out_dtype

    # Massage the input to be 2D
    target_shape = (*a.shape[:-1], b.shape[1])
    a = a.view(-1, a.shape[-1])
    assert azp is None or azp.numel() == a.shape[0]

    out = torch.empty((a.shape[0], b.shape[1]), dtype=out_dtype, device=a.device)
    torch.ops._C.cutlass_scaled_mm_azp(out, a, b, scale_a, scale_b, azp_adj, azp, bias)
    return out.view(*target_shape)


def cutlass_sparse_scaled_mm_supported(cuda_device_capability: int) -> bool:
    return torch.ops._C.cutlass_sparse_scaled_mm_supported(cuda_device_capability)


def cutlass_group_gemm_supported(cuda_device_capability: int) -> bool:
    return torch.ops._C.cutlass_group_gemm_supported(cuda_device_capability)


def cutlass_sparse_compress(a: torch.Tensor) -> tuple[torch.Tensor, torch.Tensor]:
    """
    Compresses a sparse matrix for use with Cutlass sparse operations.

    This function takes a dense tensor and compresses it into two components:
    non-zero elements and metadata. The compressed representation is compatible
    with Cutlass sparse kernels.

    Args:
        a (torch.Tensor):
            The input tensor to be compressed. Must have one of the following data types:
            - `torch.int8`
            - `torch.float8_e4m3fn`
            - `torch.bfloat16`
            - `torch.float16`

    Returns:
        tuple[torch.Tensor, torch.Tensor]:
            A tuple containing:
            - `a_nzs` (torch.Tensor): A tensor containing non-zero elements of `a`.
            - `a_meta` (torch.Tensor): A tensor containing metadata for the sparse representation.

    Raises:
        ValueError: If the compression operation fails.

    Notes:
        - The `a_meta` tensor has a data type of `torch.uint8`.
        - Each metadata element encodes the sparsity of 4 non-zero elements (i.e., `elemsPerMetaElem = 4`).
        - The shape of `a_nzs` is `(m, k // 2)`, where `m` and `k` are the dimensions of the input tensor.
        - The shape of `a_meta` is `(m, k // 2 // elemsPerMetaElem)`.
    """
    assert a.dtype in [torch.int8, torch.float8_e4m3fn, torch.bfloat16, torch.float16]
    assert a.is_contiguous()

    # a_meta.dtype: torch.uint8 so elemsPerMetaElem = 8b / 2b_per_nz = 4
    elemsPerMetaElem = 4
    assert a.shape[1] % (2 * elemsPerMetaElem) == 0

    return torch.ops._C.cutlass_sparse_compress(a)


def cutlass_scaled_sparse_mm(
    a: torch.Tensor,
    bt_nzs: torch.Tensor,
    bt_meta: torch.Tensor,
    scale_a: torch.Tensor,
    scale_b: torch.Tensor,
    out_dtype: torch.dtype,
    bias: torch.Tensor | None = None,
) -> torch.Tensor:
    """
    Performs a scaled sparse matrix multiplication using Cutlass.

    Steps:
    1. Create a dense matrix `a` of shape (m, k) on the CUDA device:
    `a = torch.randn((m, k), device='cuda')`.

    2. Create a dense matrix `b` of shape (k, n) on the CUDA device:
    `b = torch.randn((k, n), device='cuda')`.

    3. Prune matrix `b` to 2:4 sparsity along the specified dimension:
    `b = prune_to_2_4(b, dim=0)`.

    4. Compress the transposed sparse matrix `b.t()`:
    `bt_nzs, bt_meta = cutlass_sparse_compress(b.t())`.

    5. Perform sparse matrix multiplication using the compressed matrix,
    applying scaling factors for `a` and `b`, and the output data type:
    `out = cutlass_scaled_sparse_mm(a, bt_nzs, bt_meta, scale_a, scale_b, out_dtype)`.

    Returns:
    - The result of the scaled sparse matrix multiplication.
    """
    assert bt_nzs.shape[0] % 16 == 0 and bt_nzs.shape[1] % 16 == 0
    assert out_dtype is torch.bfloat16 or out_dtype is torch.float16
    assert bias is None or bias.shape[0] == bt_nzs.shape[0] and bias.dtype == out_dtype

    m = a.shape[0]
    n = bt_nzs.shape[0]
    out = torch.empty((m, n), dtype=out_dtype, device=a.device)

    torch.ops._C.cutlass_scaled_sparse_mm(
        out, a, bt_nzs, bt_meta, scale_a, scale_b, bias
    )

    return out


def get_cutlass_moe_mm_data(
    topk_ids: torch.Tensor,
    expert_offsets: torch.Tensor,
    problem_sizes1: torch.Tensor,
    problem_sizes2: torch.Tensor,
    input_permutation: torch.Tensor,
    output_permutation: torch.Tensor,
    num_experts: int,
    n: int,
    k: int,
    blockscale_offsets: torch.Tensor | None = None,
):
    """
    Prepare data necessary to perform CUTLASS grouped matrix multiplications
    used in CUTLASS-based fused MoE.

    The function takes in topk_ids (token-expert mapping) and uses it to
    compute:
    - expert_offsets: Indices that mark at which token index each expert begins
                      its computation after the input is sorted with
                      input_permutation. The number of tokens computed with
                      expert E is expert_offsets[E + 1] - expert_offsets[E]
    - problem_sizes1, problem_sizes2: MxNxK sizes of each expert's
                                      multiplication in two grouped MMs used in
                                      the fused MoE operation.
    - input_permutation: Permutation that must be used to shuffle the input
                         before executing the MMs.
    - output_permutation: Permutation that must be used to shuffle the output
                          after executing the MMs.
    - blockscale_offsets: Optional argument passed for fp4 moe. Indices that
                          mark at which block scale index each expert begins
                          its computation. The number of block scale rows
                          computed with expert E is blockscale_offsets[E + 1] -
                          blockscale_offsets[E]
    """
    return torch.ops._C.get_cutlass_moe_mm_data(
        topk_ids,
        expert_offsets,
        problem_sizes1,
        problem_sizes2,
        input_permutation,
        output_permutation,
        num_experts,
        n,
        k,
        blockscale_offsets,
    )


def get_cutlass_moe_mm_problem_sizes(
    topk_ids: torch.Tensor,
    problem_sizes1: torch.Tensor,
    problem_sizes2: torch.Tensor,
    num_experts: int,
    n: int,
    k: int,
    blockscale_offsets: torch.Tensor | None = None,
):
    """
    Compute only the per-expert problem sizes needed by the two grouped matrix
    multiplications used in CUTLASS-based fused MoE.

    The function takes in topk_ids (token→expert mapping) and computes:
    - problem_sizes1, problem_sizes2: M×N×K sizes of each expert's
                                    multiplication for the two grouped MMs
                                    used in the fused MoE operation.
    """
    return torch.ops._C.get_cutlass_moe_mm_problem_sizes(
        topk_ids, problem_sizes1, problem_sizes2, num_experts, n, k, blockscale_offsets
    )


def shuffle_rows(input_tensor: torch.Tensor, dst2src_map: torch.Tensor):
    """
    Shuffle and expand the input tensor according to the dst2src_map and store the result in output_tensor.
    This is used in MoE to permute the input tensor before performing grouped matrix multiplications.
    """
    num_tokens_permuted = dst2src_map.shape[0]
    output_tensor = torch.empty(
        (num_tokens_permuted, input_tensor.shape[1]),
        device=input_tensor.device,
        dtype=input_tensor.dtype,
    )
    torch.ops._moe_C.shuffle_rows(input_tensor, dst2src_map, output_tensor)
    return output_tensor


def get_cutlass_pplx_moe_mm_data(
    expert_offsets: torch.Tensor,
    problem_sizes1: torch.Tensor,
    problem_sizes2: torch.Tensor,
    expert_num_tokens: torch.Tensor,
    num_local_experts: int,
    padded_m: int,
    n: int,
    k: int,
):
    """
    Prepare data necessary to perform CUTLASS grouped matrix multiplications
    used in CUTLASS-based fused MoE.

    The function takes in expert_num_tokens (token count per expert) and
    non_zero_expert_idxs (consecutive indices of experts with non-zero token
    counts) and uses them to compute:
    - expert_offsets: Indices that mark at which token index each expert begins
                      its computation.
    - problem_sizes1, problem_sizes2: MxNxK sizes of each expert's
                                      multiplication in two grouped MMs used in
                                      the fused MoE operation.
    """
    return torch.ops._C.get_cutlass_pplx_moe_mm_data(
        expert_offsets,
        problem_sizes1,
        problem_sizes2,
        expert_num_tokens,
        num_local_experts,
        padded_m,
        n,
        k,
    )


def cutlass_moe_mm(
    out_tensors: torch.Tensor,
    a_tensors: torch.Tensor,
    b_tensors: torch.Tensor,
    a_scales: torch.Tensor,
    b_scales: torch.Tensor,
    expert_offsets: torch.Tensor,
    problem_sizes: torch.Tensor,
    a_strides: torch.Tensor,
    b_strides: torch.Tensor,
    c_strides: torch.Tensor,
    per_act_token: bool,
    per_out_ch: bool,
):
    """
    A single grouped matrix multiplication used in CUTLASS-based fused MoE.
    The function executes fp8-quantized OUT = AB matrix multiplication.

    - expert_offsets: Indices that mark at which token index each expert begins
                      its computation. The number of tokens computed with
                      expert E is expert_offsets[E + 1] - expert_offsets[E]
    - problem_sizes: MxNxK sizes of each expert's multiplication in two grouped
                     MMs used in the fused MoE operation.
    - a/b/c_strides: The data strides passed to grouped matrix multiplication.
    """
    return torch.ops._C.cutlass_moe_mm(
        out_tensors,
        a_tensors,
        b_tensors,
        a_scales,
        b_scales,
        expert_offsets,
        problem_sizes,
        a_strides,
        b_strides,
        c_strides,
        per_act_token,
        per_out_ch,
    )


def cutlass_fp4_moe_mm(
    out_tensors: torch.Tensor,
    a_tensors: torch.Tensor,
    b_tensors: torch.Tensor,
    a_scales: torch.Tensor,
    b_scales: torch.Tensor,
    alphas: torch.Tensor,
    problem_sizes: torch.Tensor,
    expert_offsets: torch.Tensor,
    sf_offsets: torch.Tensor,
):
    """
    An FP4 Blockscaled Group Gemm that takes in  a_tensors, b_tensors and runs
    the gemms for each combination based on the specified problem sizes.

    This is used as the MoE gemm during NVFP4 Quantized FusedMoE forward.
    - a/b_tensors: the NVFP4 a_ptrs and b_ptrs tensors which are quantized
                     input and expert weights.
    - a_/b_scales: The blockscales in FP8-E4M3 precision
    - expert_offsets/sf_offsets: Indices that mark at which token index
                    each expert begins its computation. The number of tokens
                    computed with expert E is expert_offsets[E + 1] -
                    expert_offsets[E] And the sf_size per expert is
                    sf_offset[E+1] - sf_offset[E]
    - problem_sizes: MxNxK sizes of each expert's multiplication in two grouped
                     MMs used in the fused MoE operation.
    """
    return torch.ops._C.cutlass_fp4_group_mm(
        out_tensors,
        a_tensors,
        b_tensors,
        a_scales,
        b_scales,
        alphas,
        problem_sizes,
        expert_offsets,
        sf_offsets,
    )


# gptq_marlin
def gptq_marlin_repack(
    b_q_weight: torch.Tensor,
    perm: torch.Tensor,
    size_k: int,
    size_n: int,
    num_bits: int,
) -> torch.Tensor:
    return torch.ops._C.gptq_marlin_repack(b_q_weight, perm, size_k, size_n, num_bits)


# gptq_marlin
def awq_marlin_repack(
    b_q_weight: torch.Tensor, size_k: int, size_n: int, num_bits: int
) -> torch.Tensor:
    return torch.ops._C.awq_marlin_repack(b_q_weight, size_k, size_n, num_bits)


def gptq_marlin_moe_repack(
    b_q_weight: torch.Tensor,
    perm: torch.Tensor,
    size_k: int,
    size_n: int,
    num_bits: int,
) -> torch.Tensor:
    num_experts = b_q_weight.shape[0]
    assert size_k % 16 == 0
    output = torch.empty(
        (num_experts, size_k // 16, size_n * (num_bits // 2)),
        device=b_q_weight.device,
        dtype=b_q_weight.dtype,
    )
    for e in range(num_experts):
        output[e] = torch.ops._C.gptq_marlin_repack(
            b_q_weight[e], perm[e], size_k, size_n, num_bits
        )
    return output


def awq_marlin_moe_repack(
    b_q_weight: torch.Tensor,
    perm: torch.Tensor,
    size_k: int,
    size_n: int,
    num_bits: int,
) -> torch.Tensor:
    num_experts = b_q_weight.shape[0]
    assert size_k % 16 == 0
    output = torch.empty(
        (num_experts, size_k // 16, size_n * (num_bits // 2)),
        device=b_q_weight.device,
        dtype=b_q_weight.dtype,
    )
    for e in range(num_experts):
        output[e] = torch.ops._C.awq_marlin_repack(
            b_q_weight[e], size_k, size_n, num_bits
        )
    return output


def gptq_marlin_gemm(
    a: torch.Tensor,
    c: torch.Tensor | None,
    b_q_weight: torch.Tensor,
    b_bias: torch.Tensor | None,
    b_scales: torch.Tensor,
    global_scale: torch.Tensor | None,
    b_zeros: torch.Tensor | None,
    g_idx: torch.Tensor | None,
    perm: torch.Tensor | None,
    workspace: torch.Tensor,
    b_q_type: ScalarType,
    size_m: int,
    size_n: int,
    size_k: int,
    is_k_full: bool = True,
    use_atomic_add: bool = False,
    use_fp32_reduce: bool = False,
    is_zp_float: bool = False,
) -> torch.Tensor:
    return torch.ops._C.gptq_marlin_gemm(
        a,
        c,
        b_q_weight,
        b_bias,
        b_scales,
        global_scale,
        b_zeros,
        g_idx,
        perm,
        workspace,
        b_q_type.id,
        size_m,
        size_n,
        size_k,
        is_k_full,
        use_atomic_add,
        use_fp32_reduce,
        is_zp_float,
    )


# machete
def machete_supported_schedules(
    a_type: torch.dtype,
    b_type: ScalarType,
    group_scales_type: torch.dtype | None,
    group_zeros_type: torch.dtype | None = None,
    channel_scales_type: torch.dtype | None = None,
    token_scales_type: torch.dtype | None = None,
    out_type: torch.dtype | None = None,
) -> list[str]:
    return torch.ops._C.machete_supported_schedules(
        a_type,
        b_type.id,
        group_scales_type,
        group_zeros_type,
        channel_scales_type,
        token_scales_type,
        out_type,
    )


def machete_mm(
    a: torch.Tensor,
    # b_q Should be the tensor returned by machete_prepack_B
    b_q: torch.Tensor,
    b_type: ScalarType,
    out_type: torch.dtype | None = None,
    b_group_scales: torch.Tensor | None = None,
    b_group_zeros: torch.Tensor | None = None,
    b_group_size: int | None = None,
    b_channel_scales: torch.Tensor | None = None,
    a_token_scales: torch.Tensor | None = None,
    schedule: str | None = None,
) -> torch.Tensor:
    return torch.ops._C.machete_mm(
        a,
        b_q,
        b_type.id,
        out_type,
        b_group_scales,
        b_group_zeros,
        b_group_size,
        b_channel_scales,
        a_token_scales,
        schedule,
    )


def machete_prepack_B(
    b_q_weight: torch.Tensor,
    a_type: torch.dtype,
    b_type: ScalarType,
    group_scales_type: torch.dtype | None,
) -> torch.Tensor:
    return torch.ops._C.machete_prepack_B(
        b_q_weight, a_type, b_type.id, group_scales_type
    )


# CUTLASS W4A8
def cutlass_w4a8_mm(
    a: torch.Tensor,
    # b_q Should be the tensor returned by cutlass_encode_and_reorder_int4b
    b_q: torch.Tensor,
    b_group_scales: torch.Tensor,
    b_group_size: int,
    b_channel_scales: torch.Tensor,
    a_token_scales: torch.Tensor,
    out_type: torch.dtype | None = None,
    maybe_schedule: str | None = None,
) -> torch.Tensor:
    return torch.ops._C.cutlass_w4a8_mm(
        a,
        b_q,
        b_group_scales,
        b_group_size,
        b_channel_scales,
        a_token_scales,
        out_type,
        maybe_schedule,
    )


def cutlass_pack_scale_fp8(scales: torch.Tensor) -> torch.Tensor:
    return torch.ops._C.cutlass_pack_scale_fp8(scales)


def cutlass_encode_and_reorder_int4b(b: torch.Tensor) -> torch.Tensor:
    return torch.ops._C.cutlass_encode_and_reorder_int4b(b)


if hasattr(torch.ops._C, "permute_cols"):

    @register_fake("_C::permute_cols")
    def _permute_cols_fake(a: torch.Tensor, perm: torch.Tensor) -> torch.Tensor:
        return torch.empty_like(a)


def permute_cols(a: torch.Tensor, perm: torch.Tensor) -> torch.Tensor:
    return torch.ops._C.permute_cols(a, perm)


# fp4
def scaled_fp4_quant(
    input: torch.Tensor, input_global_scale: torch.Tensor
) -> tuple[torch.Tensor, torch.Tensor]:
    """
    Quantize input tensor to FP4 and return quantized tensor and scale.

    This function quantizes the last dimension of the given tensor `input`. For
    every 16 consecutive elements, a single dynamically computed scaling factor
    is shared. This scaling factor is quantized using the `input_global_scale`
    and is stored in a swizzled layout (see
    https://docs.nvidia.com/cuda/parallel-thread-execution/#tcgen05-mma-scale-factor-b-layout-4x).

    Args:
        input: The input tensor to be quantized to FP4
        input_global_scale: A scalar scaling factor for the entire tensor.

    Returns:
        tuple[torch.Tensor, torch.Tensor]: The output tensor in FP4 but every
            two values are packed into a uint8 and float8_e4m3 scaling factors
            in the sizzled layout.
    """
    assert not current_platform.is_rocm()
    assert input.ndim >= 1, f"input.ndim needs to be >= 1, but got {input.ndim}."
    other_dims = 1 if input.ndim == 1 else -1
    input = input.reshape(other_dims, input.shape[-1])
    m, n = input.shape
    block_size = 16
    device = input.device

    assert n % block_size == 0, f"last dim has to be multiple of 16, but got {n}."
    assert input.dtype in (torch.float16, torch.bfloat16), (
        f"input.dtype needs to be fp16 or bf16 but got {input.dtype}."
    )

    # Two fp4 values will be packed into an uint8.
    output = torch.empty((m, n // 2), device=device, dtype=torch.uint8)

    # We use the rounded values to store the swizzled values. Due to the
    # requirement of the Tensor Core, the minimum tile is 128x4 for the scales.
    # So, we first pad the scales to multiples of 128 and 4. Then, the scales
    # (in float8_e4m3fn) are packed into an int32 for every 4 values. More:
    # https://docs.nvidia.com/cuda/parallel-thread-execution/#tcgen05-mma-scale-factor-b-layout-4x
    round_up = lambda x, y: (x + y - 1) // y * y
    rounded_m = round_up(m, 128)
    scale_n = n // block_size
    rounded_n = round_up(scale_n, 4)
    output_scale = torch.zeros(
        (rounded_m, rounded_n // 4), device=device, dtype=torch.int32
    )

    torch.ops._C.scaled_fp4_quant(output, input, output_scale, input_global_scale)
    output_scale = output_scale.view(torch.float8_e4m3fn)
    return output, output_scale


def scaled_fp4_experts_quant(
    input_tensor: torch.Tensor,
    input_global_scale: torch.Tensor,
    expert_offsets: torch.Tensor,
    blockscale_offsets: torch.Tensor,
    topk: int,
) -> tuple[torch.Tensor, torch.Tensor]:
    """
    Quantize input tensor to FP4 and return quantized tensor and scale, for
    packed MoE Inputs.
    Args:
        input_tensor: The input tensor to be quantized to FP4
        input_global_scale: A scalar scaling factor for the entire tensor.
        expert_offsets: The expert offsets tensor
        blockscale_offsets: The blockscale offsets tensor
    Outputs:
        output: The quantized tensor in FP4
        output_scales: The blockscale tensor in FP8-E4M3
    """
    assert not current_platform.is_rocm()
    assert input_tensor.ndim == 2, (
        f"input.ndim needs to be == 2, but got {input_tensor.ndim}."
    )

    # Control the maximum number of tokens per expert supported by the
    # NVFP4 MoE Expert Quantization. This is used to prevent the kernel
    # from running out of memory. This value can also be increased to support
    # larger models.
    MAX_TOKENS_PER_EXPERT = envs.VLLM_MAX_TOKENS_PER_EXPERT_FP4_MOE
    m_numtopk, k = input_tensor.shape

    assert m_numtopk <= MAX_TOKENS_PER_EXPERT * topk, (
        f"m_numtopk must be less than MAX_TOKENS_PER_EXPERT("
        f"{MAX_TOKENS_PER_EXPERT})"
        f" for cutlass_moe_fp4, observed m_numtopk = {m_numtopk}. Use"
        f" VLLM_MAX_TOKENS_PER_EXPERT_FP4_MOE to set this value."
    )
    scales_k = k // 16
    padded_k = (scales_k + (4 - 1)) // 4

    # output is uint8 and packed fp4 values
    output = torch.empty(
        m_numtopk, k // 2, device=input_tensor.device, dtype=torch.uint8
    )
    output_scales = torch.empty(
        MAX_TOKENS_PER_EXPERT * topk,
        padded_k,
        dtype=torch.int32,
        device=input_tensor.device,
    )
    torch.ops._C.scaled_fp4_experts_quant(
        output,
        output_scales,
        input_tensor,
        input_global_scale,
        expert_offsets,
        blockscale_offsets,
    )
    output_scales = output_scales.view(torch.float8_e4m3fn)
    return output, output_scales


# fp8
def scaled_fp8_quant(
    input: torch.Tensor,
    scale: torch.Tensor | None = None,
    num_token_padding: int | None = None,
    scale_ub: torch.Tensor | None = None,
    use_per_token_if_dynamic: bool = False,
    output: torch.Tensor | None = None,
) -> tuple[torch.Tensor, torch.Tensor]:
    """
    Quantize input tensor to FP8 and return quantized tensor and scale.

    This function supports both static and dynamic quantization: If you
    provide the scale, it will use static scaling and if you omit it,
    the scale will be determined dynamically. The function also allows
    optional padding of the output tensors for downstream kernels that
    will benefit from padding.

    Args:
        input: The input tensor to be quantized to FP8
        scale: Optional scaling factor for the FP8 quantization
        scale_ub: Optional upper bound for scaling factor in dynamic
            per token case
        num_token_padding: If specified, pad the first dimension
            of the output to at least this value.
        use_per_token_if_dynamic: Whether to do per_tensor or per_token
            in the dynamic quantization case.

    Returns:
        tuple[torch.Tensor, torch.Tensor]: The output tensor in FP8 and
            scaling factor.
    """
    # This code assumes batch_dim and num_tokens are flattened
    assert input.ndim == 2
    shape: tuple[int, int] | torch.Size = input.shape
    # For ROCm on MI300, the output fp8 dtype is torch.float_e3m3fnuz
    out_dtype: torch.dtype = current_platform.fp8_dtype()
    if num_token_padding:
        shape = (max(num_token_padding, input.shape[0]), shape[1])
    if output is None:
        output = torch.empty(shape, device=input.device, dtype=out_dtype)
    else:
        assert num_token_padding is None, "padding not supported if output passed in"
        assert output.dtype == out_dtype

    if scale is None:
        if use_per_token_if_dynamic:
            scale = torch.empty((shape[0], 1), device=input.device, dtype=torch.float32)
            torch.ops._C.dynamic_per_token_scaled_fp8_quant(
                output, input, scale, scale_ub
            )
        else:
            scale = torch.empty((1, 1), device=input.device, dtype=torch.float32)
            torch.ops._C.dynamic_scaled_fp8_quant(output, input, scale)
    else:
        assert scale.numel() == 1, f"{scale.shape}"
        torch.ops._C.static_scaled_fp8_quant(output, input, scale)

    return output, scale


# gptq allspark
def allspark_repack_weight(
    qweight: torch.Tensor,
    scale: torch.Tensor,
    zero_point: torch.Tensor | None = None,
    has_zp: bool = False,
) -> tuple[torch.Tensor, torch.Tensor, torch.Tensor]:
    """
    Rearrange qweight, scale, and zero_point(if asymmetric) to n32k16 format
    for Ampere W8A16 Fused Gemm kernel

    Args:
        qweight: uint8 weight tensor, original k x n format.
        scale: fp16/bf16 weight scale tensor, 1 x n format.
        zero_point: fp16/bf16 weight zero_point tensor, 1 x n format.
            Must be provided for asymmetric quantization.
        has_zp: if use symmetric quantization, has_zp = False.
            if use asymmetric quantization, has_zp = True.

    Returns:
        tuple[torch.Tensor, torch.Tensor, Optional[torch.Tensor]] :
            rearranged weight, scale, and optionally zero_point.
    """
    K = qweight.shape[0]
    N = qweight.shape[1]
    N_32align = (N + 32 - 1) // 32 * 32

    qweight_reorder = torch.empty(
        (N_32align, K), device=qweight.device, dtype=qweight.dtype
    )
    scale_reorder = torch.empty((1, N_32align), device=scale.device, dtype=scale.dtype)
    zero_point_reorder = None
    if has_zp:
        assert zero_point is not None, (
            "zero_point must be provided for asymmetric quantization."
        )
        zero_point_reorder = torch.empty(
            (1, N_32align), device=zero_point.device, dtype=zero_point.dtype
        )

    torch.ops._C.rearrange_kn_weight_as_n32k16_order(
        qweight,
        scale,
        zero_point,
        has_zp,
        qweight_reorder,
        scale_reorder,
        zero_point_reorder,
        K,
        N,
        N_32align,
    )

    return qweight_reorder, scale_reorder, zero_point_reorder


def allspark_w8a16_gemm(
    a: torch.Tensor,
    b_qweight: torch.Tensor,
    b_scales: torch.Tensor,
    b_qzeros: torch.Tensor | None,
    n: int,
    group_size: int,
    sm_count: int,
    sm_version: int,
    CUBLAS_M_THRESHOLD: int,
    has_zp: bool,
    n32k16_reorder: bool,
) -> torch.Tensor:
    return torch.ops._C.allspark_w8a16_gemm(
        a,
        b_qweight,
        b_scales,
        b_qzeros,
        n,
        group_size,
        sm_count,
        sm_version,
        CUBLAS_M_THRESHOLD,
        has_zp,
        n32k16_reorder,
    )


# int8
def scaled_int8_quant(
    input: torch.Tensor,
    scale: torch.Tensor | None = None,
    azp: torch.Tensor | None = None,
    symmetric: bool = True,
) -> tuple[torch.Tensor, torch.Tensor, torch.Tensor | None]:
    """
    Quantize the input tensor to int8 and return the quantized tensor and scale, and maybe azp.

    Args:
        input: The input tensor to be quantized to int8.
        scale: Optional scaling factor for the int8 quantization.
            When not provided, we invoke dynamic-per-token quantization.
        azp: Optional zero-point for the int8 quantization.
            Must be provided for asymmetric quantization if `scale` is provided.
        symmetric: Whether to use symmetric quantization (scale only, azp ignored).

    Returns:
      tuple[torch.Tensor, torch.Tensor, Optional[torch.Tensor]] : Output int8 tensor, scales, and optionally azp.
    """
    output = torch.empty_like(input, dtype=torch.int8)
    if scale is not None:
        # static-per-tensor quantization.
        assert symmetric == (azp is None), (
            "azp must only be provided for asymmetric quantization."
        )
        torch.ops._C.static_scaled_int8_quant(output, input, scale, azp)
        return output, scale, azp

    # dynamic-per-token quantization.
    input_scales = torch.empty(
        (input.numel() // input.shape[-1], 1), device=input.device, dtype=torch.float32
    )
    input_azp = None if symmetric else torch.empty_like(input_scales, dtype=torch.int32)
    torch.ops._C.dynamic_scaled_int8_quant(
        output, input.contiguous(), input_scales, input_azp
    )
    return output, input_scales, input_azp


# gguf
def ggml_dequantize(
    W: torch.Tensor, quant_type: int, m: int, n: int, dtype: torch.dtype | None
) -> torch.Tensor:
    return torch.ops._C.ggml_dequantize(W, quant_type, m, n, dtype)


def ggml_mul_mat_vec_a8(
    W: torch.Tensor,
    X: torch.Tensor,
    quant_type: int,
    row: int,
) -> torch.Tensor:
    return torch.ops._C.ggml_mul_mat_vec_a8(W, X, quant_type, row)


def ggml_mul_mat_a8(
    W: torch.Tensor,
    X: torch.Tensor,
    quant_type: int,
    row: int,
) -> torch.Tensor:
    return torch.ops._C.ggml_mul_mat_a8(W, X, quant_type, row)


def ggml_moe_a8(
    X: torch.Tensor,
    W: torch.Tensor,
    sorted_token_ids: torch.Tensor,
    expert_ids: torch.Tensor,
    num_tokens_post_padded: torch.Tensor,
    quant_type: int,
    row: int,
    top_k: int,
    tokens: int,
) -> torch.Tensor:
    return torch.ops._C.ggml_moe_a8(
        X,
        W,
        sorted_token_ids,
        expert_ids,
        num_tokens_post_padded,
        quant_type,
        row,
        top_k,
        tokens,
    )


def ggml_moe_a8_vec(
    X: torch.Tensor,
    W: torch.Tensor,
    topk_ids: torch.Tensor,
    top_k: int,
    quant_type: int,
    row: torch.SymInt,
    tokens: torch.SymInt,
) -> torch.Tensor:
    return torch.ops._C.ggml_moe_a8_vec(X, W, topk_ids, top_k, quant_type, row, tokens)


def ggml_moe_get_block_size(quant_type: int) -> int:
    return torch.ops._C.ggml_moe_get_block_size(quant_type)


# mamba
def selective_scan_fwd(
    u: torch.Tensor,
    delta: torch.Tensor,
    A: torch.Tensor,
    B: torch.Tensor,
    C: torch.Tensor,
    D_: torch.Tensor | None,
    z_: torch.Tensor | None,
    delta_bias_: torch.Tensor | None,
    delta_softplus: bool,
    query_start_loc: torch.Tensor | None,
    cache_indices: torch.Tensor | None,
    has_initial_state: torch.Tensor | None,
    ssm_states: torch.Tensor,
    pad_slot_id: int,
):
    torch.ops._C.selective_scan_fwd(
        u,
        delta,
        A,
        B,
        C,
        D_,
        z_,
        delta_bias_,
        delta_softplus,
        query_start_loc,
        cache_indices,
        has_initial_state,
        ssm_states,
        pad_slot_id,
    )


# ROCm skinny gemms
def LLMM1(a: torch.Tensor, b: torch.Tensor, rows_per_block: int) -> torch.Tensor:
    return torch.ops._rocm_C.LLMM1(a, b, rows_per_block)


def wvSplitK(
    a: torch.Tensor, b: torch.Tensor, cu_count: int, bias: torch.Tensor = None
) -> torch.Tensor:
    return torch.ops._rocm_C.wvSplitK(a, b, bias, cu_count)


def wvSplitKQ(
    a: torch.Tensor,
    b: torch.Tensor,
    out_dtype: torch.dtype,
    scale_a: torch.Tensor,
    scale_b: torch.Tensor,
    cu_count: int,
    bias: torch.Tensor = None,
) -> torch.Tensor:
    out = torch.empty((b.shape[0], a.shape[0]), dtype=out_dtype, device=b.device)
    torch.ops._rocm_C.wvSplitKQ(a, b, bias, out, scale_a, scale_b, cu_count)
    return out


# moe
def moe_sum(input: torch.Tensor, output: torch.Tensor):
    torch.ops._moe_C.moe_sum(input, output)


def moe_align_block_size(
    topk_ids: torch.Tensor,
    num_experts: int,
    block_size: int,
    sorted_token_ids: torch.Tensor,
    experts_ids: torch.Tensor,
    num_tokens_post_pad: torch.Tensor,
) -> None:
    torch.ops._moe_C.moe_align_block_size(
        topk_ids,
        num_experts,
        block_size,
        sorted_token_ids,
        experts_ids,
        num_tokens_post_pad,
    )


<<<<<<< HEAD
def moe_lora_align_block_size(
    topk_ids: torch.Tensor,
    token_lora_mapping: torch.Tensor,
    num_experts: int,
    block_size: int,
    max_loras: int,
    sorted_token_ids: torch.Tensor,
    experts_ids: torch.Tensor,
    num_tokens_post_pad: torch.Tensor,
) -> None:
    torch.ops._moe_C.moe_lora_align_block_size(
        topk_ids,
        token_lora_mapping,
        num_experts,
        block_size,
        max_loras,
        sorted_token_ids,
        experts_ids,
=======
def batched_moe_align_block_size(
    max_tokens_per_batch: int,
    block_size: int,
    expert_num_tokens: torch.Tensor,
    sorted_ids: torch.Tensor,
    expert_ids: torch.Tensor,
    num_tokens_post_pad: torch.Tensor,
) -> None:
    torch.ops._moe_C.batched_moe_align_block_size(
        max_tokens_per_batch,
        block_size,
        expert_num_tokens,
        sorted_ids,
        expert_ids,
>>>>>>> d31f7844
        num_tokens_post_pad,
    )


def moe_wna16_gemm(
    input: torch.Tensor,
    output: torch.Tensor,
    b_qweight: torch.Tensor,
    b_scales: torch.Tensor,
    b_qzeros: torch.Tensor | None,
    topk_weights: torch.Tensor | None,
    sorted_token_ids: torch.Tensor,
    experts_ids: torch.Tensor,
    num_tokens_post_pad: torch.Tensor,
    top_k: int,
    BLOCK_SIZE_M: int,
    BLOCK_SIZE_N: int,
    BLOCK_SIZE_K: int,
    bit: int,
) -> torch.Tensor:
    if not current_platform.is_cuda():
        raise NotImplementedError(
            "The optimized moe_wna16_gemm kernel is only available on CUDA platforms"
        )
    torch.ops._moe_C.moe_wna16_gemm(
        input,
        output,
        b_qweight,
        b_scales,
        b_qzeros,
        topk_weights,
        sorted_token_ids,
        experts_ids,
        num_tokens_post_pad,
        top_k,
        BLOCK_SIZE_M,
        BLOCK_SIZE_N,
        BLOCK_SIZE_K,
        bit,
    )


def topk_softmax(
    topk_weights: torch.Tensor,
    topk_ids: torch.Tensor,
    token_expert_indices: torch.Tensor,
    gating_output: torch.Tensor,
    renormalize: bool = False,
) -> None:
    torch.ops._moe_C.topk_softmax(
        topk_weights, topk_ids, token_expert_indices, gating_output, renormalize
    )


def grouped_topk(
    scores: torch.Tensor,
    scores_with_bias: torch.Tensor,
    num_expert_group: int,
    topk_group: int,
    topk: int,
    renormalize: bool,
    routed_scaling_factor: float,
):
    if not current_platform.is_cuda():
        raise NotImplementedError(
            "The fused grouped_topk kernel is only available on CUDA platforms"
        )
    return torch.ops._moe_C.grouped_topk(
        scores,
        scores_with_bias,
        num_expert_group,
        topk_group,
        topk,
        renormalize,
        routed_scaling_factor,
    )


def moe_wna16_marlin_gemm(
    input: torch.Tensor,
    output: torch.Tensor | None,
    b_qweight: torch.Tensor,
    b_bias: torch.Tensor | None,
    b_scales: torch.Tensor,
    global_scale: torch.Tensor | None,
    b_qzeros: torch.Tensor | None,
    g_idx: torch.Tensor | None,
    perm: torch.Tensor | None,
    workspace: torch.Tensor,
    sorted_token_ids: torch.Tensor,
    expert_ids: torch.Tensor,
    num_tokens_past_padded: torch.Tensor,
    topk_weights: torch.Tensor,
    moe_block_size: int,
    top_k: int,
    mul_topk_weights: bool,
    is_ep: bool,
    b_q_type: ScalarType,
    size_m: int,
    size_n: int,
    size_k: int,
    is_k_full: bool,
    use_atomic_add: bool,
    use_fp32_reduce: bool,
    is_zp_float: bool,
) -> torch.Tensor:
    return torch.ops._moe_C.moe_wna16_marlin_gemm(
        input,
        output,
        b_qweight,
        b_bias,
        b_scales,
        global_scale,
        b_qzeros,
        g_idx,
        perm,
        workspace,
        sorted_token_ids,
        expert_ids,
        num_tokens_past_padded,
        topk_weights,
        moe_block_size,
        top_k,
        mul_topk_weights,
        is_ep,
        b_q_type.id,
        size_m,
        size_n,
        size_k,
        is_k_full,
        use_atomic_add,
        use_fp32_reduce,
        is_zp_float,
    )


if hasattr(torch.ops, "_moe_C") and hasattr(torch.ops._moe_C, "marlin_gemm_moe"):

    @register_fake("_moe_C::marlin_gemm_moe")
    def marlin_gemm_moe_fake(
        a: torch.Tensor,
        b_q_weights: torch.Tensor,
        sorted_ids: torch.Tensor,
        topk_weights: torch.Tensor,
        topk_ids: torch.Tensor,
        b_scales: torch.Tensor,
        b_zero_points: torch.Tensor,
        g_idx: torch.Tensor,
        perm: torch.Tensor,
        workspace: torch.Tensor,
        b_q_type: ScalarType,
        size_m: torch.SymInt,
        size_n: torch.SymInt,
        size_k: torch.SymInt,
        is_k_full: bool,
        num_experts: int,
        topk: int,
        moe_block_size: int,
        replicate_input: bool,
        apply_weights: bool,
    ) -> torch.Tensor:
        return torch.empty((size_m, topk, size_n), dtype=a.dtype, device=a.device)

    @register_fake("_moe_C::moe_wna16_marlin_gemm")
    def moe_wna16_marlin_gemm_fake(
        input: torch.Tensor,
        output: torch.Tensor | None,
        b_qweight: torch.Tensor,
        b_scales: torch.Tensor,
        b_qzeros: torch.Tensor | None,
        g_idx: torch.Tensor | None,
        perm: torch.Tensor | None,
        workspace: torch.Tensor,
        sorted_token_ids: torch.Tensor,
        expert_ids: torch.Tensor,
        num_tokens_past_padded: torch.Tensor,
        topk_weights: torch.Tensor,
        moe_block_size: int,
        top_k: int,
        mul_topk_weights: bool,
        is_ep: bool,
        b_q_type: ScalarType,
        size_m: int,
        size_n: int,
        size_k: int,
        is_k_full: bool,
        use_atomic_add: bool,
        use_fp32_reduce: bool,
        is_zp_float: bool,
    ) -> torch.Tensor:
        return torch.empty(
            (size_m * top_k, size_n), dtype=input.dtype, device=input.device
        )


def reshape_and_cache(
    key: torch.Tensor,
    value: torch.Tensor,
    key_cache: torch.Tensor,
    value_cache: torch.Tensor,
    slot_mapping: torch.Tensor,
    kv_cache_dtype: str,
    k_scale: torch.Tensor,
    v_scale: torch.Tensor,
) -> None:
    torch.ops._C_cache_ops.reshape_and_cache(
        key,
        value,
        key_cache,
        value_cache,
        slot_mapping,
        kv_cache_dtype,
        k_scale,
        v_scale,
    )


def reshape_and_cache_flash(
    key: torch.Tensor,
    value: torch.Tensor,
    key_cache: torch.Tensor,
    value_cache: torch.Tensor,
    slot_mapping: torch.Tensor,
    kv_cache_dtype: str,
    k_scale: torch.Tensor,
    v_scale: torch.Tensor,
) -> None:
    torch.ops._C_cache_ops.reshape_and_cache_flash(
        key,
        value,
        key_cache,
        value_cache,
        slot_mapping,
        kv_cache_dtype,
        k_scale,
        v_scale,
    )


def concat_and_cache_mla(
    kv_c: torch.Tensor,
    k_pe: torch.Tensor,
    kv_cache: torch.Tensor,
    slot_mapping: torch.Tensor,
    kv_cache_dtype: str,
    scale: torch.Tensor,
) -> None:
    torch.ops._C_cache_ops.concat_and_cache_mla(
        kv_c, k_pe, kv_cache, slot_mapping, kv_cache_dtype, scale
    )


def copy_blocks(
    key_caches: list[torch.Tensor],
    value_caches: list[torch.Tensor],
    block_mapping: torch.Tensor,
) -> None:
    torch.ops._C_cache_ops.copy_blocks(key_caches, value_caches, block_mapping)


def copy_blocks_mla(kv_caches: list[torch.Tensor], block_mapping: torch.Tensor) -> None:
    torch.ops._C_cache_ops.copy_blocks_mla(kv_caches, block_mapping)


def swap_blocks(
    src: torch.Tensor, dst: torch.Tensor, block_mapping: torch.Tensor
) -> None:
    torch.ops._C_cache_ops.swap_blocks(src, dst, block_mapping)


def convert_fp8(
    output: torch.Tensor, input: torch.Tensor, scale: float = 1.0, kv_dtype: str = "fp8"
) -> None:
    torch.ops._C_cache_ops.convert_fp8(output, input, scale, kv_dtype)


def gather_and_maybe_dequant_cache(
    src_cache: torch.Tensor,
    dst: torch.Tensor,
    block_table: torch.Tensor,
    cu_seq_lens: torch.Tensor,
    batch_size: int,
    kv_cache_dtype: str,
    scale: torch.Tensor,
    seq_starts: torch.Tensor | None = None,
) -> None:
    torch.ops._C_cache_ops.gather_and_maybe_dequant_cache(
        src_cache,
        dst,
        block_table,
        cu_seq_lens,
        batch_size,
        kv_cache_dtype,
        scale,
        seq_starts,
    )


def cp_gather_cache(
    src_cache: torch.Tensor,
    dst: torch.Tensor,
    block_table: torch.Tensor,
    cu_seq_lens: torch.Tensor,
    batch_size: int,
    seq_starts: torch.Tensor | None = None,
) -> None:
    torch.ops._C_cache_ops.cp_gather_cache(
        src_cache, dst, block_table, cu_seq_lens, batch_size, seq_starts
    )


def indexer_k_quant_and_cache(
    k: torch.Tensor,
    kv_cache: torch.Tensor,
    slot_mapping: torch.Tensor,
    quant_block_size: int,
    kv_cache_dtype: str,
) -> None:
    torch.ops._C_cache_ops.indexer_k_quant_and_cache(
        k, kv_cache, slot_mapping, quant_block_size, kv_cache_dtype
    )


def cp_gather_indexer_k_quant_cache(
    kv_cache: torch.Tensor,
    dst_k: torch.Tensor,
    dst_scale: torch.Tensor,
    block_table: torch.Tensor,
    cu_seq_lens: torch.Tensor,
) -> None:
    torch.ops._C_cache_ops.cp_gather_indexer_k_quant_cache(
        kv_cache, dst_k, dst_scale, block_table, cu_seq_lens
    )


def get_device_attribute(attribute: int, device: int) -> int:
    return torch.ops._C_cuda_utils.get_device_attribute(attribute, device)


def get_max_shared_memory_per_block_device_attribute(device: int) -> int:
    # ruff: noqa: E501
    return torch.ops._C_cuda_utils.get_max_shared_memory_per_block_device_attribute(
        device
    )


# custom ar
def init_custom_ar(
    ipc_tensors: list[torch.Tensor],
    rank_data: torch.Tensor,
    rank: int,
    fully_connected: bool,
) -> int:
    return torch.ops._C_custom_ar.init_custom_ar(
        ipc_tensors, rank_data, rank, fully_connected
    )


def all_reduce(
    fa: int,
    inp: torch.Tensor,
    out: torch.Tensor,
    reg_buffer: int,
    reg_buffer_sz_bytes: int,
) -> None:
    torch.ops._C_custom_ar.all_reduce(fa, inp, out, reg_buffer, reg_buffer_sz_bytes)


def dispose(fa: int) -> None:
    torch.ops._C_custom_ar.dispose(fa)


def meta_size() -> int:
    return torch.ops._C_custom_ar.meta_size()


def register_buffer(fa: int, ipc_tensors: list[int]) -> None:
    return torch.ops._C_custom_ar.register_buffer(fa, ipc_tensors)


def get_graph_buffer_ipc_meta(fa: int) -> tuple[list[int], list[int]]:
    return torch.ops._C_custom_ar.get_graph_buffer_ipc_meta(fa)


def register_graph_buffers(
    fa: int, handles: list[list[int]], offsets: list[list[int]]
) -> None:
    torch.ops._C_custom_ar.register_graph_buffers(fa, handles, offsets)


def allocate_shared_buffer_and_handle(size: int) -> tuple[int, torch.Tensor]:
    return torch.ops._C_custom_ar.allocate_shared_buffer_and_handle(size)


def open_mem_handle(mem_handle: torch.Tensor):
    return torch.ops._C_custom_ar.open_mem_handle(mem_handle)


def free_shared_buffer(ptr: int) -> None:
    torch.ops._C_custom_ar.free_shared_buffer(ptr)


# quick all reduce
def init_custom_qr(rank: int, world_size: int, qr_max_size: int | None = None) -> int:
    return torch.ops._C_custom_ar.init_custom_qr(rank, world_size, qr_max_size)


def qr_destroy(fa: int) -> None:
    torch.ops._C_custom_ar.qr_destroy(fa)


def qr_all_reduce(
    fa: int,
    inp: torch.Tensor,
    out: torch.Tensor,
    quant_level: int,
    cast_bf2half: bool = False,
) -> None:
    torch.ops._C_custom_ar.qr_all_reduce(fa, inp, out, quant_level, cast_bf2half)


def qr_get_handle(fa: int) -> torch.Tensor:
    return torch.ops._C_custom_ar.qr_get_handle(fa)


def qr_open_handles(fa: int, handles: list[torch.Tensor]) -> None:
    return torch.ops._C_custom_ar.qr_open_handles(fa, handles)


def qr_max_size() -> int:
    return torch.ops._C_custom_ar.qr_max_size()


def get_flash_mla_metadata(
    cache_seqlens: torch.Tensor,
    num_heads_per_head_k: int,
    num_heads_k: int,
) -> tuple[torch.Tensor, torch.Tensor]:
    """
    Arguments:
        cache_seqlens: (batch_size), dtype torch.int32.
        num_heads_per_head_k: Equals to seq_len_q * num_heads_q // num_heads_k.
        num_heads_k: num_heads_k.

    Return:
        tile_scheduler_metadata: (num_sm_parts, TileSchedulerMetaDataSize), dtype torch.int32.
        num_splits: (batch_size + 1), dtype torch.int32.
    """
    return torch.ops._C.get_flash_mla_metadata(
        cache_seqlens, num_heads_per_head_k, num_heads_k
    )


def flash_mla_with_kvcache(
    q: torch.Tensor,
    k_cache: torch.Tensor,
    block_table: torch.Tensor,
    cache_seqlens: torch.Tensor,
    head_dim_v: int,
    tile_scheduler_metadata: torch.Tensor,
    num_splits: torch.Tensor,
    softmax_scale: float | None = None,
    causal: bool = False,
) -> tuple[torch.Tensor, torch.Tensor]:
    """
    Arguments:
        q: (batch_size, seq_len_q, num_heads_q, head_dim).
        k_cache: (num_blocks, page_block_size, num_heads_k, head_dim).
        block_table: (batch_size, max_num_blocks_per_seq), torch.int32.
        cache_seqlens: (batch_size), torch.int32.
        head_dim_v: Head_dim of v.
        tile_scheduler_metadata: (num_sm_parts, TileSchedulerMetaDataSize), torch.int32, return by get_mla_metadata.
        num_splits: (batch_size + 1), torch.int32, return by get_mla_metadata.
        softmax_scale: float. The scaling of QK^T before applying softmax. Default to 1 / sqrt(head_dim).
        causal: bool. Whether to apply causal attention mask.

    Return:
        out: (batch_size, seq_len_q, num_heads_q, head_dim_v).
        softmax_lse: (batch_size, num_heads_q, seq_len_q), torch.float32.
    """
    if softmax_scale is None:
        softmax_scale = q.shape[-1] ** (-0.5)
    out, softmax_lse = torch.ops._C.flash_mla_fwd_kvcache(
        q,
        k_cache,
        None,
        head_dim_v,
        cache_seqlens,
        block_table,
        softmax_scale,
        causal,
        tile_scheduler_metadata,
        num_splits,
    )
    return out, softmax_lse


def sm100_cutlass_mla_decode(
    out: torch.Tensor,
    lse: torch.Tensor,
    q_nope: torch.Tensor,
    q_pe: torch.Tensor,
    kv_c_and_k_pe_cache: torch.Tensor,
    seq_lens: torch.Tensor,
    page_table: torch.Tensor,
    workspace: torch.Tensor,
    scale: float,
    num_kv_splits: int,
) -> torch.Tensor:
    torch.ops._C.sm100_cutlass_mla_decode(
        out,
        lse,
        q_nope,
        q_pe,
        kv_c_and_k_pe_cache,
        seq_lens,
        page_table,
        workspace,
        scale,
        num_kv_splits,
    )
    return out


def sm100_cutlass_mla_get_workspace_size(
    max_seq_len: int, num_batches: int, sm_count: int, num_kv_splits: int
) -> int:
    return torch.ops._C.sm100_cutlass_mla_get_workspace_size(
        max_seq_len, num_batches, sm_count, num_kv_splits
    )


if hasattr(torch.ops._C, "weight_packed_linear"):

    @register_fake("_C::weight_packed_linear")
    def weight_packed_linear_fake(
        mat1: torch.Tensor,
        mat2: torch.Tensor,
        bias: torch.Tensor | None,
        is_vnni: bool,
    ) -> torch.Tensor:
        return torch.empty(
            (mat1.size(0), mat2.size(0)), dtype=mat1.dtype, device=mat2.device
        )


if hasattr(torch.ops._C, "fused_experts_cpu"):

    @register_fake("_C::fused_experts_cpu")
    def fused_experts_cpu_fake(
        hidden_states: torch.Tensor,
        w1: torch.Tensor,
        w2: torch.Tensor,
        topk_weights: torch.Tensor,
        topk_ids: torch.Tensor,
        inplace: bool,
        use_int8_w8a8: bool,
        use_fp8_w8a16: bool,
        w1_scale: torch.Tensor | None,
        w2_scale: torch.Tensor | None,
        block_size: list[int] | None,
        a1_scale: torch.Tensor | None,
        a2_scale: torch.Tensor | None,
        is_vnni: bool,
    ) -> torch.Tensor:
        return torch.empty_like(hidden_states)


if hasattr(torch.ops._C, "int8_scaled_mm_with_quant"):

    @register_fake("_C::int8_scaled_mm_with_quant")
    def int8_scaled_mm_with_quant_fake(
        mat1: torch.Tensor,
        mat2: torch.Tensor,
        scales2: torch.Tensor,
        bias: torch.Tensor | None,
        out_dtype: torch.dtype,
        is_vnni: bool,
    ) -> torch.Tensor:
        M = mat1.size(0)
        N = mat2.size(0)
        return torch.empty((M, N), dtype=out_dtype)


class CPUDNNLGEMMHandler:
    def __init__(self) -> None:
        self.handler: int | None = None
        self.n = -1
        self.k = -1

    def __del__(self):
        if self.handler is not None:
            torch.ops._C.release_dnnl_matmul_handler(self.handler)


_supports_onednn = bool(hasattr(torch.ops._C, "create_onednn_mm_handler"))


def is_onednn_acl_supported():
    return torch.ops._C.is_onednn_acl_supported()


def create_onednn_mm(
    weight: torch.Tensor,  # [K, N]
    primitive_cache_size: int = 128,
) -> CPUDNNLGEMMHandler:
    handler = CPUDNNLGEMMHandler()
    handler.k, handler.n = weight.size()
    handler.handler = torch.ops._C.create_onednn_mm_handler(
        weight, primitive_cache_size
    )
    return handler


def onednn_mm(
    dnnl_handler: CPUDNNLGEMMHandler,
    x: torch.Tensor,
    bias: torch.Tensor | None,
) -> torch.Tensor:
    output = torch.empty((*x.shape[0:-1], dnnl_handler.n), dtype=x.dtype)
    torch.ops._C.onednn_mm(
        output, x.reshape(-1, dnnl_handler.k), bias, dnnl_handler.handler
    )

    return output


def create_onednn_scaled_mm(
    weight: torch.Tensor,  # [K, N]
    weight_scales: torch.Tensor,
    output_type: torch.dtype,
    dynamic_quant: bool,
    use_azp: bool,
    primitive_cache_size: int = 128,
) -> CPUDNNLGEMMHandler:
    handler = CPUDNNLGEMMHandler()
    handler.k, handler.n = weight.size()
    handler.handler = torch.ops._C.create_onednn_scaled_mm_handler(
        weight, weight_scales, output_type, dynamic_quant, use_azp, primitive_cache_size
    )
    return handler


def onednn_scaled_int8_quant(
    input: torch.Tensor,
    scale: torch.Tensor | None = None,
    azp: torch.Tensor | None = None,
    symmetric: bool = True,
):
    """
    Quantize the input tensor to int8 and return the quantized tensor and scale, and maybe azp.

    Args:
        input: The input tensor to be quantized to int8.
        scale: Optional scaling factor for the int8 quantization.
            When not provided, we invoke dynamic-per-token quantization.
        azp: Optional zero-point for the int8 quantization.
            Must be provided for asymmetric quantization if `scale` is provided.
        symmetric: Whether to use symmetric quantization (scale only, azp ignored).

    Returns:
      tuple[torch.Tensor, torch.Tensor, Optional[torch.Tensor]] : Output int8 tensor, scales, and optionally azp.
    """
    output = torch.empty_like(input, dtype=torch.int8)
    token_num = input.numel() // input.shape[-1]
    input = input.view((token_num, input.shape[-1]))
    if scale is not None:
        # static-per-tensor quantization.
        assert symmetric == (azp is None), (
            "azp must only be provided for asymmetric quantization."
        )
        torch.ops._C.static_scaled_int8_quant(output, input, scale, azp)
        return output, scale, azp

    # dynamic-per-token quantization.
    input_scales = torch.empty((token_num, 1), device=input.device, dtype=torch.float32)
    input_azp = None if symmetric else torch.empty_like(input_scales, dtype=torch.int32)
    torch.ops._C.dynamic_scaled_int8_quant(output, input, input_scales, input_azp)
    return output, input_scales, input_azp


def onednn_scaled_mm(
    dnnl_handler: CPUDNNLGEMMHandler,
    x: torch.Tensor,
    output: torch.Tensor,
    input_scale: torch.Tensor | None,
    input_zp: torch.Tensor | None,
    input_zp_adj: torch.Tensor | None,
    bias: torch.Tensor | None,
) -> torch.Tensor:
    torch.ops._C.onednn_scaled_mm(
        output, x, input_scale, input_zp, input_zp_adj, bias, dnnl_handler.handler
    )

    return output


if hasattr(torch.ops._qutlass_C, "matmul_mxf4_bf16_tn"):

    @register_fake("_qutlass_C::matmul_mxf4_bf16_tn")
    def _fake_matmul_mxf4_bf16_tn(
        a: torch.Tensor,
        b: torch.Tensor,
        a_sf: torch.Tensor,
        b_sf: torch.Tensor,
        alpha: torch.Tensor,
    ):
        return a.new_empty(*a.shape[:-1], b.shape[0], dtype=torch.bfloat16)


def matmul_mxf4_bf16_tn(
    a: torch.Tensor,
    b: torch.Tensor,
    a_sf: torch.Tensor,
    b_sf: torch.Tensor,
    alpha: torch.Tensor,
) -> torch.Tensor:
    return torch.ops._qutlass_C.matmul_mxf4_bf16_tn(a, b, a_sf, b_sf, alpha)


if hasattr(torch.ops._qutlass_C, "matmul_ada_mxf4_bf16_tn"):

    @register_fake("_qutlass_C::matmul_ada_mxf4_bf16_tn")
    def _fake_matmul_ada_mxf4_bf16_tn(
        a: torch.Tensor,
        b: torch.Tensor,
        a_sf: torch.Tensor,
        b_sf: torch.Tensor,
        alpha: torch.Tensor,
    ):
        return a.new_empty(*a.shape[:-1], b.shape[0], dtype=torch.bfloat16)


def matmul_ada_mxf4_bf16_tn(
    a: torch.Tensor,
    b: torch.Tensor,
    a_sf: torch.Tensor,
    b_sf: torch.Tensor,
    alpha: torch.Tensor,
) -> torch.Tensor:
    return torch.ops._qutlass_C.matmul_ada_mxf4_bf16_tn(a, b, a_sf, b_sf, alpha)


def ceil_div(a, b):
    return (a + b - 1) // b


if hasattr(torch.ops._qutlass_C, "fusedQuantizeMxQuest"):

    @register_fake("_qutlass_C::fusedQuantizeMxQuest")
    def _fake_fused_quantize_mx_quest(
        a: torch.Tensor, b: torch.Tensor, xh_e2m1: torch.Tensor, xh_e8m0: torch.Tensor
    ):
        return xh_e2m1, xh_e8m0


if hasattr(torch.ops._qutlass_C, "fusedQuantizeMxAbsMax"):

    @register_fake("_qutlass_C::fusedQuantizeMxAbsMax")
    def _fake_fused_quantize_mx_absmax(
        a: torch.Tensor, b: torch.Tensor, xh_e2m1: torch.Tensor, xh_e8m0: torch.Tensor
    ):
        return xh_e2m1, xh_e8m0


def fusedQuantizeMx(
    a: torch.Tensor, b: torch.Tensor, *, method: Literal["quest", "abs_max"] = "quest"
) -> tuple[torch.Tensor, torch.Tensor]:
    if a.dim() == 0:
        raise ValueError("`a` must have at least 1 dimension.")
    if a.size(-1) % 32 != 0:
        raise ValueError(f"last dim of `a` must be divisible by 32, got {a.size(-1)}.")
    if b.device != a.device:
        raise ValueError("`a` and `b` must be on the same device.")

    xh_e2m1 = torch.empty(
        *a.shape[:-1], a.size(-1) // 2, dtype=torch.uint8, device=a.device
    )

    rows, cols = a.numel() // a.size(-1), a.size(-1) // 32
    n_row_blocks = ceil_div(rows, 128)
    n_col_blocks = ceil_div(cols, 4)
    padded_rows = n_row_blocks * 128
    padded_cols = n_col_blocks * 4

    xh_e8m0 = torch.empty(
        padded_rows, padded_cols, dtype=torch.float8_e8m0fnu, device=a.device
    )

    if not hasattr(torch.ops, "_qutlass_C"):
        raise RuntimeError(
            "The `_qutlass_C` extension is not loaded. "
            "Make sure your custom op library is imported before calling fusedQuantizeMx."
        )

    if method == "quest":
        return torch.ops._qutlass_C.fusedQuantizeMxQuest(a, b, xh_e2m1, xh_e8m0)
    elif method == "abs_max":
        return torch.ops._qutlass_C.fusedQuantizeMxAbsMax(a, b, xh_e2m1, xh_e8m0)
    else:
        raise ValueError(f"invalid method {method!r}, must be 'quest' or 'abs_max'")


if hasattr(torch.ops._qutlass_C, "fusedQuantizeNv"):

    @register_fake("_qutlass_C::fusedQuantizeNv")
    def _fake_fused_quantize_nv(
        a: torch.Tensor,
        b: torch.Tensor,
        xh_e2m1: torch.Tensor,
        xh_e4m3: torch.Tensor,
        global_scale: torch.Tensor,
    ):
        return xh_e2m1, xh_e4m3


def fusedQuantizeNv(
    a: torch.Tensor, b: torch.Tensor, global_scale: torch.Tensor
) -> tuple[torch.Tensor, torch.Tensor]:
    xh_e2m1 = torch.empty(
        *a.shape[:-1], a.size(-1) // 2, dtype=torch.uint8, device=a.device
    )

    rows, cols = a.numel() // a.size(-1), a.size(-1) // 16
    n_row_blocks = ceil_div(rows, 128)
    n_col_blocks = ceil_div(cols, 4)
    padded_rows = n_row_blocks * 128
    padded_cols = n_col_blocks * 4
    xh_e4m3 = torch.empty(
        padded_rows, padded_cols, dtype=torch.float8_e4m3fn, device=a.device
    )

    return torch.ops._qutlass_C.fusedQuantizeNv(a, b, xh_e2m1, xh_e4m3, global_scale)


def hadacore_transform(x: torch.Tensor, inplace: bool = True) -> torch.Tensor:
    """
    Perform Hadamard transforms using [Hadacore](https://arxiv.org/abs/2412.08832)
    kernels. Note that these kernels exploit the recursive properties of
    Sylvester Hadamards, and therefore do not require transform weight data

    Note that sylvester hadamard transforms are also symmetric, which means that
    this function is also applies the (transpose <=> inverse) transform.

    :param x: value to be transformed inplace
    :param inplace: modify value in place
    :return: value after transformation
    """
    return torch.ops._C.hadacore_transform(x, inplace)


if hasattr(torch.ops._C, "hadacore_transform"):

    @register_fake("_C::hadacore_transform")
    def _hadacore_transform_fake(x: torch.Tensor, inplace: bool) -> torch.Tensor:
        return torch.empty_like(x) if not inplace else x<|MERGE_RESOLUTION|>--- conflicted
+++ resolved
@@ -1777,7 +1777,24 @@
     )
 
 
-<<<<<<< HEAD
+def batched_moe_align_block_size(
+    max_tokens_per_batch: int,
+    block_size: int,
+    expert_num_tokens: torch.Tensor,
+    sorted_ids: torch.Tensor,
+    expert_ids: torch.Tensor,
+    num_tokens_post_pad: torch.Tensor,
+) -> None:
+    torch.ops._moe_C.batched_moe_align_block_size(
+        max_tokens_per_batch,
+        block_size,
+        expert_num_tokens,
+        sorted_ids,
+        expert_ids,
+        num_tokens_post_pad,
+    )
+
+
 def moe_lora_align_block_size(
     topk_ids: torch.Tensor,
     token_lora_mapping: torch.Tensor,
@@ -1796,22 +1813,6 @@
         max_loras,
         sorted_token_ids,
         experts_ids,
-=======
-def batched_moe_align_block_size(
-    max_tokens_per_batch: int,
-    block_size: int,
-    expert_num_tokens: torch.Tensor,
-    sorted_ids: torch.Tensor,
-    expert_ids: torch.Tensor,
-    num_tokens_post_pad: torch.Tensor,
-) -> None:
-    torch.ops._moe_C.batched_moe_align_block_size(
-        max_tokens_per_batch,
-        block_size,
-        expert_num_tokens,
-        sorted_ids,
-        expert_ids,
->>>>>>> d31f7844
         num_tokens_post_pad,
     )
 
