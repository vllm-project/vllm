--- conflicted
+++ resolved
@@ -339,44 +339,6 @@
     torch.ops._C.fused_add_rms_norm(input, residual, weight, epsilon)
 
 
-<<<<<<< HEAD
-def scaled_rms_norm(
-    out: torch.Tensor,
-    input: torch.Tensor,
-    weight: torch.Tensor,
-    scale: torch.Tensor,
-    epsilon: float,
-) -> None:
-    torch.ops._C.rms_norm_static_fp8_quant(out, input, weight, scale, epsilon)
-
-
-def scaled_fused_add_rms_norm(
-    out: torch.Tensor,
-    input: torch.Tensor,
-    residual: torch.Tensor,
-    weight: torch.Tensor,
-    scale: torch.Tensor,
-    epsilon: float,
-) -> None:
-    torch.ops._C.fused_add_rms_norm_static_fp8_quant(
-        out, input, residual, weight, scale, epsilon
-    )
-
-
-def poly_norm(
-    out: torch.Tensor,
-    input: torch.Tensor,
-    weight: torch.Tensor,
-    bias: torch.Tensor,
-    epsilon: float,
-) -> None:
-    # TODO: Remove this contiguous call when the kernel is updated to support non-contiguous input
-    input_contiguous = input.contiguous()
-    torch.ops._C.poly_norm(out, input_contiguous, weight, bias, epsilon)
-
-
-=======
->>>>>>> 9fce7bee
 def apply_repetition_penalties_torch(
     logits: torch.Tensor,
     prompt_mask: torch.Tensor,
@@ -2231,12 +2193,6 @@
     torch.ops._C_custom_ar.free_shared_buffer(ptr)
 
 
-def LLMM_Silu(
-    a: torch.Tensor, b: torch.Tensor, out: torch.Tensor, rows_per_block: int
-) -> None:
-    torch.ops._rocm_C.LLMM_Silu(a, b, out, rows_per_block)
-
-
 # quick all reduce
 def init_custom_qr(rank: int, world_size: int, qr_max_size: int | None = None) -> int:
     return torch.ops._C_custom_ar.init_custom_qr(rank, world_size, qr_max_size)
