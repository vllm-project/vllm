--- conflicted
+++ resolved
@@ -105,18 +105,13 @@
             Device.GPU: gpu_block_allocator,
         }
 
-<<<<<<< HEAD
         self._null_block = None
 
-        self._block_ids_to_allocator = {}
-=======
         self._block_ids_to_allocator: Dict[int, BlockAllocator] = {}
->>>>>>> 32881f3f
         for _, allocator in self._allocators.items():
             for block_id in allocator.all_block_ids:
                 self._block_ids_to_allocator[block_id] = allocator
 
-<<<<<<< HEAD
     @property
     def null_block(self) -> Block:
         if self._null_block is None:
@@ -128,13 +123,9 @@
             self._null_block.append_token_ids = fail
         return self._null_block
 
-    def allocate_mutable(self, prev_block: Optional[Block],
-                         device: Device) -> Block:
-=======
     def allocate_mutable(self,
                          prev_block: Optional[Block],
                          device: Optional[Device] = None) -> Block:
->>>>>>> 32881f3f
         """Allocates a new mutable block on the specified device.
 
         Args:
@@ -176,15 +167,11 @@
         Args:
             block (Block): The block to be freed.
         """
-<<<<<<< HEAD
         if block is self._null_block:
             return
-        allocator = self._block_ids_to_allocator[block.block_id]
-=======
         block_id = block.block_id
         assert block_id is not None
         allocator = self._block_ids_to_allocator[block_id]
->>>>>>> 32881f3f
         return allocator.free(block)
 
     def fork(self, last_block: Block) -> List[Block]:
@@ -198,14 +185,10 @@
             List[Block]: A new list of blocks that shares the same memory as the
                 original sequence.
         """
-<<<<<<< HEAD
         assert last_block is not self._null_block
-        allocator = self._block_ids_to_allocator[last_block.block_id]
-=======
         block_id = last_block.block_id
         assert block_id is not None
         allocator = self._block_ids_to_allocator[block_id]
->>>>>>> 32881f3f
         return allocator.fork(last_block)
 
     def get_num_free_blocks(self, device: Optional[Device] = None) -> int:
