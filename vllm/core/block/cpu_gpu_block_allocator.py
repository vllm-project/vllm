from typing import Dict, FrozenSet, List, Optional

from vllm.core.block.interfaces import (Block, BlockAllocator, BlockId,
                                        DeviceAwareBlockAllocator)
from vllm.core.block.naive_block import NaiveBlock, NaiveBlockAllocator
from vllm.core.block.prefix_caching_block import PrefixCachingBlockAllocator
from vllm.utils import Device


class CpuGpuBlockAllocator(DeviceAwareBlockAllocator):
    """A block allocator that can allocate blocks on both CPU and GPU memory.

    This class implements the `DeviceAwareBlockAllocator` interface and provides
    functionality for allocating and managing blocks of memory on both CPU and
    GPU devices.

    The `CpuGpuBlockAllocator` maintains separate memory pools for CPU and GPU
    blocks, and allows for allocation, deallocation, forking, and swapping of
    blocks across these memory pools.
    """

    @staticmethod
    def create(
        allocator_type: str,
        num_gpu_blocks: int,
        num_cpu_blocks: int,
        block_size: int,
    ) -> DeviceAwareBlockAllocator:
        """Creates a CpuGpuBlockAllocator instance with the specified
        configuration.

        This static method creates and returns a CpuGpuBlockAllocator instance
        based on the provided parameters. It initializes the CPU and GPU block
        allocators with the specified number of blocks, block size, and
        allocator type.

        Args:
            allocator_type (str): The type of block allocator to use for CPU
                and GPU blocks. Currently supported values are "naive" and
                "prefix_caching".
            num_gpu_blocks (int): The number of blocks to allocate for GPU
                memory.
            num_cpu_blocks (int): The number of blocks to allocate for CPU
                memory.
            block_size (int): The size of each block in number of tokens.

        Returns:
            DeviceAwareBlockAllocator: A CpuGpuBlockAllocator instance with the
                specified configuration.

        Notes:
            - The block IDs are assigned contiguously, with GPU block IDs coming
                before CPU block IDs.
        """
        block_ids = list(range(num_gpu_blocks + num_cpu_blocks))
        gpu_block_ids = block_ids[:num_gpu_blocks]
        cpu_block_ids = block_ids[num_gpu_blocks:]

        if allocator_type == "naive":
            gpu_allocator: BlockAllocator = NaiveBlockAllocator(
                create_block=NaiveBlock,  # type: ignore
                num_blocks=num_gpu_blocks,
                block_size=block_size,
                block_ids=gpu_block_ids,
            )

            cpu_allocator: BlockAllocator = NaiveBlockAllocator(
                create_block=NaiveBlock,  # type: ignore
                num_blocks=num_cpu_blocks,
                block_size=block_size,
                block_ids=cpu_block_ids,
            )
        elif allocator_type == "prefix_caching":
            gpu_allocator = PrefixCachingBlockAllocator(
                num_blocks=num_gpu_blocks,
                block_size=block_size,
                block_ids=gpu_block_ids,
            )

            cpu_allocator = PrefixCachingBlockAllocator(
                num_blocks=num_cpu_blocks,
                block_size=block_size,
                block_ids=cpu_block_ids,
            )
        else:
            raise ValueError(f"Unknown allocator type {allocator_type=}")

        return CpuGpuBlockAllocator(
            cpu_block_allocator=cpu_allocator,
            gpu_block_allocator=gpu_allocator,
        )

    def __init__(
        self,
        cpu_block_allocator: BlockAllocator,
        gpu_block_allocator: BlockAllocator,
    ):
        assert not (
            cpu_block_allocator.all_block_ids
            & gpu_block_allocator.all_block_ids
        ), "cpu and gpu block allocators can't have intersection of block ids"

        self._allocators = {
            Device.CPU: cpu_block_allocator,
            Device.GPU: gpu_block_allocator,
        }

        self._null_block: Optional[Block] = None

        self._block_ids_to_allocator: Dict[int, BlockAllocator] = {}
        for _, allocator in self._allocators.items():
            for block_id in allocator.all_block_ids:
                self._block_ids_to_allocator[block_id] = allocator

<<<<<<< HEAD
    @property
    def null_block(self) -> Block:
        if self._null_block is None:
            self._null_block = self.allocate_mutable(None, Device.GPU)

            def fail(token_ids: List[int]):
                raise ValueError("null_block should not be modified")

            self._null_block.append_token_ids = fail  # type: ignore
        return self._null_block

    def allocate_mutable(self,
                         prev_block: Optional[Block],
                         device: Optional[Device] = None) -> Block:
=======
    def allocate_mutable(self, prev_block: Optional[Block],
                         device: Device) -> Block:
>>>>>>> f8e7adda
        """Allocates a new mutable block on the specified device.

        Args:
            prev_block (Optional[Block]): The previous block to in the sequence.
                Used for prefix hashing.
            device (Device): The device on which to allocate the new block.

        Returns:
            Block: The newly allocated mutable block.
        """
        return self._allocators[device].allocate_mutable(prev_block)

    def allocate_immutable(self, prev_block: Optional[Block],
                           token_ids: List[int], device: Device) -> Block:
        """Allocates a new immutable block with the provided token IDs on the
        specified device.

        Args:
            prev_block (Optional[Block]): The previous block in the sequence.
                Used for prefix hashing.
            token_ids (List[int]): The list of token IDs to be stored in the new
                block.
            device (Device): The device on which to allocate the new block.

        Returns:
            Block: The newly allocated immutable block containing the provided
                token IDs.
        """
        return self._allocators[device].allocate_immutable(
            prev_block, token_ids)

    def free(self, block: Block) -> None:
        """Frees the memory occupied by the given block.

        Args:
            block (Block): The block to be freed.
        """
        if block is self._null_block:
            return
        block_id = block.block_id
        assert block_id is not None
        allocator = self._block_ids_to_allocator[block_id]
        return allocator.free(block)

    def fork(self, last_block: Block) -> List[Block]:
        """Creates a new sequence of blocks that shares the same underlying
            memory as the original sequence.

        Args:
            last_block (Block): The last block in the original sequence.

        Returns:
            List[Block]: A new list of blocks that shares the same memory as the
                original sequence.
        """
        assert last_block is not self._null_block
        block_id = last_block.block_id
        assert block_id is not None
        allocator = self._block_ids_to_allocator[block_id]
        return allocator.fork(last_block)

    def get_num_free_blocks(self, device: Device) -> int:
        """Returns the number of free blocks available on the specified device.

        Args:
            device (Device): The device for which to query the number of free
                blocks. AssertionError is raised if None is passed.

        Returns:
            int: The number of free blocks available on the specified device.
        """
        return self._allocators[device].get_num_free_blocks()

    def get_num_total_blocks(self, device: Device) -> int:
        return self._allocators[device].get_num_total_blocks()

    def clear_copy_on_writes(self) -> Dict[int, List[int]]:
        """Clears the copy-on-write (CoW) state and returns the mapping of
            source to destination block IDs.

        Returns:
            Dict[int, List[int]]: A dictionary mapping source block IDs to lists
                of destination block IDs.
        """
        # CoW only supported on GPU
        device = Device.GPU
        return self._allocators[device].clear_copy_on_writes()

    def mark_blocks_as_accessed(self, block_ids: List[int],
                                now: float) -> None:
        """Mark blocks as accessed, only use for prefix caching."""
        # Prefix caching only supported on GPU.
        device = Device.GPU
        return self._allocators[device].mark_blocks_as_accessed(block_ids, now)

    def mark_blocks_as_computed(self, block_ids: List[int]) -> None:
        """Mark blocks as accessed, only use for prefix caching."""
        # Prefix caching only supported on GPU.
        device = Device.GPU
        return self._allocators[device].mark_blocks_as_computed(block_ids)

    def get_common_computed_block_ids(
            self, seq_block_ids: List[List[int]]) -> List[int]:
        # Prefix caching only supported on GPU.
        device = Device.GPU
        return self._allocators[device].get_common_computed_block_ids(
            seq_block_ids)

    @property
    def all_block_ids(self) -> FrozenSet[int]:
        return frozenset(self._block_ids_to_allocator.keys())

    def promote_to_immutable_block(self, block: Block) -> BlockId:
        raise NotImplementedError

    def cow_block_if_not_appendable(self, block: Block) -> Optional[BlockId]:
        raise NotImplementedError<|MERGE_RESOLUTION|>--- conflicted
+++ resolved
@@ -112,7 +112,6 @@
             for block_id in allocator.all_block_ids:
                 self._block_ids_to_allocator[block_id] = allocator
 
-<<<<<<< HEAD
     @property
     def null_block(self) -> Block:
         if self._null_block is None:
@@ -124,13 +123,8 @@
             self._null_block.append_token_ids = fail  # type: ignore
         return self._null_block
 
-    def allocate_mutable(self,
-                         prev_block: Optional[Block],
-                         device: Optional[Device] = None) -> Block:
-=======
     def allocate_mutable(self, prev_block: Optional[Block],
                          device: Device) -> Block:
->>>>>>> f8e7adda
         """Allocates a new mutable block on the specified device.
 
         Args:
