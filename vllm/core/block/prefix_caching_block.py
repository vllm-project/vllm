"""Token blocks."""
from os.path import commonprefix
from typing import Dict, FrozenSet, Iterable, List, Optional, Set, Tuple

from vllm.core.block.common import (CacheMetricData, CopyOnWriteTracker,
                                    get_all_blocks_recursively)
from vllm.core.block.interfaces import Block, BlockAllocator, BlockId, Device
from vllm.core.block.naive_block import (BlockPool, NaiveBlock,
                                         NaiveBlockAllocator)
<<<<<<< HEAD
from vllm.core.evictor_v2 import EvictionPolicy, Evictor, make_evictor
from vllm.sequence import Sequence
=======
from vllm.core.evictor import EvictionPolicy, Evictor, make_evictor
>>>>>>> 5f8d8075

PrefixHash = int

# By default, we init our block access time as _DEFAULT_LAST_ACCESSED_TIME
# so that if we find one block is still hold _DEFAULT_LAST_ACCESSED_TIME,
# then we know this block hasn't been accessed yet.
_DEFAULT_LAST_ACCESSED_TIME = -1


class BlockTracker:
    """Used to track the status of a block inside the prefix caching allocator
    """
    __slots__ = ("active", "last_accessed", "computed")

    def reset(self):
        self.last_accessed: float = _DEFAULT_LAST_ACCESSED_TIME
        self.computed: bool = False

    def __init__(self):
        self.active: bool = False
        self.reset()

    def enable(self):
        assert not self.active
        self.active = True
        self.reset()

    def disable(self):
        assert self.active
        self.active = False
        self.reset()


class PrefixCachingBlockAllocator(BlockAllocator):
    """A block allocator that implements prefix caching.

    The PrefixCachingBlockAllocator maintains a cache of blocks based on their
    content hash. It reuses blocks with the same content hash to avoid redundant
    memory allocation. The allocator also supports copy-on-write operations.

    Args:
        num_blocks (int): The total number of blocks to manage.
        block_size (int): The size of each block in tokens.
        block_ids(Optional[Iterable[int]], optional): An optional iterable of
            block IDs. If not provided, block IDs will be assigned sequentially
            from 0 to num_blocks - 1.
    """

    def __init__(
        self,
        num_blocks: int,
        block_size: int,
        block_ids: Optional[Iterable[int]] = None,
        eviction_policy: EvictionPolicy = EvictionPolicy.LRU,
    ):
        if block_ids is None:
            block_ids = range(num_blocks)

        self._block_size = block_size

        # A mapping of prefix hash to block index. All blocks which have a
        # prefix hash will be in this dict, even if they have refcount 0.
        self._cached_blocks: Dict[PrefixHash, BlockId] = {}

        # A list of immutable block IDs that have been touched by scheduler
        # and should be marked as computed after an entire batch of sequences
        # are scheduled.
        self._touched_blocks: Set[BlockId] = set()

        # Used to track status of each physical block id
        self._block_tracker: Dict[BlockId, BlockTracker] = {}
        for block_id in block_ids:
            self._block_tracker[block_id] = BlockTracker()

        # Pre-allocate "num_blocks * extra_factor" block objects.
        # The "* extra_factor" is a buffer to allow more block objects
        # than physical blocks
        extra_factor = 4
        self._block_pool = BlockPool(self._block_size, self._create_block,
                                     self, num_blocks * extra_factor)

        # An allocator for blocks that do not have prefix hashes.
        self._hashless_allocator = NaiveBlockAllocator(
            create_block=self._create_block,  # type: ignore
            num_blocks=num_blocks,
            block_size=block_size,
            block_ids=block_ids,
            block_pool=self._block_pool,  # Share block pool here
        )

        # Evitor used to maintain how we want to handle those computed blocks
        # if we find memory pressure is high.
        self.evictor: Evictor = make_evictor(eviction_policy)

        # We share the refcounter between allocators. This allows us to promote
        # blocks originally allocated in the hashless allocator to immutable
        # blocks.
        self._refcounter = self._hashless_allocator.refcounter

        self._cow_tracker = CopyOnWriteTracker(
            refcounter=self._refcounter.as_readonly())

        self.metric_data = CacheMetricData()

    # Implements Block.Factory.
    def _create_block(
        self,
        prev_block: Optional[Block],
        token_ids: List[int],
        block_size: int,
        allocator: BlockAllocator,
        block_id: Optional[int] = None,
        computed: bool = False,
    ) -> Block:
        # Bind block to self.
        allocator = self

        return PrefixCachingBlock(
            prev_block=prev_block,
            token_ids=token_ids,
            block_size=block_size,
            block_id=block_id,
            allocator=allocator,
            computed=computed,
        )

    def allocate_immutable_block(
        self,
        prev_block: Optional[Block],
        token_ids: List[int],
        block_hash: Optional[int] = None,
        device: Optional[Device] = None,
    ) -> Block:
        """Allocates an immutable block with the given token IDs, reusing cached
        blocks if possible.

        Args:
            prev_block (Optional[Block]): The previous block in the sequence.
            token_ids (List[int]): The token IDs to be stored in the block.
            block_hash (int): The hash of the block's content.

        Returns:
            Block: The allocated immutable block.
        """
        assert device is None
        assert len(token_ids) == self._block_size, "An immutable block should be full"
        assert (
            block_hash is not None
        ), "An immutable block should have a content hash for prefix caching"
        assert_prefix_caching_block_or_none(prev_block)

        cached_block_id = self._cached_blocks.get(block_hash, None)
        if cached_block_id is not None:
            # Initialize a block that points to cached data
            # print(
            #     f"reuse block_hash={block_hash} from cached_block_id: {cached_block_id}"
            # )
            block: Block = self._block_pool.init_block(
                prev_block=prev_block,
                token_ids=token_ids,
                block_size=self._block_size,
                physical_block_id=cached_block_id,
            )
            block.set_content_hash(block_hash)
            self.metric_data.query(hit=True)
            self._incr_refcount_cached_block(block)
            return block

        # print(
        #     f"alloc from new block(block_hash: {block_hash}), get_num_free_blocks: {self.get_num_free_blocks()}"
        # )
        self.metric_data.query(hit=False)

        # No cached block => Allocate a new block
        block = self.allocate_mutable_block(prev_block)
        block.append_token_ids(token_ids, block_hash=block_hash)
        return block

    def allocate_immutable_blocks(
        self,
        prev_block: Optional[Block],
        block_token_ids: List[List[int]],
        block_hashes: Optional[List[int]] = None,
        device: Optional[Device] = None,
    ) -> List[Block]:
        blocks = []
        assert (
            block_hashes is not None
        ), "block_hashes must be provided for immutable prefix cache blocks"

        for token_ids, block_hash in zip(block_token_ids, block_hashes):
            prev_block = self.allocate_immutable_block(
                prev_block=prev_block,
                token_ids=token_ids,
                block_hash=block_hash,
                device=device,
            )
            blocks.append(prev_block)
        return blocks

    def allocate_mutable_block(self,
                               prev_block: Optional[Block],
                               device: Optional[Device] = None) -> Block:
        """Allocates a mutable block. If there are no free blocks, this will
        evict unused cached blocks.

        Args:
            prev_block (Block): The previous block in the sequence.
                None is not allowed unlike it is super class.

        Returns:
            Block: The allocated mutable block.
        """
        assert device is None
        assert_prefix_caching_block_or_none(prev_block)
        # print(
        #     f"Allocating mutable block: get_num_free_blocks: {self.get_num_free_blocks()}"
        # )
        block_id = self._allocate_block_id()
        block = self._block_pool.init_block(prev_block=prev_block,
                                            token_ids=[],
                                            block_size=self._block_size,
                                            physical_block_id=block_id)
        assert not block.computed
        assert block.content_hash is None
        return block

    def _incr_refcount_cached_block(self, block: Block) -> None:
        # Set this block to be "computed" since it is pointing to a
        # cached block id (which was already computed)
        block.computed = True

        block_id = block.block_id
        assert block_id is not None

        refcount = self._refcounter.incr(block_id)
        if refcount == 1:
            # In case a cached block was evicted, restore its tracking
            if block_id in self.evictor:
                self.evictor.remove(block_id)

            self._track_block_id(block_id, computed=True)

    def _decr_refcount_cached_block(self, block: Block) -> None:
        # Ensure this is immutable/cached block
        assert block.content_hash is not None

        block_id = block.block_id
        assert block_id is not None

        refcount = self._refcounter.decr(block_id)
        if refcount > 0:
            block.block_id = None
            return
        else:
            assert refcount == 0

        # No longer used
        assert block.content_hash in self._cached_blocks

        # Add the cached block to the evictor
        # (This keeps the cached block around so it can be reused)
        self.evictor.add(block_id, block.content_hash, block.num_tokens_total,
                         self._block_tracker[block_id].last_accessed)

        # Stop tracking the block
        self._untrack_block_id(block_id)

        block.block_id = None

    def _decr_refcount_hashless_block(self, block: Block) -> None:
        block_id = block.block_id
        assert block_id is not None

        # We may have a fork case where block is shared,
        # in which case, we cannot remove it from tracking
        refcount = self._refcounter.get(block_id)
        if refcount == 1:
            self._untrack_block_id(block_id)

        # Decrement refcount of the block_id, but do not free the block object
        # itself (will be handled by the caller)
        self._hashless_allocator.free(block, keep_block_object=True)

    def _allocate_block_id(self) -> BlockId:
        """First tries to allocate a block id from the hashless allocator,
        and if there are no blocks, then tries to evict an unused cached block.
        """
        # print(f"allocating block_id: get_num_free_blocks: {self.get_num_free_blocks()}")
        hashless_block_id = self._maybe_allocate_hashless_block_id()
        if hashless_block_id is not None:
            return hashless_block_id

        evicted_block_id = self._maybe_allocate_evicted_block_id()
        if evicted_block_id is not None:
            return evicted_block_id

        # No block available in hashless allocator, nor in unused cache blocks.
        raise BlockAllocator.NoFreeBlocksError()

    def _maybe_allocate_hashless_block_id(self) -> Optional[BlockId]:
        try:
            # Allocate mutable block and extrct its block_id
            block = self._hashless_allocator.allocate_mutable_block(
                prev_block=None)
            block_id = block.block_id
            self._block_pool.free_block(block)

            self._track_block_id(block_id, computed=False)
            return block_id
        except BlockAllocator.NoFreeBlocksError:
            return None

    def _maybe_allocate_evicted_block_id(self) -> Optional[BlockId]:
        if self.evictor.num_blocks == 0:
            return None

        # Here we get an evicted block, which is only added
        # into evictor if its ref counter is 0
        # and since its content would be changed, we need
        # to remove it from _cached_blocks's tracking list
        block_id, content_hash_to_evict = self.evictor.evict()

        # Sanity checks
        assert content_hash_to_evict in self._cached_blocks
        _block_id = self._cached_blocks[content_hash_to_evict]
        assert self._refcounter.get(_block_id) == 0
        assert _block_id == block_id

        self._cached_blocks.pop(content_hash_to_evict)

        self._refcounter.incr(block_id)
        self._track_block_id(block_id, computed=False)

        return block_id

    def _free_block_id(self, block: Block) -> None:
        """Decrements the refcount of the block. The block may be in two 
        possible states: (1) immutable/cached or (2) mutable/hashless. 
        In the first case, the refcount is decremented directly and the block
        may be possibly added to the evictor. In other case, hashless 
        allocator free(..) with keep_block_object=True is called to only free
        the block id (since the block object may be reused by the caller)
        """
        block_id = block.block_id
        assert block_id is not None, "Freeing unallocated block is undefined"

        if block.content_hash is not None:
            # Immutable: This type of block is always cached, and we want to
            # keep it in the evictor for future reuse
            self._decr_refcount_cached_block(block)
        else:
            # Mutable: This type of block is not cached, so we release it
            # directly to the hashless allocator
            self._decr_refcount_hashless_block(block)

        assert block.block_id is None

    def free(self, block: Block, keep_block_object: bool = False) -> None:
        """Release the block (look at free_block_id(..) docs)
        """
        # Release the physical block index
        self._free_block_id(block)

        # Release the block object to the pool
        if not keep_block_object:
            self._block_pool.free_block(block)

    def fork(self, last_block: Block) -> List[Block]:
        """Creates a new sequence of blocks that shares the same underlying
        memory as the original sequence.

        Args:
            last_block (Block): The last block in the original sequence.

        Returns:
            List[Block]: The new sequence of blocks that shares the same memory
                as the original sequence.
        """
        source_blocks = get_all_blocks_recursively(last_block)

        forked_blocks: List[Block] = []
        prev_block = None
        for block in source_blocks:
            block_id = block.block_id
            assert block_id is not None

            refcount = self._refcounter.incr(block_id)
            assert refcount != 1, "can't fork free'd block_id = {}".format(
                block_id)

            forked_block: Block = self._block_pool.init_block(
                prev_block=prev_block,
                token_ids=block.token_ids,
                block_size=self._block_size,
                physical_block_id=block_id,
            )

            forked_block.set_content_hash(block.content_hash)

            forked_blocks.append(forked_block)
            prev_block = forked_blocks[-1]

        return forked_blocks

    def get_num_free_blocks(self, device: Optional[Device] = None) -> int:
        assert device is None
        # The number of free blocks is the number of hashless free blocks
        # plus the number of blocks evictor could free from its list.
        return self._hashless_allocator.get_num_free_blocks() + (
            self.evictor.num_blocks
        )

    def get_num_total_blocks(self) -> int:
        return self._hashless_allocator.get_num_total_blocks()

    def get_physical_block_id(self, absolute_id: int) -> int:
        """Returns the zero-offset block id on certain block allocator
        given the absolute block id.

        Args:
            absolute_id (int): The absolute block id for the block 
                in whole allocator.

        Returns:
            int: The rzero-offset block id on certain device.
        """
        return sorted(self.all_block_ids).index(absolute_id)

    @property
    def all_block_ids(self) -> FrozenSet[int]:
        return self._hashless_allocator.all_block_ids

    def get_prefix_cache_hit_rate(self) -> float:
        return self.metric_data.get_hit_rate()

    def is_block_cached(self, block: Block) -> bool:
        assert block.content_hash is not None
        return block.content_hash in self._cached_blocks

    def promote_to_immutable_block(self, block: Block) -> BlockId:
        """Once a mutable block is full, it can be promoted to an immutable
        block. This means that its content can be referenced by future blocks
        having the same prefix.

        Note that if we already have a cached block with the same content, we
        will replace the newly-promoted block's mapping with the existing cached
        block id.

        Args:
            block: The mutable block to be promoted.

        Returns:
            BlockId: Either the original block index, or the block index of
                the previously cached block matching the same content.
        """
        # Ensure block can be promoted
        assert block.content_hash is not None
        assert block.block_id is not None
        assert self._refcounter.get(block.block_id) > 0

        if block.content_hash not in self._cached_blocks:
            # No cached content hash => Set this block as cached.
            # Note that this block cannot be marked as computed yet
            # because other sequences in the same batch cannot reuse
            # this block.
            self._cached_blocks[block.content_hash] = block.block_id
            # Mark this block as touched so that it can be marked as
            # computed after the entire batch of sequences are scheduled.
            self._touched_blocks.add(block.block_id)
            return block.block_id

        # Reuse the cached content hash
        self._decr_refcount_hashless_block(block)
        block.block_id = self._cached_blocks[block.content_hash]

        # Increment refcount of the cached block and (possibly) restore
        # it from the evictor.
        # Note that in this case, the block is marked as computed
        self._incr_refcount_cached_block(block)

        return block.block_id

    def cow_block_if_not_appendable(self, block: Block) -> BlockId:
        """Performs a copy-on-write operation on the given block if it is not
        appendable.

        Args:
            block (Block): The block to check for copy-on-write.

        Returns:
            BlockId: The block index of the new block if a copy-on-write 
                operation was performed, or the original block index if
                no copy-on-write was necessary.
        """
        src_block_id = block.block_id
        assert src_block_id is not None

        if self._cow_tracker.is_appendable(block):
            return src_block_id

        self._free_block_id(block)
        # print(
        #     f"Allocating block for COW: get_num_free_blocks: {self.get_num_free_blocks()}"
        # )
        trg_block_id = self._allocate_block_id()

        self._cow_tracker.record_cow(src_block_id, trg_block_id)

        return trg_block_id

    def clear_copy_on_writes(self) -> List[Tuple[BlockId, BlockId]]:
        """Returns the copy-on-write source->destination mapping and clears it.

        Returns:
            List[Tuple[BlockId, BlockId]]: A list mapping source
                block indices to destination block indices.
        """
        return self._cow_tracker.clear_cows()

    def mark_blocks_as_accessed(self, block_ids: List[int],
                                now: float) -> None:
        """Mark blocks as accessed, used in prefix caching.

        If the block is added into evictor, we need to update corresponding
        info in evictor's metadata.
        """

        for block_id in block_ids:
            if self._block_tracker[block_id].active:
                self._block_tracker[block_id].last_accessed = now
            elif block_id in self.evictor:
                self.evictor.update(block_id, now)
            else:
                raise ValueError(
                    "Mark block as accessed which is not belonged to GPU")

    def mark_blocks_as_computed(self, block_ids: List[int]) -> None:
        # Mark all touched blocks as computed.
        for block_id in self._touched_blocks:
            self._block_tracker[block_id].computed = True
        self._touched_blocks.clear()

    def _track_block_id(self, block_id: Optional[BlockId],
                        computed: bool) -> None:
        assert block_id is not None
        self._block_tracker[block_id].enable()
        self._block_tracker[block_id].computed = computed

    def _untrack_block_id(self, block_id: Optional[BlockId]) -> None:
        assert block_id is not None
        self._block_tracker[block_id].disable()

    def block_is_computed(self, block_id: int) -> bool:
        if self._block_tracker[block_id].active:
            return self._block_tracker[block_id].computed
        else:
            return block_id in self.evictor

    def get_computed_block_ids(self,
                               prev_computed_block_ids: List[int],
                               block_ids: List[int],
                               skip_last_block_id: bool = True) -> List[int]:
        prev_prefix_size = len(prev_computed_block_ids)
        cur_size = len(block_ids)
        if skip_last_block_id:
            cur_size -= 1

        # Sanity checks
        assert cur_size >= 0
        assert prev_prefix_size <= cur_size

        ret = prev_computed_block_ids
        for i in range(prev_prefix_size, cur_size):
            block_id = block_ids[i]
            if self.block_is_computed(block_id):
                ret.append(block_id)
        return ret

    def get_common_computed_block_ids(
            self, computed_seq_block_ids: List[List[int]]) -> List[int]:
        """Return the block ids that are common for a given sequence group.

        Only those blocks that are immutable and already be marked
        compyted would be taken consideration.
        """

        # NOTE We exclude the last block to avoid the case where the entire
        # prompt is cached. This would cause erroneous behavior in model
        # runner.

        # It returns a list of int although type annotation says list of string.
        if len(computed_seq_block_ids) == 1:
            return computed_seq_block_ids[0]

        return commonprefix([
            ids for ids in computed_seq_block_ids  # type: ignore
            if ids
        ])

    def get_num_full_blocks_touched(self, blocks: List[Block]) -> int:
        """Returns the number of full blocks that will be touched by
        swapping in/out.

        Args:
            blocks: List of blocks to be swapped.
        Returns:
            int: the number of full blocks that will be touched by
                swapping in/out the given blocks. Non full blocks are ignored
                when deciding the number of blocks to touch.
        """
        num_touched_blocks: int = 0
        for block in blocks:
            # If the block has a match in the cache and the cached
            # block is not referenced, then we still count it as a
            # touched block
            if block.is_full and (not self.is_block_cached(block) or \
                (block.content_hash is not None and \
                self._cached_blocks[block.content_hash] in \
                        self.evictor)):
                num_touched_blocks += 1
        return num_touched_blocks

    def swap_out(self, blocks: List[Block]) -> None:
        """Execute the swap out actions. Basically just free the 
        given blocks.

        Args:
            blocks: List of blocks to be swapped out.
        """
        for block in blocks:
            self._free_block_id(block)

    def swap_in(self, blocks: List[Block]) -> None:
        """Execute the swap in actions. Change the block id from 
        old allocator to current allocator for each block to finish 
        the block table update. 

        Args:
            blocks: List of blocks to be swapped in.
        """
        for block in blocks:
            # Here we allocate either immutable or mutable block and then
            # extract its block_id. Note that the block object is released
            # and the block_id is assigned to "block" to allow reusing the
            # existing "block" object
            if block.is_full:
                assert (
                    block.content_hash is not None
                ), "Block is full but has no content hash"
                tmp_block = self.allocate_immutable_block(
                    prev_block=block.prev_block,
                    token_ids=block.token_ids,
                    block_hash=block.content_hash,
                )
            else:
                assert (
                    block.content_hash is None
                ), "Block is not full but has content hash"
                tmp_block = self.allocate_mutable_block(
                    prev_block=block.prev_block)
                tmp_block.append_token_ids(block.token_ids, block_hash=None)

            block_id = tmp_block.block_id
            self._block_pool.free_block(tmp_block)

            block.block_id = block_id  # Assign block_id

    def get_allocated_cached_blocks(self, block_hashes: List[PrefixHash]) -> List[PrefixHash]:
        """
        Get the list of blocks that are already computed and allocated so that they can
        be shared by multiple sequences, and no needed to be allocated again.

        INVARIANCE:
            For a sequence of blocks, it's also guaranteed that if a block is allocated (i.e.
            block_is_active_computed(block_hash) == True), then the previous block must also be
            allocated (i.e. block_is_active_computed(prev_block_hash) == True).

            This is because we allocate and free entire sequence of blocks atomically (no partial
            sequence is allocated or freed). Therefore, because block hash includes the previous
            block's hash, if a current block is allocated, this means the previous block must also
            be allocated.

        NOTE: we exclude computed blocks in evictor because they are already freed even if they
        are cached. They would still have to be allocated by a sequence. If not, consider a
        scenario with a seqeuence of 3 token blocks, and a block pool of only 2 blocks:
            [b0, b1, b2], where b0 and b1 are computed but evicted, b2 is not computed.
            So b0, b1 are the 2 free blocks, in evictor.
        When deciding how many more blocks need to be allocated for this sequence, it should be
        all 3 blocks (b0, b1, b2) rather than just 1 block (b2).
        """
        # Search for the longest prefix in `block_hashes` that are present cached blocks.
        def block_is_active_computed(block_hash: PrefixHash) -> bool:
            if block_hash not in self._cached_blocks:
                return False

            cached_block_id = self._cached_blocks[block_hash]
            if cached_block_id in self.evictor:
                return False

            # We only consider the blocks that are marked as computed.
            if not self._block_tracker[cached_block_id].computed:
                return False

            return True

        from bisect import bisect_left

        idx = bisect_left(
            block_hashes, True, key=lambda x: not block_is_active_computed(x)
        )
        return block_hashes[:idx]


class PrefixCachingBlock(Block):
    """A block implementation that supports prefix caching.

    The PrefixCachingBlock class represents a block of token IDs with prefix
    caching capabilities. It wraps a NaiveBlock internally and provides
    additional functionality for content hashing and promoting immutable blocks
    with the prefix caching allocator.

    Args:
        prev_block (Optional[PrefixCachingBlock]): The previous block in the
            sequence.
        token_ids (List[int]): The initial token IDs to be stored in the block.
        block_size (int): The maximum number of token IDs that can be stored in
            the block.
        allocator (BlockAllocator): The prefix
            caching block allocator associated with this block.
        block_id (Optional[int], optional): The physical block index
            of this block. Defaults to None.
    """

    def __init__(
        self,
        prev_block: Optional[Block],
        token_ids: List[int],
        block_size: int,
        allocator: BlockAllocator,
        block_id: Optional[int] = None,
        computed: bool = False,
    ):
        assert isinstance(allocator, PrefixCachingBlockAllocator), (
            "Currently this class is only tested with "
            "PrefixCachingBlockAllocator. Got instead allocator = {}".format(
                allocator))
        assert_prefix_caching_block_or_none(prev_block)

        self._prev_block = prev_block
        self._cached_content_hash: Optional[int] = None
        self._cached_num_tokens_total: int = 0
        self._allocator = allocator
        self._last_accessed: float = _DEFAULT_LAST_ACCESSED_TIME
        self._computed = computed

        # On the first time, we create the block object, and next we only
        # reinitialize it
        if hasattr(self, "_block"):
            self._block.__init__(  # type: ignore[has-type]
                prev_block=prev_block,
                token_ids=token_ids,
                block_size=block_size,
                block_id=block_id,
                allocator=self._allocator,
            )
        else:
            self._block = NaiveBlock(
                prev_block=prev_block,
                token_ids=token_ids,
                block_size=block_size,
                block_id=block_id,
                allocator=self._allocator,
            )

        self._update_num_tokens_total()

    def _update_num_tokens_total(self):
        """Incrementally computes the number of tokens that there is
        till the current block (included)
        """
        res = 0

        # Add all previous blocks
        if self._prev_block is not None:
            res += self._prev_block.num_tokens_total

        # Add current block
        res += len(self.token_ids)

        self._cached_num_tokens_total = res

    @property
    def computed(self) -> bool:
        return self._computed

    @computed.setter
    def computed(self, value) -> None:
        self._computed = value

    @property
    def last_accessed(self) -> float:
        return self._last_accessed

    @last_accessed.setter
    def last_accessed(self, last_accessed_ts: float):
        self._last_accessed = last_accessed_ts

    def append_token_ids(
        self, token_ids: List[int], block_hash: Optional[int] = None
    ) -> None:
        """Appends the given token IDs to the block and registers the block as
        immutable if the block becomes full.

        Args:
            token_ids (List[int]): The token IDs to be appended to the block.
            block_hash (Optional[int]): The content hash of the block. None if the block is not full.
        """
        # Ensure this is mutable block (not promoted)
        assert self.content_hash is None
        assert not self.computed

        if len(token_ids) == 0:
            return

        # Ensure there are input tokens
        assert token_ids, "Got token_ids = {}".format(token_ids)

        # Naive block handles CoW.
        self._block.append_token_ids(token_ids, block_hash=None)
        self._update_num_tokens_total()

        # Promote the block to an immutable block if it is full.
        if block_hash is not None:
            self.set_content_hash(block_hash)
            self._allocator.promote_to_immutable_block(self)

    @property
    def block_id(self) -> Optional[int]:
        return self._block.block_id

    @block_id.setter
    def block_id(self, value) -> None:
        self._block.block_id = value

    @property
    def is_full(self) -> bool:
        return self._block.is_full

    @property
    def num_empty_slots(self) -> int:
        return self._block.num_empty_slots

    @property
    def num_tokens_total(self) -> int:
        return self._cached_num_tokens_total

    @property
    def block_size(self) -> int:
        return self._block.block_size

    @property
    def token_ids(self) -> List[int]:
        return self._block.token_ids

    @property
    def prev_block(self) -> Optional[Block]:
        return self._prev_block

    # @property
    # def content_hash(self) -> Optional[int]:
    #     """Return the content-based hash of the current block, or None if it is
    #     not yet defined.

    #     For the content-based hash to be defined, the current block must be
    #     full.
    #     """
    #     # If the hash is already computed, return it.
    #     if self._cached_content_hash is not None:    #         return self._cached_content_hash

    #     # We cannot compute a hash for the current block because it is not full.
    #     if not self.is_full:
    #         return None

    #     is_first_block = self._prev_block is None
    #     prev_block_hash = (
    #         None if is_first_block else
    #         self._prev_block.content_hash  # type: ignore
    #     )

    #     # Previous block exists but does not yet have a hash.
    #     # Return no hash in this case.
    #     if prev_block_hash is None and not is_first_block:
    #         return None

    #     self._cached_content_hash = PrefixCachingBlock.hash_block_tokens(
    #         is_first_block,
    #         prev_block_hash,
    #         cur_block_token_ids=self.token_ids)
    #     return self._cached_content_hash

    @property
    def content_hash(self) -> Optional[int]:
        return self._cached_content_hash

    def set_content_hash(self, content_hash: Optional[int]) -> None:
        """
        Set the content hash of the block.
        """
        assert self.content_hash is None, "Content hash already set"
        if content_hash is None:
            # This could happen when forking a mutable block.
            assert (
                not self.is_full
            ), "Block should not be full when new content hash is None"
            # No op.
            return
        assert self.is_full, "Block is not full when setting content hash"
        self._cached_content_hash = content_hash

    @staticmethod
    def hash_block_tokens(is_first_block: bool, prev_block_hash: Optional[int],
                          cur_block_token_ids: List[int]) -> int:
        """Computes a hash value corresponding to the contents of a block and
        the contents of the preceding block(s). The hash value is used for
        prefix caching.

        NOTE: Content-based hashing does not yet support LoRA.

        Parameters:
        - is_first_block (bool): A flag indicating if the block is the first in
            the sequence.
        - prev_block_hash (Optional[int]): The hash of the previous block. None
            if this is the first block.
        - cur_block_token_ids (List[int]): A list of token ids in the current
            block. The current block is assumed to be full.

        Returns:
        - int: The computed hash value for the block.
        """
        assert (prev_block_hash is None) == is_first_block
        return hash((is_first_block, prev_block_hash, *cur_block_token_ids))


class ComputedBlocksTracker:
    """Handles caching of per-sequence computed block ids. 
        When a sequence appears for the first time, it traverses all of the 
        blocks and detects the prefix of blocks that is computed. On the
        subsequent times, it only traverses the new blocks that were added 
        and updates the already recorded prefix of blocks with the newly 
        computed blocks.

        To avoid redundant traversals, the algorithm also detects when there
        is a "gap" in the computed prefix. For example, if we have blocks =
        [1,2,3,4,5], and we have detected [1,2,3] as the computed prefix, then
        we won't try to add more computed blocks to [1,2,3] in this sequence
        iteration, and will add more computed blocks only after the sequence is
        freed and reused again.

        Note that currently, for a given sequence, we also skip the last 
        block id for caching purposes, to avoid caching of a full sequence
    """

    def __init__(self, allocator):
        self._allocator = allocator
        self._cached_computed_seq_blocks: Dict[int, Tuple[List[int],
                                                          bool]] = {}

    def add_seq(self, seq_id: int) -> None:
        """Start tracking seq_id
        """
        assert seq_id not in self._cached_computed_seq_blocks
        self._cached_computed_seq_blocks[seq_id] = ([], False)

    def remove_seq(self, seq_id: int) -> None:
        """Stop tracking seq_id
        """
        assert seq_id in self._cached_computed_seq_blocks
        del self._cached_computed_seq_blocks[seq_id]

    def get_cached_computed_blocks_and_update(
            self, seq_id: int, block_ids: List[int]) -> List[int]:
        """ Look at the class documentation for details
        """
        # Ensure seq_id is already tracked
        assert seq_id in self._cached_computed_seq_blocks

        # Get cached data (may be empty on the first time)
        prev_computed_block_ids, has_gap = self._cached_computed_seq_blocks[
            seq_id]

        if has_gap:
            # When gap is detected, we do not add more computed blocks at this
            # sequence iteration
            return prev_computed_block_ids

        # We do not consider the last block id for caching purposes.
        num_cur_blocks = len(block_ids) - 1
        assert num_cur_blocks >= 0

        if len(prev_computed_block_ids) >= num_cur_blocks:
            # Cache HIT
            assert len(prev_computed_block_ids) == num_cur_blocks
            return prev_computed_block_ids

        # If here, then we may possibly add more computed blocks. As a result,
        # traverse the additional blocks after prev_computed_block_ids to
        # detect more computed blocks and add them.

        # Incremental init for seq_id => Look only at the new blocks
        computed_block_ids = self._allocator.get_computed_block_ids(  # noqa: E501
            prev_computed_block_ids,
            block_ids,
            skip_last_block_id=
            True,  # We skip last block id to avoid caching of full seq
        )

        # QQ(rickyx): why is it possible to actually have a gap?

        # Detect if there is a "gap"
        has_gap = len(computed_block_ids) < num_cur_blocks

        # Record
        self._cached_computed_seq_blocks[seq_id] = (computed_block_ids,
                                                    has_gap)

        return computed_block_ids


class LastAccessBlocksTracker:
    """Manages the last access time of the tracked sequences, in order to allow
    an efficient update of allocator's block last access times
    """

    def __init__(self, allocator):
        self._allocator = allocator
        self._seq_last_access: Dict[int, Optional[float]] = {}

    def add_seq(self, seq_id: int) -> None:
        """Start tracking seq_id
        """
        assert seq_id not in self._seq_last_access
        self._seq_last_access[seq_id] = None

    def remove_seq(self, seq_id: int) -> None:
        """Stop tracking seq_id
        """
        assert seq_id in self._seq_last_access
        del self._seq_last_access[seq_id]

    def update_last_access(self, seq_id: int, time: float) -> None:
        assert seq_id in self._seq_last_access
        self._seq_last_access[seq_id] = time

    def update_seq_blocks_last_access(self, seq_id: int,
                                      block_ids: List[int]) -> None:
        assert seq_id in self._seq_last_access

        ts = self._seq_last_access[seq_id]

        if ts is None:
            # No last access was recorded, no need to update.
            return

        self._allocator.mark_blocks_as_accessed(block_ids, ts)


def assert_prefix_caching_block_or_none(block: Optional[Block]):
    if block is None:
        return
    assert isinstance(block,
                      PrefixCachingBlock), "Got block = {}".format(block)<|MERGE_RESOLUTION|>--- conflicted
+++ resolved
@@ -7,12 +7,8 @@
 from vllm.core.block.interfaces import Block, BlockAllocator, BlockId, Device
 from vllm.core.block.naive_block import (BlockPool, NaiveBlock,
                                          NaiveBlockAllocator)
-<<<<<<< HEAD
-from vllm.core.evictor_v2 import EvictionPolicy, Evictor, make_evictor
+from vllm.core.evictor import EvictionPolicy, Evictor, make_evictor
 from vllm.sequence import Sequence
-=======
-from vllm.core.evictor import EvictionPolicy, Evictor, make_evictor
->>>>>>> 5f8d8075
 
 PrefixHash = int
 
