# SPDX-License-Identifier: Apache-2.0

import enum
import os
import random
import time
from collections import deque
from dataclasses import dataclass, field
from typing import Callable, Deque, Dict, Iterable, List, Optional
from typing import Sequence as GenericSequence
from typing import Set, Tuple, Union

from vllm.config import CacheConfig, LoRAConfig, SchedulerConfig
from vllm.core.interfaces import AllocStatus, BlockSpaceManager
from vllm.logger import init_logger
from vllm.lora.request import LoRARequest
from vllm.prompt_adapter.request import PromptAdapterRequest
from vllm.sequence import (Sequence, SequenceData, SequenceGroup,
                           SequenceGroupMetadata, SequenceGroupMetadataDelta,
                           SequenceStage, SequenceStatus)
from vllm.utils import Device, PyObjectCache

logger = init_logger(__name__)

# Test-only. If configured, decode is preempted with
# ARTIFICIAL_PREEMPTION_PROB% probability.
ENABLE_ARTIFICIAL_PREEMPT = bool(
    os.getenv("VLLM_TEST_ENABLE_ARTIFICIAL_PREEMPT", False))  # noqa
ARTIFICIAL_PREEMPTION_PROB = 0.5
ARTIFICIAL_PREEMPTION_MAX_CNT = 500


class PreemptionMode(enum.Enum):
    """Preemption modes.

    1. Swapping: Swap out the blocks of the preempted sequences to CPU memory
    and swap them back in when the sequences are resumed.
    2. Recomputation: Discard the blocks of the preempted sequences and
    recompute them when the sequences are resumed, treating the sequences as
    new prompts.
    """

    SWAP = enum.auto()
    RECOMPUTE = enum.auto()


@dataclass
class SchedulingBudget:
    """The available slots for scheduling.

    TODO(sang): Right now, the budget is request_id-aware meaning it can ignore
    budget update from the same request_id. It is because in normal scheduling
    path, we update RUNNING num_seqs ahead of time, meaning it could be
    updated more than once when scheduling RUNNING requests. Since this won't
    happen if we only have chunked prefill scheduling, we can remove this
    feature from the API when chunked prefill is enabled by default.
    """

    token_budget: int
    max_num_seqs: int
    _request_ids_num_batched_tokens: Set[str] = field(default_factory=set)
    _request_ids_num_curr_seqs: Set[str] = field(default_factory=set)
    # Number of cached tokens in the batch.
    _num_cached_tokens: int = 0
    # Number of actual non-cached tokens in the batch.
    _num_batched_tokens: int = 0
    _num_curr_seqs: int = 0

    def can_schedule(self, *, num_new_tokens: int, num_new_seqs: int):
        # We allow num_new_tokens to be 0 when the entire sequence has
        # been cached.
        assert num_new_tokens >= 0
        assert num_new_seqs != 0
        return (self.num_batched_tokens + num_new_tokens <= self.token_budget
                and self.num_curr_seqs + num_new_seqs <= self.max_num_seqs)

    def remaining_token_budget(self):
        return self.token_budget - self.num_batched_tokens

    def add_num_batched_tokens(self,
                               req_id: str,
                               num_batched_tokens: int,
                               num_cached_tokens: int = 0):
        if req_id in self._request_ids_num_batched_tokens:
            return
        assert num_cached_tokens >= 0
        assert num_batched_tokens >= 0

        self._request_ids_num_batched_tokens.add(req_id)
        self._num_batched_tokens += num_batched_tokens
        self._num_cached_tokens += num_cached_tokens

    def subtract_num_batched_tokens(self, req_id: str,
                                    num_batched_tokens: int):
        if req_id in self._request_ids_num_batched_tokens:
            self._request_ids_num_batched_tokens.remove(req_id)
            self._num_batched_tokens -= num_batched_tokens

    def add_num_seqs(self, req_id: str, num_curr_seqs: int):
        if req_id in self._request_ids_num_curr_seqs:
            return

        self._request_ids_num_curr_seqs.add(req_id)
        self._num_curr_seqs += num_curr_seqs

    def subtract_num_seqs(self, req_id: str, num_curr_seqs: int):
        if req_id in self._request_ids_num_curr_seqs:
            self._request_ids_num_curr_seqs.remove(req_id)
            self._num_curr_seqs -= num_curr_seqs

    @property
    def num_batched_tokens(self):
        return self._num_batched_tokens

    @property
    def num_curr_seqs(self):
        return self._num_curr_seqs

    @property
    def num_cached_tokens(self):
        return self._num_cached_tokens


@dataclass
class ScheduledSequenceGroup:
    # A sequence group that's scheduled.
    seq_group: SequenceGroup
    # The total chunk size (number of tokens) to process for next iteration.
    # 1 for decoding. Same as prompt tokens for prefill, but if prefill is
    # chunked, it can be smaller than that.
    token_chunk_size: int


@dataclass
class SchedulerOutputs:
    """The scheduling decision made from a scheduler."""

    # Scheduled sequence groups.
    scheduled_seq_groups: GenericSequence[ScheduledSequenceGroup]
    # Number of prefill groups scheduled.
    num_prefill_groups: int
    # Total number of batched tokens.
    num_batched_tokens: int
    # Blocks to swap in. List of CPU -> GPU block number.
    blocks_to_swap_in: List[Tuple[int, int]]
    # Blocks to swap out. List of GPU -> CPU block number.
    blocks_to_swap_out: List[Tuple[int, int]]
    # Blocks to copy. Source to dest block.
    blocks_to_copy: List[Tuple[int, int]]
    # Sequence groups that are going to be ignored.
    ignored_seq_groups: List[SequenceGroup]
    # The number of slots for lookahead decoding.
    num_lookahead_slots: int
    # The number of requests in the running queue
    running_queue_size: int
    preempted: int

    def __post_init__(self):
        # Swap in and swap out should never happen at the same time.
        assert not (self.blocks_to_swap_in and self.blocks_to_swap_out)

        self.num_loras: int = len(self.lora_requests)
        if self.num_loras > 0:
            self._sort_by_lora_ids()

        self.num_prompt_adapters: int = len(self.prompt_adapter_requests)

    def is_empty(self) -> bool:
        # NOTE: We do not consider the ignored sequence groups.
        return (not self.scheduled_seq_groups and not self.blocks_to_swap_in
                and not self.blocks_to_swap_out and not self.blocks_to_copy)

    def _sort_by_lora_ids(self):
        assert 0 <= self.num_prefill_groups <= len(self.scheduled_seq_groups)

        def key_fn(group: ScheduledSequenceGroup):
            key = (group.seq_group.lora_int_id, group.seq_group.request_id)
            if 0 < self.num_prefill_groups < len(self.scheduled_seq_groups):
                # Sort sequence groups so that all prefills come before all
                # decodes as required by chunked prefill.
                return (not group.seq_group.is_prefill(), *key)
            return key

        self.scheduled_seq_groups = sorted(self.scheduled_seq_groups,
                                           key=key_fn)

    @property
    def lora_requests(self) -> Set[LoRARequest]:
        return {
            g.seq_group.lora_request
            for g in self.scheduled_seq_groups
            if g.seq_group.lora_request is not None
        }

    @property
    def prompt_adapter_requests(self) -> Set[PromptAdapterRequest]:
        return {
            g.seq_group.prompt_adapter_request
            for g in self.scheduled_seq_groups
            if g.seq_group.prompt_adapter_request is not None
        }


@dataclass
class SchedulerRunningOutputs:
    """The requests that are scheduled from a running queue.

    Could contain prefill (prefill that's chunked) or decodes. If there's not
    enough memory, it can be preempted (for recompute) or swapped out.
    """

    # Selected sequences that are running and in a decoding phase.
    decode_seq_groups: List[ScheduledSequenceGroup]
    # Selected sequences that are running and in a prefill phase.
    # I.e., it means the prefill has been chunked.
    prefill_seq_groups: List[ScheduledSequenceGroup]
    # The preempted sequences.
    preempted: List[SequenceGroup]
    # Sequences that are swapped out.
    swapped_out: List[SequenceGroup]
    # The blocks to swap out.
    blocks_to_swap_out: List[Tuple[int, int]]
    # The blocks to copy.
    blocks_to_copy: List[Tuple[int, int]]
    # The number of slots for lookahead decoding.
    num_lookahead_slots: int

    # Optimization for fast-access to seq_group lists
    decode_seq_groups_list: List[SequenceGroup]
    prefill_seq_groups_list: List[SequenceGroup]

    @classmethod
    def create_empty(cls) -> "SchedulerRunningOutputs":
        return SchedulerRunningOutputs(
            decode_seq_groups=[],
            prefill_seq_groups=[],
            preempted=[],
            swapped_out=[],
            blocks_to_swap_out=[],
            blocks_to_copy=[],
            num_lookahead_slots=0,
            decode_seq_groups_list=[],
            prefill_seq_groups_list=[],
        )


@dataclass
class SchedulerSwappedInOutputs:
    """The requests that are scheduled from a swap queue.

    Could contain prefill (prefill that's chunked) or decodes.
    """

    # Selected sequences that are going to be swapped in and is in a
    # decoding phase.
    decode_seq_groups: List[ScheduledSequenceGroup]
    # Selected sequences that are going to be swapped in and in a prefill
    # phase. I.e., it means the prefill has been chunked.
    prefill_seq_groups: List[ScheduledSequenceGroup]
    # The blocks to swap in.
    blocks_to_swap_in: List[Tuple[int, int]]
    # The blocks to copy.
    blocks_to_copy: List[Tuple[int, int]]
    # The number of slots for lookahead decoding.
    num_lookahead_slots: int
    # Infeasible sequence groups.
    infeasible_seq_groups: List[SequenceGroup]

    @classmethod
    def create_empty(cls) -> "SchedulerSwappedInOutputs":
        return SchedulerSwappedInOutputs(
            decode_seq_groups=[],
            prefill_seq_groups=[],
            blocks_to_swap_in=[],
            blocks_to_copy=[],
            num_lookahead_slots=0,
            infeasible_seq_groups=[],
        )


@dataclass
class SchedulerPrefillOutputs:
    """The requests that are scheduled from a waiting queue.

    Could contain a fresh prefill requests or preempted requests that need
    to be recomputed from scratch.
    """

    # Selected sequences for prefill.
    seq_groups: List[ScheduledSequenceGroup]
    # Ignored sequence groups.
    ignored_seq_groups: List[SequenceGroup]
    num_lookahead_slots: int

    @classmethod
    def create_empty(cls) -> "SchedulerPrefillOutputs":
        return SchedulerPrefillOutputs(
            seq_groups=[],
            ignored_seq_groups=[],
            num_lookahead_slots=0,
        )


def seq_group_metadata_builder():
    return SequenceGroupMetadata(request_id="",
                                 is_prompt=False,
                                 seq_data={},
                                 sampling_params=None,
                                 block_tables={})


def scheduler_running_outputs_builder():
    return SchedulerRunningOutputs(decode_seq_groups=[],
                                   prefill_seq_groups=[],
                                   preempted=[],
                                   swapped_out=[],
                                   blocks_to_swap_out=[],
                                   blocks_to_copy=[],
                                   num_lookahead_slots=0,
                                   prefill_seq_groups_list=[],
                                   decode_seq_groups_list=[])


def scheduled_seq_group_builder():
    return ScheduledSequenceGroup(SequenceGroup.__new__(SequenceGroup),
                                  token_chunk_size=0)
    # return ScheduledSequenceGroup(seq_group=None, token_chunk_size=0)


@dataclass
class PartialPrefillMetadata:
    """Holds information about the partial prefills that are currently running
    during a single iteration of the Scheduler.
    When chunked prefill is enabled, we allow a certain number of seqs to be
    partially prefilled during each iteration. Having multiple partial prefills
    in flight allows us to minimize TTFT and avoid decode starvation in cases
    where a single sequence group with a very large prompt blocks the queue for
    too many iterations.
    The number of long prefill requests is limited so that smaller
    requests may jump the queue in front of them and get to the decode
    phase faster.
    """

    # A minimum bound on the total number of prefills to be scheduled during
    # this iteration
    schedulable_prefills: int

    # The number of long prefill requests currently running
    long_prefills: int

    scheduler_config: SchedulerConfig

    def can_schedule(self, seq_group: SequenceGroup) -> bool:
        """When concurrent partial prefills are enabled,
        we limit the number of long requests and only accept
        shorter requests from the queue while running them
        concurrently"""
        return not (seq_group.first_seq.get_num_new_tokens()
                    > self.scheduler_config.long_prefill_token_threshold
                    and self.long_prefills
                    >= self.scheduler_config.max_long_partial_prefills
                    and self.scheduler_config.max_num_partial_prefills > 1)

    def maybe_increment_partial_prefills(self,
                                         seq_group: SequenceGroup) -> None:
        # When a new prefill is scheduled, we need to know if it is a
        # long request
        if (seq_group.first_seq.get_num_new_tokens()
                > self.scheduler_config.long_prefill_token_threshold):
            self.long_prefills += 1

    @classmethod
    def from_queues(
        cls,
        running: Deque[SequenceGroup],
        waiting: Deque[SequenceGroup],
        scheduler_config: SchedulerConfig,
    ) -> "PartialPrefillMetadata":
        """Create a PartialPrefillMetadata object from the current state of
        the scheduler's queues.
        This accounts for the currently running prefill requests, and peeks into
        the waiting queue to see if there are more prefills to potentially be
        scheduled during this iteration."""
        prefills = 0
        long_prefills = 0

        waiting_long_prefills = 0

        for sg in running:
            if sg.first_seq.data.stage == SequenceStage.PREFILL:
                prefills += 1
                if (sg.first_seq.get_num_new_tokens()
                        > scheduler_config.long_prefill_token_threshold):
                    long_prefills += 1

        for sg in waiting:
            # Don't bother looping through the rest of the queue if we know
            # there are already at
            # least max_partial_prefills requests to fill
            if prefills >= scheduler_config.max_num_partial_prefills:
                break

            # Don't count long requests from the waiting queue if we aren't
            # going to schedule them anyway
            if (sg.first_seq.get_num_new_tokens()
                    > scheduler_config.long_prefill_token_threshold):
                if (long_prefills + waiting_long_prefills
                        >= scheduler_config.max_long_partial_prefills):
                    continue
                waiting_long_prefills += 1
            prefills += 1

        # NB: long_prefills and waiting_long_prefills are tracked separately.
        # We don't account for the waiting requests here because we need to use
        # this metadata to track how many have actually been scheduled.
        return PartialPrefillMetadata(
            schedulable_prefills=min(
                prefills, scheduler_config.max_num_partial_prefills),
            long_prefills=long_prefills,
            scheduler_config=scheduler_config,
        )


class Scheduler:

    def __init__(
        self,
        scheduler_config: SchedulerConfig,
        cache_config: CacheConfig,
        lora_config: Optional[LoRAConfig],
        pipeline_parallel_size: int = 1,
        output_proc_callback: Optional[Callable] = None,
    ) -> None:
        self.scheduler_config = scheduler_config
        self.cache_config = cache_config
        # Note for LoRA scheduling: the current policy is extremely
        # simple and NOT fair. It can lead to starvation of some
        # LoRAs. This should be improved in the future.
        self.lora_config = lora_config

        version = "selfattn"
        if (self.scheduler_config.runner_type == "pooling"
                or self.cache_config.is_attention_free):
            version = "placeholder"

        BlockSpaceManagerImpl = BlockSpaceManager.get_block_space_manager_class(
            version)

        num_gpu_blocks = cache_config.num_gpu_blocks
        if num_gpu_blocks:
            num_gpu_blocks //= pipeline_parallel_size

        num_cpu_blocks = cache_config.num_cpu_blocks
        if num_cpu_blocks:
            num_cpu_blocks //= pipeline_parallel_size

        # Create the block space manager.
        self.block_manager = BlockSpaceManagerImpl(
            block_size=self.cache_config.block_size,
            num_gpu_blocks=num_gpu_blocks,
            num_cpu_blocks=num_cpu_blocks,
            sliding_window=self.cache_config.sliding_window,
            enable_caching=self.cache_config.enable_prefix_caching,
        )

        # Sequence groups in the WAITING state.
        # Contain new prefill or preempted requests.
        self.waiting: Deque[SequenceGroup] = deque()
        # Sequence groups in the RUNNING state.
        # Contain decode requests.
        self.running: Deque[SequenceGroup] = deque()
        # Sequence groups in the SWAPPED state.
        # Contain decode requests that are swapped out.
        self.swapped: Deque[SequenceGroup] = deque()
        # Sequence groups finished requests ids since last step iteration.
        # It lets the model know that any state associated with these requests
        # can and must be released after the current step.
        # This is used to evict the finished requests from the Mamba cache.
        self._finished_requests_ids: List[str] = list()
        # Time at previous scheduling step
        self.prev_time = 0.0
        # Did we schedule a prompt at previous step?
        self.prev_prompt = False
        # Latency of the last prompt step
        self.last_prompt_latency = 0.0
        # preemption mode, RECOMPUTE or SWAP
        self.user_specified_preemption_mode = scheduler_config.preemption_mode

        # The following field is test-only. It is used to inject artificial
        # preemption.
        self.enable_artificial_preemption = ENABLE_ARTIFICIAL_PREEMPT
        self.artificial_preempt_cnt = (ARTIFICIAL_PREEMPTION_MAX_CNT
                                       if self.enable_artificial_preemption
                                       else 0)
        self.num_cumulative_preemption: int = 0

        # Used to cache python objects
        self._seq_group_metadata_cache: List[PyObjectCache] = []
        self._scheduler_running_outputs_cache: List[PyObjectCache] = []
        self._scheduled_seq_group_cache: List[PyObjectCache] = []

        # For async output processing, we need to swap cache buffers between
        # iterations. I.e. since the output processing is lagged one step,
        # we cannot reuse the cached objects immediately when the schedule()
        # is called again, but only when schedule() is called the second time.
        self.output_proc_callback = output_proc_callback
        self.use_async_output_proc = self.output_proc_callback is not None
        self.num_cache_iters = 2 if self.use_async_output_proc else 1

        self.cache_id = 0
        for i in range(self.num_cache_iters):
            self._seq_group_metadata_cache.append(
                PyObjectCache(seq_group_metadata_builder))
            self._scheduler_running_outputs_cache.append(
                PyObjectCache(scheduler_running_outputs_builder))
            self._scheduled_seq_group_cache.append(
                PyObjectCache(scheduled_seq_group_builder))

        # For async postprocessor, the extra decode run cannot be done
        # when the request reaches max_model_len. In this case, the request
        # will be stopped during schedule() call and added to this stop list
        # for processing and deallocation by the free_finished_seq_groups()
        self._async_stopped: List[SequenceGroup] = []

        # List with the chunk sizes to hand out to each sequence depending
        # on how many partial prefills are running. This is slightly faster than
        # running an integer division every time a prefill is scheduled.
        # This splits the budget evenly among all prefills.
        self.partial_prefill_budget_lookup_list = [0] * (
            self.scheduler_config.max_num_partial_prefills + 1)
        self.partial_prefill_budget_lookup_list[0] = (
            scheduler_config.max_num_batched_tokens)
        for i in range(1, self.scheduler_config.max_num_partial_prefills + 1):
            self.partial_prefill_budget_lookup_list[i] = (
                scheduler_config.max_num_batched_tokens // i)

    @property
    def next_cache_id(self):
        return (self.cache_id + 1) % self.num_cache_iters

    @property
    def lora_enabled(self) -> bool:
        return bool(self.lora_config)

    @property
    def num_decoding_tokens_per_seq(self) -> int:
        """The number of new tokens."""
        return 1

    def add_seq_group(self, seq_group: SequenceGroup) -> None:
        # Add sequence groups to the waiting queue.
        self.waiting.append(seq_group)

    def _add_seq_group_to_running(self, seq_group: SequenceGroup) -> None:
        # Add sequence groups to the running queue.
        # Only for testing purposes.
        self.running.append(seq_group)

    def _add_seq_group_to_swapped(self, seq_group: SequenceGroup) -> None:
        # Add sequence groups to the swapped queue.
        # Only for testing purposes.
        self.swapped.append(seq_group)

    def abort_seq_group(self, request_id: Union[str, Iterable[str]]) -> None:
        """Aborts a sequence group with the given ID.

        Check if the sequence group with the given ID
            is present in any of the state queue.
        If present, remove the sequence group from the state queue.
            Also, if any of the sequences in the sequence group is not finished,
                free the sequence with status `FINISHED_ABORTED`.
        Otherwise, do nothing.

        Args:
            request_id: The ID(s) of the sequence group to abort.
        """
        if isinstance(request_id, str):
            request_id = (request_id, )
        request_ids = set(request_id)
        for state_queue in [self.waiting, self.running, self.swapped]:
            aborted_groups: List[SequenceGroup] = []
            for seq_group in state_queue:
                if not request_ids:
                    # Using 'break' here may add two extra iterations,
                    # but is acceptable to reduce complexity.
                    break
                if seq_group.request_id in request_ids:
                    # Appending aborted group into pending list.
                    aborted_groups.append(seq_group)
                    request_ids.remove(seq_group.request_id)
            for aborted_group in aborted_groups:
                # Remove the sequence group from the state queue.
                state_queue.remove(aborted_group)
                # Remove the aborted request from the Mamba cache.
                self._finished_requests_ids.append(aborted_group.request_id)
                for seq in aborted_group.get_seqs():
                    if seq.is_finished():
                        continue
                    seq.status = SequenceStatus.FINISHED_ABORTED
                    self.free_seq(seq)

                self._free_seq_group_cross_attn_blocks(aborted_group)

    def _free_seq_group_cross_attn_blocks(
        self,
        seq_group: SequenceGroup,
    ) -> None:
        """
        Free a sequence group from a cross-attention block table.
        Has no effect on decoder-only models.
        """
        if seq_group.is_encoder_decoder():
            self.block_manager.free_cross(seq_group)

    def has_unfinished_seqs(self) -> bool:
        return (len(self.waiting) != 0 or len(self.running) != 0
                or len(self.swapped) != 0)

    def get_prefix_cache_hit_rate(self, device: Device) -> float:
        return self.block_manager.get_prefix_cache_hit_rate(device)

    def reset_prefix_cache(self) -> bool:
        return self.block_manager.reset_prefix_cache()

    def get_num_unfinished_seq_groups(self) -> int:
        return len(self.waiting) + len(self.running) + len(self.swapped)

    def get_and_reset_finished_requests_ids(self) -> List[str]:
        """Flushes the list of request ids of previously finished seq_groups."""
        finished_requests_ids = self._finished_requests_ids
        self._finished_requests_ids = list()
        return finished_requests_ids

    def _schedule_running(
        self,
        budget: SchedulingBudget,
        curr_loras: Optional[Set[int]],
        enable_chunking: bool = False,
        partial_prefill_metadata: Optional[PartialPrefillMetadata] = None,
    ) -> SchedulerRunningOutputs:
        """Schedule sequence groups that are running.

        Running queue should include decode and chunked prefill requests.

        Args:
            budget: The scheduling budget. The argument is in-place updated
                when any decodes are preempted.
            curr_loras: Currently batched lora request ids. The argument is
                in-place updated when any decodes are preempted.
            enable_chunking: If True, seq group can be chunked and only a
                chunked number of tokens are scheduled  if
                `budget.num_batched_tokens` has not enough capacity to schedule
                all tokens.
            partial_prefill_metadata: information about the partial prefills
            that are currently running

        Returns:
            SchedulerRunningOutputs.
        """
        ret: SchedulerRunningOutputs = self._scheduler_running_outputs_cache[
            self.cache_id].get_object()
        ret.blocks_to_swap_out.clear()
        ret.blocks_to_copy.clear()
        ret.decode_seq_groups.clear()
        ret.prefill_seq_groups.clear()
        ret.preempted.clear()
        ret.swapped_out.clear()

        ret.num_lookahead_slots = self._get_num_lookahead_slots(
            is_prefill=False, enable_chunking=enable_chunking)

        ret.decode_seq_groups_list.clear()
        ret.prefill_seq_groups_list.clear()

        # Blocks that need to be swapped or copied before model execution.
        blocks_to_swap_out: List[Tuple[int, int]] = ret.blocks_to_swap_out
        blocks_to_copy: List[Tuple[int, int]] = ret.blocks_to_copy

        decode_seq_groups: List[ScheduledSequenceGroup] = ret.decode_seq_groups
        prefill_seq_groups: List[
            ScheduledSequenceGroup] = ret.prefill_seq_groups
        preempted: List[SequenceGroup] = ret.preempted
        swapped_out: List[SequenceGroup] = ret.swapped_out

        running_queue = self.running
        assert len(self._async_stopped) == 0
        while running_queue:
            seq_group = running_queue[0]
            # We discard the cached tokens info here because we don't need it
            # for running sequence:
            #   1. If a sequence is running with chunked prefill, the cached
            #      tokens info was already used for the first prefill.
            #   2. If a sequence is running with non-chunked prefill, then
            #      there it's a decoding sequence, and the cached tokens info is
            #      irrelevant.
            num_uncached_new_tokens, _ = \
                self._get_num_new_uncached_and_cached_tokens(
                seq_group,
                SequenceStatus.RUNNING,
                enable_chunking,
                budget,
                partial_prefill_metadata,
            )

            num_running_tokens = num_uncached_new_tokens
            if num_running_tokens == 0:
                # No budget => Stop
                break

            running_queue.popleft()

            # With async postprocessor, an extra decode run is done
            # to process the final tokens. The check below avoids this extra
            # decode run when the model max len is reached, in order to avoid
            # a memory overflow.
            if (self.use_async_output_proc and seq_group.seqs[0].get_len()
                    > self.scheduler_config.max_model_len):
                self._async_stopped.append(seq_group)
                continue

            # NOTE(woosuk): Preemption happens only when there is no available
            # slot to keep all the sequence groups in the RUNNING state.
            while not self._can_append_slots(seq_group, enable_chunking):
                budget.subtract_num_batched_tokens(seq_group.request_id,
                                                   num_running_tokens)
                num_running_seqs = seq_group.get_max_num_running_seqs()
                budget.subtract_num_seqs(seq_group.request_id,
                                         num_running_seqs)

                if (curr_loras is not None and seq_group.lora_int_id > 0
                        and seq_group.lora_int_id in curr_loras):
                    curr_loras.remove(seq_group.lora_int_id)

                # Determine victim sequence
                cont_loop = True
                if running_queue:
                    # Preempt the lowest-priority sequence group.
                    victim_seq_group = running_queue.pop()
                else:
                    # No other sequence group can be preempted.
                    # Preempt the current sequence group.
                    # Note: This is also where we stop this loop
                    # (since there is nothing else to preempt)
                    victim_seq_group = seq_group
                    cont_loop = False

                # With async postprocessor, before preempting a sequence
                # we need to ensure it has no pending async postprocessor
                do_preempt = True
                if self.use_async_output_proc:
                    assert self.output_proc_callback is not None
                    self.output_proc_callback(
                        request_id=victim_seq_group.request_id)

                    # It may be that the async pending "victim_seq_group"
                    # becomes finished, in which case we simply free it.
                    if victim_seq_group.is_finished():
                        self._free_finished_seq_group(victim_seq_group)
                        do_preempt = False

                # Do preemption
                if do_preempt:
                    preempted_mode = self._preempt(victim_seq_group,
                                                   blocks_to_swap_out)
                    if preempted_mode == PreemptionMode.RECOMPUTE:
                        preempted.append(victim_seq_group)
                    else:
                        swapped_out.append(victim_seq_group)

                if not cont_loop:
                    break
            else:
                self._append_slots(seq_group, blocks_to_copy, enable_chunking)
                is_prefill = seq_group.is_prefill()

                scheduled_seq_group: ScheduledSequenceGroup = (
                    self._scheduled_seq_group_cache[
                        self.cache_id].get_object())
                scheduled_seq_group.seq_group = seq_group
                if is_prefill:
                    scheduled_seq_group.token_chunk_size = num_running_tokens
                    prefill_seq_groups.append(scheduled_seq_group)
                    ret.prefill_seq_groups_list.append(seq_group)
                else:
                    scheduled_seq_group.token_chunk_size = 1
                    decode_seq_groups.append(scheduled_seq_group)
                    ret.decode_seq_groups_list.append(seq_group)

                budget.add_num_batched_tokens(seq_group.request_id,
                                              num_running_tokens)
                # OPTIMIZATION:  Note that get_max_num_running_seqs is
                # expensive. For the default scheduling chase where
                # enable_chunking is False, num_seqs are updated before running
                # this method, so we don't have to update it again here.
                if enable_chunking:
                    num_running_seqs = seq_group.get_max_num_running_seqs()
                    budget.add_num_seqs(seq_group.request_id, num_running_seqs)
                if curr_loras is not None and seq_group.lora_int_id > 0:
                    curr_loras.add(seq_group.lora_int_id)

        self._scheduler_running_outputs_cache[self.next_cache_id].reset()
        self._scheduled_seq_group_cache[self.next_cache_id].reset()

        return ret

    def _schedule_swapped(
        self,
        budget: SchedulingBudget,
        curr_loras: Optional[Set[int]],
        enable_chunking: bool = False,
    ) -> SchedulerSwappedInOutputs:
        """Schedule sequence groups that are swapped out.

        It schedules swapped requests as long as it fits `budget` and
        curr_loras <= max_lora from the scheduling config. The input arguments
        `budget` and `curr_loras` are updated based on scheduled seq_groups.

        Args:
            budget: The scheduling budget. The argument is in-place updated
                when any requests are swapped in.
            curr_loras: Currently batched lora request ids. The argument is
                in-place updated when any requests are swapped in.
            enable_chunking: If True, seq group can be chunked and only a
                chunked number of tokens are scheduled  if
                `budget.num_batched_tokens` has not enough capacity to schedule
                all tokens.

        Returns:
            SchedulerSwappedInOutputs.
        """
        # Blocks that need to be swapped or copied before model execution.
        blocks_to_swap_in: List[Tuple[int, int]] = []
        blocks_to_copy: List[Tuple[int, int]] = []
        decode_seq_groups: List[ScheduledSequenceGroup] = []
        prefill_seq_groups: List[ScheduledSequenceGroup] = []
        infeasible_seq_groups: List[SequenceGroup] = []

        swapped_queue = self.swapped

        leftover_swapped: Deque[SequenceGroup] = deque()
        while swapped_queue:
            seq_group = swapped_queue[0]

            # If the sequence group cannot be swapped in, stop.
            is_prefill = seq_group.is_prefill()
            alloc_status = self.block_manager.can_swap_in(
                seq_group,
                self._get_num_lookahead_slots(is_prefill, enable_chunking))
            if alloc_status == AllocStatus.LATER:
                break
            elif alloc_status == AllocStatus.NEVER:
                logger.warning(
                    "Failing the request %s because there's not enough kv "
                    "cache blocks to run the entire sequence.",
                    seq_group.request_id,
                )
                for seq in seq_group.get_seqs():
                    seq.status = SequenceStatus.FINISHED_IGNORED
                infeasible_seq_groups.append(seq_group)
                swapped_queue.popleft()
                continue

            lora_int_id = 0
            if self.lora_enabled:
                lora_int_id = seq_group.lora_int_id
                assert curr_loras is not None
                assert self.lora_config is not None
                if (lora_int_id > 0 and (lora_int_id not in curr_loras)
                        and len(curr_loras) >= self.lora_config.max_loras):
                    # We don't have a space for another LoRA, so
                    # we ignore this request for now.
                    leftover_swapped.appendleft(seq_group)
                    swapped_queue.popleft()
                    continue

            # The total number of sequences in the RUNNING state should not
            # exceed the maximum number of sequences.
            num_new_seqs = seq_group.get_max_num_running_seqs()
            num_new_tokens_uncached, num_new_tokens_cached = (
                self._get_num_new_uncached_and_cached_tokens(
                    seq_group, SequenceStatus.SWAPPED, enable_chunking,
                    budget))

            if num_new_tokens_uncached == 0 or not budget.can_schedule(
                    num_new_tokens=num_new_tokens_uncached,
                    num_new_seqs=num_new_seqs,
            ):
                break

            if lora_int_id > 0 and curr_loras is not None:
                curr_loras.add(lora_int_id)
            swapped_queue.popleft()
            self._swap_in(seq_group, blocks_to_swap_in)
            self._append_slots(seq_group, blocks_to_copy, enable_chunking)
            if is_prefill:
                prefill_seq_groups.append(
                    ScheduledSequenceGroup(
                        seq_group,
                        token_chunk_size=num_new_tokens_uncached +
                        num_new_tokens_cached,
                    ))
            else:
                decode_seq_groups.append(
                    ScheduledSequenceGroup(seq_group, token_chunk_size=1))
            budget.add_num_batched_tokens(
                seq_group.request_id,
                num_batched_tokens=num_new_tokens_uncached,
                num_cached_tokens=num_new_tokens_cached,
            )
            budget.add_num_seqs(seq_group.request_id, num_new_seqs)

        swapped_queue.extendleft(leftover_swapped)

        return SchedulerSwappedInOutputs(
            decode_seq_groups=decode_seq_groups,
            prefill_seq_groups=prefill_seq_groups,
            blocks_to_swap_in=blocks_to_swap_in,
            blocks_to_copy=blocks_to_copy,
            num_lookahead_slots=self._get_num_lookahead_slots(
                is_prefill=False, enable_chunking=enable_chunking),
            infeasible_seq_groups=infeasible_seq_groups,
        )

    def _get_prompt_limit(self, seq_group: SequenceGroup) -> int:
        if (self.scheduler_config.chunked_prefill_enabled
                and not self.scheduler_config.is_multi_step):
            prompt_limit = self.scheduler_config.max_model_len
        else:
            prompt_limit = min(
                self.scheduler_config.max_model_len,
                self.scheduler_config.max_num_batched_tokens,
            )

        # Model is fine tuned with long context. Return the fine tuned max_len.
        if seq_group.lora_request and seq_group.lora_request.long_lora_max_len:
            assert prompt_limit <= seq_group.lora_request.long_lora_max_len
            return seq_group.lora_request.long_lora_max_len
        else:
            return prompt_limit

    def _get_priority(self,
                      seq_group: SequenceGroup) -> Tuple[Optional[int], float]:
        """Get the priority of the sequence group.
        Highest preference to user-defined priority, followed by arrival time.
        Args:
            seq_group: The sequence group input.
        Returns:
            The priority of the sequence group.
        """
        return seq_group.priority, seq_group.arrival_time

    def _schedule_priority_preemption(
        self,
        budget: SchedulingBudget,
    ) -> int:
        """Sorts waiting and running queue. Also, force preempt requests
        from the running queue if their priority is lower.
        Priority-based preemption is used with the priority policy.
        Args:
            budget: The scheduling budget. The argument is in-place updated
                when any requests are scheduled.
        Returns:
            A count of priority-based preemptions.
        """

        waiting_queue = self.waiting

        running_queue = deque(sorted(self.running, key=self._get_priority))

        blocks_to_swap_out: List[Tuple[int, int]] = []
        force_preemption_count = 0

        if waiting_queue:
            seq_group = waiting_queue.popleft()
            num_new_seqs = seq_group.get_max_num_running_seqs()
            num_new_tokens_uncached, _ = \
                self._get_num_new_uncached_and_cached_tokens(
                seq_group, SequenceStatus.WAITING, False, budget)

            # Only preempt if priority inversion exists
            while running_queue and self._get_priority(
                    running_queue[-1]) > self._get_priority(seq_group):
                # Only preempt if waiting sequence cannot be allocated
                can_allocate = self.block_manager.can_allocate(seq_group)
                if (num_new_tokens_uncached > 0
                        and can_allocate == AllocStatus.OK
                        and budget.can_schedule(
                            num_new_tokens=num_new_tokens_uncached,
                            num_new_seqs=num_new_seqs,
                        )):
                    break

                # Adjust budget to remove the victim sequence group
                vseq_group = running_queue.pop()
                num_running_tokens_uncached, _ = (
                    self._get_num_new_uncached_and_cached_tokens(
                        vseq_group, SequenceStatus.RUNNING, False, budget))
                budget.subtract_num_batched_tokens(
                    vseq_group.request_id, num_running_tokens_uncached)
                num_running_seqs = vseq_group.get_max_num_running_seqs()
                budget.subtract_num_seqs(vseq_group.request_id,
                                         num_running_seqs)

                # Preempt out the victim sequence group
                self._preempt(vseq_group, blocks_to_swap_out)
                waiting_queue.appendleft(vseq_group)
                force_preemption_count += 1
            # Put the sequence back into the waiting queue
            waiting_queue.appendleft(seq_group)

        waiting_queue = deque(sorted(waiting_queue, key=self._get_priority))

        self.waiting = waiting_queue
        self.running = running_queue
        return force_preemption_count

    def _schedule_prefills(
        self,
        budget: SchedulingBudget,
        curr_loras: Optional[Set[int]],
        enable_chunking: bool = False,
        partial_prefill_metadata: Optional[PartialPrefillMetadata] = None,
    ) -> SchedulerPrefillOutputs:
        """Schedule sequence groups that are in prefill stage.

        Note that the current scheduler treats PREEMPTED_FOR_RECOMPUTE
        as a new prefill (that starts from beginning -> most recently generated
        tokens).

        It schedules waiting requests as long as it fits `budget` and
        curr_loras <= max_lora from the scheduling config. The input arguments
        `budget` and `curr_loras` are updated based on scheduled seq_groups.

        Args:
            budget: The scheduling budget. The argument is in-place updated
                when any requests are scheduled.
            curr_loras: Currently batched lora request ids. The argument is
                in-place updated when any requests are scheduled.
            enable_chunking: If True, seq group can be chunked and only a
                chunked number of tokens are scheduled  if
                `budget.num_batched_tokens` has not enough capacity to schedule
                all tokens.
            partial_prefill_metadata: information about the partial prefills
                that are currently running

        Returns:
            SchedulerPrefillOutputs.
        """
        if budget.remaining_token_budget() == 0:
            # Do nothing: Can't add any more prefill anyway
            return SchedulerPrefillOutputs(
                seq_groups=[],
                ignored_seq_groups=[],
                num_lookahead_slots=self._get_num_lookahead_slots(
                    is_prefill=True, enable_chunking=enable_chunking),
            )
        ignored_seq_groups: List[SequenceGroup] = []
        seq_groups: List[ScheduledSequenceGroup] = []

        waiting_queue = self.waiting

        leftover_waiting_sequences: Deque[SequenceGroup] = deque()
        while self._passed_delay(time.time()) and waiting_queue:
            seq_group = waiting_queue[0]

            waiting_seqs = seq_group.get_seqs(status=SequenceStatus.WAITING)
            assert len(waiting_seqs) == 1, (
                "Waiting sequence group should have only one prompt "
                "sequence.")
            if (partial_prefill_metadata is not None
                    and not partial_prefill_metadata.can_schedule(seq_group)):
                leftover_waiting_sequences.appendleft(seq_group)
                waiting_queue.popleft()
                continue
            num_new_tokens_uncached, num_new_tokens_cached = (
                self._get_num_new_uncached_and_cached_tokens(
                    seq_group,
                    SequenceStatus.WAITING,
                    enable_chunking,
                    budget,
                    partial_prefill_metadata=partial_prefill_metadata,
                ))
            num_new_tokens = num_new_tokens_uncached + num_new_tokens_cached

            if not enable_chunking:
                num_prompt_tokens = waiting_seqs[0].get_len()
                assert num_new_tokens == num_prompt_tokens

            prompt_limit = self._get_prompt_limit(seq_group)
            if num_new_tokens > prompt_limit:
                logger.warning(
                    "Input prompt (%d tokens) is too long"
                    " and exceeds limit of %d",
                    num_new_tokens,
                    prompt_limit,
                )
                for seq in waiting_seqs:
                    seq.status = SequenceStatus.FINISHED_IGNORED
                ignored_seq_groups.append(seq_group)
                waiting_queue.popleft()
                continue

            num_lookahead_slots: int = 0
            if self.scheduler_config.is_multi_step and enable_chunking:
                num_lookahead_slots = self._get_num_lookahead_slots(
                    True, enable_chunking)

            # If the sequence group cannot be allocated, stop.
            can_allocate = self.block_manager.can_allocate(
                seq_group, num_lookahead_slots=num_lookahead_slots)
            if can_allocate == AllocStatus.LATER:
                break
            elif can_allocate == AllocStatus.NEVER:
                logger.warning(
                    "Input prompt (%d tokens) + lookahead slots (%d) is "
                    "too long and exceeds the capacity of block_manager",
                    num_new_tokens,
                    num_lookahead_slots,
                )
                for seq in waiting_seqs:
                    seq.status = SequenceStatus.FINISHED_IGNORED
                ignored_seq_groups.append(seq_group)
                waiting_queue.popleft()
                continue

            lora_int_id = 0
            if self.lora_enabled:
                lora_int_id = seq_group.lora_int_id
                assert curr_loras is not None
                assert self.lora_config is not None
                if (self.lora_enabled and lora_int_id > 0
                        and lora_int_id not in curr_loras
                        and len(curr_loras) >= self.lora_config.max_loras):
                    # We don't have a space for another LoRA, so
                    # we ignore this request for now.
                    leftover_waiting_sequences.appendleft(seq_group)
                    waiting_queue.popleft()
                    continue

            if (budget.num_batched_tokens
                    >= self.scheduler_config.max_num_batched_tokens):
                # We've reached the budget limit - since there might be
                # continuous prefills in the running queue, we should break
                # to avoid scheduling any new prefills.
                break

            num_new_seqs = seq_group.get_max_num_running_seqs()
            if num_new_tokens_uncached == 0 or not budget.can_schedule(
                    num_new_tokens=num_new_tokens_uncached,
                    num_new_seqs=num_new_seqs,
            ):
                break

            # Can schedule this request.
            if curr_loras is not None and lora_int_id > 0:
                curr_loras.add(lora_int_id)
            waiting_queue.popleft()
            self._allocate_and_set_running(seq_group)

            if partial_prefill_metadata is not None:
                partial_prefill_metadata.maybe_increment_partial_prefills(
                    seq_group)

            if enable_chunking and self.scheduler_config.is_multi_step:
                blocks_to_copy: List[Tuple[int, int]] = []
                # init_multi_step_from_lookahead_slots happens in append_slots
                self._append_slots(seq_group, blocks_to_copy, enable_chunking)
                # This assert will trip when a copy-on-write happens. This is
                # not a concern as the very first sequence-group block
                # allocation happens above. Still, we have the assert to
                # catch any edge-cases.
                assert not blocks_to_copy
            else:
                seq_group.init_multi_step_from_lookahead_slots(
                    num_lookahead_slots,
                    num_scheduler_steps=self.scheduler_config.
                    num_scheduler_steps,
                    is_multi_step=self.scheduler_config.is_multi_step,
                    enable_chunking=enable_chunking,
                )

            seq_groups.append(
                ScheduledSequenceGroup(seq_group=seq_group,
                                       token_chunk_size=num_new_tokens))
            budget.add_num_batched_tokens(
                seq_group.request_id,
                num_batched_tokens=num_new_tokens_uncached,
                num_cached_tokens=num_new_tokens_cached,
            )
            budget.add_num_seqs(seq_group.request_id, num_new_seqs)

        # Queue requests that couldn't be scheduled.
        waiting_queue.extendleft(leftover_waiting_sequences)
        if len(seq_groups) > 0:
            self.prev_prompt = True

        return SchedulerPrefillOutputs(
            seq_groups=seq_groups,
            ignored_seq_groups=ignored_seq_groups,
            num_lookahead_slots=self._get_num_lookahead_slots(
                is_prefill=True, enable_chunking=enable_chunking),
        )

    def _schedule_default(self) -> SchedulerOutputs:
        """Schedule queued requests.

        The current policy is designed to optimize the throughput. First,
        it batches as many prefill requests as possible. And it schedules
        decodes. If there's a pressure on GPU memory, decode requests can
        be swapped or preempted.
        """
        # Include running requests to the budget.
        budget = SchedulingBudget(
            token_budget=self.scheduler_config.max_num_batched_tokens,
            max_num_seqs=self.scheduler_config.max_num_seqs,
        )
        # Make sure we include num running seqs before scheduling prefill,
        # so that we don't schedule beyond max_num_seqs for prefill.
        for seq_group in self.running:
            budget.add_num_seqs(seq_group.request_id,
                                seq_group.get_max_num_running_seqs())
        curr_loras = (set(
            seq_group.lora_int_id for seq_group in self.running
            if seq_group.lora_int_id > 0) if self.lora_enabled else None)

        prefills = SchedulerPrefillOutputs.create_empty()
        running_scheduled = SchedulerRunningOutputs.create_empty()
        swapped_in = SchedulerSwappedInOutputs.create_empty()

        # If any requests are swapped, prioritized swapped requests.
        if not self.swapped:
            prefills = self._schedule_prefills(budget,
                                               curr_loras,
                                               enable_chunking=False)

        if len(prefills.seq_groups
               ) == 0 and self.scheduler_config.policy == "priority":
            self._schedule_priority_preemption(budget)

        # Don't schedule decodes if prefills are scheduled.
        # NOTE: If `_schedule_prefills` doesn't enable chunking, self.running
        # only contains decode requests, not chunked prefills.
        if len(prefills.seq_groups) == 0:
            running_scheduled = self._schedule_running(budget,
                                                       curr_loras,
                                                       enable_chunking=False)

            # If any sequence group is preempted, do not swap in any sequence
            # group. because it means there's no slot for new running requests.
            if (len(running_scheduled.preempted) +
                    len(running_scheduled.swapped_out) == 0):
                swapped_in = \
                    self._schedule_swapped(budget, curr_loras)

        assert (budget.num_batched_tokens
                <= self.scheduler_config.max_num_batched_tokens)
        assert budget.num_curr_seqs <= self.scheduler_config.max_num_seqs

        # Update waiting requests.
        self.waiting.extendleft(running_scheduled.preempted)
        # Update new running requests.
        if len(prefills.seq_groups) > 0:
            self.running.extend([s.seq_group for s in prefills.seq_groups])

        self.running.extend(running_scheduled.decode_seq_groups_list)

        if len(swapped_in.decode_seq_groups) > 0:
            self.running.extend(
                [s.seq_group for s in swapped_in.decode_seq_groups])

        # Update swapped requests.
        self.swapped.extend(running_scheduled.swapped_out)
        preempted = len(running_scheduled.preempted) + len(
            running_scheduled.swapped_out)

        # There should be no prefill from running queue because this policy
        # doesn't allow chunked prefills.
        assert len(running_scheduled.prefill_seq_groups) == 0
        assert len(swapped_in.prefill_seq_groups) == 0

        # Merge lists
        num_prefill_groups = len(prefills.seq_groups)
        if num_prefill_groups > 0:
            scheduled_seq_groups = prefills.seq_groups
            scheduled_seq_groups.extend(running_scheduled.decode_seq_groups)
        else:
            scheduled_seq_groups = running_scheduled.decode_seq_groups
        scheduled_seq_groups.extend(swapped_in.decode_seq_groups)

        blocks_to_copy = running_scheduled.blocks_to_copy
        blocks_to_copy.extend(swapped_in.blocks_to_copy)

        ignored_seq_groups = prefills.ignored_seq_groups
        ignored_seq_groups.extend(swapped_in.infeasible_seq_groups)

        return SchedulerOutputs(
            scheduled_seq_groups=scheduled_seq_groups,
            num_prefill_groups=num_prefill_groups,
            num_batched_tokens=budget.num_batched_tokens +
            budget.num_cached_tokens,
            blocks_to_swap_in=swapped_in.blocks_to_swap_in,
            blocks_to_swap_out=running_scheduled.blocks_to_swap_out,
            blocks_to_copy=blocks_to_copy,
            ignored_seq_groups=ignored_seq_groups,
            num_lookahead_slots=running_scheduled.num_lookahead_slots,
            running_queue_size=len(self.running),
            preempted=preempted,
        )

    def _schedule_chunked_prefill(self) -> SchedulerOutputs:
        """Schedule queued requests.

        Chunked prefill allows to chunk prefill requests, batch them together
        with decode requests. This policy 1. schedule as many decoding requests
        as possible. 2. schedule chunked prefill requests that are not
        finished. 3. schedule swapped request. 4. schedule new prefill
        requests.

        The policy can sustain the high GPU utilization because it can put
        prefill and decodes requests to the same batch, while it improves
        inter token latency because decodes requests don't need to be blocked
        by prefill requests.
        """
        budget = SchedulingBudget(
            token_budget=self.scheduler_config.max_num_batched_tokens,
            max_num_seqs=self.scheduler_config.max_num_seqs,
        )
        curr_loras: Set[int] = set()

        prefills = SchedulerPrefillOutputs.create_empty()
        swapped_in = SchedulerSwappedInOutputs.create_empty()

        # Create partial prefill metadata
        partial_prefill_metadata = PartialPrefillMetadata.from_queues(
            running=self.running,
            waiting=self.waiting,
            scheduler_config=self.scheduler_config,
        )

        # Decoding should be always scheduled first by fcfs.
        running_scheduled = self._schedule_running(
            budget,
            curr_loras,
            enable_chunking=True,
            partial_prefill_metadata=partial_prefill_metadata,
        )

        # Schedule swapped out requests.
        # If preemption happens, it means we don't have space for swap-in.
        if len(running_scheduled.preempted) + len(
                running_scheduled.swapped_out) == 0:
            swapped_in = self._schedule_swapped(budget, curr_loras)

        prefills = self._schedule_prefills(
            budget,
            curr_loras,
            enable_chunking=True,
            partial_prefill_metadata=partial_prefill_metadata,
        )

        assert (budget.num_batched_tokens
                <= self.scheduler_config.max_num_batched_tokens)
        assert budget.num_curr_seqs <= self.scheduler_config.max_num_seqs

        # Update waiting requests.
        self.waiting.extendleft(running_scheduled.preempted)

        # Update new running requests.
        # By default, vLLM scheduler prioritizes prefills.
        # Once chunked prefill is enabled,
        # the policy is changed to prioritize decode requests.
        self.running.extend(
            [s.seq_group for s in swapped_in.decode_seq_groups])
        self.running.extend(
            [s.seq_group for s in swapped_in.prefill_seq_groups])
        self.running.extend(
            [s.seq_group for s in running_scheduled.decode_seq_groups])
<<<<<<< HEAD
        self.running.extend(
            [s.seq_group for s in running_scheduled.prefill_seq_groups])
=======
        # Because multiple prefills may be running concurrently, we need to
        # make sure that prefills which are scheduled to finish are listed
        # before those that won't. This is so that on the next scheduling
        # iteration when they have transitioned to the decode stage, they are
        # properly prioritized over sequences that are still in the prefill
        # stage.
        self.running.extend(
            self._order_finishing_prefills_first(
                running_scheduled.prefill_seq_groups))
>>>>>>> 981f3c83
        self.running.extend([s.seq_group for s in prefills.seq_groups])

        # Update swapped requests.
        self.swapped.extend(running_scheduled.swapped_out)
        # Put prefills first due to Attention backend ordering assumption.
        scheduled_seq_groups = (prefills.seq_groups +
                                running_scheduled.prefill_seq_groups +
                                swapped_in.prefill_seq_groups +
                                running_scheduled.decode_seq_groups +
                                swapped_in.decode_seq_groups)
        num_prefill_groups = (len(prefills.seq_groups) +
                              len(swapped_in.prefill_seq_groups) +
                              len(running_scheduled.prefill_seq_groups))
        # If all prompts, then we set num_lookahead_slots to 0
        # this allows us to go through the `no_spec` path in
        # `spec_decode_worker.py`
        all_prefills = len(scheduled_seq_groups) == num_prefill_groups
        num_lookahead_slots = (0 if
                               (all_prefills
                                and not self.scheduler_config.is_multi_step)
                               else running_scheduled.num_lookahead_slots)
        return SchedulerOutputs(
            scheduled_seq_groups=scheduled_seq_groups,
            num_prefill_groups=num_prefill_groups,
            num_batched_tokens=budget.num_batched_tokens +
            budget.num_cached_tokens,
            blocks_to_swap_in=swapped_in.blocks_to_swap_in,
            blocks_to_swap_out=running_scheduled.blocks_to_swap_out,
            blocks_to_copy=running_scheduled.blocks_to_copy +
            swapped_in.blocks_to_copy,
            ignored_seq_groups=prefills.ignored_seq_groups +
            swapped_in.infeasible_seq_groups,
            num_lookahead_slots=num_lookahead_slots,
            running_queue_size=len(self.running),
            preempted=(len(running_scheduled.preempted) +
                       len(running_scheduled.swapped_out)),
        )

    def _order_finishing_prefills_first(
        self, scheduled_prefill_seqs: List[ScheduledSequenceGroup]
    ) -> List[SequenceGroup]:
        """Returns a list of prefilling SequenceGroups where sequences that are
        scheduled to finish prefilling are listed first"""
        finishing = [
            s.seq_group for s in scheduled_prefill_seqs
            if s.seq_group.get_num_uncomputed_tokens() == s.token_chunk_size
        ]
        not_finishing = [
            s.seq_group for s in scheduled_prefill_seqs
            if s.seq_group.get_num_uncomputed_tokens() != s.token_chunk_size
        ]
        return finishing + not_finishing

    def _schedule(self) -> SchedulerOutputs:
        """Schedule queued requests."""
        if self.scheduler_config.chunked_prefill_enabled:
            return self._schedule_chunked_prefill()
        else:
            return self._schedule_default()

    def _can_append_slots(self, seq_group: SequenceGroup,
                          enable_chunking: bool) -> bool:
        """Determine whether or not we have enough space in the KV cache to
        continue generation of the sequence group.
        """
        # It is True only for testing case to trigger artificial preemption.
        if (self.enable_artificial_preemption
                and random.uniform(0, 1) < ARTIFICIAL_PREEMPTION_PROB
                and self.artificial_preempt_cnt > 0):
            self.artificial_preempt_cnt -= 1
            return False

        is_prefill = seq_group.is_prefill()
        num_lookahead_slots = self._get_num_lookahead_slots(
            is_prefill, enable_chunking)

        if is_prefill and num_lookahead_slots > 0:
            # Appending prefill slots only happens multi-step and
            # chunked-prefill are enabled together.
            assert self.scheduler_config.is_multi_step and enable_chunking

        return self.block_manager.can_append_slots(
            seq_group=seq_group, num_lookahead_slots=num_lookahead_slots)

    def _allow_async_output_proc(self, seq_group: SequenceGroup) -> bool:
        # async_output_proc is allowed only when we have a single sequence
        # in the sequence group
        no_single_seq = seq_group.sampling_params is None or (
            seq_group.sampling_params.n == 1)
        return no_single_seq

    def schedule(
            self
    ) -> Tuple[List[SequenceGroupMetadata], SchedulerOutputs, bool]:
        # Schedule sequence groups.
        # This function call changes the internal states of the scheduler
        # such as self.running, self.swapped, and self.waiting.
        scheduler_start_time = time.perf_counter()

        scheduler_outputs: SchedulerOutputs = self._schedule()
        now = time.time()

        if not self.cache_config.enable_prefix_caching:
            common_computed_block_nums = []

        allow_async_output_proc: bool = self.use_async_output_proc

        # Create input data structures.
        seq_group_metadata_list: List[SequenceGroupMetadata] = []
        for i, scheduled_seq_group in enumerate(
                scheduler_outputs.scheduled_seq_groups):
            seq_group = scheduled_seq_group.seq_group
            token_chunk_size = scheduled_seq_group.token_chunk_size
            seq_group.maybe_set_first_scheduled_time(now)

            seq_group_metadata = self._seq_group_metadata_cache[
                self.cache_id].get_object()
            seq_group_metadata.seq_data.clear()
            seq_group_metadata.block_tables.clear()

            # seq_id -> SequenceData
            seq_data: Dict[int, SequenceData] = {}
            # seq_id -> physical block numbers
            block_tables: Dict[int, List[int]] = {}

            if seq_group.is_encoder_decoder():
                # Encoder associated with SequenceGroup
                encoder_seq = seq_group.get_encoder_seq()
                assert encoder_seq is not None
                encoder_seq_data = encoder_seq.data
                # Block table for cross-attention
                # Also managed at SequenceGroup level
                cross_block_table = self.block_manager.get_cross_block_table(
                    seq_group)
            else:
                encoder_seq_data = None
                cross_block_table = None

            for seq in seq_group.get_seqs(status=SequenceStatus.RUNNING):
                seq_id = seq.seq_id
                seq_data[seq_id] = seq.data
                block_tables[seq_id] = self.block_manager.get_block_table(seq)
                self.block_manager.access_all_blocks_in_seq(seq, now)

            if self.cache_config.enable_prefix_caching:
                common_computed_block_nums = (
                    self.block_manager.get_common_computed_block_ids(
                        seq_group.get_seqs(status=SequenceStatus.RUNNING)))

            do_sample = True
            is_prompt = seq_group.is_prefill()
            # We should send the metadata to workers when the first prefill
            # is sent. Subsequent requests could be chunked prefill or decode.
            is_first_prefill = False
            if is_prompt:
                seqs = seq_group.get_seqs()
                # Prefill has only 1 sequence.
                assert len(seqs) == 1
                num_computed_tokens = seqs[0].data.get_num_computed_tokens()
                is_first_prefill = num_computed_tokens == 0
                # In the next iteration, all prompt tokens are not computed.
                # It means the prefill is chunked, and we don't need sampling.
                # NOTE: We use get_len instead of get_prompt_len because when
                # a sequence is preempted, prefill includes previous generated
                # output tokens.
                if (token_chunk_size + num_computed_tokens
                        < seqs[0].data.get_len()):
                    do_sample = False

            # It assumes the scheduled_seq_groups is ordered by
            # prefill < decoding.
            if is_first_prefill or not self.scheduler_config.send_delta_data:
                seq_group_metadata = SequenceGroupMetadata(
                    request_id=seq_group.request_id,
                    is_prompt=is_prompt,
                    seq_data=seq_data,
                    sampling_params=seq_group.sampling_params,
                    block_tables=block_tables,
                    do_sample=do_sample,
                    pooling_params=seq_group.pooling_params,
                    token_chunk_size=token_chunk_size,
                    lora_request=seq_group.lora_request,
                    computed_block_nums=common_computed_block_nums,
                    encoder_seq_data=encoder_seq_data,
                    cross_block_table=cross_block_table,
                    state=seq_group.state,
                    token_type_ids=seq_group.token_type_ids,
                    # `multi_modal_data` will only be present for the 1st comm
                    # between engine and worker.
                    # the subsequent comms can still use delta, but
                    # `multi_modal_data` will be None.
                    multi_modal_data=(seq_group.multi_modal_data
                                      if scheduler_outputs.num_prefill_groups
                                      > 0 else None),
                    multi_modal_placeholders=(
                        seq_group.multi_modal_placeholders
                        if scheduler_outputs.num_prefill_groups > 0 else None),
                    mm_processor_kwargs=seq_group.mm_processor_kwargs,
                    prompt_adapter_request=seq_group.prompt_adapter_request,
                )
            else:
                # When SPMD mode is enabled, we only send delta data except for
                # the first request to reduce serialization cost.
                seq_data_delta = {}
                for id, data in seq_data.items():
                    seq_data_delta[id] = data.get_delta_and_reset()
                seq_group_metadata = SequenceGroupMetadataDelta(
                    seq_data_delta,
                    seq_group.request_id,
                    block_tables,
                    is_prompt,
                    do_sample=do_sample,
                    token_chunk_size=token_chunk_size,
                    computed_block_nums=common_computed_block_nums,
                )
            seq_group_metadata_list.append(seq_group_metadata)

            if allow_async_output_proc:
                allow_async_output_proc = self._allow_async_output_proc(
                    seq_group)

        # Now that the batch has been created, we can assume all blocks in the
        # batch will have been computed before the next scheduling invocation.
        # This is because the engine assumes that a failure in model execution
        # will crash the vLLM instance / will not retry.
        for scheduled_seq_group in scheduler_outputs.scheduled_seq_groups:
            self.block_manager.mark_blocks_as_computed(
                scheduled_seq_group.seq_group,
                scheduled_seq_group.token_chunk_size)

        self._seq_group_metadata_cache[self.next_cache_id].reset()

        scheduler_time = time.perf_counter() - scheduler_start_time
        # Add this to scheduler time to all the sequences that are currently
        # running. This will help estimate if the scheduler is a significant
        # component in the e2e latency.
        for seq_group in self.running:
            if seq_group is not None and seq_group.metrics is not None:
                if seq_group.metrics.scheduler_time is not None:
                    seq_group.metrics.scheduler_time += scheduler_time
                else:
                    seq_group.metrics.scheduler_time = scheduler_time

        # Move to next cache (if exists)
        self.cache_id = self.next_cache_id

        # Return results
        return (seq_group_metadata_list, scheduler_outputs,
                allow_async_output_proc)

    def fork_seq(self, parent_seq: Sequence, child_seq: Sequence) -> None:
        self.block_manager.fork(parent_seq, child_seq)

    def free_seq(self, seq: Sequence) -> None:
        """Free a sequence from a block table."""
        self.block_manager.free(seq)

    def _free_finished_seqs(self, seq_group: SequenceGroup) -> None:
        """Free finished seqs in a sequence group."""
        for seq in seq_group.get_seqs():
            if seq.is_finished():
                self.free_seq(seq)

    def _free_finished_seq_group(self, seq_group: SequenceGroup) -> None:
        if seq_group.is_finished():
            # Free cross-attention block table, if it exists
            self._free_seq_group_cross_attn_blocks(seq_group)

            # Add the finished requests to the finished requests list.
            # This list will be used to update the Mamba cache in the
            # next step.
            self._finished_requests_ids.append(seq_group.request_id)

        # Free finished seqs
        self._free_finished_seqs(seq_group)

    def free_finished_seq_groups(self) -> None:
        remaining: Deque[SequenceGroup] = deque()
        for seq_group in self.running:
            self._free_finished_seq_group(seq_group)
            if not seq_group.is_finished():
                remaining.append(seq_group)

        self.running = remaining

        # Handle async stopped sequence groups
        # (ones that reached max model len)
        if self._async_stopped:
            for seq_group in self._async_stopped:
                self._free_seq_group_cross_attn_blocks(seq_group)
                self._finished_requests_ids.append(seq_group.request_id)

                # Free finished seqs
                self._free_finished_seqs(seq_group)

            self._async_stopped.clear()

    def _allocate_and_set_running(self, seq_group: SequenceGroup) -> None:
        self.block_manager.allocate(seq_group)
        for seq in seq_group.get_seqs(status=SequenceStatus.WAITING):
            seq.status = SequenceStatus.RUNNING

    def _append_slots(
        self,
        seq_group: SequenceGroup,
        blocks_to_copy: List[Tuple[int, int]],
        enable_chunking: bool = False,
    ) -> None:
        """Appends new slots to the sequences in the given sequence group.

        Args:
            seq_group (SequenceGroup): The sequence group containing the
                sequences to append slots to.
            blocks_to_copy (List[Tuple[int, int]]): A list of tuple of two
                ints, the first int is the source block index, and the second
                int is the destination block index. This list is updated with
                the new source and destination block indices for the appended
                slots.
            enable_chunking (bool): True if chunked prefill is enabled.
        """
        is_prefill: bool = seq_group.is_prefill()
        num_lookahead_slots: int = self._get_num_lookahead_slots(
            is_prefill, enable_chunking)

        seq_group.init_multi_step_from_lookahead_slots(
            num_lookahead_slots,
            num_scheduler_steps=self.scheduler_config.num_scheduler_steps,
            is_multi_step=self.scheduler_config.is_multi_step,
            enable_chunking=enable_chunking,
        )

        seq_status: Optional[SequenceStatus] = SequenceStatus.RUNNING
        if self.scheduler_config.is_multi_step and enable_chunking:
            # In multi-step chunked-prefill any sequence type can have
            # slots appended.
            seq_status = None

        for seq in seq_group.get_seqs(status=seq_status):
            cows = self.block_manager.append_slots(seq, num_lookahead_slots)
            if len(cows) > 0:
                blocks_to_copy.extend(cows)

    def _preempt(self, seq_group: SequenceGroup,
                 blocks_to_swap_out: List[Tuple[int, int]]) -> PreemptionMode:
        # If preemption mode is not specified, we determine the mode as follows:
        # We use recomputation by default since it incurs lower overhead than
        # swapping. However, when the sequence group has multiple sequences
        # (e.g., beam search), recomputation is not currently supported. In
        # such a case, we use swapping instead.
        # FIXME(woosuk): This makes our scheduling policy a bit bizarre.
        # As swapped sequences are prioritized over waiting sequences,
        # sequence groups with multiple sequences are implicitly prioritized
        # over sequence groups with a single sequence.
        # TODO(woosuk): Support recomputation for sequence groups with multiple
        # sequences. This may require a more sophisticated CUDA kernel.
        if self.user_specified_preemption_mode is None:
            if seq_group.get_max_num_running_seqs() == 1:
                preemption_mode = PreemptionMode.RECOMPUTE
            else:
                preemption_mode = PreemptionMode.SWAP

        elif self.user_specified_preemption_mode == "swap":
            preemption_mode = PreemptionMode.SWAP
        else:
            preemption_mode = PreemptionMode.RECOMPUTE

        if self.num_cumulative_preemption % 50 == 0:
            logger.warning(
                "Sequence group %s is preempted by %s mode because there is "
                "not enough KV cache space. This can affect the end-to-end "
                "performance. Increase gpu_memory_utilization or "
                "tensor_parallel_size to provide more KV cache memory. "
                "total_num_cumulative_preemption=%d",
                seq_group.request_id,
                preemption_mode,
                self.num_cumulative_preemption + 1,
            )
        self.num_cumulative_preemption += 1

        if preemption_mode == PreemptionMode.RECOMPUTE:
            self._preempt_by_recompute(seq_group)
        elif preemption_mode == PreemptionMode.SWAP:
            self._preempt_by_swap(seq_group, blocks_to_swap_out)
        else:
            raise AssertionError("Invalid preemption mode.")
        return preemption_mode

    def _preempt_by_recompute(
        self,
        seq_group: SequenceGroup,
    ) -> None:
        seqs = seq_group.get_seqs(status=SequenceStatus.RUNNING)
        assert len(seqs) == 1
        for seq in seqs:
            seq.status = SequenceStatus.WAITING
            self.free_seq(seq)
            seq.reset_state_for_recompute()
        self._free_seq_group_cross_attn_blocks(seq_group)

    def _preempt_by_swap(
        self,
        seq_group: SequenceGroup,
        blocks_to_swap_out: List[Tuple[int, int]],
    ) -> None:
        self._swap_out(seq_group, blocks_to_swap_out)

    def _swap_in(
        self,
        seq_group: SequenceGroup,
        blocks_to_swap_in: List[Tuple[int, int]],
    ) -> None:
        mapping = self.block_manager.swap_in(seq_group)
        blocks_to_swap_in.extend(mapping)
        for seq in seq_group.get_seqs(status=SequenceStatus.SWAPPED):
            seq.status = SequenceStatus.RUNNING

    def _swap_out(
        self,
        seq_group: SequenceGroup,
        blocks_to_swap_out: List[Tuple[int, int]],
    ) -> None:
        if not self.block_manager.can_swap_out(seq_group):
            # FIXME(woosuk): Abort the sequence group instead of aborting the
            # entire engine.
            raise RuntimeError(
                "Aborted due to the lack of CPU swap space. Please increase "
                "the swap space to avoid this error.")
        mapping = self.block_manager.swap_out(seq_group)
        blocks_to_swap_out.extend(mapping)
        for seq in seq_group.get_seqs(status=SequenceStatus.RUNNING):
            seq.status = SequenceStatus.SWAPPED

    def _passed_delay(self, now: float) -> bool:
        if self.prev_prompt:
            self.last_prompt_latency = now - self.prev_time
        self.prev_time, self.prev_prompt = now, False
        # Delay scheduling prompts to let waiting queue fill up
        if self.scheduler_config.delay_factor > 0 and self.waiting:
            earliest_arrival_time = min(
                [e.metrics.arrival_time for e in self.waiting])
            passed_delay = ((now - earliest_arrival_time)
                            > (self.scheduler_config.delay_factor *
                               self.last_prompt_latency) or not self.running)
        else:
            passed_delay = True
        return passed_delay

    def _get_num_lookahead_slots(self, is_prefill: bool,
                                 enable_chunking: bool) -> int:
        """The number of slots to allocate per sequence per step, beyond known
        token ids. Speculative decoding uses these slots to store KV activations
        of tokens which may or may not be accepted.

        Speculative decoding does not yet support prefill, so we do not perform
        lookahead allocation for prefill.

        When chunking is enabled with multi-step, we allocate lookahead slots
        for the prefills for when the prefills turn into decodes in the first
        step.
        """
        if is_prefill:
            if self.scheduler_config.is_multi_step and enable_chunking:
                # num_lookahead_slots was introduced in the context of decodes,
                # in Speculative Decoding.
                # When the num_scheduler_steps is 8, say, then the
                # num_lookahead_slots is 7. Meaning, we are doing a 1-step of
                # decode anyways and we wish to do 7 more.
                #
                # "lookaheads" for prefills, is introduced in support for
                # Chunked-Prefill in Multi-Step.
                return self.scheduler_config.num_lookahead_slots + 1
            else:
                return 0

        return self.scheduler_config.num_lookahead_slots

    def _get_num_new_uncached_and_cached_tokens(
        self,
        seq_group: SequenceGroup,
        status: SequenceStatus,
        enable_chunking: bool,
        budget: SchedulingBudget,
        partial_prefill_metadata: Optional[PartialPrefillMetadata] = None,
    ) -> Tuple[int, int]:
        """
        Returns the number of new uncached and cached tokens to schedule for a
        given sequence group that's in a given `status`.

        The API could chunk the number of tokens to compute based on `budget`
        if `enable_chunking` is True. If a sequence group has multiple
        sequences (e.g., running beam search), it means it is in decoding
        phase, so chunking doesn't happen.

        Returns (0, 0) if the new token cannot be computed due to token budget.

        The cached tokens's blocks are already computed, and the attention
        backend will reuse the cached blocks rather than recomputing them. So
        the scheduler could schedule these cached tokens "for free".

        Args:
            seq_group: The sequence group to get the number of new tokens to
                schedule.
            status: The status of the sequences to get the number of new tokens
                to schedule.
            enable_chunking: Whether to chunk the number of tokens to compute.
            budget: The budget to chunk the number of tokens to compute.
            partial_prefill_metadata: information about the partial prefills
                that are currently running


        Returns:
            A tuple of two ints. The first int is the number of new uncached
            tokens to schedule. The second int is the number of cached tokens.
            If no more new tokens can be scheduled, returns (0, 0).
        """
        num_cached_new_tokens = 0
        num_uncached_new_tokens = 0

        seqs = seq_group.get_seqs(status=status)
        # Compute the number of new uncached and cached tokens for
        # each sequence.
        for seq in seqs:
            if not seq.is_prefill():
                # Decode sequences should always just have 1 uncached token
                # TODO(rickyx): Actually is this still correct for multi-step?
                num_uncached_new_tokens += 1
                continue

            num_computed_tokens_seq = seq.get_num_computed_tokens()
            all_num_new_tokens_seq = seq.get_len() - num_computed_tokens_seq
            if not self.cache_config.enable_prefix_caching:
                # If prefix caching is not enabled, all new tokens are uncached.
                num_uncached_new_tokens += all_num_new_tokens_seq
                continue

            # NOTE: the cache token might be currently in a block that's in an
            # evictor meaning that it's not yet allocated. However, we don't
            # exclude such tokens in the cache count because it will be
            # guaranteed to be allocated later if the sequence can be allocated.
            num_cached_tokens_seq = self.block_manager.get_num_cached_tokens(
                seq)

            # Sanity check.
            if num_cached_tokens_seq < num_computed_tokens_seq:
                # This should only happen with chunked prefill, and
                # the seq is still in prefill. The `num_cached_tokens_seq`
                # is the value we calculated on scheduling the first prefill.
                # For subsequent continuous prefill steps, we cached the
                # number of cache tokens for the sequence so the cached token
                # count could be less than the number of computed tokens.
                # See comments on `ComputedBlocksTracker` for more details.
                assert (
                    seq.is_prefill() and seq.status == SequenceStatus.RUNNING
                    and self.scheduler_config.chunked_prefill_enabled
                ), ("Number of cached tokens should not be less than the "
                    "number of computed tokens for a sequence that's still "
                    f"in prefill. But there are {num_cached_tokens_seq} cached "
                    f"tokens and {num_computed_tokens_seq} computed tokens "
                    f"for sequence {seq.seq_id}.")

            num_cached_new_tokens_seq = max(
                0, num_cached_tokens_seq - num_computed_tokens_seq)
            num_uncached_new_tokens_seq = (all_num_new_tokens_seq -
                                           num_cached_new_tokens_seq)

            num_uncached_new_tokens += num_uncached_new_tokens_seq
            num_cached_new_tokens += num_cached_new_tokens_seq

        if num_uncached_new_tokens == 0 and num_cached_new_tokens > 0:
            # For a fully cached hit sequence, we actually need to recompute the
            # last token. So we need at least 1 uncached token to schedule.
            # See ModelRunner._compute_for_prefix_cache_hit for more details.
            num_uncached_new_tokens = 1
            num_cached_new_tokens -= 1

        if enable_chunking and len(seqs) == 1:
            # Chunk if a running request cannot fit in the given budget.
            # If number of seq > 1, it means it is doing beam search
            # in a decode phase. Do not chunk.
            num_uncached_new_tokens = self._chunk_new_tokens_to_schedule(
                self.scheduler_config,
                self.cache_config,
                budget,
                self._get_prompt_limit(seq_group),
                num_uncached_new_tokens,
                self.partial_prefill_budget_lookup_list,
                partial_prefill_metadata,
            )

        return num_uncached_new_tokens, num_cached_new_tokens

    @staticmethod
    def _chunk_new_tokens_to_schedule(
        scheduler_config: SchedulerConfig,
        cache_config: CacheConfig,
        budget: SchedulingBudget,
        prompt_limit: int,
        num_new_tokens: int,
        partial_prefill_budget_lookup_list: List[int],
        partial_prefill_metadata: Optional[PartialPrefillMetadata] = None,
    ) -> int:
        """
        Chunks the number of new tokens to schedule based on the budget when
        chunked prefill is enabled.

        Args:
            scheduler_config: The scheduler config.
            cache_config: The cache config.
            budget: The budget to chunk the number of tokens to compute.
            prompt_limit: The maximum number of tokens allowed in a prompt.
            num_new_tokens: The number of new tokens to schedule.

        Returns:
            The number of new tokens to schedule after chunking.
        """
        remaining_token_budget = budget.remaining_token_budget()
        if scheduler_config.is_multi_step:
            # The current multi-step + chunked prefill capability does
            # not actually support chunking prompts.
            #
            # Therefore, `num_new_tokens` is computed in the same fashion
            # for both multi-step+chunked-prefill &
            # multi-step+chunked-prefill+APC
            #
            # Prompts with more tokens than the current remaining budget
            # are postponed to future scheduler steps
            if num_new_tokens > prompt_limit:
                # If the seq_group is in prompt-stage, pass the
                # num_new_tokens as-is so the caller can ignore
                # the sequence.
                return num_new_tokens

            return 0 if num_new_tokens > \
                remaining_token_budget else num_new_tokens

        # Get the number of tokens to allocate to this prefill slot
        prefill_slot_budget = (
            remaining_token_budget if partial_prefill_metadata is None else
            partial_prefill_budget_lookup_list[
                partial_prefill_metadata.schedulable_prefills])

        if cache_config.enable_prefix_caching:
            # When prefix caching is enabled and we're partially prefilling
            # a sequence, we always allocate a number of new tokens that is
            # divisible by the block size to avoid partial block matching.
            block_size = cache_config.block_size
            # Don't exceed either the total budget or slot budget.
            # Take min of those and get the next lowest multiple of the
            # block size:
            remaining_token_budget = (
                min(remaining_token_budget, prefill_slot_budget) //
                block_size) * block_size
            # NB: In the case where num_new_tokens < budget, we are
            # finishing prefill for this sequence, so we do not need to
            # allocate a full block.

        num_new_tokens = min(num_new_tokens, remaining_token_budget,
                             prefill_slot_budget)

        return num_new_tokens<|MERGE_RESOLUTION|>--- conflicted
+++ resolved
@@ -1375,10 +1375,7 @@
             [s.seq_group for s in swapped_in.prefill_seq_groups])
         self.running.extend(
             [s.seq_group for s in running_scheduled.decode_seq_groups])
-<<<<<<< HEAD
-        self.running.extend(
-            [s.seq_group for s in running_scheduled.prefill_seq_groups])
-=======
+
         # Because multiple prefills may be running concurrently, we need to
         # make sure that prefills which are scheduled to finish are listed
         # before those that won't. This is so that on the next scheduling
@@ -1388,7 +1385,6 @@
         self.running.extend(
             self._order_finishing_prefills_first(
                 running_scheduled.prefill_seq_groups))
->>>>>>> 981f3c83
         self.running.extend([s.seq_group for s in prefills.seq_groups])
 
         # Update swapped requests.
