import enum
import time
<<<<<<< HEAD
from typing import Deque, Dict, Iterable, List, Optional, Tuple, Union, Set
from pyaici.comms import AiciRunner
=======
from collections import deque
from dataclasses import dataclass, field
from typing import Deque, Dict, Iterable, List, Optional, Set, Tuple, Union
>>>>>>> 92cd2e2f

from vllm.config import CacheConfig, LoRAConfig, SchedulerConfig
from vllm.core.interfaces import AllocStatus, BlockSpaceManager
from vllm.core.policy import Policy, PolicyFactory
from vllm.logger import init_logger
from vllm.lora.request import LoRARequest
from vllm.sequence import (Sequence, SequenceData, SequenceGroup,
                           SequenceGroupMetadata, SequenceStatus)
from vllm.utils import merge_dicts

logger = init_logger(__name__)


class PreemptionMode(enum.Enum):
    """Preemption modes.

    1. Swapping: Swap out the blocks of the preempted sequences to CPU memory
    and swap them back in when the sequences are resumed.
    2. Recomputation: Discard the blocks of the preempted sequences and
    recompute them when the sequences are resumed, treating the sequences as
    new prompts.
    """
    SWAP = enum.auto()
    RECOMPUTE = enum.auto()


@dataclass
class SchedulingBudget:
    """The available slots for scheduling.

    TODO(sang): Right now, the budget is request_id-aware meaning it can ignore
    budget update from the same request_id. It is because in normal scheduling
    path, we update RUNNING num_seqs ahead of time, meaning it could be
    updated more than once when scheduling RUNNING requests. Since this won't
    happen if we only have chunked prefill scheduling, we can remove this
    feature from the API when chunked prefill is enabled by default.
    """
    token_budget: int
    max_num_seqs: int
    _requeset_ids_num_batched_tokens: Set[int] = field(default_factory=set)
    _requeset_ids_num_curr_seqs: Set[int] = field(default_factory=set)
    _num_batched_tokens: int = 0
    _num_curr_seqs: int = 0

    def can_schedule(self, *, num_new_tokens: int, num_new_seqs: int):
        assert num_new_tokens != 0
        assert num_new_seqs != 0
        return (self.num_batched_tokens + num_new_tokens <= self.token_budget
                and self.num_curr_seqs + num_new_seqs <= self.max_num_seqs)

    def remaining_token_budget(self):
        return self.token_budget - self.num_batched_tokens

    def add_num_batched_tokens(self, req_id: str, num_batched_tokens: int):
        if req_id in self._requeset_ids_num_batched_tokens:
            return

        self._requeset_ids_num_batched_tokens.add(req_id)
        self._num_batched_tokens += num_batched_tokens

    def subtract_num_batched_tokens(self, req_id: str,
                                    num_batched_tokens: int):
        if req_id in self._requeset_ids_num_batched_tokens:
            self._requeset_ids_num_batched_tokens.remove(req_id)
            self._num_batched_tokens -= num_batched_tokens

    def add_num_seqs(self, req_id: str, num_curr_seqs: int):
        if req_id in self._requeset_ids_num_curr_seqs:
            return

        self._requeset_ids_num_curr_seqs.add(req_id)
        self._num_curr_seqs += num_curr_seqs

    def subtract_num_seqs(self, req_id: str, num_curr_seqs: int):
        if req_id in self._requeset_ids_num_curr_seqs:
            self._requeset_ids_num_curr_seqs.remove(req_id)
            self._num_curr_seqs -= num_curr_seqs

    @property
    def num_batched_tokens(self):
        return self._num_batched_tokens

    @property
    def num_curr_seqs(self):
        return self._num_curr_seqs


@dataclass
class ScheduledSequenceGroup:
    # A sequence group that's scheduled.
    seq_group: SequenceGroup
    # The total chunk size (number of tokens) to process for next iteration.
    # 1 for decoding. Same as prompt tokens for prefill, but if prefill is
    # chunked, it can be smaller than that.
    token_chunk_size: int


@dataclass
class SchedulerOutputs:
    """The scheduling decision made from a scheduler."""
    # Scheduled sequence groups.
    scheduled_seq_groups: Iterable[ScheduledSequenceGroup]
    # Number of prefill groups scheduled.
    num_prefill_groups: int
    # Total number of batched tokens.
    num_batched_tokens: int
    # Blocks to swap in. Dict of CPU -> GPU block number.
    blocks_to_swap_in: Dict[int, int]
    # Blocks to swap out. Dict of GPU -> CPU block number.
    blocks_to_swap_out: Dict[int, int]
    # Blocks to copy. Source to a list of dest blocks.
    blocks_to_copy: Dict[int, List[int]]
    # Sequence groups that are going to be ignored.
    ignored_seq_groups: List[SequenceGroup]
    # The number of slots for lookahead decoding.
    num_lookahead_slots: int

    def __post_init__(self):
        # Swap in and swap out should never happen at the same time.
        assert not (self.blocks_to_swap_in and self.blocks_to_swap_out)

        self.num_loras: int = len(self.lora_requests)
        if self.num_loras > 0:
            self._sort_by_lora_ids()

    def is_empty(self) -> bool:
        # NOTE: We do not consider the ignored sequence groups.
        return (not self.scheduled_seq_groups and not self.blocks_to_swap_in
                and not self.blocks_to_swap_out and not self.blocks_to_copy)

    def _sort_by_lora_ids(self) -> bool:
        self.scheduled_seq_groups = sorted(
            self.scheduled_seq_groups,
            key=lambda g: (g.seq_group.lora_int_id, g.seq_group.request_id))

    @property
    def lora_requests(self) -> Set[LoRARequest]:
        return {g.seq_group.lora_request for g in self.scheduled_seq_groups}


@dataclass
class SchedulerRunningOutputs:
    """The requests that are scheduled from a running queue.

    Could contain prefill (prefill that's chunked) or decodes. If there's not
    enough memory, it can be preempted (for recompute) or swapped out.
    """
    # Selected sequences that are running and in a decoding phase.
    decode_seq_groups: List[SequenceGroup]
    # Selected sequences that are running and in a prefill phase.
    # I.e., it means the prefill has been chunked.
    prefill_seq_groups: List[SequenceGroup]
    # The preempted sequences.
    preempted: List[SequenceGroup]
    # Sequences that are swapped out.
    swapped_out: List[SequenceGroup]
    # The blocks to swap out.
    blocks_to_swap_out: Dict[int, int]
    # The blocks to copy.
    blocks_to_copy: Dict[int, List[int]]
    # The number of slots for lookahead decoding.
    num_lookahead_slots: int

    @classmethod
    def create_empty(cls) -> "SchedulerRunningOutputs":
        return SchedulerRunningOutputs(
            decode_seq_groups=[],
            prefill_seq_groups=[],
            preempted=[],
            swapped_out=[],
            blocks_to_swap_out={},
            blocks_to_copy={},
            num_lookahead_slots=0,
        )


@dataclass
class SchedulerSwappedInOutputs:
    """The requests that are scheduled from a swap queue.

    Could contain prefill (prefill that's chunked) or decodes.
    """
    # Selected sequences that are going to be swapped in and is in a
    # decoding phase.
    decode_seq_groups: List[SequenceGroup]
    # Selected sequences that are going to be swapped in and in a prefill
    # phase. I.e., it means the prefill has been chunked.
    prefill_seq_groups: List[SequenceGroup]
    # The blocks to swap in.
    blocks_to_swap_in: Dict[int, int]
    # The blocks to copy.
    blocks_to_copy: Dict[int, List[int]]
    # The number of slots for lookahead decoding.
    num_lookahead_slots: int

    @classmethod
    def create_empty(cls) -> "SchedulerSwappedInOutputs":
        return SchedulerSwappedInOutputs(
            decode_seq_groups=[],
            prefill_seq_groups=[],
            blocks_to_swap_in={},
            blocks_to_copy={},
            num_lookahead_slots=0,
        )


@dataclass
class SchedulerPrefillOutputs:
    """The requests that are scheduled from a waiting queue.

    Could contain a fresh prefill requests or preempted requests that need
    to be recomputed from scratch.
    """
    # Selected sequences for prefill.
    seq_groups: List[SequenceGroup]
    # Ignored sequence groups.
    ignored_seq_groups: List[SequenceGroup]
    num_lookahead_slots: int

    @classmethod
    def create_empty(cls) -> "SchedulerPrefillOutputs":
        return SchedulerPrefillOutputs(
            seq_groups=[],
            ignored_seq_groups=[],
            num_lookahead_slots=0,
        )


class Scheduler:

    def __init__(
        self,
        scheduler_config: SchedulerConfig,
        cache_config: CacheConfig,
        lora_config: Optional[LoRAConfig],
    ) -> None:
        self.scheduler_config = scheduler_config
        self.cache_config = cache_config
        # Note for LoRA scheduling: the current policy is extremely
        # simple and NOT fair. It can lead to starvation of some
        # LoRAs. This should be improved in the future.
        self.lora_config = lora_config

        if self.scheduler_config.chunked_prefill_enabled:
            self.prompt_limit = self.scheduler_config.max_model_len
        else:
            self.prompt_limit = min(
                self.scheduler_config.max_model_len,
                self.scheduler_config.max_num_batched_tokens)

        BlockSpaceManagerImpl = BlockSpaceManager.get_block_space_manager_class(
            version="v2" if self.scheduler_config.
            use_v2_block_manager else "v1")

<<<<<<< HEAD
        self.aici_runner: AiciRunner = None

        # Instantiate the scheduling policy.
        self.policy = PolicyFactory.get_policy(policy_name="fcfs")
=======
>>>>>>> 92cd2e2f
        # Create the block space manager.
        self.block_manager = BlockSpaceManagerImpl(
            block_size=self.cache_config.block_size,
            num_gpu_blocks=self.cache_config.num_gpu_blocks,
            num_cpu_blocks=self.cache_config.num_cpu_blocks,
            sliding_window=self.cache_config.sliding_window,
            enable_caching=self.cache_config.enable_prefix_caching)

        # Sequence groups in the WAITING state.
        # Contain new prefill or preempted requests.
        self.waiting: Deque[SequenceGroup] = deque()
        # Sequence groups in the RUNNING state.
        # Contain decode requests.
        self.running: Deque[SequenceGroup] = deque()
        # Sequence groups in the SWAPPED state.
        # Contain decode requests that are swapped out.
        self.swapped: Deque[SequenceGroup] = deque()

        # Time at previous scheduling step
        self.prev_time = 0.0
        # Did we schedule a prompt at previous step?
        self.prev_prompt = False
        # Latency of the last prompt step
        self.last_prompt_latency = 0.0

    @property
    def lora_enabled(self) -> bool:
        return bool(self.lora_config)

    @property
    def num_decoding_tokens_per_seq(self) -> int:
        """The number of new tokens."""
        return 1

    def add_seq_group(self, seq_group: SequenceGroup) -> None:
        if seq_group.sampling_params.has_aici:
            seq = seq_group.get_seqs()[0]
            seq.has_aici = True
            self.aici_runner.assign_seq_id(seq_group.request_id, seq.seq_id)

        # Add sequence groups to the waiting queue.
        logger.debug(f"add_seq_group {seq_group.request_id}")
        self.waiting.append(seq_group)

    def abort_seq_group(self, request_id: Union[str, Iterable[str]]) -> None:
        """Aborts a sequence group with the given ID.

        Check if the sequence group with the given ID
            is present in any of the state queue.
        If present, remove the sequence group from the state queue.
            Also, if any of the sequences in the sequence group is not finished,
                free the sequence with status `FINISHED_ABORTED`.
        Otherwise, do nothing.

        Args:
            request_id: The ID(s) of the sequence group to abort.
        """
        if isinstance(request_id, str):
            request_id = (request_id, )
        request_ids = set(request_id)
        for state_queue in [self.waiting, self.running, self.swapped]:
            aborted_groups: List[SequenceGroup] = []
            for seq_group in state_queue:
                if not request_ids:
                    # Using 'break' here may add two extra iterations,
                    # but is acceptable to reduce complexity .
                    break
                if seq_group.request_id in request_ids:
                    # Appending aborted group into pending list.
                    aborted_groups.append(seq_group)
                    request_ids.remove(seq_group.request_id)
            for aborted_group in aborted_groups:
                # Remove the sequence group from the state queue.
                state_queue.remove(aborted_group)
                for seq in aborted_group.get_seqs():
                    if seq.is_finished():
                        continue
                    seq.status = SequenceStatus.FINISHED_ABORTED
                    self.free_seq(seq)

    def has_unfinished_seqs(self) -> bool:
        return self.waiting or self.running or self.swapped

    def get_num_unfinished_seq_groups(self) -> int:
        return len(self.waiting) + len(self.running) + len(self.swapped)

    def _schedule_running(
        self,
        running_queue: deque,
        budget: SchedulingBudget,
        curr_loras: Optional[Set[int]],
        policy: Policy,
        enable_chunking: bool = False,
    ) -> Tuple[deque, SchedulerRunningOutputs]:
        """Schedule sequence groups that are running.

        Running queue should include decode and chunked prefill requests.

        Args:
            running_queue: The queue that contains running requests (i.e.,
                decodes). The given arguments are NOT in-place modified.
            budget: The scheduling budget. The argument is in-place updated
                when any decodes are preempted.
            curr_loras: Currently batched lora request ids. The argument is
                in-place updated when any decodes are preempted.
            policy: The sorting policy to sort running_queue.
            enable_chunking: If True, seq group can be chunked and only a
                chunked number of tokens are scheduled  if
                `budget.num_batched_tokens` has not enough capacity to schedule
                all tokens.
    
        Returns:
            A tuple of remaining running queue (should be always 0) after
            scheduling and SchedulerRunningOutputs.
        """
        # Blocks that need to be swapped or copied before model execution.
        blocks_to_swap_out: Dict[int, int] = {}
        blocks_to_copy: Dict[int, List[int]] = {}

        decode_seq_groups: List[ScheduledSequenceGroup] = []
        prefill_seq_groups: List[ScheduledSequenceGroup] = []
        preempted: List[SequenceGroup] = []
        swapped_out: List[SequenceGroup] = []

        # NOTE(woosuk): Preemption happens only when there is no available slot
        # to keep all the sequence groups in the RUNNING state.
        # In this case, the policy is responsible for deciding which sequence
        # groups to preempt.
        now = time.time()
        running_queue = policy.sort_by_priority(now, running_queue)

        while running_queue:
            seq_group = running_queue[0]
            num_running_tokens = self._get_num_new_tokens(
                seq_group, SequenceStatus.RUNNING, enable_chunking, budget)

            # We can have up to 1 running prefill at any given time in running
            # queue, which means we can guarantee chunk size is at least 1.
            assert num_running_tokens != 0
            num_running_seqs = seq_group.get_max_num_running_seqs()

            running_queue.popleft()
            while not self._can_append_slots(seq_group):
                budget.subtract_num_batched_tokens(seq_group.request_id,
                                                   num_running_tokens)
                budget.subtract_num_seqs(seq_group.request_id,
                                         num_running_seqs)
                if curr_loras is not None and seq_group.lora_int_id > 0:
                    curr_loras.pop(seq_group.lora_int_id)

                if running_queue:
                    # Preempt the lowest-priority sequence groups.
                    victim_seq_group = running_queue.pop()
                    preempted_mode = self._preempt(victim_seq_group,
                                                   blocks_to_swap_out)
                    if preempted_mode == PreemptionMode.RECOMPUTE:
                        preempted.append(victim_seq_group)
                    else:
                        swapped_out.append(victim_seq_group)
                else:
                    # No other sequence groups can be preempted.
                    # Preempt the current sequence group.
                    preempted_mode = self._preempt(seq_group,
                                                   blocks_to_swap_out)
                    if preempted_mode == PreemptionMode.RECOMPUTE:
                        preempted.append(seq_group)
                    else:
                        swapped_out.append(seq_group)
                    break
            else:
                logger.debug(f"append slot for {seq_group}")
                self._append_slots(seq_group, blocks_to_copy)
                is_prefill = seq_group.is_prefill()
                if is_prefill:
                    prefill_seq_groups.append(
                        ScheduledSequenceGroup(
                            seq_group=seq_group,
                            token_chunk_size=num_running_tokens))
                else:
                    decode_seq_groups.append(
                        ScheduledSequenceGroup(seq_group=seq_group,
                                               token_chunk_size=1))
                budget.add_num_batched_tokens(seq_group.request_id,
                                              num_running_tokens)
                budget.add_num_seqs(seq_group.request_id, num_running_seqs)
                if curr_loras is not None and seq_group.lora_int_id > 0:
                    curr_loras.add(seq_group.lora_int_id)

        # Make sure all queues are updated.
        assert len(running_queue) == 0

        return running_queue, SchedulerRunningOutputs(
            decode_seq_groups=decode_seq_groups,
            prefill_seq_groups=prefill_seq_groups,
            preempted=preempted,
            swapped_out=swapped_out,
            blocks_to_swap_out=blocks_to_swap_out,
            blocks_to_copy=blocks_to_copy,
            num_lookahead_slots=self._get_num_lookahead_slots(
                is_prefill=False))

    def _schedule_swapped(
        self,
        swapped_queue: deque,
        budget: SchedulingBudget,
        curr_loras: Optional[Set[int]],
        policy: Policy,
        enable_chunking: bool = False,
    ) -> Tuple[deque, SchedulerSwappedInOutputs]:
        """Schedule sequence groups that are swapped out.

        It schedules swapped requests as long as it fits `budget` and
        curr_loras <= max_lora from the scheduling config. The input arguments
        `budget` and `curr_loras` are updated based on scheduled seq_groups.

        Args:
            swapped_queue: The queue that contains swapped out requests.
                The given arguments are NOT in-place modified.
            budget: The scheduling budget. The argument is in-place updated
                when any requests are swapped in.
            curr_loras: Currently batched lora request ids. The argument is
                in-place updated when any requests are swapped in.
            policy: The sorting policy to sort swapped_queue.
            enable_chunking: If True, seq group can be chunked and only a
                chunked number of tokens are scheduled  if
                `budget.num_batched_tokens` has not enough capacity to schedule
                all tokens.

        Returns:
            A tuple of remaining swapped_queue after scheduling and
            SchedulerSwappedInOutputs.
        """
        # Blocks that need to be swapped or copied before model execution.
        blocks_to_swap_in: Dict[int, int] = {}
        blocks_to_copy: Dict[int, List[int]] = {}
        decode_seq_groups: List[ScheduledSequenceGroup] = []
        prefill_seq_groups: List[ScheduledSequenceGroup] = []
        now = time.time()
        swapped_queue = policy.sort_by_priority(now, swapped_queue)

        leftover_swapped = deque()
        while swapped_queue:
            seq_group = swapped_queue[0]

            # If the sequence group cannot be swapped in, stop.
            if not self.block_manager.can_swap_in(seq_group):
                break

            lora_int_id = 0
            if self.lora_enabled:
                lora_int_id = seq_group.lora_int_id
                if (lora_int_id > 0 and lora_int_id not in curr_loras
                        and len(curr_loras) >= self.lora_config.max_loras):
                    # We don't have a space for another LoRA, so
                    # we ignore this request for now.
                    leftover_swapped.appendleft(seq_group)
                    swapped_queue.popleft()
                    continue

            # The total number of sequences in the RUNNING state should not
            # exceed the maximum number of sequences.
            num_new_seqs = seq_group.get_max_num_running_seqs()
            num_new_tokens = self._get_num_new_tokens(seq_group,
                                                      SequenceStatus.SWAPPED,
                                                      enable_chunking, budget)

            if (num_new_tokens == 0
                    or not budget.can_schedule(num_new_tokens=num_new_tokens,
                                               num_new_seqs=num_new_seqs)):
                break

            if lora_int_id > 0 and curr_loras is not None:
                curr_loras.add(lora_int_id)
            swapped_queue.popleft()
            self._swap_in(seq_group, blocks_to_swap_in)
            self._append_slots(seq_group, blocks_to_copy)
            is_prefill = seq_group.is_prefill()
            if is_prefill:
                prefill_seq_groups.append(
                    ScheduledSequenceGroup(seq_group,
                                           token_chunk_size=num_new_tokens))
            else:
                assert num_new_tokens == 1
                decode_seq_groups.append(
                    ScheduledSequenceGroup(seq_group, token_chunk_size=1))
            budget.add_num_batched_tokens(seq_group.request_id, num_new_tokens)
            budget.add_num_seqs(seq_group.request_id, num_new_seqs)

        swapped_queue.extendleft(leftover_swapped)

        return swapped_queue, SchedulerSwappedInOutputs(
            decode_seq_groups=decode_seq_groups,
            prefill_seq_groups=prefill_seq_groups,
            blocks_to_swap_in=blocks_to_swap_in,
            blocks_to_copy=blocks_to_copy,
            num_lookahead_slots=self._get_num_lookahead_slots(
                is_prefill=False))

    def _schedule_prefills(
        self,
        waiting_queue: deque,
        budget: SchedulingBudget,
        curr_loras: Optional[Set[int]],
        enable_chunking: bool = False,
    ) -> Tuple[deque, SchedulerPrefillOutputs]:
        """Schedule sequence groups that are in prefill stage.

        Note that the current scheduler treats PREEMPTED_FOR_RECOMPUTE
        as a new prefill (that starts from beginning -> most recently generated
        tokens).

        It schedules waiting requests as long as it fits `budget` and
        curr_loras <= max_lora from the scheduling config. The input arguments
        `budget` and `curr_loras` are updated based on scheduled seq_groups.

        Args:
            waiting_queue: The queue that contains prefill requests.
                The given arguments are NOT in-place modified.
            budget: The scheduling budget. The argument is in-place updated
                when any requests are scheduled.
            curr_loras: Currently batched lora request ids. The argument is
                in-place updated when any requests are scheduled.
            enable_chunking: If True, seq group can be chunked and only a
                chunked number of tokens are scheduled  if
                `budget.num_batched_tokens` has not enough capacity to schedule
                all tokens.

        Returns:
            A tuple of remaining waiting_queue after scheduling and
            SchedulerSwappedInOutputs.
        """
        ignored_seq_groups: List[SequenceGroup] = []
        seq_groups: List[SequenceGroup] = []
        # We don't sort waiting queue because we assume it is sorted.
        # Copy the queue so that the input queue is not modified.
        waiting_queue = deque([s for s in waiting_queue])

        leftover_waiting_sequences = deque()
        while self._passed_delay(time.time()) and waiting_queue:
            seq_group = waiting_queue[0]

            waiting_seqs = seq_group.get_seqs(status=SequenceStatus.WAITING)
            assert len(waiting_seqs) == 1, (
                "Waiting sequence group should have only one prompt "
                "sequence.")
            num_new_tokens = self._get_num_new_tokens(seq_group,
                                                      SequenceStatus.WAITING,
                                                      enable_chunking, budget)
            if not enable_chunking:
                num_prompt_tokens = waiting_seqs[0].get_len()
                assert num_new_tokens == num_prompt_tokens

            if num_new_tokens > self.prompt_limit:
                logger.warning(
                    f"Input prompt ({num_new_tokens} tokens) is too long"
                    f" and exceeds limit of {self.prompt_limit}")
                for seq in waiting_seqs:
                    seq.status = SequenceStatus.FINISHED_IGNORED
                ignored_seq_groups.append(seq_group)
                waiting_queue.popleft()
                continue

            # If the sequence group cannot be allocated, stop.
            can_allocate = self.block_manager.can_allocate(seq_group)
            if can_allocate == AllocStatus.LATER:
                break
            elif can_allocate == AllocStatus.NEVER:
                logger.warning(
                    f"Input prompt ({num_new_tokens} tokens) is too long"
                    f" and exceeds the capacity of block_manager")
                for seq in waiting_seqs:
                    seq.status = SequenceStatus.FINISHED_IGNORED
                ignored_seq_groups.append(seq_group)
                waiting_queue.popleft()
                continue

            lora_int_id = 0
            if self.lora_enabled:
                lora_int_id = seq_group.lora_int_id
                if (self.lora_enabled and lora_int_id > 0
                        and lora_int_id not in curr_loras
                        and len(curr_loras) >= self.lora_config.max_loras):
                    # We don't have a space for another LoRA, so
                    # we ignore this request for now.
                    leftover_waiting_sequences.appendleft(seq_group)
                    waiting_queue.popleft()
                    continue

            num_new_seqs = seq_group.get_max_num_running_seqs()
            if (num_new_tokens == 0
                    or not budget.can_schedule(num_new_tokens=num_new_tokens,
                                               num_new_seqs=num_new_seqs)):
                break

            # Can schedule this request.
            if curr_loras is not None and lora_int_id > 0:
                curr_loras.add(lora_int_id)
            waiting_queue.popleft()
            self._allocate_and_set_running(seq_group, num_new_tokens)
            seq_groups.append(
                ScheduledSequenceGroup(seq_group=seq_group,
                                       token_chunk_size=num_new_tokens))
            budget.add_num_batched_tokens(seq_group.request_id, num_new_tokens)
            budget.add_num_seqs(seq_group.request_id, num_new_seqs)

        # Queue requests that couldn't be scheduled.
        waiting_queue.extendleft(leftover_waiting_sequences)
        if len(seq_groups) > 0:
            self.prev_prompt = True

        return waiting_queue, SchedulerPrefillOutputs(
            seq_groups=seq_groups,
            ignored_seq_groups=ignored_seq_groups,
            num_lookahead_slots=self._get_num_lookahead_slots(is_prefill=True))

    def _schedule_default(self) -> SchedulerOutputs:
        """Schedule queued requests.
        
        The current policy is designed to opimimize the throughput. First,
        it batches as many prefill requests as possible. And it schedules
        decodes. If there's a pressure on GPU memory, decode requests can
        be swapped or preempted.
        """
        # Include running requests to the budget.
        budget = SchedulingBudget(
            token_budget=self.scheduler_config.max_num_batched_tokens,
            max_num_seqs=self.scheduler_config.max_num_seqs,
        )
        # Make sure we include num running seqs before scheduling prefill,
        # so that we don't schedule beyond max_num_seqs for prefill.
        for seq_group in self.running:
            budget.add_num_seqs(seq_group.request_id,
                                seq_group.get_max_num_running_seqs())
        curr_loras = set(
            seq_group.lora_int_id
            for seq_group in self.running) if self.lora_enabled else None

        remaining_waiting, prefills = (self.waiting,
                                       SchedulerPrefillOutputs.create_empty())
        remaining_running, running_scheduled = (
            self.running, SchedulerRunningOutputs.create_empty())
        remaining_swapped, swapped_in = (
            self.swapped, SchedulerSwappedInOutputs.create_empty())

        # If any requests are swapped, prioritized swapped requests.
        if not self.swapped:
            remaining_waiting, prefills = self._schedule_prefills(
                self.waiting, budget, curr_loras, enable_chunking=False)

        fcfs_policy = PolicyFactory.get_policy(policy_name="fcfs")
        # Don't schedule decodes if prefills are scheduled.
        # NOTE: If `_schedule_prefills` doesn't enable chunking, self.running
        # only contains decode requests, not chunked prefills.
        if len(prefills.seq_groups) == 0:
            remaining_running, running_scheduled = self._schedule_running(
                self.running,
                budget,
                curr_loras,
                fcfs_policy,
                enable_chunking=False)

            # If any sequence group is preempted, do not swap in any sequence
            # group. because it means there's no slot for new running requests.
            if len(running_scheduled.preempted) + len(
                    running_scheduled.swapped_out) == 0:
                remaining_swapped, swapped_in = self._schedule_swapped(
                    self.swapped, budget, curr_loras, fcfs_policy)

        assert (budget.num_batched_tokens <=
                self.scheduler_config.max_num_batched_tokens)
        assert budget.num_curr_seqs <= self.scheduler_config.max_num_seqs

        # Update waiting requests.
        self.waiting = remaining_waiting
        self.waiting.extendleft(running_scheduled.preempted)
        # Update new running requests.
        self.running = remaining_running
        self.running.extend([s.seq_group for s in prefills.seq_groups])
        self.running.extend(
            [s.seq_group for s in running_scheduled.decode_seq_groups])
        self.running.extend(
            [s.seq_group for s in swapped_in.decode_seq_groups])
        # Update swapped requests.
        self.swapped = remaining_swapped
        self.swapped.extend(running_scheduled.swapped_out)

        # There should be no prefill from running queue because this policy
        # doesn't allow chunked prefills.
        assert len(running_scheduled.prefill_seq_groups) == 0
        assert len(swapped_in.prefill_seq_groups) == 0
        return SchedulerOutputs(
            scheduled_seq_groups=(prefills.seq_groups +
                                  running_scheduled.decode_seq_groups +
                                  swapped_in.decode_seq_groups),
            num_prefill_groups=len(prefills.seq_groups),
            num_batched_tokens=budget.num_batched_tokens,
            blocks_to_swap_in=swapped_in.blocks_to_swap_in,
            blocks_to_swap_out=running_scheduled.blocks_to_swap_out,
            blocks_to_copy=merge_dicts(running_scheduled.blocks_to_copy,
                                       swapped_in.blocks_to_copy),
            ignored_seq_groups=prefills.ignored_seq_groups,
            num_lookahead_slots=(prefills.num_lookahead_slots +
                                 running_scheduled.num_lookahead_slots +
                                 swapped_in.num_lookahead_slots),
        )

    def _schedule_chunked_prefill(self):
        """Schedule queued requests.
        
        Chunked prefill allows to chunk prefill requests, batch them together
        with decode requests. This policy 1. schedule as many decoding requests
        as possible. 2. schedule chunked prefill requests that are not
        finished. 3. schedule swapped request. 4. schedule new prefill
        requests.

        The policy can sustain the high GPU utilization because it can put
        prefill and decodes requests to the same batch, while it improves
        inter token latency because decodes requests don't need to blocked
        by prefill requests.
        """
        budget = SchedulingBudget(
            token_budget=self.scheduler_config.max_num_batched_tokens,
            max_num_seqs=self.scheduler_config.max_num_seqs,
        )
        curr_loras = set()

        remaining_waiting, prefills = (self.waiting,
                                       SchedulerPrefillOutputs.create_empty())
        remaining_running, running_scheduled = (
            self.running, SchedulerRunningOutputs.create_empty())
        remaining_swapped, swapped_in = (
            self.swapped, SchedulerSwappedInOutputs.create_empty())

        # Decoding should be always scheduled first by fcfs.
        fcfs_policy = PolicyFactory.get_policy(policy_name="fcfs")
        remaining_running, running_scheduled = self._schedule_running(
            self.running,
            budget,
            curr_loras,
            fcfs_policy,
            enable_chunking=True)

        # Schedule swapped out requests.
        # If preemption happens, it means we don't have space for swap-in.
        if len(running_scheduled.preempted) + len(
                running_scheduled.swapped_out) == 0:
            remaining_swapped, swapped_in = self._schedule_swapped(
                self.swapped, budget, curr_loras, fcfs_policy)

        # Schedule new prefills.
        remaining_waiting, prefills = self._schedule_prefills(
            self.waiting, budget, curr_loras, enable_chunking=True)

        assert (budget.num_batched_tokens <=
                self.scheduler_config.max_num_batched_tokens)
        assert budget.num_curr_seqs <= self.scheduler_config.max_num_seqs

        # Update waiting requests.
        self.waiting = remaining_waiting
        self.waiting.extendleft(running_scheduled.preempted)
        # Update new running requests.
        self.running = remaining_running
        self.running.extend([s.seq_group for s in prefills.seq_groups])
        self.running.extend(
            [s.seq_group for s in running_scheduled.decode_seq_groups])
        self.running.extend(
            [s.seq_group for s in running_scheduled.prefill_seq_groups])
        self.running.extend(
            [s.seq_group for s in swapped_in.decode_seq_groups])
        self.running.extend(
            [s.seq_group for s in swapped_in.prefill_seq_groups])
        # Update swapped requests.
        self.swapped = remaining_swapped
        self.swapped.extend(running_scheduled.swapped_out)

        return SchedulerOutputs(
            scheduled_seq_groups=(prefills.seq_groups +
                                  running_scheduled.decode_seq_groups +
                                  running_scheduled.prefill_seq_groups +
                                  swapped_in.decode_seq_groups +
                                  swapped_in.prefill_seq_groups),
            num_prefill_groups=(len(prefills.seq_groups) +
                                len(swapped_in.prefill_seq_groups) +
                                len(running_scheduled.prefill_seq_groups)),
            num_batched_tokens=budget.num_batched_tokens,
            blocks_to_swap_in=swapped_in.blocks_to_swap_in,
            blocks_to_swap_out=running_scheduled.blocks_to_swap_out,
            blocks_to_copy=merge_dicts(running_scheduled.blocks_to_copy,
                                       swapped_in.blocks_to_copy),
            ignored_seq_groups=prefills.ignored_seq_groups,
            num_lookahead_slots=(prefills.num_lookahead_slots +
                                 running_scheduled.num_lookahead_slots +
                                 swapped_in.num_lookahead_slots),
        )

    def _schedule(self) -> SchedulerOutputs:
        """Schedule queued requests."""
        if self.scheduler_config.chunked_prefill_enabled:
            return self._schedule_chunked_prefill()
        else:
            return self._schedule_default()

    def _can_append_slots(self, seq_group: SequenceGroup) -> bool:
        """Determine whether or not we have enough space in the KV cache to
        continue generation of the sequence group.
        """
        # Appending slots only occurs in decoding.
        is_prefill = False

        return self.block_manager.can_append_slots(
            seq_group=seq_group,
            num_lookahead_slots=self._get_num_lookahead_slots(is_prefill),
        )

    def _can_swap_in(self, seq_group: SequenceGroup) -> bool:
        # Swapping in is considered decode.
        is_prefill = False

        return self.block_manager.can_swap_in(
            seq_group=seq_group,
            num_lookahead_slots=self._get_num_lookahead_slots(is_prefill),
        )

    def schedule(self) -> Tuple[List[SequenceGroupMetadata], SchedulerOutputs]:
        runner = self.aici_runner
        if runner:
            runner.exec_post_pre()

        # Schedule sequence groups.
        # This function call changes the internal states of the scheduler
        # such as self.running, self.swapped, and self.waiting.
        scheduler_outputs = self._schedule()
        now = time.time()

        # Create input data structures.
        seq_group_metadata_list: List[SequenceGroupMetadata] = []
        for i, scheduled_seq_group in enumerate(
                scheduler_outputs.scheduled_seq_groups):
            seq_group = scheduled_seq_group.seq_group
            token_chunk_size = scheduled_seq_group.token_chunk_size
            seq_group.maybe_set_first_scheduled_time(now)

            # seq_id -> SequenceData
            seq_data: Dict[int, SequenceData] = {}
            # seq_id -> physical block numbers
            block_tables: Dict[int, List[int]] = {}

            for seq in seq_group.get_seqs(status=SequenceStatus.RUNNING):
                seq_id = seq.seq_id
                if seq_group.sampling_params.has_aici:
                    suspend, num_forks, ff_tokens = runner.pre_status(seq_id)
                    assert not suspend, "suspend not supported yet"
                    assert len(ff_tokens) == 0, "ff_tokens not supported yet"
                    if num_forks == 0:
                        seq.status = SequenceStatus.FINISHED_STOPPED
                        continue
                    assert num_forks <= 1, "forking not supported yet"
                    runner.add_mid(seq_id)
                seq_data[seq_id] = seq.data
                block_tables[seq_id] = self.block_manager.get_block_table(seq)
                self.block_manager.access_all_blocks_in_seq(seq, now)

            common_computed_block_nums = (
                self.block_manager.get_common_computed_block_ids(
                    seq_group.get_seqs(status=SequenceStatus.RUNNING)))

            # It assumes the scheduled_seq_groups is ordered by
            # prefill < decoding.
            is_prompt = i < scheduler_outputs.num_prefill_groups
            seq_group_metadata = SequenceGroupMetadata(
                request_id=seq_group.request_id,
                is_prompt=is_prompt,
                seq_data=seq_data,
                sampling_params=seq_group.sampling_params,
                block_tables=block_tables,
                token_chunk_size=token_chunk_size,
                lora_request=seq_group.lora_request,
                computed_block_nums=common_computed_block_nums,
                state=seq_group.state,
                # `multi_modal_data` will only be present for the 1st comm
                # between engine and worker.
                # the subsequent comms can still use delta, but
                # `multi_modal_data` will be None.
                multi_modal_data=seq_group.multi_modal_data
                if scheduler_outputs.num_prefill_groups > 0 else None,
            )
            seq_group_metadata_list.append(seq_group_metadata)
<<<<<<< HEAD
        if runner:
            if scheduler_outputs.is_empty():
                assert not runner.needs_exec_mid()
            else:
                runner.exec_mid()
=======

        # Now that the batch has been created, we can assume all blocks in the
        # batch will have been computed before the next scheduling invocation.
        # This is because the engine assumes that a failure in model execution
        # will crash the vLLM instance / will not retry.
        for scheduled_seq_group in scheduler_outputs.scheduled_seq_groups:
            self.block_manager.mark_blocks_as_computed(
                scheduled_seq_group.seq_group)

>>>>>>> 92cd2e2f
        return seq_group_metadata_list, scheduler_outputs

    def fork_seq(self, parent_seq: Sequence, child_seq: Sequence) -> None:
        self.block_manager.fork(parent_seq, child_seq)

    def free_seq(self, seq: Sequence) -> None:
<<<<<<< HEAD
        if seq.has_aici:
            self.aici_runner.seq_freed(seq.seq_id)
=======
        """Free a sequence from a block table."""
>>>>>>> 92cd2e2f
        self.block_manager.free(seq)

    def free_finished_seq_groups(self) -> None:
        self.running = deque(seq_group for seq_group in self.running
                             if not seq_group.is_finished())

    def _allocate_and_set_running(self, seq_group: SequenceGroup,
                                  num_new_tokens: int) -> None:
        self.block_manager.allocate(seq_group)
        for seq in seq_group.get_seqs(status=SequenceStatus.WAITING):
            seq.status = SequenceStatus.RUNNING

    def _append_slots(
        self,
        seq_group: SequenceGroup,
        blocks_to_copy: Dict[int, List[int]],
    ) -> None:
        """Appends new slots to the sequences in the given sequence group.

        Args:
            seq_group (SequenceGroup): The sequence group containing the
                sequences to append slots to.
            blocks_to_copy (Dict[int, List[int]]): A dictionary mapping source
                block indices to lists of destination block indices. This
                dictionary is updated with the new source and destination block
                indices for the appended slots.
        """
        num_lookahead_slots = self._get_num_lookahead_slots(is_prefill=False)

        for seq in seq_group.get_seqs(status=SequenceStatus.RUNNING):
            cows = self.block_manager.append_slots(seq, num_lookahead_slots)

            for src, dests in cows.items():
                if src not in blocks_to_copy:
                    blocks_to_copy[src] = []
                blocks_to_copy[src].extend(dests)

    def _preempt(
        self,
        seq_group: SequenceGroup,
        blocks_to_swap_out: Dict[int, int],
        preemption_mode: Optional[PreemptionMode] = None,
    ) -> PreemptionMode:
        # If preemption mode is not specified, we determine the mode as follows:
        # We use recomputation by default since it incurs lower overhead than
        # swapping. However, when the sequence group has multiple sequences
        # (e.g., beam search), recomputation is not currently supported. In
        # such a case, we use swapping instead.
        # FIXME(woosuk): This makes our scheduling policy a bit bizarre.
        # As swapped sequences are prioritized over waiting sequences,
        # sequence groups with multiple sequences are implicitly prioritized
        # over sequence groups with a single sequence.
        # TODO(woosuk): Support recomputation for sequence groups with multiple
        # sequences. This may require a more sophisticated CUDA kernel.
        if preemption_mode is None:
            if seq_group.get_max_num_running_seqs() == 1:
                preemption_mode = PreemptionMode.RECOMPUTE
            else:
                preemption_mode = PreemptionMode.SWAP
        if preemption_mode == PreemptionMode.RECOMPUTE:
            self._preempt_by_recompute(seq_group)
        elif preemption_mode == PreemptionMode.SWAP:
            self._preempt_by_swap(seq_group, blocks_to_swap_out)
        else:
            raise AssertionError("Invalid preemption mode.")
        return preemption_mode

    def _preempt_by_recompute(
        self,
        seq_group: SequenceGroup,
    ) -> None:
        seqs = seq_group.get_seqs(status=SequenceStatus.RUNNING)
        assert len(seqs) == 1
        for seq in seqs:
            seq.status = SequenceStatus.WAITING
            self.free_seq(seq)
            seq.reset_state_for_recompute()

    def _preempt_by_swap(
        self,
        seq_group: SequenceGroup,
        blocks_to_swap_out: Dict[int, int],
    ) -> None:
        self._swap_out(seq_group, blocks_to_swap_out)

    def _swap_in(
        self,
        seq_group: SequenceGroup,
        blocks_to_swap_in: Dict[int, int],
    ) -> None:
        mapping = self.block_manager.swap_in(seq_group)
        blocks_to_swap_in.update(mapping)
        for seq in seq_group.get_seqs(status=SequenceStatus.SWAPPED):
            seq.status = SequenceStatus.RUNNING

    def _swap_out(
        self,
        seq_group: SequenceGroup,
        blocks_to_swap_out: Dict[int, int],
    ) -> None:
        if not self.block_manager.can_swap_out(seq_group):
            # FIXME(woosuk): Abort the sequence group instead of aborting the
            # entire engine.
            raise RuntimeError(
                "Aborted due to the lack of CPU swap space. Please increase "
                "the swap space to avoid this error.")
        mapping = self.block_manager.swap_out(seq_group)
        blocks_to_swap_out.update(mapping)
        for seq in seq_group.get_seqs(status=SequenceStatus.RUNNING):
            seq.status = SequenceStatus.SWAPPED

    def _passed_delay(self, now: float) -> bool:
        if self.prev_prompt:
            self.last_prompt_latency = now - self.prev_time
        self.prev_time, self.prev_prompt = now, False
        # Delay scheduling prompts to let waiting queue fill up
        if self.scheduler_config.delay_factor > 0 and self.waiting:
            earliest_arrival_time = min(
                [e.metrics.arrival_time for e in self.waiting])
            passed_delay = (
                (now - earliest_arrival_time) >
                (self.scheduler_config.delay_factor * self.last_prompt_latency)
                or not self.running)
        else:
            passed_delay = True
        return passed_delay

    def _get_num_lookahead_slots(self, is_prefill: bool) -> int:
        """The number of slots to allocate per sequence per step, beyond known
        token ids. Speculative decoding uses these slots to store KV activations
        of tokens which may or may not be accepted.

        Speculative decoding does not yet support prefill, so we do not perform
        lookahead allocation for prefill.
        """
        if is_prefill:
            return 0

        return self.scheduler_config.num_lookahead_slots

    def _get_num_new_tokens(self, seq_group: SequenceGroup,
                            status: SequenceStatus, enable_chunking: bool,
                            budget: SchedulingBudget) -> Tuple[int, bool]:
        """Get the next new tokens to compute for a given sequence group
            that's in a given `status`.

        The API could chunk the number of tokens to compute based on `budget`
        if `enable_chunking` is True. If a sequence group has multiple
        sequences (e.g., running beam search), it means it is in decoding
        phase, so chunking doesn't happen.
        """
        num_new_tokens = 0
        seqs = seq_group.get_seqs(status=status)
        for seq in seqs:
            num_new_tokens += seq.get_num_new_tokens()
        # Chunk if a running request cannot fit in.
        # If number of seq > 1, it means it is doing beam search in a
        # decode phase. Do not chunk in that case.
        if enable_chunking and len(seqs) == 1:
            num_new_tokens = min(num_new_tokens,
                                 budget.remaining_token_budget())
        return num_new_tokens<|MERGE_RESOLUTION|>--- conflicted
+++ resolved
@@ -1,13 +1,9 @@
 import enum
 import time
-<<<<<<< HEAD
-from typing import Deque, Dict, Iterable, List, Optional, Tuple, Union, Set
 from pyaici.comms import AiciRunner
-=======
 from collections import deque
 from dataclasses import dataclass, field
 from typing import Deque, Dict, Iterable, List, Optional, Set, Tuple, Union
->>>>>>> 92cd2e2f
 
 from vllm.config import CacheConfig, LoRAConfig, SchedulerConfig
 from vllm.core.interfaces import AllocStatus, BlockSpaceManager
@@ -262,13 +258,7 @@
             version="v2" if self.scheduler_config.
             use_v2_block_manager else "v1")
 
-<<<<<<< HEAD
         self.aici_runner: AiciRunner = None
-
-        # Instantiate the scheduling policy.
-        self.policy = PolicyFactory.get_policy(policy_name="fcfs")
-=======
->>>>>>> 92cd2e2f
         # Create the block space manager.
         self.block_manager = BlockSpaceManagerImpl(
             block_size=self.cache_config.block_size,
@@ -956,13 +946,12 @@
                 if scheduler_outputs.num_prefill_groups > 0 else None,
             )
             seq_group_metadata_list.append(seq_group_metadata)
-<<<<<<< HEAD
+
         if runner:
             if scheduler_outputs.is_empty():
                 assert not runner.needs_exec_mid()
             else:
                 runner.exec_mid()
-=======
 
         # Now that the batch has been created, we can assume all blocks in the
         # batch will have been computed before the next scheduling invocation.
@@ -972,19 +961,15 @@
             self.block_manager.mark_blocks_as_computed(
                 scheduled_seq_group.seq_group)
 
->>>>>>> 92cd2e2f
         return seq_group_metadata_list, scheduler_outputs
 
     def fork_seq(self, parent_seq: Sequence, child_seq: Sequence) -> None:
         self.block_manager.fork(parent_seq, child_seq)
 
     def free_seq(self, seq: Sequence) -> None:
-<<<<<<< HEAD
+        """Free a sequence from a block table."""
         if seq.has_aici:
             self.aici_runner.seq_freed(seq.seq_id)
-=======
-        """Free a sequence from a block table."""
->>>>>>> 92cd2e2f
         self.block_manager.free(seq)
 
     def free_finished_seq_groups(self) -> None:
