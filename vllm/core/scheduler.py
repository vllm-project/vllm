import enum
import os
import random
import time
from collections import deque
from dataclasses import dataclass, field
from typing import Deque, Dict, Iterable, List, Optional, Set, Tuple, Union

from vllm.config import CacheConfig, LoRAConfig, SchedulerConfig
from vllm.core.interfaces import AllocStatus, BlockSpaceManager
from vllm.logger import init_logger
from vllm.lora.request import LoRARequest
from vllm.prompt_adapter.request import PromptAdapterRequest
from vllm.sequence import (Sequence, SequenceData, SequenceGroup,
                           SequenceGroupMetadata, SequenceGroupMetadataDelta,
                           SequenceStatus)
from vllm.utils import Device, PyObjectCache

logger = init_logger(__name__)

# Test-only. If configured, decode is preempted with
# ARTIFICIAL_PREEMPTION_PROB% probability.
ENABLE_ARTIFICIAL_PREEMPT = bool(
    os.getenv("VLLM_TEST_ENABLE_ARTIFICIAL_PREEMPT", False))  # noqa
ARTIFICIAL_PREEMPTION_PROB = 0.5
ARTIFICIAL_PREEMPTION_MAX_CNT = 500


class PreemptionMode(enum.Enum):
    """Preemption modes.

    1. Swapping: Swap out the blocks of the preempted sequences to CPU memory
    and swap them back in when the sequences are resumed.
    2. Recomputation: Discard the blocks of the preempted sequences and
    recompute them when the sequences are resumed, treating the sequences as
    new prompts.
    """
    SWAP = enum.auto()
    RECOMPUTE = enum.auto()


@dataclass
class SchedulingBudget:
    """The available slots for scheduling.

    TODO(sang): Right now, the budget is request_id-aware meaning it can ignore
    budget update from the same request_id. It is because in normal scheduling
    path, we update RUNNING num_seqs ahead of time, meaning it could be
    updated more than once when scheduling RUNNING requests. Since this won't
    happen if we only have chunked prefill scheduling, we can remove this
    feature from the API when chunked prefill is enabled by default.
    """
    token_budget: int
    max_num_seqs: int
    _request_ids_num_batched_tokens: Set[str] = field(default_factory=set)
    _request_ids_num_curr_seqs: Set[str] = field(default_factory=set)
    _num_batched_tokens: int = 0
    _num_curr_seqs: int = 0

    def can_schedule(self, *, num_new_tokens: int, num_new_seqs: int):
        assert num_new_tokens != 0
        assert num_new_seqs != 0
        return (self.num_batched_tokens + num_new_tokens <= self.token_budget
                and self.num_curr_seqs + num_new_seqs <= self.max_num_seqs)

    def remaining_token_budget(self):
        return self.token_budget - self.num_batched_tokens

    def add_num_batched_tokens(self, req_id: str, num_batched_tokens: int):
        if req_id in self._request_ids_num_batched_tokens:
            return

        self._request_ids_num_batched_tokens.add(req_id)
        self._num_batched_tokens += num_batched_tokens

    def subtract_num_batched_tokens(self, req_id: str,
                                    num_batched_tokens: int):
        if req_id in self._request_ids_num_batched_tokens:
            self._request_ids_num_batched_tokens.remove(req_id)
            self._num_batched_tokens -= num_batched_tokens

    def add_num_seqs(self, req_id: str, num_curr_seqs: int):
        if req_id in self._request_ids_num_curr_seqs:
            return

        self._request_ids_num_curr_seqs.add(req_id)
        self._num_curr_seqs += num_curr_seqs

    def subtract_num_seqs(self, req_id: str, num_curr_seqs: int):
        if req_id in self._request_ids_num_curr_seqs:
            self._request_ids_num_curr_seqs.remove(req_id)
            self._num_curr_seqs -= num_curr_seqs

    @property
    def num_batched_tokens(self):
        return self._num_batched_tokens

    @property
    def num_curr_seqs(self):
        return self._num_curr_seqs


@dataclass
class ScheduledSequenceGroup:
    # A sequence group that's scheduled.
    seq_group: SequenceGroup
    # The total chunk size (number of tokens) to process for next iteration.
    # 1 for decoding. Same as prompt tokens for prefill, but if prefill is
    # chunked, it can be smaller than that.
    token_chunk_size: int


@dataclass
class SchedulerOutputs:
    """The scheduling decision made from a scheduler."""
    # Scheduled sequence groups.
    scheduled_seq_groups: Iterable[ScheduledSequenceGroup]
    # Number of prefill groups scheduled.
    num_prefill_groups: int
    # Total number of batched tokens.
    num_batched_tokens: int
    # Blocks to swap in. List of CPU -> GPU block number.
    blocks_to_swap_in: List[Tuple[int, int]]
    # Blocks to swap out. List of GPU -> CPU block number.
    blocks_to_swap_out: List[Tuple[int, int]]
    # Blocks to copy. Source to dest block.
    blocks_to_copy: List[Tuple[int, int]]
    # Sequence groups that are going to be ignored.
    ignored_seq_groups: List[SequenceGroup]
    # The number of slots for lookahead decoding.
    num_lookahead_slots: int
    # The number of requests in the running queue
    running_queue_size: int
    preempted: int

    def __post_init__(self):
        # Swap in and swap out should never happen at the same time.
        assert not (self.blocks_to_swap_in and self.blocks_to_swap_out)

        self.num_loras: int = len(self.lora_requests)
        if self.num_loras > 0:
            self._sort_by_lora_ids()

        self.num_prompt_adapters: int = len(self.prompt_adapter_requests)

    def is_empty(self) -> bool:
        # NOTE: We do not consider the ignored sequence groups.
        return (not self.scheduled_seq_groups and not self.blocks_to_swap_in
                and not self.blocks_to_swap_out and not self.blocks_to_copy)

    def _sort_by_lora_ids(self):
        self.scheduled_seq_groups = sorted(
            self.scheduled_seq_groups,
            key=lambda g: (g.seq_group.lora_int_id, g.seq_group.request_id))

    @property
    def lora_requests(self) -> Set[LoRARequest]:
        return {
            g.seq_group.lora_request
            for g in self.scheduled_seq_groups
            if g.seq_group.lora_request is not None
        }

    @property
    def prompt_adapter_requests(self) -> Set[PromptAdapterRequest]:
        return {
            g.seq_group.prompt_adapter_request
            for g in self.scheduled_seq_groups
            if g.seq_group.prompt_adapter_request is not None
        }


@dataclass
class SchedulerRunningOutputs:
    """The requests that are scheduled from a running queue.

    Could contain prefill (prefill that's chunked) or decodes. If there's not
    enough memory, it can be preempted (for recompute) or swapped out.
    """
    # Selected sequences that are running and in a decoding phase.
    decode_seq_groups: List[ScheduledSequenceGroup]
    # Selected sequences that are running and in a prefill phase.
    # I.e., it means the prefill has been chunked.
    prefill_seq_groups: List[ScheduledSequenceGroup]
    # The preempted sequences.
    preempted: List[SequenceGroup]
    # Sequences that are swapped out.
    swapped_out: List[SequenceGroup]
    # The blocks to swap out.
    blocks_to_swap_out: List[Tuple[int, int]]
    # The blocks to copy.
    blocks_to_copy: List[Tuple[int, int]]
    # The number of slots for lookahead decoding.
    num_lookahead_slots: int

    # Optimization for fast-access to seq_group lists
    decode_seq_groups_list: List[SequenceGroup]
    prefill_seq_groups_list: List[SequenceGroup]

    @classmethod
    def create_empty(cls) -> "SchedulerRunningOutputs":
        return SchedulerRunningOutputs(
            decode_seq_groups=[],
            prefill_seq_groups=[],
            preempted=[],
            swapped_out=[],
            blocks_to_swap_out=[],
            blocks_to_copy=[],
            num_lookahead_slots=0,
            decode_seq_groups_list=[],
            prefill_seq_groups_list=[],
        )


@dataclass
class SchedulerSwappedInOutputs:
    """The requests that are scheduled from a swap queue.

    Could contain prefill (prefill that's chunked) or decodes.
    """
    # Selected sequences that are going to be swapped in and is in a
    # decoding phase.
    decode_seq_groups: List[SequenceGroup]
    # Selected sequences that are going to be swapped in and in a prefill
    # phase. I.e., it means the prefill has been chunked.
    prefill_seq_groups: List[SequenceGroup]
    # The blocks to swap in.
    blocks_to_swap_in: List[Tuple[int, int]]
    # The blocks to copy.
    blocks_to_copy: List[Tuple[int, int]]
    # The number of slots for lookahead decoding.
    num_lookahead_slots: int
    # Infeasible sequence groups.
    infeasible_seq_groups: List[SequenceGroup]

    @classmethod
    def create_empty(cls) -> "SchedulerSwappedInOutputs":
        return SchedulerSwappedInOutputs(
            decode_seq_groups=[],
            prefill_seq_groups=[],
            blocks_to_swap_in=[],
            blocks_to_copy=[],
            num_lookahead_slots=0,
            infeasible_seq_groups=[],
        )


@dataclass
class SchedulerPrefillOutputs:
    """The requests that are scheduled from a waiting queue.

    Could contain a fresh prefill requests or preempted requests that need
    to be recomputed from scratch.
    """
    # Selected sequences for prefill.
    seq_groups: List[SequenceGroup]
    # Ignored sequence groups.
    ignored_seq_groups: List[SequenceGroup]
    num_lookahead_slots: int

    @classmethod
    def create_empty(cls) -> "SchedulerPrefillOutputs":
        return SchedulerPrefillOutputs(
            seq_groups=[],
            ignored_seq_groups=[],
            num_lookahead_slots=0,
        )


def seq_group_metadata_builder():
    return SequenceGroupMetadata(request_id="",
                                 is_prompt=False,
                                 seq_data={},
                                 sampling_params=None,
                                 block_tables={})


def scheduler_running_outputs_builder():
    return SchedulerRunningOutputs(decode_seq_groups=[],
                                   prefill_seq_groups=[],
                                   preempted=[],
                                   swapped_out=[],
                                   blocks_to_swap_out=[],
                                   blocks_to_copy=[],
                                   num_lookahead_slots=0,
                                   prefill_seq_groups_list=[],
                                   decode_seq_groups_list=[])


def scheduled_seq_group_builder():
    return ScheduledSequenceGroup(seq_group=None, token_chunk_size=0)


class Scheduler:

    def __init__(
        self,
        scheduler_config: SchedulerConfig,
        cache_config: CacheConfig,
        lora_config: Optional[LoRAConfig],
        pipeline_parallel_size: int = 1,
    ) -> None:
        self.scheduler_config = scheduler_config
        self.cache_config = cache_config
        # Note for LoRA scheduling: the current policy is extremely
        # simple and NOT fair. It can lead to starvation of some
        # LoRAs. This should be improved in the future.
        self.lora_config = lora_config

        version = "v1"
        if self.scheduler_config.use_v2_block_manager:
            version = "v2"
        if self.scheduler_config.embedding_mode:
            version = "embedding"

        BlockSpaceManagerImpl = BlockSpaceManager.get_block_space_manager_class(
            version)

        num_gpu_blocks = cache_config.num_gpu_blocks
        if num_gpu_blocks:
            num_gpu_blocks //= pipeline_parallel_size

        num_cpu_blocks = cache_config.num_cpu_blocks
        if num_cpu_blocks:
            num_cpu_blocks //= pipeline_parallel_size

        # Create the block space manager.
        self.block_manager = BlockSpaceManagerImpl(
            block_size=self.cache_config.block_size,
            num_gpu_blocks=num_gpu_blocks,
            num_cpu_blocks=num_cpu_blocks,
            sliding_window=self.cache_config.sliding_window,
            enable_caching=self.cache_config.enable_prefix_caching)

        # Sequence groups in the WAITING state.
        # Contain new prefill or preempted requests.
        self.waiting: Deque[SequenceGroup] = deque()
        # Sequence groups in the RUNNING state.
        # Contain decode requests.
        self.running: Deque[SequenceGroup] = deque()
        # Sequence groups in the SWAPPED state.
        # Contain decode requests that are swapped out.
        self.swapped: Deque[SequenceGroup] = deque()
        # Sequence groups finished requests ids since last step iteration.
        # It lets the model know that any state associated with these requests
        # can and must be released after the current step.
        # This is used to evict the finished requests from the Mamba cache.
        self._finished_requests_ids: List[str] = list()
        # Time at previous scheduling step
        self.prev_time = 0.0
        # Did we schedule a prompt at previous step?
        self.prev_prompt = False
        # Latency of the last prompt step
        self.last_prompt_latency = 0.0
        # preemption mode, RECOMPUTE or SWAP
        self.user_specified_preemption_mode = scheduler_config.preemption_mode

        # The following field is test-only. It is used to inject artificial
        # preemption.
        self.enable_artificial_preemption = ENABLE_ARTIFICIAL_PREEMPT
        self.artificial_preempt_cnt = (ARTIFICIAL_PREEMPTION_MAX_CNT
                                       if self.enable_artificial_preemption
                                       else 0)
        self.num_cumulative_preemption: int = 0

        # Used to cache python objects
        self._scheduler_running_outputs_cache: PyObjectCache = PyObjectCache(
            scheduler_running_outputs_builder)
        self._scheduled_seq_group_cache: PyObjectCache = PyObjectCache(
            scheduled_seq_group_builder)

    @property
    def lora_enabled(self) -> bool:
        return bool(self.lora_config)

    @property
    def num_decoding_tokens_per_seq(self) -> int:
        """The number of new tokens."""
        return 1

    def add_seq_group(self, seq_group: SequenceGroup) -> None:
        # Add sequence groups to the waiting queue.
        self.waiting.append(seq_group)

    def _add_seq_group_to_running(self, seq_group: SequenceGroup) -> None:
        # Add sequence groups to the running queue.
        # Only for testing purposes.
        self.running.append(seq_group)

    def _add_seq_group_to_swapped(self, seq_group: SequenceGroup) -> None:
        # Add sequence groups to the swapped queue.
        # Only for testing purposes.
        self.swapped.append(seq_group)

    def abort_seq_group(self, request_id: Union[str, Iterable[str]]) -> None:
        """Aborts a sequence group with the given ID.

        Check if the sequence group with the given ID
            is present in any of the state queue.
        If present, remove the sequence group from the state queue.
            Also, if any of the sequences in the sequence group is not finished,
                free the sequence with status `FINISHED_ABORTED`.
        Otherwise, do nothing.

        Args:
            request_id: The ID(s) of the sequence group to abort.
        """
        if isinstance(request_id, str):
            request_id = (request_id, )
        request_ids = set(request_id)
        for state_queue in [self.waiting, self.running, self.swapped]:
            aborted_groups: List[SequenceGroup] = []
            for seq_group in state_queue:
                if not request_ids:
                    # Using 'break' here may add two extra iterations,
                    # but is acceptable to reduce complexity.
                    break
                if seq_group.request_id in request_ids:
                    # Appending aborted group into pending list.
                    aborted_groups.append(seq_group)
                    request_ids.remove(seq_group.request_id)
            for aborted_group in aborted_groups:
                # Remove the sequence group from the state queue.
                state_queue.remove(aborted_group)
                # Remove the aborted request from the Mamba cache.
                self._finished_requests_ids.append(aborted_group.request_id)
                for seq in aborted_group.get_seqs():
                    if seq.is_finished():
                        continue
                    seq.status = SequenceStatus.FINISHED_ABORTED
                    self.free_seq(seq)

                self._free_seq_group_cross_attn_blocks(aborted_group)

    def _free_seq_group_cross_attn_blocks(
        self,
        seq_group: SequenceGroup,
    ) -> None:
        """
        Free a sequence group from a cross-attention block table.
        Has no effect on decoder-only models.
        """
        if seq_group.is_encoder_decoder():
            self.block_manager.free_cross(seq_group)

    def has_unfinished_seqs(self) -> bool:
        return len(self.waiting) != 0 or len(self.running) != 0 or len(
            self.swapped) != 0

    def get_prefix_cache_hit_rate(self, device: Device) -> float:
        return self.block_manager.get_prefix_cache_hit_rate(device)

    def get_num_unfinished_seq_groups(self) -> int:
        return len(self.waiting) + len(self.running) + len(self.swapped)

    def get_and_reset_finished_requests_ids(self) -> List[str]:
        """Flushes the list of request ids of previously finished seq_groups."""
        finished_requests_ids = self._finished_requests_ids
        self._finished_requests_ids = list()
        return finished_requests_ids

    def _schedule_running(
        self,
        budget: SchedulingBudget,
        curr_loras: Optional[Set[int]],
        enable_chunking: bool = False,
    ) -> SchedulerRunningOutputs:
        """Schedule sequence groups that are running.

        Running queue should include decode and chunked prefill requests.

        Args:
            budget: The scheduling budget. The argument is in-place updated
                when any decodes are preempted.
            curr_loras: Currently batched lora request ids. The argument is
                in-place updated when any decodes are preempted.
            enable_chunking: If True, seq group can be chunked and only a
                chunked number of tokens are scheduled  if
                `budget.num_batched_tokens` has not enough capacity to schedule
                all tokens.
    
        Returns:
            SchedulerRunningOutputs.
        """
        ret: SchedulerRunningOutputs = \
            self._scheduler_running_outputs_cache.get_object()
        ret.blocks_to_swap_out.clear()
        ret.blocks_to_copy.clear()
        ret.decode_seq_groups.clear()
        ret.prefill_seq_groups.clear()
        ret.preempted.clear()
        ret.swapped_out.clear()

        ret.num_lookahead_slots = self._get_num_lookahead_slots(
            is_prefill=False)

        ret.decode_seq_groups_list.clear()
        ret.prefill_seq_groups_list.clear()

        # Blocks that need to be swapped or copied before model execution.
        blocks_to_swap_out: List[Tuple[int, int]] = ret.blocks_to_swap_out
        blocks_to_copy: List[Tuple[int, int]] = ret.blocks_to_copy

        decode_seq_groups: List[ScheduledSequenceGroup] = ret.decode_seq_groups
        prefill_seq_groups: List[
            ScheduledSequenceGroup] = ret.prefill_seq_groups
        preempted: List[SequenceGroup] = ret.preempted
        swapped_out: List[SequenceGroup] = ret.swapped_out

        # NOTE(woosuk): Preemption happens only when there is no available slot
        # to keep all the sequence groups in the RUNNING state.

        running_queue = self.running

        while running_queue:
            seq_group = running_queue[0]
            num_running_tokens = self._get_num_new_tokens(
                seq_group, SequenceStatus.RUNNING, enable_chunking, budget)

            if num_running_tokens == 0:
                break

            running_queue.popleft()
            while not self._can_append_slots(seq_group):
                budget.subtract_num_batched_tokens(seq_group.request_id,
                                                   num_running_tokens)
                num_running_seqs = seq_group.get_max_num_running_seqs()
                budget.subtract_num_seqs(seq_group.request_id,
                                         num_running_seqs)

                if (curr_loras is not None and seq_group.lora_int_id > 0
                        and seq_group.lora_int_id in curr_loras):
                    curr_loras.remove(seq_group.lora_int_id)

                if running_queue:
                    # Preempt the lowest-priority sequence groups.
                    victim_seq_group = running_queue.pop()
                    preempted_mode = self._preempt(victim_seq_group,
                                                   blocks_to_swap_out)
                    if preempted_mode == PreemptionMode.RECOMPUTE:
                        preempted.append(victim_seq_group)
                    else:
                        swapped_out.append(victim_seq_group)
                else:
                    # No other sequence groups can be preempted.
                    # Preempt the current sequence group.
                    preempted_mode = self._preempt(seq_group,
                                                   blocks_to_swap_out)
                    if preempted_mode == PreemptionMode.RECOMPUTE:
                        preempted.append(seq_group)
                    else:
                        swapped_out.append(seq_group)
                    break
            else:
                self._append_slots(seq_group, blocks_to_copy)
                is_prefill = seq_group.is_prefill()

                scheduled_seq_group: ScheduledSequenceGroup = \
                    self._scheduled_seq_group_cache.get_object()
                scheduled_seq_group.seq_group = seq_group
                if is_prefill:
                    scheduled_seq_group.token_chunk_size = num_running_tokens
                    prefill_seq_groups.append(scheduled_seq_group)
                    ret.prefill_seq_groups_list.append(seq_group)
                else:
                    scheduled_seq_group.token_chunk_size = 1
                    decode_seq_groups.append(scheduled_seq_group)
                    ret.decode_seq_groups_list.append(seq_group)

                budget.add_num_batched_tokens(seq_group.request_id,
                                              num_running_tokens)
                # OPTIMIZATION:  Note that get_max_num_running_seqs is
                # expensive. For the default scheduling chase where
                # enable_chunking is False, num_seqs are updated before running
                # this method, so we don't have to update it again here.
                if enable_chunking:
                    num_running_seqs = seq_group.get_max_num_running_seqs()
                    budget.add_num_seqs(seq_group.request_id, num_running_seqs)
                if curr_loras is not None and seq_group.lora_int_id > 0:
                    curr_loras.add(seq_group.lora_int_id)

        self._scheduler_running_outputs_cache.reset()
        self._scheduled_seq_group_cache.reset()

        return ret

    def _schedule_swapped(
        self,
        budget: SchedulingBudget,
        curr_loras: Optional[Set[int]],
        enable_chunking: bool = False,
    ) -> SchedulerSwappedInOutputs:
        """Schedule sequence groups that are swapped out.

        It schedules swapped requests as long as it fits `budget` and
        curr_loras <= max_lora from the scheduling config. The input arguments
        `budget` and `curr_loras` are updated based on scheduled seq_groups.

        Args:
            budget: The scheduling budget. The argument is in-place updated
                when any requests are swapped in.
            curr_loras: Currently batched lora request ids. The argument is
                in-place updated when any requests are swapped in.
            enable_chunking: If True, seq group can be chunked and only a
                chunked number of tokens are scheduled  if
                `budget.num_batched_tokens` has not enough capacity to schedule
                all tokens.

        Returns:
            SchedulerSwappedInOutputs.
        """
        # Blocks that need to be swapped or copied before model execution.
        blocks_to_swap_in: List[Tuple[int, int]] = []
        blocks_to_copy: List[Tuple[int, int]] = []
        decode_seq_groups: List[ScheduledSequenceGroup] = []
        prefill_seq_groups: List[ScheduledSequenceGroup] = []
        infeasible_seq_groups: List[SequenceGroup] = []

        swapped_queue = self.swapped

        leftover_swapped: Deque[SequenceGroup] = deque()
        while swapped_queue:
            seq_group = swapped_queue[0]

            # If the sequence group cannot be swapped in, stop.
            is_prefill = seq_group.is_prefill()
            alloc_status = self.block_manager.can_swap_in(
                seq_group, self._get_num_lookahead_slots(is_prefill))
            if alloc_status == AllocStatus.LATER:
                break
            elif alloc_status == AllocStatus.NEVER:
                logger.warning(
                    "Failing the request %s because there's not enough kv "
                    "cache blocks to run the entire sequence.",
                    seq_group.request_id)
                for seq in seq_group.get_seqs():
                    seq.status = SequenceStatus.FINISHED_IGNORED
                infeasible_seq_groups.append(seq_group)
                swapped_queue.popleft()
                continue

            lora_int_id = 0
            if self.lora_enabled:
                lora_int_id = seq_group.lora_int_id
                assert curr_loras is not None
                assert self.lora_config is not None
                if (lora_int_id > 0 and (lora_int_id not in curr_loras)
                        and len(curr_loras) >= self.lora_config.max_loras):
                    # We don't have a space for another LoRA, so
                    # we ignore this request for now.
                    leftover_swapped.appendleft(seq_group)
                    swapped_queue.popleft()
                    continue

            # The total number of sequences in the RUNNING state should not
            # exceed the maximum number of sequences.
            num_new_seqs = seq_group.get_max_num_running_seqs()
            num_new_tokens = self._get_num_new_tokens(seq_group,
                                                      SequenceStatus.SWAPPED,
                                                      enable_chunking, budget)

            if (num_new_tokens == 0
                    or not budget.can_schedule(num_new_tokens=num_new_tokens,
                                               num_new_seqs=num_new_seqs)):
                break

            if lora_int_id > 0 and curr_loras is not None:
                curr_loras.add(lora_int_id)
            swapped_queue.popleft()
            self._swap_in(seq_group, blocks_to_swap_in)
            self._append_slots(seq_group, blocks_to_copy)
            is_prefill = seq_group.is_prefill()
            if is_prefill:
                prefill_seq_groups.append(
                    ScheduledSequenceGroup(seq_group,
                                           token_chunk_size=num_new_tokens))
            else:
                decode_seq_groups.append(
                    ScheduledSequenceGroup(seq_group, token_chunk_size=1))
            budget.add_num_batched_tokens(seq_group.request_id, num_new_tokens)
            budget.add_num_seqs(seq_group.request_id, num_new_seqs)

        swapped_queue.extendleft(leftover_swapped)

        return SchedulerSwappedInOutputs(
            decode_seq_groups=decode_seq_groups,
            prefill_seq_groups=prefill_seq_groups,
            blocks_to_swap_in=blocks_to_swap_in,
            blocks_to_copy=blocks_to_copy,
            num_lookahead_slots=self._get_num_lookahead_slots(
                is_prefill=False),
            infeasible_seq_groups=infeasible_seq_groups,
        )

    def _get_prompt_limit(self, seq_group: SequenceGroup) -> int:
        if self.scheduler_config.chunked_prefill_enabled:
            prompt_limit = self.scheduler_config.max_model_len
        else:
            prompt_limit = min(self.scheduler_config.max_model_len,
                               self.scheduler_config.max_num_batched_tokens)

        # Model is fine tuned with long context. Return the fine tuned max_len.
        if (seq_group.lora_request
                and seq_group.lora_request.long_lora_max_len):
            assert prompt_limit <= seq_group.lora_request.long_lora_max_len
            return seq_group.lora_request.long_lora_max_len
        else:
            return prompt_limit

    def _schedule_prefills(
        self,
        budget: SchedulingBudget,
        curr_loras: Optional[Set[int]],
        enable_chunking: bool = False,
    ) -> SchedulerPrefillOutputs:
        """Schedule sequence groups that are in prefill stage.

        Note that the current scheduler treats PREEMPTED_FOR_RECOMPUTE
        as a new prefill (that starts from beginning -> most recently generated
        tokens).

        It schedules waiting requests as long as it fits `budget` and
        curr_loras <= max_lora from the scheduling config. The input arguments
        `budget` and `curr_loras` are updated based on scheduled seq_groups.

        Args:
            budget: The scheduling budget. The argument is in-place updated
                when any requests are scheduled.
            curr_loras: Currently batched lora request ids. The argument is
                in-place updated when any requests are scheduled.
            enable_chunking: If True, seq group can be chunked and only a
                chunked number of tokens are scheduled  if
                `budget.num_batched_tokens` has not enough capacity to schedule
                all tokens.

        Returns:
            SchedulerPrefillOutputs.
        """
        ignored_seq_groups: List[SequenceGroup] = []
        seq_groups: List[SequenceGroup] = []

        waiting_queue = self.waiting

        leftover_waiting_sequences: Deque[SequenceGroup] = deque()
        while self._passed_delay(time.time()) and waiting_queue:
            seq_group = waiting_queue[0]

            waiting_seqs = seq_group.get_seqs(status=SequenceStatus.WAITING)
            assert len(waiting_seqs) == 1, (
                "Waiting sequence group should have only one prompt "
                "sequence.")
            num_new_tokens = self._get_num_new_tokens(seq_group,
                                                      SequenceStatus.WAITING,
                                                      enable_chunking, budget)
            if not enable_chunking:
                num_prompt_tokens = waiting_seqs[0].get_len()
                assert num_new_tokens == num_prompt_tokens

            prompt_limit = self._get_prompt_limit(seq_group)
            if num_new_tokens > prompt_limit:
                logger.warning(
                    "Input prompt (%d tokens) is too long"
                    " and exceeds limit of %d", num_new_tokens, prompt_limit)
                for seq in waiting_seqs:
                    seq.status = SequenceStatus.FINISHED_IGNORED
                ignored_seq_groups.append(seq_group)
                waiting_queue.popleft()
                continue

            # If the sequence group cannot be allocated, stop.
            can_allocate = self.block_manager.can_allocate(seq_group)
            if can_allocate == AllocStatus.LATER:
                break
            elif can_allocate == AllocStatus.NEVER:
                logger.warning(
                    "Input prompt (%d tokens) is too long"
                    " and exceeds the capacity of block_manager",
                    num_new_tokens)
                for seq in waiting_seqs:
                    seq.status = SequenceStatus.FINISHED_IGNORED
                ignored_seq_groups.append(seq_group)
                waiting_queue.popleft()
                continue

            lora_int_id = 0
            if self.lora_enabled:
                lora_int_id = seq_group.lora_int_id
                assert curr_loras is not None
                assert self.lora_config is not None
                if (self.lora_enabled and lora_int_id > 0
                        and lora_int_id not in curr_loras
                        and len(curr_loras) >= self.lora_config.max_loras):
                    # We don't have a space for another LoRA, so
                    # we ignore this request for now.
                    leftover_waiting_sequences.appendleft(seq_group)
                    waiting_queue.popleft()
                    continue

            num_new_seqs = seq_group.get_max_num_running_seqs()
            if (num_new_tokens == 0
                    or not budget.can_schedule(num_new_tokens=num_new_tokens,
                                               num_new_seqs=num_new_seqs)):
                break

            # Can schedule this request.
            if curr_loras is not None and lora_int_id > 0:
                curr_loras.add(lora_int_id)
            waiting_queue.popleft()
            self._allocate_and_set_running(seq_group)
            seq_group.init_multi_step(
                num_scheduler_steps=self._get_num_lookahead_slots(
                    is_prefill=True) + 1)
            seq_groups.append(
                ScheduledSequenceGroup(seq_group=seq_group,
                                       token_chunk_size=num_new_tokens))
            budget.add_num_batched_tokens(seq_group.request_id, num_new_tokens)
            budget.add_num_seqs(seq_group.request_id, num_new_seqs)

        # Queue requests that couldn't be scheduled.
        waiting_queue.extendleft(leftover_waiting_sequences)
        if len(seq_groups) > 0:
            self.prev_prompt = True

        return SchedulerPrefillOutputs(
            seq_groups=seq_groups,
            ignored_seq_groups=ignored_seq_groups,
            num_lookahead_slots=self._get_num_lookahead_slots(is_prefill=True))

    def _schedule_default(self) -> SchedulerOutputs:
        """Schedule queued requests.
        
        The current policy is designed to optimize the throughput. First,
        it batches as many prefill requests as possible. And it schedules
        decodes. If there's a pressure on GPU memory, decode requests can
        be swapped or preempted.
        """
        # Include running requests to the budget.
        budget = SchedulingBudget(
            token_budget=self.scheduler_config.max_num_batched_tokens,
            max_num_seqs=self.scheduler_config.max_num_seqs,
        )
        # Make sure we include num running seqs before scheduling prefill,
        # so that we don't schedule beyond max_num_seqs for prefill.
        for seq_group in self.running:
            budget.add_num_seqs(seq_group.request_id,
                                seq_group.get_max_num_running_seqs())
        curr_loras = set(
            seq_group.lora_int_id for seq_group in self.running
            if seq_group.lora_int_id > 0) if self.lora_enabled else None

        prefills = SchedulerPrefillOutputs.create_empty()
        running_scheduled = SchedulerRunningOutputs.create_empty()
        swapped_in = SchedulerSwappedInOutputs.create_empty()

        # If any requests are swapped, prioritized swapped requests.
        if not self.swapped:
            prefills = self._schedule_prefills(budget,
                                               curr_loras,
                                               enable_chunking=False)

        # Don't schedule decodes if prefills are scheduled.
        # NOTE: If `_schedule_prefills` doesn't enable chunking, self.running
        # only contains decode requests, not chunked prefills.
        if len(prefills.seq_groups) == 0:
            running_scheduled = self._schedule_running(budget,
                                                       curr_loras,
                                                       enable_chunking=False)

            # If any sequence group is preempted, do not swap in any sequence
            # group. because it means there's no slot for new running requests.
            if len(running_scheduled.preempted) + len(
                    running_scheduled.swapped_out) == 0:
                swapped_in = self._schedule_swapped(budget, curr_loras)

        assert (budget.num_batched_tokens <=
                self.scheduler_config.max_num_batched_tokens)
        assert budget.num_curr_seqs <= self.scheduler_config.max_num_seqs

        # Update waiting requests.
        self.waiting.extendleft(running_scheduled.preempted)
        # Update new running requests.
        if len(prefills.seq_groups) > 0:
            self.running.extend([s.seq_group for s in prefills.seq_groups])

        self.running.extend(running_scheduled.decode_seq_groups_list)

        if len(swapped_in.decode_seq_groups) > 0:
            self.running.extend(
                [s.seq_group for s in swapped_in.decode_seq_groups])

        # Update swapped requests.
        self.swapped.extend(running_scheduled.swapped_out)
        preempted = (len(running_scheduled.preempted) +
                     len(running_scheduled.swapped_out))

        # There should be no prefill from running queue because this policy
        # doesn't allow chunked prefills.
        assert len(running_scheduled.prefill_seq_groups) == 0
        assert len(swapped_in.prefill_seq_groups) == 0

        # Merge lists
        num_prefill_groups = len(prefills.seq_groups)
        if num_prefill_groups > 0:
            scheduled_seq_groups = prefills.seq_groups
            scheduled_seq_groups.extend(running_scheduled.decode_seq_groups)
        else:
            scheduled_seq_groups = running_scheduled.decode_seq_groups
        scheduled_seq_groups.extend(swapped_in.decode_seq_groups)

        blocks_to_copy = running_scheduled.blocks_to_copy
        blocks_to_copy.extend(swapped_in.blocks_to_copy)

        ignored_seq_groups = prefills.ignored_seq_groups
        ignored_seq_groups.extend(swapped_in.infeasible_seq_groups)

        return SchedulerOutputs(
            scheduled_seq_groups=scheduled_seq_groups,
            num_prefill_groups=num_prefill_groups,
            num_batched_tokens=budget.num_batched_tokens,
            blocks_to_swap_in=swapped_in.blocks_to_swap_in,
            blocks_to_swap_out=running_scheduled.blocks_to_swap_out,
            blocks_to_copy=blocks_to_copy,
            ignored_seq_groups=ignored_seq_groups,
            num_lookahead_slots=running_scheduled.num_lookahead_slots,
            running_queue_size=len(self.running),
            preempted=preempted,
        )

    def _schedule_chunked_prefill(self) -> SchedulerOutputs:
        """Schedule queued requests.
        
        Chunked prefill allows to chunk prefill requests, batch them together
        with decode requests. This policy 1. schedule as many decoding requests
        as possible. 2. schedule chunked prefill requests that are not
        finished. 3. schedule swapped request. 4. schedule new prefill
        requests.

        The policy can sustain the high GPU utilization because it can put
        prefill and decodes requests to the same batch, while it improves
        inter token latency because decodes requests don't need to be blocked
        by prefill requests.
        """
        budget = SchedulingBudget(
            token_budget=self.scheduler_config.max_num_batched_tokens,
            max_num_seqs=self.scheduler_config.max_num_seqs,
        )
        curr_loras: Set[int] = set()

        prefills = SchedulerPrefillOutputs.create_empty()
        swapped_in = SchedulerSwappedInOutputs.create_empty()

        # Decoding should be always scheduled first by fcfs.
        running_scheduled = self._schedule_running(budget,
                                                   curr_loras,
                                                   enable_chunking=True)

        # Schedule swapped out requests.
        # If preemption happens, it means we don't have space for swap-in.
        if len(running_scheduled.preempted) + len(
                running_scheduled.swapped_out) == 0:
            swapped_in = self._schedule_swapped(budget, curr_loras)

        # Schedule new prefills.
        prefills = self._schedule_prefills(budget,
                                           curr_loras,
                                           enable_chunking=True)

        assert (budget.num_batched_tokens <=
                self.scheduler_config.max_num_batched_tokens)
        assert budget.num_curr_seqs <= self.scheduler_config.max_num_seqs

        # Update waiting requests.
        self.waiting.extendleft(running_scheduled.preempted)
        # Update new running requests.
        self.running.extend([s.seq_group for s in prefills.seq_groups])
        self.running.extend(
            [s.seq_group for s in running_scheduled.decode_seq_groups])
        self.running.extend(
            [s.seq_group for s in running_scheduled.prefill_seq_groups])
        self.running.extend(
            [s.seq_group for s in swapped_in.decode_seq_groups])
        self.running.extend(
            [s.seq_group for s in swapped_in.prefill_seq_groups])
        # Update swapped requests.
        self.swapped.extend(running_scheduled.swapped_out)
        return SchedulerOutputs(
            scheduled_seq_groups=(prefills.seq_groups +
                                  running_scheduled.prefill_seq_groups +
                                  swapped_in.prefill_seq_groups +
                                  running_scheduled.decode_seq_groups +
                                  swapped_in.decode_seq_groups),
            num_prefill_groups=(len(prefills.seq_groups) +
                                len(swapped_in.prefill_seq_groups) +
                                len(running_scheduled.prefill_seq_groups)),
            num_batched_tokens=budget.num_batched_tokens,
            blocks_to_swap_in=swapped_in.blocks_to_swap_in,
            blocks_to_swap_out=running_scheduled.blocks_to_swap_out,
            blocks_to_copy=running_scheduled.blocks_to_copy +
            swapped_in.blocks_to_copy,
            ignored_seq_groups=prefills.ignored_seq_groups +
            swapped_in.infeasible_seq_groups,
            num_lookahead_slots=running_scheduled.num_lookahead_slots,
            running_queue_size=len(self.running),
            preempted=(len(running_scheduled.preempted) +
                       len(running_scheduled.swapped_out)),
        )

    def _schedule(self) -> SchedulerOutputs:
        """Schedule queued requests."""
        if self.scheduler_config.chunked_prefill_enabled:
            return self._schedule_chunked_prefill()
        else:
            return self._schedule_default()

    def _can_append_slots(self, seq_group: SequenceGroup) -> bool:
        """Determine whether or not we have enough space in the KV cache to
        continue generation of the sequence group.
        """
        # It is True only for testing case to trigger artificial preemption.
        if (self.enable_artificial_preemption
                and random.uniform(0, 1) < ARTIFICIAL_PREEMPTION_PROB
                and self.artificial_preempt_cnt > 0):
            self.artificial_preempt_cnt -= 1
            return False

        # Appending slots only occurs in decoding.
        is_prefill = False

        return self.block_manager.can_append_slots(
            seq_group=seq_group,
            num_lookahead_slots=self._get_num_lookahead_slots(is_prefill, seq_group),
        )

    def schedule(self) -> Tuple[List[SequenceGroupMetadata], SchedulerOutputs]:
        # Schedule sequence groups.
        # This function call changes the internal states of the scheduler
        # such as self.running, self.swapped, and self.waiting.
        scheduler_start_time = time.perf_counter()
        scheduler_outputs = self._schedule()
        now = time.time()

        if not self.cache_config.enable_prefix_caching:
            common_computed_block_nums = []

        # Create input data structures.
        seq_group_metadata_list: List[SequenceGroupMetadata] = []
        for i, scheduled_seq_group in enumerate(
                scheduler_outputs.scheduled_seq_groups):
            seq_group = scheduled_seq_group.seq_group
            token_chunk_size = scheduled_seq_group.token_chunk_size
            seq_group.maybe_set_first_scheduled_time(now)

            # seq_id -> SequenceData
            seq_data: Dict[int, SequenceData] = {}
            # seq_id -> physical block numbers
            block_tables: Dict[int, List[int]] = {}

            if seq_group.is_encoder_decoder():
                # Encoder associated with SequenceGroup
                encoder_seq_data = seq_group.get_encoder_seq().data
                # Block table for cross-attention
                # Also managed at SequenceGroup level
                cross_block_table = self.block_manager.get_cross_block_table(
                    seq_group)
            else:
                encoder_seq_data = None
                cross_block_table = None

            for seq in seq_group.get_seqs(status=SequenceStatus.RUNNING):
                seq_id = seq.seq_id
                seq_data[seq_id] = seq.data
                block_tables[seq_id] = self.block_manager.get_block_table(seq)
                self.block_manager.access_all_blocks_in_seq(seq, now)

            if self.cache_config.enable_prefix_caching:
                common_computed_block_nums = (
                    self.block_manager.get_common_computed_block_ids(
                        seq_group.get_seqs(status=SequenceStatus.RUNNING)))

            do_sample = True
            is_prompt = seq_group.is_prefill()
            # We should send the metadata to workers when the first prefill
            # is sent. Subsequent requests could be chunked prefill or decode.
            is_first_prefill = False
            if is_prompt:
                seqs = seq_group.get_seqs()
                # Prefill has only 1 sequence.
                assert len(seqs) == 1
                num_computed_tokens = seqs[0].data.get_num_computed_tokens()
                is_first_prefill = num_computed_tokens == 0
                # In the next iteration, all prompt tokens are not computed.
                # It means the prefill is chunked, and we don't need sampling.
                # NOTE: We use get_len instead of get_prompt_len because when
                # a sequence is preempted, prefill includes previous generated
                # output tokens.
                if (token_chunk_size + num_computed_tokens <
                        seqs[0].data.get_len()):
                    do_sample = False

            # It assumes the scheduled_seq_groups is ordered by
            # prefill < decoding.
            if is_first_prefill or not self.scheduler_config.send_delta_data:
                seq_group_metadata = SequenceGroupMetadata(
                    request_id=seq_group.request_id,
                    is_prompt=is_prompt,
                    seq_data=seq_data,
                    sampling_params=seq_group.sampling_params,
                    block_tables=block_tables,
                    do_sample=do_sample,
                    pooling_params=seq_group.pooling_params,
                    token_chunk_size=token_chunk_size,
                    lora_request=seq_group.lora_request,
                    computed_block_nums=common_computed_block_nums,
                    encoder_seq_data=encoder_seq_data,
                    cross_block_table=cross_block_table,
                    state=seq_group.state,
                    # `multi_modal_data` will only be present for the 1st comm
                    # between engine and worker.
                    # the subsequent comms can still use delta, but
                    # `multi_modal_data` will be None.
                    multi_modal_data=seq_group.multi_modal_data
                    if scheduler_outputs.num_prefill_groups > 0 else None,
                    prompt_adapter_request=seq_group.prompt_adapter_request,
                )
            else:
                # When SPMD mode is enabled, we only send delta data except for
                # the first request to reduce serialization cost.
                seq_data_delta = {}
                for id, data in seq_data.items():
                    seq_data_delta[id] = data.get_delta_and_reset()
                seq_group_metadata = SequenceGroupMetadataDelta(
                    seq_data_delta,
                    seq_group.request_id,
                    block_tables,
                    is_prompt,
                    do_sample=do_sample,
                    token_chunk_size=token_chunk_size,
                    computed_block_nums=common_computed_block_nums,
                )
            seq_group_metadata_list.append(seq_group_metadata)

        # Now that the batch has been created, we can assume all blocks in the
        # batch will have been computed before the next scheduling invocation.
        # This is because the engine assumes that a failure in model execution
        # will crash the vLLM instance / will not retry.
        for scheduled_seq_group in scheduler_outputs.scheduled_seq_groups:
            self.block_manager.mark_blocks_as_computed(
                scheduled_seq_group.seq_group)

        scheduler_time = time.perf_counter() - scheduler_start_time
        # Add this to scheduler time to all the sequences that are currently
        # running. This will help estimate if the scheduler is a significant
        # component in the e2e latency.
        for seq_group in self.running:
            if seq_group is not None and seq_group.metrics is not None:
                if seq_group.metrics.scheduler_time is not None:
                    seq_group.metrics.scheduler_time += scheduler_time
                else:
                    seq_group.metrics.scheduler_time = scheduler_time

        return seq_group_metadata_list, scheduler_outputs

    def fork_seq(self, parent_seq: Sequence, child_seq: Sequence) -> None:
        self.block_manager.fork(parent_seq, child_seq)

    def free_seq(self, seq: Sequence) -> None:
        """Free a sequence from a block table."""
        self.block_manager.free(seq)

    def free_finished_seq_groups(self) -> None:
        remaining: Deque[SequenceGroup] = deque()
        for seq_group in self.running:
            if seq_group.is_finished():
                # Free cross-attention block table, if it exists
                self._free_seq_group_cross_attn_blocks(seq_group)
                # Add the finished requests to the finished requests list.
                # This list will be used to update the Mamba cache in the
                # next step.
                self._finished_requests_ids.append(seq_group.request_id)
            else:
                remaining.append(seq_group)
        self.running = remaining

    def _allocate_and_set_running(self, seq_group: SequenceGroup) -> None:
        self.block_manager.allocate(seq_group)
        for seq in seq_group.get_seqs(status=SequenceStatus.WAITING):
            seq.status = SequenceStatus.RUNNING

    def _append_slots(
        self,
        seq_group: SequenceGroup,
        blocks_to_copy: List[Tuple[int, int]],
    ) -> None:
        """Appends new slots to the sequences in the given sequence group.

        Args:
            seq_group (SequenceGroup): The sequence group containing the
                sequences to append slots to.
            blocks_to_copy (List[Tuple[int, int]]): A list of tuple of two
                ints, the first int is the source block index, and the second
                int is the destination block index. This list is updated with
                the new source and destination block indices for the appended
                slots.
        """
<<<<<<< HEAD
        num_lookahead_slots = self._get_num_lookahead_slots(is_prefill=False, seq_group=seq_group)
=======
        num_lookahead_slots = self._get_num_lookahead_slots(is_prefill=False)
        seq_group.init_multi_step(num_scheduler_steps=num_lookahead_slots + 1)
>>>>>>> b6f99a6f

        for seq in seq_group.get_seqs(status=SequenceStatus.RUNNING):
            cows = self.block_manager.append_slots(seq, num_lookahead_slots)
            if len(cows) > 0:
                blocks_to_copy.extend(cows)

    def _preempt(
        self,
        seq_group: SequenceGroup,
        blocks_to_swap_out: List[Tuple[int, int]],
        preemption_mode: Optional[PreemptionMode] = None,
    ) -> PreemptionMode:
        # If preemption mode is not specified, we determine the mode as follows:
        # We use recomputation by default since it incurs lower overhead than
        # swapping. However, when the sequence group has multiple sequences
        # (e.g., beam search), recomputation is not currently supported. In
        # such a case, we use swapping instead.
        # FIXME(woosuk): This makes our scheduling policy a bit bizarre.
        # As swapped sequences are prioritized over waiting sequences,
        # sequence groups with multiple sequences are implicitly prioritized
        # over sequence groups with a single sequence.
        # TODO(woosuk): Support recomputation for sequence groups with multiple
        # sequences. This may require a more sophisticated CUDA kernel.
        if self.user_specified_preemption_mode is None:
            if seq_group.get_max_num_running_seqs() == 1:
                preemption_mode = PreemptionMode.RECOMPUTE
            else:
                preemption_mode = PreemptionMode.SWAP

        elif self.user_specified_preemption_mode == "swap":
            preemption_mode = PreemptionMode.SWAP
        else:
            preemption_mode = PreemptionMode.RECOMPUTE

        if self.num_cumulative_preemption % 50 == 0:
            logger.warning(
                "Sequence group %s is preempted by %s mode because there is "
                "not enough KV cache space. This can affect the end-to-end "
                "performance. Increase gpu_memory_utilization or "
                "tensor_parallel_size to provide more KV cache memory. "
                "total_num_cumulative_preemption=%d", seq_group.request_id,
                preemption_mode, self.num_cumulative_preemption + 1)
        self.num_cumulative_preemption += 1

        if preemption_mode == PreemptionMode.RECOMPUTE:
            self._preempt_by_recompute(seq_group)
        elif preemption_mode == PreemptionMode.SWAP:
            self._preempt_by_swap(seq_group, blocks_to_swap_out)
        else:
            raise AssertionError("Invalid preemption mode.")
        return preemption_mode

    def _preempt_by_recompute(
        self,
        seq_group: SequenceGroup,
    ) -> None:
        seqs = seq_group.get_seqs(status=SequenceStatus.RUNNING)
        assert len(seqs) == 1
        for seq in seqs:
            seq.status = SequenceStatus.WAITING
            self.free_seq(seq)
            seq.reset_state_for_recompute()

    def _preempt_by_swap(
        self,
        seq_group: SequenceGroup,
        blocks_to_swap_out: List[Tuple[int, int]],
    ) -> None:
        self._swap_out(seq_group, blocks_to_swap_out)

    def _swap_in(
        self,
        seq_group: SequenceGroup,
        blocks_to_swap_in: List[Tuple[int, int]],
    ) -> None:
        mapping = self.block_manager.swap_in(seq_group)
        blocks_to_swap_in.extend(mapping)
        for seq in seq_group.get_seqs(status=SequenceStatus.SWAPPED):
            seq.status = SequenceStatus.RUNNING

    def _swap_out(
        self,
        seq_group: SequenceGroup,
        blocks_to_swap_out: List[Tuple[int, int]],
    ) -> None:
        if not self.block_manager.can_swap_out(seq_group):
            # FIXME(woosuk): Abort the sequence group instead of aborting the
            # entire engine.
            raise RuntimeError(
                "Aborted due to the lack of CPU swap space. Please increase "
                "the swap space to avoid this error.")
        mapping = self.block_manager.swap_out(seq_group)
        blocks_to_swap_out.extend(mapping)
        for seq in seq_group.get_seqs(status=SequenceStatus.RUNNING):
            seq.status = SequenceStatus.SWAPPED

    def _passed_delay(self, now: float) -> bool:
        if self.prev_prompt:
            self.last_prompt_latency = now - self.prev_time
        self.prev_time, self.prev_prompt = now, False
        # Delay scheduling prompts to let waiting queue fill up
        if self.scheduler_config.delay_factor > 0 and self.waiting:
            earliest_arrival_time = min(
                [e.metrics.arrival_time for e in self.waiting])
            passed_delay = (
                (now - earliest_arrival_time) >
                (self.scheduler_config.delay_factor * self.last_prompt_latency)
                or not self.running)
        else:
            passed_delay = True
        return passed_delay

    def _get_num_lookahead_slots(self, is_prefill: bool, seq_group: SequenceGroup=None) -> int:
        """The number of slots to allocate per sequence per step, beyond known
        token ids. Speculative decoding uses these slots to store KV activations
        of tokens which may or may not be accepted.

        Speculative decoding does not yet support prefill, so we do not perform
        lookahead allocation for prefill.
        """
        if is_prefill:
            return 0

        num_lookahead_slots = 0
        if seq_group is not None:
            for seq in seq_group.get_seqs(status=SequenceStatus.RUNNING):
                if len(seq.get_negative_token_ids()) > len(seq.get_token_ids()):
                    addtional_length = len(seq.get_negative_token_ids()) - len(seq.get_token_ids())
                    num_lookahead_slots = max(num_lookahead_slots, addtional_length)

        if num_lookahead_slots > 0:
            return num_lookahead_slots

        return self.scheduler_config.num_lookahead_slots

    def _get_num_new_tokens(self, seq_group: SequenceGroup,
                            status: SequenceStatus, enable_chunking: bool,
                            budget: SchedulingBudget) -> int:
        """Get the next new tokens to compute for a given sequence group
            that's in a given `status`.

        The API could chunk the number of tokens to compute based on `budget`
        if `enable_chunking` is True. If a sequence group has multiple
        sequences (e.g., running beam search), it means it is in decoding
        phase, so chunking doesn't happen.

        Returns 0 if the new token cannot be computed due to token budget.
        """
        num_new_tokens = 0
        seqs = seq_group.get_seqs(status=status)
        for seq in seqs:
            num_new_tokens += seq.get_num_new_tokens()
        assert num_new_tokens > 0
        # Chunk if a running request cannot fit in.
        # If number of seq > 1, it means it is doing beam search in a
        # decode phase. Do not chunk in that case.
        if enable_chunking and len(seqs) == 1:
            num_new_tokens = min(num_new_tokens,
                                 budget.remaining_token_budget())
        return num_new_tokens<|MERGE_RESOLUTION|>--- conflicted
+++ resolved
@@ -1202,12 +1202,8 @@
                 the new source and destination block indices for the appended
                 slots.
         """
-<<<<<<< HEAD
         num_lookahead_slots = self._get_num_lookahead_slots(is_prefill=False, seq_group=seq_group)
-=======
-        num_lookahead_slots = self._get_num_lookahead_slots(is_prefill=False)
         seq_group.init_multi_step(num_scheduler_steps=num_lookahead_slots + 1)
->>>>>>> b6f99a6f
 
         for seq in seq_group.get_seqs(status=SequenceStatus.RUNNING):
             cows = self.block_manager.append_slots(seq, num_lookahead_slots)
