--- conflicted
+++ resolved
@@ -123,17 +123,10 @@
     blocks_to_swap_out: List[Tuple[int, int]]
     # Blocks to copy. Source to dest block.
     blocks_to_copy: List[Tuple[int, int]]
-
     # Blocks to migrate. list of GPU -> [GPU, rank].
     blocks_to_migrate: List[Tuple[int, int, int]]
-<<<<<<< HEAD
     # Dest superblock idx and rank. Note: we only set 1 superblock in master
     superblock_to_migrate: Tuple
-=======
-    # Dest chunk idx and rank. Note: we only set 1 chunk in master
-
-    chunk_to_migrate: Tuple[int, int]
->>>>>>> d7a4c605
     # Sequence groups that are going to be ignored.
     ignored_seq_groups: List[SequenceGroup]
     # The number of slots for lookahead decoding.
