from typing import List, Optional, Tuple

import torch

from vllm.logger import init_logger

logger = init_logger(__name__)

try:
    import intel_extension_for_pytorch as ipex
except ImportError as e:
    logger.warning("Import error msg: %s", e.msg)


class ipex_ops:

    @staticmethod
    def _reshape_activation_tensor(
            x: torch.Tensor) -> Tuple[torch.Tensor, torch.Tensor]:
        num = x.size(0)
        d = x.size(1) // 2
        x = x.reshape(num, 2, d)
        x1, x2 = torch.chunk(x, chunks=2, dim=1)
        x1 = x1.reshape(num, d)
        x2 = x2.reshape(num, d)
        return x1, x2

    @staticmethod
    def silu_and_mul(out: torch.Tensor, x: torch.Tensor) -> None:
        x1, x2 = ipex_ops._reshape_activation_tensor(x)
        ipex.llm.functional.silu_mul(x1, x2, out)

    @staticmethod
    def gelu_and_mul(out: torch.Tensor, x: torch.Tensor) -> None:
        x1, x2 = ipex_ops._reshape_activation_tensor(x)
        ipex.llm.functional.gelu_mul(x1, x2, out, "none")

    @staticmethod
    def gelu_tanh_and_mul(out: torch.Tensor, x: torch.Tensor) -> None:
        x1, x2 = ipex_ops._reshape_activation_tensor(x)
        ipex.llm.functional.gelu_mul(x1, x2, out, "tanh")

    @staticmethod
    def gelu_fast(out: torch.Tensor, x: torch.Tensor) -> None:
        out.copy_(torch.nn.functional.gelu(x))

    @staticmethod
    def gelu_new(out: torch.Tensor, x: torch.Tensor) -> None:
        out.copy_(torch.nn.functional.gelu(x))

    # TODO add implementation of gelu_quick here
    # def gelu_quick(out: torch.Tensor, x: torch.Tensor) -> None:

    @staticmethod
    def paged_attention_v1(
        out: torch.Tensor,
        query: torch.Tensor,
        key_cache: torch.Tensor,
        value_cache: torch.Tensor,
        num_kv_heads: int,
        scale: float,
        block_tables: torch.Tensor,
        context_lens: torch.Tensor,
        block_size: int,
        max_context_len: int,
        alibi_slopes: Optional[torch.Tensor],
        kv_cache_dtype: str,
        k_scale: float,
        v_scale: float,
        tp_rank: int = 0,
        blocksparse_local_blocks: int = 0,
        blocksparse_vert_stride: int = 0,
        blocksparse_block_size: int = 64,
        blocksparse_head_sliding_step: int = 0,
    ) -> None:
        assert kv_cache_dtype == "auto"
        num_heads = out.size(1)
        num_queries_per_tokens = num_heads // num_kv_heads
        head_mapping = torch.arange(
            0,
            num_kv_heads,
            device=query.device,
            dtype=torch.int32,
        ).view(num_kv_heads,
               1).repeat_interleave(num_queries_per_tokens).flatten()
        # todo: ipex will refactor namespace
        import vllm._C.ops
        vllm._C.ops.paged_attention_v1(out, query.contiguous(),
                                     key_cache.view_as(value_cache),
                                     value_cache, num_kv_heads, scale,
                                     block_tables, context_lens, block_size,
                                     max_context_len, alibi_slopes, kv_cache_dtype, k_scale)

    @staticmethod
    def paged_attention_v2(
        out: torch.Tensor,
        exp_sum: torch.Tensor,
        max_logits: torch.Tensor,
        tmp_out: torch.Tensor,
        query: torch.Tensor,
        key_cache: torch.Tensor,
        value_cache: torch.Tensor,
        num_kv_heads: int,
        scale: float,
        block_tables: torch.Tensor,
        context_lens: torch.Tensor,
        block_size: int,
        max_context_len: int,
        alibi_slopes: Optional[torch.Tensor],
        kv_cache_dtype: str,
        k_scale: float,
        v_scale: float,
        tp_rank: int = 0,
        blocksparse_local_blocks: int = 0,
        blocksparse_vert_stride: int = 0,
        blocksparse_block_size: int = 64,
        blocksparse_head_sliding_step: int = 0,
    ) -> None:
        assert kv_cache_dtype == "auto"
        num_heads = out.size(1)
        num_queries_per_tokens = num_heads // num_kv_heads
        head_mapping = torch.arange(
            0,
            num_kv_heads,
            dtype=torch.int32,
            device=query.device,
        ).view(num_kv_heads,
               1).repeat_interleave(num_queries_per_tokens).flatten()
        # todo: ipex will refactor namespace
        import vllm._C.ops
        vllm._C.ops.paged_attention_v2(out, exp_sum, max_logits, tmp_out,
                                     query.contiguous(),
                                     key_cache.view_as(value_cache),
                                     value_cache, num_kv_heads, scale, block_tables,
                                     context_lens, block_size,
                                     max_context_len, alibi_slopes,kv_cache_dtype, k_scale)

    @staticmethod
    def rotary_embedding(
        positions: torch.Tensor,  # [batch_size, seq_len]
        query: torch.Tensor,  # [batch_size, seq_len, num_heads*head_size]
        key: torch.Tensor,  # [batch_size, seq_len, num_kv_heads*head_size]
        head_size: int,
        cos_sin_cache: torch.Tensor,  # [cos_sin_dim, rot_dim]
        is_neox: bool,
    ) -> None:
        import vllm._C.ops
        vllm._C.ops.rotary_embedding(positions, query, key, head_size, cos_sin_cache, is_neox)
        # if positions.dim() == 1:
        #     positions = positions.unsqueeze(0)
        #     query = query.unsqueeze(0)
        #     key = key.unsqueeze(0)

        # rotary_dim = cos_sin_cache.size(1)
        # query = query.view(*query.shape[:-1], -1, head_size)
        # key = key.view(*key.shape[:-1], -1, head_size)

        # query_rot = query[..., :rotary_dim]
        # key_rot = key[..., :rotary_dim]

        # cos_sin = cos_sin_cache[positions.long()]
        # cos, sin = cos_sin.chunk(2, dim=-1)

        # if is_neox:
        #     cos = cos.repeat(1, 1, 2).unsqueeze(-2)
        #     sin = sin.repeat(1, 1, 2).unsqueeze(-2)
        # else:
        #     cos = cos.repeat_interleave(2, dim=-1).unsqueeze(-2)
        #     sin = sin.repeat_interleave(2, dim=-1).unsqueeze(-2)
        
        # import vllm._C.ops
        # vllm._C.ops.rotary_embedding(query_rot, key_rot, sin, cos,
        #                                      rotary_dim, is_neox, positions)
<<<<<<< HEAD
=======

    # def batched_rotary_embedding(positions: torch.Tensor, query: torch.Tensor,
    #                              key: torch.Tensor, head_size: int,
    #                              cos_sin_cache: torch.Tensor, is_neox: bool,
    #                              rot_dim: int,
    #                              cos_sin_cache_offsets: torch.Tensor) -> None:
        
        # if positions.dim() == 1:
        #     positions = positions.unsqueeze(0)
        #     query = query.unsqueeze(0)
        #     key = key.unsqueeze(0)
        # cos_sin_cache_offsets = cos_sin_cache_offsets.view_as(positions)
        # rotary_dim = cos_sin_cache.size(1)
        # query = query.view(*query.shape[:-1], -1, head_size)
        # key = key.view(*key.shape[:-1], -1, head_size)

        # query_rot = query[..., :rotary_dim]
        # key_rot = key[..., :rotary_dim]

        # cos_sin = cos_sin_cache[torch.add(positions,
        #                                   cos_sin_cache_offsets).long()]
        # cos, sin = cos_sin.chunk(2, dim=-1)

        # if is_neox:
        #     cos = cos.repeat(1, 1, 2).unsqueeze(-2)
        #     sin = sin.repeat(1, 1, 2).unsqueeze(-2)
        # else:
        #     cos = cos.repeat_interleave(2, dim=-1).unsqueeze(-2)
        #     sin = sin.repeat_interleave(2, dim=-1).unsqueeze(-2)

        # import vllm._C.ops
        # vllm._C.ops.rotary_embedding(query_rot, key_rot, sin, cos,
        #                                      rotary_dim, is_neox, positions)
>>>>>>> 164ff10b

    # def batched_rotary_embedding(positions: torch.Tensor, query: torch.Tensor,
    #                              key: torch.Tensor, head_size: int,
    #                              cos_sin_cache: torch.Tensor, is_neox: bool,
    #                              rot_dim: int,
    #                              cos_sin_cache_offsets: torch.Tensor) -> None:
        
        # if positions.dim() == 1:
        #     positions = positions.unsqueeze(0)
        #     query = query.unsqueeze(0)
        #     key = key.unsqueeze(0)
        # cos_sin_cache_offsets = cos_sin_cache_offsets.view_as(positions)
        # rotary_dim = cos_sin_cache.size(1)
        # query = query.view(*query.shape[:-1], -1, head_size)
        # key = key.view(*key.shape[:-1], -1, head_size)

        # query_rot = query[..., :rotary_dim]
        # key_rot = key[..., :rotary_dim]

        # cos_sin = cos_sin_cache[torch.add(positions,
        #                                   cos_sin_cache_offsets).long()]
        # cos, sin = cos_sin.chunk(2, dim=-1)

        # if is_neox:
        #     cos = cos.repeat(1, 1, 2).unsqueeze(-2)
        #     sin = sin.repeat(1, 1, 2).unsqueeze(-2)
        # else:
        #     cos = cos.repeat_interleave(2, dim=-1).unsqueeze(-2)
        #     sin = sin.repeat_interleave(2, dim=-1).unsqueeze(-2)

        # import vllm._C.ops
        # vllm._C.ops.rotary_embedding(query_rot, key_rot, sin, cos,
        #                                      rotary_dim, is_neox, positions)

    @staticmethod
    def rms_norm(out: torch.Tensor, input: torch.Tensor, weight: torch.Tensor,
                 epsilon: float) -> None:
        from intel_extension_for_pytorch.llm.modules.mha_fusion import RMSNorm
        ipex_rms_norm = RMSNorm(weight, epsilon)
        tmp = ipex_rms_norm.apply(input, weight, epsilon)
        out.copy_(tmp)

    @staticmethod
    def fused_add_rms_norm(input: torch.Tensor, residual: torch.Tensor,
                           weight: torch.Tensor, epsilon: float) -> None:
        tmp = ipex.llm.functional.add_rms_norm(residual, input, weight, None,
                                               epsilon, True)
        input.copy_(tmp)

    @staticmethod
    def varlen_attention(
        query: torch.Tensor,
        key: torch.Tensor,
        value: torch.Tensor,
        out: torch.Tensor,
        seqlen_q: torch.Tensor,
        seqlen_k: torch.Tensor,
        max_seqlen_q: int,
        max_seqlen_k: int,
        pdropout: float,
        softmax_scale: float,
        zero_tensors: bool,
        is_causal: bool,
        return_softmax: bool,
        gen_: torch.Generator,
    ) -> None:
        from intel_extension_for_pytorch.llm.modules.mha_fusion import VarlenAttention
        cur_varlen_aten = VarlenAttention()
        import pdb
        pdb.set_trace()
        cur_varlen_aten.forward(
            query=query,
            key=key,
            value=value,
            out=out,
            seqlen_q=seqlen_q,
            seqlen_k=seqlen_k,
            max_seqlen_q=max_seqlen_q,
            max_seqlen_k=max_seqlen_k,
            pdropout=pdropout,
            softmax_scale=softmax_scale,
            zero_tensors=zero_tensors,
            is_causal=is_causal,
            return_softmax=return_softmax,
            gen_=gen_,
        )

        # ipex.llm.functional.varlen_attention(query, key, value, out, seqlen_q,
        #                                      seqlen_k, max_seqlen_q,
        #                                      max_seqlen_k, pdropout,
        #                                      softmax_scale, zero_tensors,
        #                                      is_causal, return_softmax, gen_)

    @staticmethod
    def reshape_and_cache(
        key: torch.Tensor,
        value: torch.Tensor,
        key_cache: torch.Tensor,
        value_cache: torch.Tensor,
        slot_mapping: torch.Tensor,
        kv_cache_dtype: str,
        k_scale: float,
        v_scale: float,
    ) -> None:
        assert kv_cache_dtype == "auto"
        ipex.llm.modules.PagedAttention.reshape_and_cache(
            key, value, key_cache, value_cache, slot_mapping)

    @staticmethod
    def copy_blocks(key_caches: List[torch.Tensor],
                    value_caches: List[torch.Tensor],
                    block_mapping: torch.Tensor) -> None:
        torch.xpu.copy_blocks(  # type: ignore
            key_caches,
            value_caches,
            block_mapping,
        )

    @staticmethod
    def swap_blocks(src: torch.Tensor, dst: torch.Tensor,
                    block_mapping: torch.Tensor) -> None:
        torch.xpu.swap_blocks(src, dst, block_mapping)  # type: ignore<|MERGE_RESOLUTION|>--- conflicted
+++ resolved
@@ -171,42 +171,6 @@
         # import vllm._C.ops
         # vllm._C.ops.rotary_embedding(query_rot, key_rot, sin, cos,
         #                                      rotary_dim, is_neox, positions)
-<<<<<<< HEAD
-=======
-
-    # def batched_rotary_embedding(positions: torch.Tensor, query: torch.Tensor,
-    #                              key: torch.Tensor, head_size: int,
-    #                              cos_sin_cache: torch.Tensor, is_neox: bool,
-    #                              rot_dim: int,
-    #                              cos_sin_cache_offsets: torch.Tensor) -> None:
-        
-        # if positions.dim() == 1:
-        #     positions = positions.unsqueeze(0)
-        #     query = query.unsqueeze(0)
-        #     key = key.unsqueeze(0)
-        # cos_sin_cache_offsets = cos_sin_cache_offsets.view_as(positions)
-        # rotary_dim = cos_sin_cache.size(1)
-        # query = query.view(*query.shape[:-1], -1, head_size)
-        # key = key.view(*key.shape[:-1], -1, head_size)
-
-        # query_rot = query[..., :rotary_dim]
-        # key_rot = key[..., :rotary_dim]
-
-        # cos_sin = cos_sin_cache[torch.add(positions,
-        #                                   cos_sin_cache_offsets).long()]
-        # cos, sin = cos_sin.chunk(2, dim=-1)
-
-        # if is_neox:
-        #     cos = cos.repeat(1, 1, 2).unsqueeze(-2)
-        #     sin = sin.repeat(1, 1, 2).unsqueeze(-2)
-        # else:
-        #     cos = cos.repeat_interleave(2, dim=-1).unsqueeze(-2)
-        #     sin = sin.repeat_interleave(2, dim=-1).unsqueeze(-2)
-
-        # import vllm._C.ops
-        # vllm._C.ops.rotary_embedding(query_rot, key_rot, sin, cos,
-        #                                      rotary_dim, is_neox, positions)
->>>>>>> 164ff10b
 
     # def batched_rotary_embedding(positions: torch.Tensor, query: torch.Tensor,
     #                              key: torch.Tensor, head_size: int,
@@ -273,26 +237,7 @@
         return_softmax: bool,
         gen_: torch.Generator,
     ) -> None:
-        from intel_extension_for_pytorch.llm.modules.mha_fusion import VarlenAttention
-        cur_varlen_aten = VarlenAttention()
-        import pdb
-        pdb.set_trace()
-        cur_varlen_aten.forward(
-            query=query,
-            key=key,
-            value=value,
-            out=out,
-            seqlen_q=seqlen_q,
-            seqlen_k=seqlen_k,
-            max_seqlen_q=max_seqlen_q,
-            max_seqlen_k=max_seqlen_k,
-            pdropout=pdropout,
-            softmax_scale=softmax_scale,
-            zero_tensors=zero_tensors,
-            is_causal=is_causal,
-            return_softmax=return_softmax,
-            gen_=gen_,
-        )
+        pass
 
         # ipex.llm.functional.varlen_attention(query, key, value, out, seqlen_q,
         #                                      seqlen_k, max_seqlen_q,
