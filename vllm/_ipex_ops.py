# SPDX-License-Identifier: Apache-2.0
# SPDX-FileCopyrightText: Copyright contributors to the vLLM project

from typing import Optional

import torch

from vllm.logger import init_logger

logger = init_logger(__name__)

try:
    import intel_extension_for_pytorch as ipex
except ImportError as e:
    logger.warning("Import error msg: %s", e.msg)


class ipex_ops:

    @staticmethod
    def _reshape_activation_tensor(
            x: torch.Tensor) -> tuple[torch.Tensor, torch.Tensor]:
        num = x.size(0)
        d = x.size(1) // 2
        x = x.reshape(num, 2, d)
        x1, x2 = torch.chunk(x, chunks=2, dim=1)
        x1 = x1.reshape(num, d)
        x2 = x2.reshape(num, d)
        return x1, x2

    @staticmethod
    def silu_and_mul(out: torch.Tensor, x: torch.Tensor) -> None:
        ipex.llm.functional.silu_and_mul(x, out)

    @staticmethod
    def gelu_and_mul(out: torch.Tensor, x: torch.Tensor) -> None:
        ipex.llm.functional.gelu_and_mul(x, out)

    @staticmethod
    def gelu_tanh_and_mul(out: torch.Tensor, x: torch.Tensor) -> None:
        ipex.llm.functional.gelu_and_mul(x, out)

    @staticmethod
    def gelu_fast(x: torch.Tensor) -> torch.Tensor:
        return torch.nn.functional.gelu(x)

    @staticmethod
    def gelu_new(x: torch.Tensor) -> torch.Tensor:
        return torch.nn.functional.gelu(x)

    @staticmethod
    def gelu_quick(out: torch.Tensor, x: torch.Tensor) -> None:
        ipex.llm.functional.gelu_quick(x, out)

    @staticmethod
    def paged_attention_v1(
        out: torch.Tensor,
        query: torch.Tensor,
        key_cache: torch.Tensor,
        value_cache: torch.Tensor,
        num_kv_heads: int,
        scale: float,
        block_tables: torch.Tensor,
        context_lens: torch.Tensor,
        block_size: int,
        max_context_len: int,
        alibi_slopes: Optional[torch.Tensor],
        kv_cache_dtype: str,
        k_scale: float,
        v_scale: float,
        tp_rank: int = 0,
        blocksparse_local_blocks: int = 0,
        blocksparse_vert_stride: int = 0,
        blocksparse_block_size: int = 64,
        blocksparse_head_sliding_step: int = 0,
    ) -> None:
        assert kv_cache_dtype == "auto"
        num_heads = out.size(1)
        num_queries_per_tokens = num_heads // num_kv_heads
        ipex.llm.modules.PagedAttention.single_query_kv_attention(
            out,
            query.contiguous(),
            key_cache.view_as(value_cache),
            value_cache,
            num_queries_per_tokens,
            scale,
            block_tables,
            context_lens,
            block_size,
            max_context_len,
            alibi_slopes,
        )

    @staticmethod
    def paged_attention_v2(
        out: torch.Tensor,
        exp_sum: torch.Tensor,
        max_logits: torch.Tensor,
        tmp_out: torch.Tensor,
        query: torch.Tensor,
        key_cache: torch.Tensor,
        value_cache: torch.Tensor,
        num_kv_heads: int,
        scale: float,
        block_tables: torch.Tensor,
        context_lens: torch.Tensor,
        block_size: int,
        max_context_len: int,
        alibi_slopes: Optional[torch.Tensor],
        kv_cache_dtype: str,
        k_scale: float,
        v_scale: float,
        tp_rank: int = 0,
        blocksparse_local_blocks: int = 0,
        blocksparse_vert_stride: int = 0,
        blocksparse_block_size: int = 64,
        blocksparse_head_sliding_step: int = 0,
    ) -> None:
        assert kv_cache_dtype == "auto"
        num_heads = out.size(1)
        num_queries_per_tokens = num_heads // num_kv_heads
        ipex.llm.modules.PagedAttention.single_query_kv_attention(
            out,
            query.contiguous(),
            key_cache.view_as(value_cache),
            value_cache,
            num_queries_per_tokens,
            scale,
            block_tables,
            context_lens,
            block_size,
            max_context_len,
            alibi_slopes,
        )

    @staticmethod
    def rotary_embedding(
        positions: torch.Tensor,  # [batch_size, seq_len]
        query: torch.Tensor,  # [batch_size, seq_len, num_heads*head_size]
        key: torch.Tensor,  # [batch_size, seq_len, num_kv_heads*head_size]
        head_size: int,
        cos_sin_cache: torch.Tensor,  # [cos_sin_dim, rot_dim]
        is_neox: bool,
    ) -> None:
        rot_dim = cos_sin_cache.size(1)
        ipex.llm.functional.rotary_embedding_batched(positions, query, key,
                                                     head_size, cos_sin_cache,
                                                     is_neox, rot_dim)

    @staticmethod
    def batched_rotary_embedding(positions: torch.Tensor, query: torch.Tensor,
                                 key: torch.Tensor, head_size: int,
                                 cos_sin_cache: torch.Tensor, is_neox: bool,
                                 rot_dim: int,
                                 cos_sin_cache_offsets: torch.Tensor) -> None:
        ipex.llm.functional.rotary_embedding_batched(positions, query, key,
                                                     head_size, cos_sin_cache,
                                                     is_neox, rot_dim,
                                                     cos_sin_cache_offsets)

    @staticmethod
    def rms_norm(input: torch.Tensor, weight: torch.Tensor,
                 epsilon: float) -> torch.Tensor:
        return ipex.llm.functional.rms_norm(input, weight, epsilon)

    @staticmethod
    def fused_add_rms_norm(input: torch.Tensor, residual: torch.Tensor,
                           weight: torch.Tensor, epsilon: float) -> None:
        tmp = ipex.llm.functional.add_rms_norm(residual, input, weight, None,
                                               epsilon, True)
        input.copy_(tmp)

    @staticmethod
    def varlen_attention(
        query: torch.Tensor,
        key: torch.Tensor,
        value: torch.Tensor,
        out: torch.Tensor,
        seqlen_q: torch.Tensor,
        seqlen_k: torch.Tensor,
        alibi_slopes: Optional[torch.Tensor],
        max_seqlen_q: int,
        max_seqlen_k: int,
        pdropout: float,
        softmax_scale: float,
        zero_tensors: bool,
        is_causal: bool,
        return_softmax: bool,
        gen_: torch.Generator,
        window_size_left: float,
        window_size_right: float,
        logits_soft_cap: float,
    ) -> None:
        if ipex.__version__.endswith("cpu"):
            if logits_soft_cap != 0.0:
                raise ValueError("IPEX CPU does not support logits_soft_cap")
            assert alibi_slopes is None
            assert window_size_left < 0 and window_size_right < 0
            ipex.llm.functional.varlen_attention(query.contiguous(),
                                                 key.contiguous(),
                                                 value.contiguous(), out,
                                                 seqlen_q.int(),
                                                 seqlen_k.int(), max_seqlen_q,
                                                 max_seqlen_k, pdropout,
                                                 softmax_scale, zero_tensors,
                                                 is_causal, return_softmax,
                                                 gen_)
        else:  # XPU build
            ipex.llm.functional.varlen_attention(
                query.contiguous(), key.contiguous(), value.contiguous(), out,
                seqlen_q.int(), seqlen_k.int(), alibi_slopes, max_seqlen_q,
                max_seqlen_k, pdropout, softmax_scale, zero_tensors, is_causal,
                return_softmax, gen_, window_size_left, window_size_right,
                logits_soft_cap)

    @staticmethod
    def reshape_and_cache(
        key: torch.Tensor,
        value: torch.Tensor,
        key_cache: torch.Tensor,
        value_cache: torch.Tensor,
        slot_mapping: torch.Tensor,
        kv_cache_dtype: str,
        k_scale: float,
        v_scale: float,
    ) -> None:
        assert kv_cache_dtype == "auto"
        ipex.llm.modules.PagedAttention.reshape_and_cache(
            key, value, key_cache, value_cache, slot_mapping)

    @staticmethod
    def reshape_and_cache_flash(
        key: torch.Tensor,
        value: torch.Tensor,
        key_cache: torch.Tensor,
        value_cache: torch.Tensor,
        slot_mapping: torch.Tensor,
        kv_cache_dtype: str,
        k_scale: Optional[torch.Tensor] = None,
        v_scale: Optional[torch.Tensor] = None,
        k_scale_float: float = 1.0,
        v_scale_float: float = 1.0,
    ) -> None:
        assert kv_cache_dtype == "auto"
        # TODO: support FP8 kv cache.
        ipex.llm.modules.PagedAttention.reshape_and_cache_flash(
            key, value, key_cache, value_cache, slot_mapping)

    @staticmethod
    def flash_attn_varlen_func(
        out: torch.Tensor,
        q: torch.Tensor,
        k: torch.Tensor,
        v: torch.Tensor,
        cu_seqlens_q: torch.Tensor,
        seqused_k: torch.Tensor,  # we don't support this in ipex kernel
        max_seqlen_q: int,
        max_seqlen_k: int,
        softmax_scale: float,
        causal: bool,
        block_table: torch.Tensor,
        alibi_slopes: Optional[torch.Tensor],
        window_size: Optional[list[int]] = None,
        softcap: Optional[float] = 0.0,
        cu_seqlens_k: Optional[torch.Tensor] = None,
        # The following parameters are not used in ipex kernel currently,
        # we keep API compatible to CUDA's.
        scheduler_metadata=None,
        fa_version: int = 2,
        q_descale=None,
        k_descale=None,
        v_descale=None,
<<<<<<< HEAD
=======
        num_splits=0,
>>>>>>> 016c25b5
    ):
        if cu_seqlens_k is None:
            # cu_seqlens_k is not used in ipex kernel.
            cu_seqlens_k = torch.cumsum(seqused_k, dim=0)
            cu_seqlens_k = torch.cat([
                torch.tensor([0], device=seqused_k.device, dtype=torch.int32),
                cu_seqlens_k
            ]).to(torch.int32)

        real_window_size: tuple[int, int]
        if window_size is None:
            real_window_size = (-1, -1)
        else:
            assert len(window_size) == 2
            real_window_size = (window_size[0], window_size[1])
        return ipex.llm.modules.PagedAttention.flash_attn_varlen_func(
            out,
            q.contiguous(),
            k,
            v,
            cu_seqlens_q,
            cu_seqlens_k,
            max_seqlen_q,
            max_seqlen_k,
            softmax_scale,
            causal,
            block_table,
            alibi_slopes,
            softcap=softcap,
            window_size_left=real_window_size[0],
            window_size_right=real_window_size[1],
            k_scale=1.0,
            v_scale=1.0,
        )

    @staticmethod
    def get_scheduler_metadata(
            batch_size,
            max_seqlen_q,
            max_seqlen_k,
            num_heads_q,
            num_heads_kv,
            headdim,
            cache_seqlens: torch.Tensor,
            qkv_dtype=torch.bfloat16,
            headdim_v=None,
            cu_seqlens_q: Optional[torch.Tensor] = None,
            cu_seqlens_k_new: Optional[torch.Tensor] = None,
            cache_leftpad: Optional[torch.Tensor] = None,
            page_size: Optional[int] = None,
            max_seqlen_k_new=0,
            causal=False,
            window_size=(-1, -1),  # -1 means infinite context window
            has_softcap=False,
            num_splits=0,  # Can be tuned for speed
            pack_gqa=None,  # Can be tuned for speed
            sm_margin=0,  # Can be tuned if some SMs are used for communication
    ) -> None:
        logger.warning_once(
            "get_scheduler_metadata is not implemented for ipex_ops, "
            "returning None.")
        return None

    @staticmethod
    def copy_blocks(key_caches: list[torch.Tensor],
                    value_caches: list[torch.Tensor],
                    block_mapping: torch.Tensor) -> None:
        torch.xpu.copy_blocks(  # type: ignore
            key_caches,
            value_caches,
            block_mapping,
        )

    @staticmethod
    def swap_blocks(src: torch.Tensor, dst: torch.Tensor,
                    block_mapping: torch.Tensor) -> None:
        torch.xpu.swap_blocks(src, dst, block_mapping)  # type: ignore<|MERGE_RESOLUTION|>--- conflicted
+++ resolved
@@ -270,10 +270,7 @@
         q_descale=None,
         k_descale=None,
         v_descale=None,
-<<<<<<< HEAD
-=======
         num_splits=0,
->>>>>>> 016c25b5
     ):
         if cu_seqlens_k is None:
             # cu_seqlens_k is not used in ipex kernel.
